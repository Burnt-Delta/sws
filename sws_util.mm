--- conflicted
+++ resolved
@@ -238,7 +238,6 @@
   [item.image unlockFocus];
 }
 
-<<<<<<< HEAD
 static bool g_miscTimerRunning;
 void TestMiscTimerRunning()
 {
@@ -273,7 +272,8 @@
       PostMessage(GetMainHwnd(), WM_TIMER, MISC_TIMER, 0);
     }
   }
-=======
+}
+
 void SWS_Mac_MakeDefaultWindowMenu(HWND hwnd)
 {
   // Replace the menubar with an empty one with just an "Edit" menu
@@ -291,5 +291,4 @@
 {
   if(hwnd && [(id)hwnd isKindOfClass:[NSTextView class]])
     [(NSTextView *)hwnd setAllowsUndo:enable];
->>>>>>> fc56e482
 }