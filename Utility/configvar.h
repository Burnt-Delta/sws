--- conflicted
+++ resolved
@@ -34,11 +34,7 @@
     : m_name{name}, m_addr{}
   {
     int size = 0;
-<<<<<<< HEAD
-    void *addr = nullptr;
-=======
     void *addr;
->>>>>>> 9fb18c63
 
     if(const int offset = projectconfig_var_getoffs(name, &size))
       addr = projectconfig_var_addr(project, offset);
