<<<<<<< HEAD
Snapshots:
#Fix 'Prompt on recalling deleted tracks' option (report https://github.com/reaper-oss/sws/issues/1073#issuecomment-562705617|here|)
ReaScript API:
+Added NF_Win32_GetSystemMetrics (Issue 1235)
=======
<strong>Reminder: this new SWS version requires REAPER v5.982+!</strong>

Miscellaneous:
+Fix scrolling the arrange view to track envelopes (2.11.0 regression, report https://forum.cockos.com/showthread.php?p=2212495|here|)
+Fix inserting new envelope point at mouse cursor when the arrange view is scrolled (2.11.0 regression, Issue 1266)
>>>>>>> 21180070

!v2.11.0 pre-release build
<strong>Reminder: this new SWS version requires REAPER v5.979+!</strong>

<strong>Update notice:</strong> The SWS extension filenames have changed in this release. Linux and macOS users should remove the previous version before updating.

Envelopes:
+Fix hiding send envelopes accidentally removing the subsequent send/receive (Issue 1183)
+Fix wrong point values when using envelope-related actions with fader scaling mode (regression from 2.10.0, report https://forum.cockos.com/showthread.php?p=2094872|here|, requires REAPER 5.979 or newer)
+LFO Generator: allow for generating more points and account for take playrate (Issue 1158)
+Prompt before executing "SWS/S&M: Remove all envelopes for selected tracks" (may be disabled by setting <REAPER resource path>/S&M.ini/[Misc]/RemoveAllEnvsSelTracksPrompt=0) (Issue 1175)

Contextual toolbars:
+Restore focus to last focused window when toolbar is auto closed (report https://forum.cockos.com/showthread.php?t=218978|here|)

Global notes: (Issue 1170)
+Display a [modified] indicator in the notes window after editing global notes until saving
+Fix global notes only appearing in first project tab
+Fix text flickering (report https://forum.cockos.com/showpost.php?p=2141877&postcount=2611|here|)
+Internal tweaks (more efficient load/save)
+Additionally to saving when project is saved, can be saved via notes window context menu (global notes are stored in <REAPER resource path>/SWS_global notes.txt)

Linux:
+Added official Linux ARM builds (32-bit and 64-bit)
+Enable media file tagging features
+Fix "show in explorer/finder" and edit file actions
+Fix empty list cells leading to misaligned columns (Issue 1147)

Loudness:
+Improve handling of incomplete sample buffers when analyzing video items (Issue 1210)
+High precision mode:
 - Disable creating graph, disable go to max. short-term / momentary (Issue 1120) (these are currently not implemented for high precision mode)
 - Fix potential crash when analyzing items shorter than 3 seconds
 - Fix potentially invalid max. short-term/momentary measurements

Note: details about high precision mode use case https://forum.cockos.com/showthread.php?p=2118098#post2118098|here|

macOS:
+Harden "show in explorer/finder" and edit file actions against command injection
+Split the extension file into 32-bit and 64-bit versions
+Update TagLib to v1.11.1

Marker List and Track List:
+Don't block the Del key (Issue 1119)

Miscellaneous:
+Add support for REAPER v6's new TCP/EnvCP/MCP architecture (thanks Justin!)
+Fix 'Xenakios/SWS: Normalize selected takes to dB value...' if take polarity is flipped (report https://forum.cockos.com/showthread.php?t=219269|here|)
+Fix flickering in some vertical zooming actions
+Fix various Xenakios take volume actions if take polarity is flipped
+Harden against various potential crashes (eg. unexpectedly long translations in language packs)
+Quantize actions / BR_Env actions / grid line API: support Measure grid line spacing (Issue 1117, Issue 1058)
+"SWS/S&M: Select FX x for selected tracks": fix creating undo point (create if at least one track is updated, rather than only if last track is updated), improve performance when the FX chain is open
+"Xenakios/SWS: [Deprecated] Load project template ...": don't change default save path, REAPER 5.983+ (report https://forum.cockos.com/showpost.php?p=2140690&postcount=2605|here|)

New actions:
+Add SWS/NF: Toggle render speed (apply FX/render stems) realtime/not limited (Issue 1065)

Play from edit/mouse cursor actions:
+Obey 'Solo defaults to in-place solo' preference (Issue 1181)
+Prevent UI updates from being disabled when stopping BR mouse playback via ReaScript (thanks Justin!) (Issue 1180)

Preview media item/take under mouse cursor actions:
+Fix media item preview through track when transport is paused (Issue 1189)

ReaScript API:
+Added NF_ReadID3v2Tag (request https://forum.cockos.com/showpost.php?p=2175039|here|)
+Added NF_TakeFX_GetModuleName (take version of already existing BR_TrackFX_GetModuleName)
+BR_EnvGet/SetProperties: add optional parameter automationItemsOptions (REAPER v5.979+), add second ACT token from track envelope state chunk (automation items options) (Issue 1153, partly)
+Deprecate CF_GetClipboardBig (use CF_GetClipboard instead)
+Extend CF_GetClipboard to allow reading more than 1023 characters
+Fix CF_GetTrackFXChain with named tracks (Issue 1222) and disambiguate FX chains across all opened projects
+Harden ConfigVar functions against invalid type interpretation (Issue 1131)

Region Playlist:
+Fix pasting region playlists containing grouped items (Issue 1118)
+Fix pasting region playlists when "Overlap and crossfade items when splitting" is enabled in Preferences > Project > Media Item Defaults (Issue 1204)

Resources:
+Enter key in Filter textbox focuses list and don't block Del key (Issue 1119)

Snapshots:
+Add option to (not) prompt for deleting abandoned items when recalling snapshots which contain deleted tracks (snapshots will be recalled and abandoned items deleted without confirmation with this option disabled) (Issue 1073)
+Harden getting send envelopes (displays error message in case of failure)
+Include track phase (polarity) in Full Track Mix, add separate Phase tickbox as custom filter (Issue 455)

Note: Send envelopes should now be stored/recalled correctly with Snapshots (long standing bug) as of SWS v2.10.0, though it hasn't been tested much. Since snapshots are based on state chunks, changes within automation items (AI) envelopes are not stored/recalled currently (https://forum.cockos.com/showthread.php?t=205406|FR|), though AI properties (e.g. position) should be recalled correctly. Also note that when deleting an AI and trying to recall a previously stored snapshot which contains this AI it won't be recalled correctly.

Windows installer:
+Allow installing SWS to paths containing characters outside of the system's ANSI codepage
+Fix nonworking check for running REAPER processes
+Fix the install path being initially empty when launching the Windows installer if REAPER is not installed
+Make installing the Python ReaScript support optional
+Migrate the extension DLL to <resource path>\UserPlugins, reaper_sws.py to <resource path>\Scripts

"Xenakios/SWS: Rename takes and source files...": (Issue 1140)
+Add '(no undo)' to the action name
+Automatically delete old .reapeaks files (also for "Xenakios/SWS: Rename take source files...")
+Don't double-append file extension if already contained in new filename/takename

!v2.10.0 #1 Featured build (February 6, 2019)
Mega thanks to nofish and cfillion for their many contributions, and X-Raym for doing the tedious work of merging everything into a release.
Recommended use of REAPER 5.965.

Revert 'Track height actions and vertical zoom actions obey track height locking' (for not breaking existing workflows, may come back as optional later on)
"SWS/NF: Enable / Disable multichannel metering (...)" actions: Improve performance (report https://forum.cockos.com/showthread.php?p=2090523#post2090523|here|, thanks Edgemeal!)

!v2.10.0 pre-release build (February 2, 2019)
New features:
+Auto color/icon/layout: Add '(hide)' Layout to auto hide TCP / MCP of tracks (rightclick in "TCP Layout" / "MCP Layout" fields to set) (Issue 1008)
+Global notes
+Loudness: Add 'high precision' analyzing mode
 Set in 'SWS/BR: Analyze loudness...' window -> Options or via action, see below), to ensure full compliance with BS.1770-4. Off by default.
 Notes: This mode is slower than the 'normal' analyzing mode and should only be needed when ensuring exact results of max. momentary values in certain (corner) cases is required.
 All other results should be compliant with BS.1770-4 also in 'normal' analyzing mode.
 Technically this mode uses 100 Hz refresh rate / 10 ms buffer rather than default 5 Hz refresh rate / 200 ms buffer for analyzing.
 For background see https://github.com/reaper-oss/sws/issues/1046#issuecomment-428914818|here| and https://github.com/jiixyj/libebur128/issues/93#issuecomment-429043548|here|.
 ReScript Loudness functions respect this preference.
 - Add action 'SWS/BR/NF: Toggle use high precision mode for loudness analyzing'

Actions:
+New actions (Main section):
 - Snapshots: Add actions to delete current/all snapshots (request https://forum.cockos.com/showthread.php?p=1997530|here|)
 - SWS: Select nearest previous folder, SWS: Select nearest next folder (Issue 981)
 - SWS/FNG: Apply selected groove (use curent settings from opened groove tool)
 - SWS/NF: Disable multichannel metering (all tracks)
 - SWS/NF: Disable multichannel metering (selected tracks)
 - SWS/NF: Enable multichannel metering (all tracks)
 - SWS/NF: Enable multichannel metering (selected tracks)
 - SWS/NF: Cycle through MIDI recording modes (also available in ME section) (Issue 994)
 - SWS/NF: Cycle through track automation modes (Issue 995)
 - SWS/S&M: Show/Hide take ... envelope, SWS/S&M: Toggle show take ... envelope (unlike the native "Take: Toggle take ... envelope" actions these change visibility only) (Issue 1078)

Fixes:
+Issue 537: Snapshots: (Attempt to) Fix longstanding issue with send envelopes not restored when recalling snapshots (thanks ovnis for testing!)
 Note: Since snapshots are based on state chunks, changes within AI envelopes are not recalled currently (https://forum.cockos.com/showthread.php?t=205406|FR|), though AI properties (e.g. position) should be recalled correctly. Also note that when deleting an AI and trying to recall a previously stored snapshot which contains this AI it won't be recalled correctly.
+Issue 938: SWS/S&M: Copy FX Chain (Depending on Focus) - if take FX chain, also copy take FX chain channel count
+Issue 966: Track height actions and vertical zoom actions obey track height locking (REAPER 5.78+)
+Issue 1041: m3u/pls playlist import
 - Fix crash when cancelling playlist import
 - Fix items always being created for missing files when importing playlists
+Issue 1047: ReaConsole: Redraw the status label when resizing the window on Windows
+Issue 1054: "SWS/S&M: Show take volume envelopes" - obey volume fader scaling preference if new envelope is created
+Issue 1057: Fix quantize actions moving items to incorrect positions or hanging in some cases when the grid line spacing is set to Frames, typically when a project start time offset is used
+Issue 1060: Fix "SWS/Shane: Batch Render Regions" crashing when a region contains a slash on Linux and macOS
+Issue 1077: Fix crash after stopping the active track preview from another project tab
+Issue 1086: Fix envelope reconstitution when automation items are connected to the underlying envelope
+Auto color/icon/layout: "(vca master)" filter - also apply rules to groups 33 - 64 (report https://forum.cockos.com/showthread.php?t=207722|here|) (REAPER 5.70+)
+Cycle Action editor: Fix minor issue with not opening with correct section (report https://forum.cockos.com/showpost.php?p=1986045&postcount=3|here|)
+Fix hang when parsing item chunks containing lines bigger than 255 characters (https://github.com/reaper-oss/sws/issues/912#issuecomment-426892230|Issue 912 (comment)|)
+Fix freeze when running "SWS/S&M: Remove all envelopes for selected tracks" with the master track selected (regression from v2.9.8)
+"SWS/S&M: Close all FX chain windows", "SWS/S&M: Close all floating FX windows (...)" - include take FX (report https://forum.cockos.com/showpost.php?p=1978820&postcount=2425|here|)
+"SWS/NF: Enable / Disable multichannel metering (...)" actions: Improve performance (report https://forum.cockos.com/showthread.php?p=2090523#post2090523|here|, thanks Edgemeal!)
+Auto group:
 - Revert creating explicit undo point (match behaviour prior v2.95)
 - Prevent grouping of selected items on not record armed tracks
+Loudness:
 - Revert (mistakenly) changing integrated Loudness relative gate threshold from -10.0 LU to -20.0 LU in SWS v2.9.8 (https://github.com/jiixyj/libebur128/issues/92#issuecomment-426889385|technical explaination|)
 - Fix getting project sample rate
 - Don't apply item vol. and pan/vol. envelope correction beyond actual audio data (Issue 1074)
 - Fix item Loudness analysis if take contains vol. envelope and item position not 0.0 (thanks X-Raym!) (Issue 957, https://github.com/reaper-oss/sws/issues/957#issuecomment-371233030|details|)
 - Pan/vol. envelope correction is now sample accurate (instead of being processed in blocks)
 - Fix export format wildcard descriptions not being translated (report https://forum.cockos.com/showthread.php?t=206229|here|)
 - Harden 'prevent items going offline during analysis' (also prevent during quick reanalyze)
+ReaScript:
 +Issue 950: Make BR_SetItemEdges() only work on item passed in function (rather than all selected items), refix from v2.9.8
 - Avoid crashing in BR_Win32{Get,Write}PrivateProfileString when keyName is empty
 - BR_GetMouseCursorContext_MIDI() - add support for Notation Events lane (Issue 1082)
 - Fix BR_MIDI_CCLaneRemove(), BR_MIDI_CCLaneReplace() (report https://forum.cockos.com/showpost.php?p=2002814&postcount=1|here|.)
 - Repair CF_LocateInExplorer()

New ReaScript functions:
(thanks Breeder!)
+BR_Win32_CB_FindString()
+BR_Win32_CB_FindStringExact()
+BR_Win32_ClientToScreen()
+BR_Win32_FindWindowEx()
+BR_Win32_GET_X_LPARAM()
+BR_Win32_GET_Y_LPARAM()
+BR_Win32_GetConstant()
+BR_Win32_GetCursorPos()
+BR_Win32_GetFocus()
+BR_Win32_GetForegroundWindow()
+BR_Win32_GetMainHwnd()
+BR_Win32_GetMixerHwnd()
+BR_Win32_GetMonitorRectFromRect()
+BR_Win32_GetParent()
+BR_Win32_GetWindow()
+BR_Win32_GetWindowLong()
+BR_Win32_GetWindowRect()
+BR_Win32_GetWindowText()
+BR_Win32_HIBYTE()
+BR_Win32_HIWORD()
+BR_Win32_HwndToString()
+BR_Win32_IsWindow()
+BR_Win32_IsWindowVisible()
+BR_Win32_LOBYTE()
+BR_Win32_LOWORD()
+BR_Win32_MAKELONG()
+BR_Win32_MAKELPARAM()
+BR_Win32_MAKELRESULT()
+BR_Win32_MAKEWORD()
+BR_Win32_MAKEWPARAM()
+BR_Win32_MIDIEditor_GetActive()
+BR_Win32_ScreenToClient()
+BR_Win32_SendMessage()
+BR_Win32_SetFocus()
+BR_Win32_SetForegroundWindow()
+BR_Win32_SetWindowLong()
+BR_Win32_SetWindowPos()
+BR_Win32_ShowWindow()
+BR_Win32_StringToHwnd()
+BR_Win32_WindowFromPoint()
+CF_EnumMediaSourceCues()
+CF_ExportMediaSource()
+CF_GetMediaSourceMetadata()
+CF_GetMediaSourceRPP()
+CF_GetMediaSourceBitDepth() (Issue 1010)
+CF_GetMediaSourceOnline()
+CF_SetMediaSourceOnline()
+CF_EnumerateActions()
+CF_EnumSelectedFX()
+CF_GetCommandText()
+CF_GetFocusedFXChain()
+CF_GetTakeFXChain()
+CF_GetTrackFXChain()
+CF_GetSWSVersion() (Issue 975)
+NF_AnalyzeMediaItemPeakAndRMS() (Issue 674)
+NF_GetMediaItemMaxPeakAndMaxPeakPos() (Issue 953)
+Issue 755:
 - NF_GetSWSMarkerRegionSub()
 - NF_SetSWSMarkerRegionSub()
 - NF_UpdateSWSMarkerRegionSubWindow()

Other changes:
- Rename "SWS: Analyze and display item peak and RMS" to "SWS: Analyze and display item peak and RMS (entire item)" (https://forum.cockos.com/showthread.php?p=2074089#post2074089|background|)
- Rename and deprecate "Xenakios/SWS: Toggle stop playback at end of time selection" (Issue 1066)
- Rename "SWS/S&M: Show/Hide take ... envelope" actions to "SWS/S&M: Show/Hide and unbypass/bypass take ... envelope" (Issue 1078)
- Rename 'take ... envelopes' to 'take ... envelope' (to be consistent with native actions)
- Remove useless code vulnerable to buffer overflows
+"SWS/NF: Eraser tool...":
 - Add 'ignoring snap' variant
 - Change functionality (now cuts item sections on shortcut release rather than continuous erasing because it didn't work well with Ripple editing), changed action description to reflect this change
+ReaScript:
 - Mark SNM_MoveOrRemoveTrackFX() as deprecated (native API equivalent added in REAPER 5.95)
 - Remove NF_TrackFX/TakeFX_ Set/GetOffline() (native API equivalent added in REAPER 5.95)
+TagLib VS 2017 update for Windows (from v1.6.3. to v1.11.1)

!v2.9.8 pre-release build (March 5, 2018)
Now requires REAPER 5.50+!

Actions:
+New actions (Main section):
 - SWS/NF: Eraser tool (perform until shortcut released)
   Note: Should be assigned to a shortcut key without modifier, for not clashing with other mouse modifiers
 - SWS: Split items at time selection (if exists), else at edit cursor (also during playback)
 - SWS: Split items at time selection, edit cursor (also during playback), or mouse cursor
 - SWS/S&M: Region Playlist - Options/Toggle smooth seek (only in Region Playlist) (Issue 890)
 - SWS/S&M: Region Playlist - Options/Enable smooth seek (only in Region Playlist)
 - SWS/S&M: Region Playlist - Options/Disable smooth seek (only in Region Playlist)
 - SWS/S&M: Region Playlist - Play next region (based on current playing region)
 - SWS/S&M: Region Playlist - Play previous region (based on current playing region)
+Renamed "SWS: Split items at time selection (if exists), else at edit cursor" to "SWS: Split items at time selection (if exists), play cursor (during playback), else at edit cursor" (Issue 796)
+Renamed "SWS: Split items at time selection, edit cursor, or mouse cursor" to "SWS: Split items at time selection, edit cursor, play cursor (during playback), or mouse cursor" (Issue 796)
+Renamed "SWS: Crossfade adjacent selected items (move later items)" to "SWS: Crossfade adjacent selected items (move edges of adjacent items)" (Issue 902)

Fixes:
+Issue 936: Auto layout didn't work without also enabling Auto color or Auto icon
+Issue 802: Disable FXID filtering in SNM_MoveOrRemoveTrackFX() (thanks Justin!)
+Crossfade actions: Prevent item content movement if takes contain stretch markers (https://forum.cockos.com/showthread.php?t=197584 posts #11, #12) and / or take playrate is other than 1.0
 (Also fix for  "SWS/AW: Fade in/out/crossfade selected area of selected items" and "SWS/AW: Trim selected items to fill selection")
+Loudness:
 - Issue 927: Change relative gating threshold from -10.0 LU to -20.0 LU (to match with EBU TECH3342 notes)
 - Prevent items going offline during analysis (hopefully fixes cornercase issue with occasionally wrong analysis results)
 - Enable the Cancel button only while analyzing
 - Fix crashing with bad params/too little memory
 - Sort the true peak column by the numerical value
 - fix potential crash when normalizing and nothing is selected https://forum.cockos.com/showthread.php?t=202718
+Issue 864: "SWS/S&M: Float next FX (and close others) for selected tracks" now skips over offline FX
+Issue 918: Fix various issues with "SWS/S&M: Remove all envelopes for selected tracks"
+Support for UTF-8 resource paths on Windows (Issues #934, #935)
+Issue 942: Fix column header context menu when a langpack is used
+Issue 886: Potentially fix occasional skipping of adjacent regions in Region Playlist, needs testing
+Issue 945: "SWS/S&M: Toolbar - Toggle track envelopes in touch/latch/write" - add latch preview
+Issue 950: Prevent takes envelopes and stretch markers offset with  BR_SetItemEdges() and "SWS/BR: Trim MIDI item to active content"

New ReaScript functions:
+CF_ShellExecute
+CF_LocateInExplorer
+NF_TrackFX_GetOffline()
+NF_TrackFX_SetOffline()
+NF_TakeFX_GetOffline()
+NF_TakeFX_SetOffline()
+NF_GetSWSTrackNotes() (Issue 755)
+NF_SetSWSTrackNotes() (Issue 755)

!v2.9.7 featured build (September 28, 2017)
Fixes:
+Issue 897: Fix major issues with OSX 10.13 High Sierra
+Issue 877: Fix ReaConsole default shortcut on Linux and Windows
+Fix missing null terminator in CF_GetClipboard on Windows when clipboard length >= buffer size
+Fix NF_GetMediaItemAverageRMS() calculation
+Fix issue with action "SWS/AW/NF: Toggle assign random colors if auto group newly recorded items is enabled" (http://forum.cockos.com/showpost.php?p=1882461&postcount=422)

New ReaScript functions:
+CF_GetClipboardBig (Thanks cfillion!)
+NF_GetMediaItemPeakRMS_Windowed()
+NF_GetMediaItemPeakRMS_NonWindowed()

!v2.9.6 featured build (September 4, 2017)
Fixes:
+Fix BR Envelope action/ReaScript crashes on Reaper <= 5.4
+Fix small issue with action "SWS/AW: Toggle auto group newly recorded items"

!v2.9.5 pre-release build (August 30, 2017)
Action
+New action (Main section):
 - SWS/SN: Focus MIDI editor

New ReaScript functions:
+SN_FocusMIDIEditor() - focuses windowed or docked MIDI editor
+Issue 880: (thanks, nofish!)
 - NF_AnalyzeTakeLoudness_IntegratedOnly()
 - NF_AnalyzeTakeLoudness()
 - NF_AnalyzeTakeLoudness2()
+CF_SetClipboard() - Write a given string into the system clipboard
+CF_GetClipboard() - Read the contents of the system clipboard

Fixes:
+Issue 587: "SWS/AW: Toggle auto group newly recorded items" now also works in takes recording mode
 - Added related action "SWS/AW/NF: Toggle assign random colors if auto group newly recorded items is enabled"
+Issue 865: Fix SWS/FNG: Set selected MIDI items name to first note - Ignores MIDI Octave Name Display Offset
+Issue 860: Fix automation item removed after SWS/wol: Set selected envelope height... actions

!v2.9.4 pre-release build (April 6, 2017)
New ReaScript function:
+BR_IsMidiOpenInInlineEditor() - Check to see if a midi take has the inline editor open

Fixes:
+Issue 821: Fix "SWS/BR: Split selected items at stretch markers"
+Fixed some OSX window issues that cropped up since v2.9.2

!v2.9.3 pre-release build (April 2, 2017)
Actions
+New actions (MIDI editor) (Issue 514):
 - SWS/NF: Toggle dotted grid
 - SWS/NF: Toggle triplet grid
 (reflect toggle state when used as ME toolbar buttons)

New ReaScript functions (Issue 781)
+NF_GetMediaItemMaxPeak()
+NF_GetMediaItemAverageRMS()

Removed deprecated "SWS/AW: Grid to x" actions (sorry if this breaks your toolbars, please replace with native actions)

Fixes
+Issue 850: "SWS/Xenakios Create markers from selected items..." should now order markers properly
+Issue 851: Fix odd behavior of "SWS: Normalize item(s) to peak RMS

!v2.9.2 pre-release build (March 27, 2017)
Fixes
+Issue 533: Add custom color swatches to OSX "Set custom color" menu items
+Issue 811: Fix "Xenakios/SWS: Reposition selected items" on OSX
+Issue 839: "Remove all automation envelopes for selected tracks" now removes Trim Volume.
+Issue 843: Fix snapshots with complicated sets of sends not being saved/replicated properly

!v2.9.1 pre-release build (March 24, 2017)
Auto color/icon/layout
+Add filter "(vca master)"

Actions
+New actions (Main section):
 - SWS/wol: Save height of selected envelope, slot n (8 slots)
 - SWS/wol: Apply height to selected envelope, slot n (8 slots)

Fixes
+Issue 771: BR_GetMouseCursorContext now ignores mouse Y position when checking for stretch markers.  This isn't perfect, see issue link for discussion.
+Issue 823: Removed buggy "Insert random points to selected envelopes" action
+Issue 831: Fix quanitize items edges not behaving correctly
+Issue 832: Avoid Clear Midi CC Lane Toggle RPP file size runaway
+Issue 846: Don't add a newline to the end of single filenames for "SWS/BR: Copy take media source file path of selected items to clipboard"

!v2.9.0 pre-release build (March 14, 2017)
Actions
+New actions (Main section):
 - SWS/NF: Bypass FX (except VSTi) for selected tracks

Fixes
+Issue 837: Fix TCP handle lookup from the master track

!v2.8.8 featured build (March 13, 2017)
<strong>We're back!</strong>

This is just the 2.8.7 pre-release build officially released, and rebuilt to better support latest REAPER versions.
I plan to continue on and work on some of the bug fixes next.  I hope everyone is well!  -SWS

!v2.8.7 pre-release build (March 26, 2016)
<strong>Reminder: this new SWS version requires REAPER v5.15pre1+!</strong>

Auto color/icon/layout
+Add filter "(record armed)"
+Fix http://forum.cockos.com/showpost.php?p=1634111|rules with icons in sub-folders|

Fixes
+Fix various http://forum.cockos.com/showpost.php?p=1633922|Resources window issues| introduced in v2.8.6
+Fix various BR/FNG/Xenakios envelope issues
+Fix various actions/features vs tempo maps
+Media file actions: fix playback stop vs certain media files
+About box: fix pre-release what's new URL

Other
+Speed up REAPER launch and REAPER exit
+OS X: smaller build, internal improvements (SWS imports REAPER's SWELL)
+Windows OS: prevent reaper_sws_whatsnew.txt deployment
+Windows OS: reduce list views flickering
+Windows OS: improve DLL file tags (copyright, authors, etc)

!v2.8.6 pre-release build (February 5, 2016)
<strong>Reminder: this new SWS version requires REAPER v5.15pre1+!</strong>

Live Configs
+<strong>Remove the action section "S&M Extension"</strong>
 This section is useless now (it was introduced to workaround some old API limitations).
 <strong>All related actions have been moved to to the "Main" section. If you have learned some of these actions, you will need to update these controller bindings (sorry for the trouble!)</strong>
+Support up to 8 controllers/configs
+Add option "Disarm all but active track"
 Note: this new option is disabled/grayed if an input track is defined (incompatible)
+Input track: mute sends when creating an input track or when adding new config tracks (prevent sound blast)
+Fix/improve preset display and context menus (esp. for VST3 presets)
+Improve support of user presets: support shell plug-ins (e.g. Waves plug-ins), DX plug-ins, etc
+Internal updates (RPP state)

Notes window
+Properly support REAPER project notes
+Add a new type of notes: "Extra project notes"
+Windows OS: remove "Action help"

Fixes
+Fix context menu issues vs multiple monitors
+OS X: make sure comments will be preserved when saving the S&M.ini file
+Fix action "Select project (MIDI/OSC only)" (could stop working)
+Fix action "Trigger preset [...] (MIDI/OSC only)" (could stop working)
+Fix preset actions vs VST3 factory preset files (.vstpreset files)
+Auto color/icon/layout: fix http://forum.cockos.com/showpost.php?p=1628164&postcount=2080|drag-drop slowdown|

Other
+Speed up REAPER exit
+Improve support for files transferred from/to OS X from/to Win
+Improve list view sort (logical sort)
+Improve color menus (logical sort)
+Improve some envelope actions (e.g. remove all/arm all envelope actions also take HW send envelopes into account)
+Improve "Dump action list/wiki ALR" actions (don't require the action window to be open anymore)
+ReaScript: tweak documentation

!v2.8.5 pre-release build (January 29, 2016)
<strong>This new SWS version requires REAPER v5.15pre1+!</strong>

Auto color/icon/layout
+Fix automatic layout http://forum.cockos.com/showpost.php?p=1629507&postcount=201|issues|, thanks cfillion!
+Major performance improvements
 <strong>Note: requires REAPER v5.15pre6+, automatic track icons will not work otherwise!</strong>

Actions
+Improve performances vs mass item selection
+Improve performances vs track selection

!v2.8.4 pre-release build (January 28, 2016)
Auto color/icon/layout
+Issue 756: support automatic layouts (e.g. changing track names can automatically change track layouts)
 - Double-click the new columns "TCP Layout" (track panel) and/or "MCP Layout" (mixer panel) to enter layout names
 - Enable the related option in Main menu > Extensions > SWS Options > Enable auto track layout
+Improve performances (more to come), various tweaks

Live Configs
+Fix potential stuck notes (vs sustain pedal events, CC64) when switching configs
+Improve support of JSFX and AU user presets (.rpl files)
+Improve support of VST3 user presets
+Support VST3 factory preset files (.vstpreset files, REAPER v5.11+ is required)
+Input track: don't mute sends to out-of-config tracks
+Improve tiny fades: preserve user preferences, fix corner case issues (e.g. the option "mute all but active track" was not working when tiny fades were disabled)
+Improve performances, wordings, monitoring windows (prevent overlapped texts, etc)

"All notes off" actions/features
+Fix potential stuck notes vs sustain pedal events (now also reset CC64)
+Send "All notes off" events in a synchronous way (e.g. can now be reliably used in macros)
+Add similar action "SWS/S&M: Send all sounds off to selected tracks" (i.e. http://www.blitter.com/~russtopia/MIDI/~jglatt/tech/midispec/sndoff.htm|CC120| on selected tracks)

Fixes
+Zoom actions: fix "breathing" room (3% on each side)
+Issue 789: fix actions "Horizontal scroll to put edit/play cursor at x%"
+Issue 783: fix BR_GetMouseCursorContext_MIDI return value
+Fix "SWS/BR: Save/restore selected items' mute state" actions (http://forum.cockos.com/showpost.php?p=1625781&postcount=2079|incorrect slots|)
+Fix "SWS/BR: Save/restore track solo/mute states" actions (incorrect states)

Other
+<strong>OS X: new compiler, optimized build</strong>
+Improve many zoom action/features (requires REAPER v5.12pre4+)
+Region Playlist: improve monitoring mode (prevent overlapped texts, misc. tweaks)
+Snapshot paste: http://forum.cockos.com/showpost.php?p=1605660&postcount=2051|improve name-matching|

!v2.8.3 featured build (January 8, 2016)
New global startup action (in addition to per-project startup actions)
+The global startup action is performed one time, when launching REAPER
+To edit/view/clear startup actions: Main menu / Extensions / Startup actions
+Tip: if you want to perform several actions at launch time, create a macro and set it as the global startup action

Actions
+New actions (Main section):
 - SWS/wol: Full zoom selected envelope (in media lane only) to upper/lower half in time selection
 - SWS/wol: Vertical zoom selected envelope (in media lane only) to upper/lower half
 - SWS/wol: Put selected envelope in media/envelope lane
+Remove outdated actions (issue 787):
 - Xenakios/SWS: Process item with csound phase vocoder
 - Xenakios/SWS: Process item with RubberBand
+Prevent various delete take/item/source file actions to delete subproject files

Other
+Harden functions exported to ReaScript
+Support new ReaScript command IDs (REAPER v5.11pre14+)
+Update win32 installer to NSIS 2.5.0, resolves security issues

!v2.8.2 featured build (November 3, 2015)
Snapshots
+Fixed http://forum.cockos.com/showthread.php?t=166652|snapshots with bypassed FX Chains|
+Improved snapshot recall (faster)

Cycle Actions
+Ease action selection (works regardless of the displayed columns in the Action window)
+Support new ReaScript command IDs (REAPER v5.05pre1+)

Autocolor: Make sure the color picker is always visible

Fixes
+Localization: fixed partly broken user LangPacks (thanks ecl!)
+Localization: http://forum.cockos.com/showpost.php?p=1579264&postcount=242|various fixes| (thanks Mr Data!)
+Fixed http://forum.cockos.com/showpost.php?p=1579114&postcount=2010|"SWS/AW: Consolidate Selection" potential crash|

!v2.8.1 featured build (September 10, 2015)
New actions
+Main:
 - SWS/BR: Options - Set "Run FX after stopping for" to x ms (various values)
 - SWS/wol: Adjust selected envelope height, zoom center to middle arrange/mouse cursor (MIDI CC relative/mousewheel)
 - SWS/wol: Adjust selected envelope or last touched track height, zoom center to middle arrange/mouse cursor (MIDI CC relative/mousewheel)
 - SWS/wol: Adjust envelope or track height under mouse cursor, zoom center to mouse cursor (MIDI CC relative/mousewheel)

Autorender
+Fallback to WAV render if no render settings are found
+Updated/added guiding messages

Fixes
+Fixed http://forum.cockos.com/showpost.php?p=1567618&postcount=1968|mass item selection hang| vs grouped/pooled items, requires REAPER v5.02pre3+
+Fixed http://forum.cockos.com/showpost.php?p=1563402&postcount=191|potential crash in zoom functions|
+Issue 761: Obey preference for volume envelope scaling when creating volume send envelopes with various actions
+Issue 757: fixed actions "SWS: Set snapshots to 'mix' mode" and "SWS: Set snapshots to 'visibility' mode"
+Issue 765: Fixed various actions and ReaScript API not working properly with stretch markers at mouse cursor when take playrate is modified
+Renamed "SWS/wol: Set "Vertical/Horizontal zoom center" to..." actions to "SWS/wol: Options - Set "Vertical/Horizontal zoom center" to..." to be consistent with Breeder's actions.
+Added missing undo points for some SWS and Xenakios actions
+ReaConsole: fixed default key shortcut "C"

Other
+SWS auto-update now checks for REAPER compatibility before announcing a new SWS version is available
+Increased all SWS/BR slot actions count to 16
+Optimizations around item/take selection/activation

ReaScript
+Added functions:
 - BR_TrackFX_GetFXModuleName
+Issue 764, issue 760: fixed BR_GetMediaTrackLayout/BR_SetMediaTrackLayout issues, requires REAPER v5.02+

!v2.8.0 featured build (August 13, 2015)
<strong>This new SWS version requires and supports REAPER v5.0+!</strong><br>
Lots of new features/fixes: everything listed below is new, down to v2.6 (all intermediate versions were pre-releases/beta/fixup builds).
</strong>

New actions
+Main:
 - SWS/BR: Options - Automatically insert stretch markers when inserting tempo markers with SWS actions
  - Note:  The option is enabled by default. It allows for stretch markers to get automatically inserted when editing tempo map with various SWS/BR features (warp grid, freehand draw, tempo mapping). When appropriate, some of these features (i.e. warp grid) won't insert stretch markers in items with effective timebase time. See some examples http://stash.reaper.fm/24586/sws%20auto%20stretch%20markers.gif|here|
 - SWS/BR: Copy selected points in selected envelope to envelope at mouse cursor
 - SWS/BR: Copy points in time selection in selected envelope to envelope at mouse cursor
 - SWS/BR: Copy selected points in selected envelope to to envelope at mouse cursor (paste at edit cursor)
 - SWS/BR: Copy points in time selection in selected envelope to envelope at mouse cursor (paste at edit cursor)
 - SWS/BR: Options - Set "Run FX after stopping for" to x ms (various values)
 - SWS/BR: Toggle play from mouse cursor position
 - SWS/BR: Toggle play from mouse cursor position and solo active item's track for the duration
 - SWS/BR: Toggle play from mouse cursor position and solo active item for the duration
 - SWS/BR: Toggle play from edit cursor position and solo active item's track for the duration
 - SWS/BR: Toggle play from edit cursor position and solo active item for the duration
+MIDI editor:
 - SWS/BR: Toggle play from mouse cursor position
 - SWS/BR: Toggle play from mouse cursor position and solo track under mouse for the duration
 - SWS/BR: Toggle play from mouse cursor position and solo item and track under mouse for the duration
 - SWS/BR: Toggle play from edit cursor position and solo track under mouse for the duration
 - SWS/BR: Toggle play from edit cursor position and solo item and track under mouse for the duration
 - SWS/BR: Move active floating window to mouse cursor (9 version with different horizontal and vertical positions in regards to mouse cursor)

Contextual toolbars
+Fixes:
 - Fixed stretch marker detection when take had modified playrate
+Other:
 - Added toggle states to all actions for toggling toolbars

ReaScript
+Other:
 - BR_GetMouseCursorContext: fixed stretch marker detection when take had modified playrate

Fixes
+Fixed SWS/BR actions that show send envelopes. In certain corner cases they didn't work and could potentially remove FXs from receiving track
+Fixed SWS/BR actions that copy other stuff to envelopes (CC events, envelope points from other envelopes etc...) when dealing with FX envelopes

!v2.7.3 pre-release build (July 8, 2015)
ReaScript: fixed missing exported functions

!v2.7.2 pre-release build (July 7, 2015)
<strong>REAPER v5.0rc1+ is required!</strong>

New actions
+Main:
 - Resources: brought back all "prompt for slot" actions
 - SWS/BR: Preview take under mouse (lots of different versions, see action list)
 - SWS/BR: Hide all but selected track envelope for all/selected tracks (except envelopes in separate lanes)
 - SWS/BR: Hide all but selected track envelope for all/selected tracks (except envelopes in track lanes)
 - SWS/BR: Options - Toggle "Send all-notes-off on stop/play"
 - SWS/BR: Options - Toggle "Reset pitch on stop/play"
 - SWS/BR: Options - Toggle "Reset CC on stop/play"
 - SWS/BR: Options - Toggle "Flush FX on stop"
 - SWS/BR: Options - Toggle "Flush FX when looping"
 - SWS/BR: Options - Toggle "Move edit cursor to start of time selection on time selection change"
 - SWS/BR: Options - Toggle "Move edit cursor when pasting/inserting media"
 - SWS/BR: Options - Toggle "Move edit cursor to end of recorded items on record stop"
 - SWS/BR: Options - Toggle "Stop/repeat playback at end of project"
 - SWS/BR: Options - Toggle "Scroll view to edit cursor on stop"
 - SWS/BR: Options - Set grid/marker line Z order (6 actions that cover all settings)
 - SWS/wol: Adjust envelope or track height under mouse cursor (MIDI CC relative/mousewheel)
+MIDI editor:
 - SWS/BR: Show only used CC lanes with selected events (detect 14-bit)
 - SWS/BR: Move last clicked CC lane up/down
 - SWS/BR: Set all CC lanes' height to x pixel
 - SWS/BR: Increase/Decrease all CC lanes' height by x pixel
 - SWS/BR: Delete all events in last clicked lane
 - SWS/BR: Delete selected events in last clicked lane
+Main and MIDI editor:
 - SWS/BR: Convert selected points in selected envelope to CC events (various versions)
 - SWS/BR: Convert selected envelope's curve in time selection to CC events (various versions)
  - Note: when converting envelope curve, event density is determined by setting "Events per quarter note when drawing in CC lanes" (Preferences->Editing Behavior->MIDI Editor)

ReaScript
+Added functions:
 - BR_GetMidiTakePoolGUID
 - BR_GetCurrentTheme
 - BR_Win32_GetPrivateProfileString
 - BR_Win32_ShellExecute
 - BR_Win32_WritePrivateProfileString
+Fixes:
 - BR_GetClosestGridDivision, BR_GetNextGridDivision, BR_GetPrevGridDivision now work properly with frame grid
 - BR_Env functions now account for take playrate when it's set to something other than 1
+Other:
 - BR_GetSetTrackSendInfo: added support for linking volume/pan to MIDI
 - Hardened BR_Env functions so they don't crash REAPER in certain scenarios (reported and explained http://forum.cockos.com/showthread.php?p=1529077#post1529077|here|)

Fixes
+Fixed Groove tool crash vs duplicate Control Change events (report http://forum.cockos.com/showpost.php?p=1519436&postcount=111|here|)
+Hardened various actions related to takes
+Potential OSC output fixes (Region Playlist, Live Configs)
+Fixed possible crash in MIDI editor actions that show/hide used CC lanes
+Fixed various problems with envelope functionality related to volume envelope range when default volume envelope scaling was set to amplitude
+Fixed various issues related to take envelopes when takes playrate was set to something other than 1
+Various actions will now properly work with frame grid
+Fixed the action <em>SWS/BR: Trim MIDI item to active content</em>
+Preview actions now work properly in certain scenarios on MIDI items (looped items, MIDI editor timebase set to source (beats) etc...)
+<em>SWS/BR: Disable "Ignore project tempo" for selected MIDI items preserving time position of MIDI events</em> should now work properly when dealing with looped items
+Fixed "perform until shortcut released" playback actions playing back muted tracks/items shortly after shortcut release
+"perform until shortcut released" playback actions restore view when starting the playback from mouse cursor (if option "scroll view to edit cursor on stop" is turned on)
+Fixed missing check mark in context menu of docked SWS dialogs next to menu item "Dock window in Docker"
+Actions that move closest grid line now work properly when "Grid snap settings follow grid visibility" is disabled

Other
+When using "perform until shortcut released" playback actions, create undo point for restoring track/item mute/solo state in case of project changes during playback
+Renamed various actions (removed (s) prefix - this way it's more uniform with rest of the REAPER and easier to search in the action list)
+Disabled Marker Actions while rendering
+Removed actions to simplify title bar. It wasn't reliable in certain situations and may not be morally right :)

!v2.7.1 pre-release build (May 7, 2015)
<strong>OSX:</strong>
+<strong>New installation disk image (.dmg)</strong>
 - The new .dmg proposes to install the SWS Extension in a different directory:
   /Library/Application Support/REAPER/UserPlugins (instead of ~/Library/Application Support/REAPER/UserPlugins)
 - This eases the installation ("normal" drag-drop .dmg, no more script), fixes some security issues, etc but has a small inconvenience when upgrading too, some information messages will guide you in this case though
 - More details http://forum.cockos.com/showpost.php?p=1518816&postcount=96|here|
+Fixed UI issues with listviews on Yosemite and trackpads

Region Playlist
+Crop project to playlist, paste playlist, etc support automation on folder/empty tracks (issue 701)
+Fixed some corner-case playback issues

Resources
+Issue 709: More commands obey multiple selection in the list view (e.g. play all selected media files in one go, open a bunch of project tabs in one go, etc)

Added actions
+Main:
 - SWS/AW: Set selected tracks timebase to project default
 - SWS/AW: Set selected items timebase to project/track default
 - SWS/AW: Set selected items timebase to time
 - SWS/AW: Set selected items timebase to beats (position only)
 - SWS/AW: Set selected items timebase to beats (position, length, rate)
 - SWS/BR: Disable "Ignore project tempo" for selected MIDI items preserving time position of MIDI events
 - SWS/BR: Move active floating track FX window to mouse cursor (9 version with different horizontal and vertical positions in regards to mouse cursor)

ReaScript
+Added functions:
 - BR_GetArrangeView
 - BR_GetMidiTakeTempoInfo
 - BR_GetNextGridDivision
 - BR_GetPrevGridDivision
 - BR_SetMidiTakeTempoInfo

Fixes
+Fixed various buglets (Region Playlist, marker/region actions, etc) when some regions/markers/envelopes end later than the last media item
+Using SWS/BR actions to enable "ignore project tempo" will not change tempo information of items that are already ignoring project tempo
+Fixed various envelope functionality in regards to certain FX parameter envelopes (for example, freehand actions not properly setting the envelope to mouse cursor vertical position on ReaEQ gain parameter envelopes, like seen http://forum.cockos.com/showpost.php?p=1517026&postcount=4|here|)
+Fixed various small usability corner-cases of envelope freehand actions
+Fixed positions of certain check boxes in Contextual toolbar dialog

!v2.7.0 featured build (May 7, 2015)
OSX: fixed UI issues with listviews on Yosemite and trackpads

Fixed various buglets (Region Playlist, marker/region actions, etc) when some regions/markers end later than the last media item

!v2.6.4 pre-release build (May 1, 2015)
<strong>REAPER v5.0pre21+ is required!</strong>

<strong>Custom mouse cursors</strong>
+From now on you can create custom mouse cursors to replace existing SWS cursors. All future updates in regards to this will be shown in what's new under <strong>Custom mouse cursors</strong> section to ease things for theme and cursor developers when new things are added or changed
+Current list of customizable mouse cursors can be found http://wiki.cockos.com/wiki/index.php/SWS_mouse_cursors|on Cockos wiki|
+Some SWS/BR actions got new cursors, but not to clog the change log with all the details, see upper wiki link. Note that these cursors are not set in stone, if you think you could contribute better default cursors, let us know (you can do it on our dedicated http://forum.cockos.com/showthread.php?t=153702|forum topic|)

Contextual toolbars
+Contextual toolbars dialog:
 - When checking for modifications in contextual toolbars dialog (in case of closing the dialog or switching from the unsaved preset) also check position offset and auto close properties
 - Added an option to <em>Set toolbar to foreground</em>. When enabled, toolbar will be set to foreground (focused) every time it's shown. The option is disabled by default
+Fixed various issues with toolbar window manipulation (set always on top, auto close, position offset/override) when toolbar had the same name as some other window (i.e. toolbar was named "Mixer")

Added actions
+Main:
 - SWS/BR: Freehand draw envelope while snapping points to left side grid line (perform until shortcut released)
  - Note: also works with tempo map (2 versions, one that draws on selected envelope and the other which draws on envelope at mouse cursor)
 - SWS/BR: Select envelope at mouse cursor and set closest (left side) envelope point's value to mouse cursor (perform until shortcut released)
 - SWS/BR: Apply next action to all visible (record-armed) envelopes in selected tracks
 - SWS/BR: Apply next action to all visible (record-armed) envelopes in selected tracks if there is no track envelope selected
 - SWS/BR: Copy selected points in selected envelope to all visible (record-armed) envelopes in selected tracks (2 versions: direct copy and at edit cursor)
 - SWS/BR: Copy points in time selection in selected envelope to all visible (recorded-armed) envelopes in selected tracks (2 versions: direct copy and at edit cursor)
 - SWS/BR: Select all partial time signature markers
 - SWS/BR: Reset position of selected partial time signature markers
 - SWS/BR: Snap position of selected partial time signature markers to closest grid line
 - SWS/BR: Move active floating window to mouse cursor (9 version with different horizontal and vertical positions in regards to mouse cursor)
 - SWS/BR: Simplify main window title bar (3 mutually exclusive versions) (windows only, sorry OSX users)
 - SWS/BR: Toggle "Display media item take name"
 - SWS/BR: Toggle "Display media item pitch/playrate if set"
 - SWS/BR: Toggle "Display media item gain if set"
 - SWS/BR: Project track selection action - Set/Show/Clear...
  - Note: action set with this should get called every time a track gets selected by clicking the track with the mouse in TCP/MCP. Known limitation: the action won't get called if Mixer option "Scroll view when tracks activated" is disabled.
 - SWS/BR: Play from edit cursor position (perform until shortcut released)
 - SWS/BR: Play from edit cursor position and solo track under mouse for the duration (perform until shortcut released)
 - SWS/BR: Play from edit cursor position and solo item and track under mouse for the duration (perform until shortcut released)
+MIDI editor:
 - SWS/BR: Play from edit cursor position (perform until shortcut released)
 - SWS/BR: Play from edit cursor position and solo active item's track for the duration (perform until shortcut released)
 - SWS/BR: Play from edit cursor position and solo active item for the duration (perform until shortcut released)

ReaScript
+Improved Python function wrappers (sws_python*.py)
+Fixed BR_EnvGetProperties not returning correct values for envelope types
+Issue 702: Fixed ULT_SetMediaItemNote
+Added media file tagging functions, see http://taglib.github.io|TagLib| for supported tags/files
 - SNM_TagMediaFile
 - SNM_ReadMediaFileTag
+Added functions to convert track/item/take from and to GUID:
 - BR_GetMediaItemByGUID
 - BR_GetMediaItemGUID
 - BR_GetMediaItemTakeGUID (function to get take from GUID already exists, see SNM_GetMediaItemTakeByGUID)
 - BR_GetMediaTrackByGUID
 - BR_GetMediaTrackGUID
+Added other functions:
 - BR_EnvSortPoints
 - BR_GetClosestGridDivision
 - BR_GetMediaItemImageResource
 - BR_GetMediaTrackFreezeCount
 - BR_GetMediaTrackLayouts
 - BR_GetMediaTrackSendInfo_Envelope
 - BR_GetMediaTrackSendInfo_Track
 - BR_GetMidiSourceLenPPQ
 - BR_GetSetTrackSendInfo
 - BR_GetTakeFXCount
 - BR_IsTakeMidi
 - BR_SetArrangeView
 - BR_SetItemEdges
 - BR_SetMediaItemImageResource
 - BR_SetMediaTrackLayouts

Fixes
+Notes/Windows OS: fixed "wrap text" option (Issue 690)
+Issue 709: Prevent loading templates when loading projects in new tabs
+Compatibility fixes for new envelope max display options of +12db or +24db (introduced in REAPER v5.0pre21)
+Autorender/OSX: fixed UTF8 issues with media file tags (Issue 670)
+Preserve metronome patterns when editing tempo envelope with various actions and dialogs
+Fixed non-selectable radio buttons in SWS/BR: Select and adjust tempo markers... dialog
+Don't change solo state of tracks if mouse is over master track when running certain "perform until shortcut released" playback actions
+Fixed various SWS/BR actions so they work properly with hardware sends envelopes
+Fixed wrong vertical position of shadowed area when using Zoom tool (marquee) with master track visible
+Fixed various zooming issues when zooming tracks that have more than one envelope lane visible
+<em>SWS/S&M: Open/close image window</em> now reports it's state
+Fixed <em>SWS/BR: Delete tempo marker (preserve overall tempo and positions if possible)</em> not deleting moved partial time signature markers properly
+Fixed <em>SWS/BR: Set closest (left side) envelope point's value to mouse cursor (perform until shortcut released)</em> reseting position of moved partial time signature markers

Other
+Added ability to select only partial time signatures with <em>SWS/BR: Select and adjust tempo markers...</em>
+Toggle state of all docked SWS dialogs will be set to ON only when the window is visible in the docker (same behavior REAPER is using for its own docked dialogs)
+When running <em>SWS/BR: Set closest (left side) envelope point's value to mouse cursor (perform until shortcut released)</em> on mute envelope, snap values to top or bottom

!v2.6.3 pre-release build (March 12, 2015)
<strong>REAPER v5.0pre14b+ is required!</strong>

Contextual toolbars
+Fixes:
 - Fixed toolbars not loading in certain instances if some tracks are hidden from TCP (this also probably fixes some other issues)
 - Fixed MIDI editor flickering when setting detected CC lane as last clicked
+Other:
 - Toolbar is always shown within monitor bounds (previously, this was the case only if toolbar had position override/offset set)
 - When closing toolbar, restore focus to last focused window

Added actions
+Main:
 - SWS: Zoom to selected items/tracks (ignore last track's envelope lanes)
 - SWS: Vertical zoom to selected items/tracks (ignore last track's envelope lanes)
 - SWS: Toggle zoom to selected tracks/items/time selection (ignore last track's envelope lanes)
 - SWS/BR: Save/Restore selected/all items' mute state, slot x (8 slots)
 - SWS/BR: Save/Restore selected/all tracks' solo and mute state, slot x (8 slots)
 - SWS/BR: Play from mouse cursor position (perform until shortcut released)
 - SWS/BR: Play from mouse cursor position and solo track under mouse for the duration (perform until shortcut released)
 - SWS/BR: Play from mouse cursor position and solo item and track under mouse for the duration (perform until shortcut released)
+MIDI editor:
 - SWS/BR: Create CC lane and make it last clicked
 - SWS/BR: Copy selected CC events in active item to last clicked CC lane/lane under mouse cursor
 - SWS/BR: Play from mouse cursor position (perform until shortcut released)
 - SWS/BR: Play from mouse cursor position and solo active item's track for the duration (perform until shortcut released)
 - SWS/BR: Play from mouse cursor position and solo active item for the duration (perform until shortcut released)

ReaScript
+Updated BR_EnvGetProperties and BR_EnvSetProperties (volume envelope fader scaling support)

Fixes
+SWS/BR:Set closest envelope point's value to mouse cursor now properly formats tooltip value for FX envelopes
+Fixed certain SWS/BR actions in MIDI editor so they work properly with looped MIDI items
+Fixed SWS/BR preview active item actions in MIDI editor not working right in certain cases
+Don't create redundant undo point when using:
 - SWS: Save selected track(s) selected item(s), slot x
 - SWS: Save selected item(s)
+Zooming functionality:
 - Restored behavior of actions that zoom vertically to selected tracks/items so they include track envelopes of the last selected item/track (changed in v2.5.1)
 - Fixed problems with master track (reported http://forum.cockos.com/showpost.php?p=1458143&postcount=1725|here|)
 - Fixes related to hidden TCP tracks and actions that hide unselected tracks when zooming
 - Make sure zoomed tracks fill TCP completely when appropriate (related only to actions that minimize other tracks)

Other:
+Optimized various envelope actions and ReaScript envelope functions using new envelope API (testing showed increase in performance up to x10) (not applicable to tempo envelope)
+Various fixes for REAPER 5 compatibility (contextual toolbars, envelope actions, MIDI editor actions)

!v2.6.2 pre-release build (January 16, 2015)
<strong>REAPER v5.0pre6+ is required!</strong> (this REAPER version supports SWS functions exported to EEL and Lua)

Fixes:
+REAPER 5/Windows OS: fixed crash vs unsupported REAPER versions
+Hardened SWS initialization, display error messages

!v2.6.1 pre-release build (January 7, 2015)
<strong>REAPER v5.0pre4+ is required!</strong>

REAPER 5 preliminary support
+ReaScript function export to EEL and Lua
+Fixed action selection broken in various places (e.g. Cycle Action editor)

!v2.6.0 featured build (January 7, 2015)
Notes window
+Added "Wrap text" option in the context menu
+Import SubRip file: name regions with subtitles content
+Issue 686: fixed new lines added in subtitles when saving the project

!v2.5.2 pre-release build (December 11, 2014)
<strong>REAPER v4.75+ is required!</strong>

Contextual toolbars
+Contextual toolbars dialog:
 - Added support for auto close:
  - If enabled, toolbar will automatically get closed after pressing any of it's buttons
  - Option exists separately for each context. To enable or disable the option, right-click or double click the <em>Auto close</em> column in the context list
  - Note that you can't set the option if context doesn't have a toolbar assigned to it
 - Added support for custom positioning of the toolbar:
  - There are two separate ways to set custom positioning of the toolbar:
   - Position override found in <em>Options</em> under group <em>All</em>. Enable to set where you want <strong>all the toolbars</strong> to appear in relation to mouse cursor.
   - Position offset that can be set up separately for each context. To set the option, right-click or double click the <em>Position offset</em> column in context list and type desired offset values
  - Setting one option doesn't exclude the other, they are cumulative.
  - If toolbar position is managed by Contextual toolbars, toolbar will never get displayed out of monitor bounds
  - Note that you can't set the option if context doesn't have a toolbar assigned to it
 -Other:
  - Previously, you always had to right-click the context list to edit it, now it's also possible to edit it by double clicking the cell
+Other:
 - Toolbars that are set to be <em>always on top</em> don't hide the tooltip anymore. Note that this works only for toolbars loaded by Contextual toolbars, the issue where REAPER hides tooltip behind pinned toolbar still exists and is reported http://forum.cockos.com/project.php?issueid=5199|here|
 - Renamed the actions <em>SWS/BR: <strong>Exclusive toggle</strong> contextual toolbar under mouse cursor, preset x</em> to <em>SWS/BR: <strong>Open/close</strong> contextual toolbar under mouse cursor, preset x</em>
 - Removed <em>Named notes mode</em> context from <em>Inline MIDI editor</em> group. It's currently not supported by REAPER and was mistakenly put there in the first place
+Added actions:
 - SWS/BR: Exclusive toggle contextual toolbar under mouse cursor, preset x (added in all sections: Main, MIDI editor, etc...)
  - Note: unlike other actions which simply close all toolbars if at least one of them is open, this will always open the contextual toolbar if valid toolbar is found for the context under mouse cursor. If found toolbar is already visible or no toolbar has been found, all toolbars will get closed

Analyze and normalize loudness
+Analyze loudness dialog:
 - Disable analyze button while analysis is progress

Added actions
+Main:
 - SWS/BR: Adjust playrate (MIDI CC only)
 - SWS/BR: Adjust playrate options...
  - Note: These two actions work in tandem. The first action changes playrate so you can automate it.The second action opens the dialog where you can set automatable playrate range. Also note that due to the API problems, actions can't respond to OSC, but in this case it shouldn't matter since you can configure REAPER OSC to manage playrate.

Fixes
+Resources: http://forum.cockos.com/showthread.php?p=1440002|fixed lost bookmarks|
+These actions now work properly when item is trimmed or stretched:
 - SWS/BR: Split selected items at stretch markers
 - SWS/BR: Create project markers from stretch markers in selected items
+Don't reload FX when undoing certain SWS actions

!v2.5.1 pre-release build (November 24, 2014)
<strong>REAPER v4.74+ is required!</strong>
New API functions were introduced in this version, they enable various improvements in the SWS/S&M Extension.
Thank you Cockos!

<strong>Contextual toolbars</strong>
+Functionality in general:
 - Feature relies heavily on existing REAPER toolbars. The basic concept is fairly simple. User assigns different REAPER toolbars to different contexts (things like TCP, item, piano roll, etc...) and loads them under mouse cursor by calling a single action. The action will then load an appropriate toolbar for a thing under the mouse cursor, http://wiki.cockos.com/wiki/images/3/3c/Contextual_toolbars_example.gif|like this.|
 - For more information, please http://wiki.cockos.com/wiki/index.php/Contextual_toolbars_with_SWS|visit the wiki on the subject| (which is also accessible from the Contextual toolbars dialog). In case you want to contribute to the wiki, you're more than welcome.
+Contextual toolbars dialog:
 - To open a dialog for setting up contextual toolbars either run the action SWS/BR: Contextual toolbars... or go to Main menu > Extensions > Contextual toolbars...
 - Dialog is divided into 3 parts, preset selector, list of possible contexts, and various options tied to those contexts. Select an arbitrary preset and right click contexts to assign them toolbars. Options can be found on the right and are executed only when toolbar is loaded. Once set up, use provided actions to load toolbars for each preset.
+Added actions:
  - SWS/BR: Contextual toolbars...
  - SWS/BR: Exclusive toggle contextual toolbar under mouse cursor, preset x (8 presets) (added in all sections: Main, MIDI editor, etc...)
   - Note: Actions work as toggle switches. If any of the toolbars set up in Contextual toolbars dialog is visible, all of them will get closed - otherwise toolbar corresponding to context under mouse cursor will get loaded.
+<strong>Feedback needed:</strong>
 - Note that while new contexts won't get added at this time (but fades and volume handles are planned) now is the time to help us. Any feedback, comments and criticism of current contexts hierarchy is highly welcome. For example, http://wiki.cockos.com/wiki/index.php/Contextual_toolbars_with_SWS#Special_cases:_item_stretch_markers_and_take_envelopes|this workaround| would definitely benefit from discussion. Don't hesitate to express your opinion on http://forum.cockos.com/showthread.php?t=150702|dedicated forum topic.| Thanks!

Analyze and normalize loudness
+Analyze loudness dialog:
 - Analyzer can now measure true peak (disabled by default since it prolongs analysis due to resampling - see Options to enable/disable)
  - Double-click true peak cell to move edit cursor to true peak location (or right-click selected item/track in list view to reveal the option)
 - Added user preference to display either LUFS or LU (see Options->Unit).
  - To set reference level for 0 LU and formatting of LU unit, see Options->Global preferences (or run SWS/BR: Global loudness preferences)
  - Right-click menu entry for normalizing follows Options->Unit and will alternate between "Normalize to -23 LUFS" and "Normalize to 0 LU"
  - Normalizing to specific value can normalize to both LUFS and LU
 - Export list of analyzed items/tracks to clipboard or file
  - To export the list, select items in list view, right-click them and select "Export formated list to clipboard/file"
  - For setting the format of exported items, see Options->Export format
   - Formating supports wildcards. Wildcards description can be found in the same dialog. To hide description, simply resize the dialog
   - Besides typing, wildcards can also be inserted using the "Wildcard" button.
   - Previously used format patterns are stored in the "Wildcard" button submenu
 - Analyzed objects are now restored on project load
 - Other:
  - Right-click menu entry for creating loudness graph no longer queries range, instead it uses range set in Options->Global preferences (or SWS/BR: Global loudness preferences)
  - Normalize dialog is no longer modal (but will be closed if loudness analyzer is closed/hidden to avoid confusion)
  - Display new items/tracks in list view as soon as they're analyzed
  - Analyze button changes caption depending on what is to be analyzed
  - Added Help... menu entry to options menus
   - Note: opens http://wiki.cockos.com/wiki/index.php/Measure_and_normalize_loudness_with_SWS|wiki page on everything loudness related in SWS| which is currently unfinished (if you want to contribute you're more than welcome. Big thanks to user http://forum.cockos.com/member.php?u=1482|Airon| for the work so far)
  - Various small fixes
+Added actions:
 +SWS/BR: Global loudness preferences...
  - Note: Preferences set here affect everything loudness related in SWS (analyze loudness dialog and separate normalize actions)
   - 0 LU reference can be set to an arbitrary value (most common values are provided in the dropdown)
   - LU unit format only affects display of LU unit in various dialogs
   - Envelope graph range affects drawing range when drawing loudness envelopes in Analyze loudness dialog
 +SWS/BR: Normalize loudness of selected items to 0 LU
 +SWS/BR: Normalize loudness of selected tracks to 0 LU
+Other:
 - Renamed SWS/BR: Normalize loudness of selected items to SWS/BR: Normalize loudness of selected items/tracks (also no longer modal)
 - Removed SWS/BR: Normalize loudness of selected tracks

Added actions
+Main:
 - SWS/BR: Select envelope points on/between grid (2 versions: time selection and normal)
 - SWS/BR: Add envelope points located on/between grid to existing selection (2 versions: time selection and normal)
 - SWS/BR: Delete envelope points on/between grid (2 versions: time selection and normal)
 - SWS/BR: Create project marker at mouse cursor
 - SWS/BR: Create project marker at mouse cursor (obey snapping)
 - SWS/BR: Insert 2 envelope points at time selection to all visible track envelopes
 - SWS/BR: Insert 2 envelope points at time selection to all visible track envelopes in selected tracks
 - SWS/BR: Show all active FX envelopes for selected tracks
 - SWS/BR: Show all FX envelopes for selected tracks
 - SWS/BR: Show all/volume/pan/mute active send envelopes for selected track
 - SWS/BR: Show all/volume/pan/mute send envelopes for selected track
  - Note: all show FX/send envelope actions come in 3 flavors : show, hide and toggle show
 - SWS/BR: Show/hide track envelope for last adjusted send (3 verions)
  - Note: that's right, due to API limitation it's last adjusted, not touched
 - SWS/BR: Enable "Ignore project tempo" for selected MIDI items preserving time position of MIDI events (use tempo at item's start)
  - Note: the action is meant for http://forum.cockos.com/showthread.php?p=1374175#post1374175|these kind of issues|
 - SWS/BR: Select all MIDI/audio/video/click/timecode/empty/PiP items
 - SWS/BR: Move closest project marker to edit/play/mouse cursor (2 versions: normal and obey snapping) (Issue 668)
 - SWS/BR: Focus tracks
 - SWS/BR: Unselect envelope
 - SWS/BR: Increase/Decrease selected envelope points by x db (volume envelope only) (multiple versions: 0.1, 0.5, 1, 5 and 10 db)
 - SWS/BR: Delete take under mouse cursor (Issue 124)
 - SWS/BR: Select TCP/MCP track under mouse cursor (Issue 124)
 - SWS/BR: Select envelope under mouse cursor (Issue 124)
 - SWS/BR: Select/Delete envelope point under mouse cursor (2 versions: selected envelope only and whatever envelope is under mouse cursor) (Issue 124)
 - SWS/BR: Split selected items at stretch markers
 - SWS/wol: Select all tracks except folder parents
 - SWS: Toggle horizontal zoom to selected items/time selection
+MIDI editor:
 - SWS/BR: Save/Restore selected events in last clicked CC lane (8 slots) (Save has 2 versions: last clicked lane, lane under mouse cursor. Restore has 3 versions: last clicked lane, lane under mouse cursor, all visible lanes)
 - SWS/BR: Insert CC event at edit cursor in CC lane under mouse cursor (active item only)
 - SWS/BR: Hide last clicked/under mouse cursor CC lane
 - SWS/BR: Hide all CC lanes except last clicked/under mouse cursor CC lane
 - SWS/BR: Toggle hide all CC lanes except last clicked/mouse cursor CC lane (multiple versions: one normal and bunch of others that set lane to specific height)
 - SWS/BR: Convert selected CC events to envelope points in selected envelope (multiple versions for different point shape and clearing existing envelope points)

ReaScript
+BR_GetMouseCursorContext:
 - Fixes related to MIDI editor (changes introduced in REAPER v4.7 broke it)
 - Fixed segment detection in ruler
 - Added support for stretch markers
+Changed envelope object type in BR_EnvAlloc and other functions to avoid confusion (existing scripts should be unaffected)

Fixes
+Improved deleting tempo markers with different time signatures when using SWS/BR: Delete tempo marker and preserve position and length of items (including MIDI events)
+Preserve options between REAPER sessions set with these actions:
 - SWS/BR: Set "Apply trim when adding volume/pan envelope"
 - SWS/BR: Toggle "Playback position follows project timebase when changing tempo"
 - SWS/wol: Set "Vertical/Horizontal zoom center"
+MIDI editor actions that hide/show used CC lanes now obey filter's channel settings
+Prevent toggling zoom with zoom actions when inappropriate (i.e. toggling zoom to selected items when there are no selected items)
+All SWS/BR actions now obey lock settings
+Zooming functionality:
 - All zoom actions now obey track sizes set by custom themes (things like small/medium/full track height)
 - Actions that zoom vertically to selected tracks/items never show track envelopes of the last selected item/track
 - Fixed save/restore arrange view actions not working on envelopes with high point count (Issue 660)
+Fixed target BPM not updating when adjusting BPM by percent in Select and adjust tempo markers
+OSX: Fixed "Unselect tempo markers" child dialog of "Select and adjust tempo markers". It got hidden behind other dialogs when it lost focus
+Issue 678: removed duplicate configurable actions in the S&M.ini file
+Issue 671 and issue 673: fixed Region Playlist misbehavior

Other
+Increased all SWS/BR slot actions to 8 slots
+Display proper dialog icon (same one REAPER uses) in all dialogs (win only)
+Added tempo actions to Main menu > Extensions > Tempo
+Renamed certain actions for uniformity (time sel to time selection, sel items to selected items etc...)

!v2.5.0 #1 featured build (December 11, 2014)
+Resources: http://forum.cockos.com/showthread.php?p=1440002|fixed lost bookmarks|

!v2.5.0 featured build (November 24, 2014)
Notes window
+Added "Wrap text" option in the context menu
+Import SubRip file: name regions with subtitles content
+Issue 686: fixed new lines added in subtitles when saving the project

!v2.4.0 #10 pre-release build (July 11, 2014)
<strong>REAPER v4.70+ is required!</strong>
New API functions were introduced in this version, they enable various improvements in the SWS/S&M Extension.
Thank you Cockos!

Analyze and normalize loudness
+Added an option to preserve already analyzed tracks/items when analyzing selected tracks/items
+Creating graph in selected envelope functionality now works with take envelopes
+Fixes:
 - Analyzing items with different channel modes should now work properly
 - Fixed analyzing short items/tracks
 - Fixed undo when normalizing tracks
 - Pressing DELETE key will delete selected list view entries

Added actions
+Main:
 - SWS/wol: Set selected envelope height to default/minimum/maximum
 - SWS/wol: Adjust selected envelope height (MIDI CC relative/mousewheel)
 - SWS/wol: Adjust selected envelope or last touched track height (MIDI CC relative/mousewheel)
 - SWS/wol: Toggle enable extended zoom for envelopes in track lane
 - SWS/wol: Toggle enable envelopes overlap for envelopes in track lane
 - SWS/wol: Force overlap for selected envelope in track lane in its track height
 - SWS/wol: Restore previous envelope overlap settings
 - SWS/wol: Horizontal zoom to selected envelope in time selection
 - SWS/wol: Full zoom to selected envelope in time selection
 - SWS: Save/Restore current arrange view (5 slots)
 - SWS/BR: Fit selected envelope points to time selection
 - SWS/BR: Create project markers from stretch markers in selected items
 - SWS/BR: Set closest (left side) envelope point's value to mouse cursor (perform until shortcut released)
   - Note: these 2 actions are actually meant to solve the problem of freehand points editing in the tempo map. Use SWS/BR: Create tempo markers at grid after every selected tempo marker to set needed density of the tempo map and then use this action to easily edit the tempo map.
 - SWS/BR: Trim MIDI item to active content
 - SWS/AW: Grid to 1/64 notes
 - SWS/AW: Grid to 1/128 notes
+Main and MIDI editor:
 - SWS/BR: Play from mouse cursor position (3 versions)
+MIDI editor:
 - SWS/BR: Preview active media item (lots of versions: from mouse position, selected notes only, measure sync etc...)
 - SWS/BR: Save/Restore note selection from/to active take (5 slots)
 - SWS/BR: Save/Restore edit cursor position (5 slots)
  - Note: edit cursor slots are shared with already existing actions in Main
 - SWS/FNG: Cycle through CC lanes
 - SWS/FNG: Cycle through CC lanes (keep lane heights constant)
 - SWS/FNG: Show only used CC lanes
 - SWS/FNG: Hide unused CC lanes
 - SWS/FNG: Show only top CC lane
 - SWS/FNG: Select muted MIDI notes
 - SWS/FNG: Select notes nearest edit cursor
 - SWS/FNG: Apply groove to selected MIDI notes (within 16th)/(withing 32nd)
 - SWS/BR: Show only used CC lanes (detect 14-bit)
 - SWS/S&M: Restore displayed CC lanes, slot n - where 'n' is in [1; 8], http://forum.cockos.com/showthread.php?p=984786#post984786|customizable in the S&M.ini file)
 - SWS/S&M: Save displayed CC lanes, slot n - where 'n' is in [1; 8], http://forum.cockos.com/showthread.php?p=984786#post984786|customizable in the S&M.ini file)
   - Note: these 2 actions are also present in the main section. These new instances allow to bind them to MIDI toolbars, for ex.

ReaScript
+BR_GetMouseCursorContext:
 - Added support for MIDI editor
 - Fixed BR_GetMouseCursorContext envelope detection when envelope is in track lane
 - Changed return strings (ruler segments) in BR_GetMouseCursorContext
+Added functions:
 - BR_EnvAlloc, BR_EnvCountPoints, BR_EnvDeletePoint, BR_EnvFind, BR_EnvFindNext, BR_EnvFindPrevious, BR_EnvFree, BR_EnvGetParentTake, BR_EnvGetParentTrack, BR_EnvGetPoint, BR_EnvGetProperties, BR_EnvSetPoint, BR_EnvSetProperties, BR_EnvVauelAtPos
 - BR_MIDI_CCLaneRemove
 - BR_MIDI_CCLaneReplace

Fixes
+Cycle Actions / issue 636: fixed ON/OFF state corner case (as reported http://forum.cockos.com/showpost.php?p=1344403&postcount=1747|here|)
+Notes window / issue 642: fixed loading notes containing special characters
+Localization: fix for actions dealing with the Media Explorer
+Localization / Windows OS: fixed stuff that could potentially make things broken when using:
 - SWS/BR: Preview media item under mouse
 - SWS/BR: Move closest grid line to mouse cursor
 - ReaScript BR_GetMouseCursorContext and similar functions
 - Project navigation functionality (zoom/scroll etc...)
+Prevent moving project markers with the same ID:
 - SWS: Auto Color/Icon
 - SWS: Nudge marker under cursor left/right
 - Xenakios/SWS: Rename project markers with ascending numbers
+Preview media item actions:
  - Preview stops after last note/CC/sysex event when previewing MIDI
  - Actions that pause playback should work properly now
  - Prevent toggling preview state during recording
+Fixed unresponsive SWS/BR: Move closest envelope point to edit cursor
+SWS/FNG: Hide unused CC lanes in active midi editor:
 - Wasn't working if all displayed lanes were empty
 - Wasn't detecting 14-bit lanes properly
+SWS/FNG: Expand/Compress amplitude of selected envelope points around midpoint now obeys tempo map timebase
+These actions now work with take envelopes:
 - SWS/BR: Move edit cursor to next/previous envelope point
 - SWS/BR: Select next/previous envelope point
 - SWS/BR: Expand/Shrink envelope point selection to the right/left
 - SWS/BR: Shift envelope point selection left/right
 - SWS/BR: Select peaks/dips in envelope
 - SWS/BR: Unselect envelope points outside/in time selection
 - SWS/BR: Set selected envelope points to next/previous/last selected/first selected point's value
 - SWS/BR: Move closest (selected) envelope point to edit cursor
 - SWS/BR: Insert 2 envelope points at time selection
 - SWS/BR: Insert new envelope point at mouse cursor
 - SWS/BR: Save/Restore envelope point selection
 - SWS/FNG: Move selected envelope points up/down/left/right
 - SWS/FNG: Shift selected envelope points up/down on left/right
 - SWS/FNG: Expand/Compress amplitude of selected envelope points around midpoint
 - SWS/FNG: Time compress/stretch selected envelope points
 - Xenakios/SWS: Shift current envelope to left/right
+Fixed SWS/BR: Create project markers from notes in selected MIDI items not working properly with looped items
+OSX: Fixed various things when detecting mouse cursor at the top of arrange (ReaScript, Warp grid actions etc...)
+Issue 645: "Xenakios/SWS: Select takes in selected items, shuffled random" now does not select the same take number 1+ times consecutively

Other:
+Renamed FNG MIDI actions in Main section (remove MIDI prefix and added "in active MIDI editor" description at the end)
+Capitalized certain FNG actions names
+OSX: Change mouse cursor while using SWS/BR: Move closest tempo marker/grid line to mouse cursor (this was win only feature until now)
+Renamed SWS: Save/Restore current arrange view to SWS: Save/Restore current arrange view, slot 1
+Renamed SWS/BR: Move closest tempo marker/grid line/ to mouse cursor (added (perform until shortcut released) to clearly reflect how they work)
+Renamed SWS/BR: Hide all but active envelope for all/selected tracks (so it's clear that it works only with selected track envelopes)
+Renamed SWS/BR: Insert new envelope point at mouse cursor (added "using value at current position (obey snapping)" at the end)
+S&M Notes maximum length raised to 64kb
+Better startup error message (can now be displayed over the splash window)

!v2.4.0 #9 pre-release build (April 19, 2014)
<strong>This version requires REAPER v4.62pre8+</strong>, an "Incompatible version" error message will be displayed otherwise...

Cycle Actions support conditional statements (IF, IF NOT, etc) in the MIDI Editor

Fixes
+Windows OS: fixed extension not being loaded
+Cycle Action editor: fixed "Run" context menu item

!v2.4.0 #8 pre-release build (April 13, 2014)
Cycle Actions can be registered in any section of the action list (e.g. MIDI Editor)
Note: <strong>requires REAPER v4.62pre7+</strong>

!v2.4.0 #7 pre-release build (April 9, 2014)
Added actions in the MIDI Editor action list (<strong>requires REAPER v4.62pre7+</strong>)
+SWS/S&M: Hide all CC lanes
+SWS/S&M: Create CC lane
+SWS/S&M: Restore displayed CC lanes, slot n (where 'n' is in [1; 8], http://forum.cockos.com/showthread.php?p=984786#post984786|customizable in the S&M.ini file|, up to 99 slots)
+SWS/S&M: Save displayed CC lanes, slot n
 Note: these actions were already present in the "Main" section of the action list, they will remain there (not to break users' configs), but these versions are deprecated now

Snapshots: the default number of recall actions is now configurable in REAPER.ini
Edit the key "DefaultNbSnapsRecall" in the section [SWS] (quit REAPER before editing this file!)

!v2.4.0 #6 pre-release build (April 6, 2014)
Misc
+Cycle Actions: improved toolbar refresh
+Exclusive toggle actions are now off on start-up
+Prevent conflicts with dupe/clone extensions

Fixes
+Fixed some memory leaks (loudness, tempo)
+Fixed undo in certain instances when moving grid to mouse cursor

!v2.4.0 #5 pre-release build (March 30, 2014)
<strong>Analyze and normalize loudness</strong>
+Functionality in general:
 - Loudness is measured according to EBU 3342 standard thanks to excellent http://github.com/jiixyj/libebur128|libebur128| by Jan Kokemuller
 - Due to <strong>limitations in Reaper API</strong>, we can extract audio data only from certain parts of the audio chain. Chart can be found http://wiki.cockos.com/wiki/images/5/50/SWS_loudness_analysis_signal_flow_chart.png|here|. A few gotchas:
   - You can't use item fades for extensive volume control
   - If you need to use FX, current workaround is to put one item with needed FX in an empty track and measure that track
+Added actions:
 - SWS/BR: Normalize loudness of selected items/tracks...
 - SWS/BR: Normalized loudness of selected items/tracks to -23 LUFS
 - SWS/BR: Analyze loudness...
+Analyze loudness dialog:
 - Accessible from the Action list or Main menu > Extensions > Loudness...
 - Right-click on the dialog or just click "Options" button for various settings
 - Measures integrated, range, short-term and momentary loudness of selected items and tracks
 - To normalize items or tracks, right-click analyzed targets in the list view - often faster than using separate actions because data for already analyzed targets in the dialog is cached (to prevent needles reanalyzing before normalization if nothing changed)
 - Draw momentary and short-term loudness graph to selected envelope. Right-clicking analyzed item should reveal the feature. You can use dummy JS effects from http://stash.reaper.fm/v/20187/SWS%20dummy%20loudness%20graph|here| as a canvas for loudness graphs
 - After the target is analyzed, it's possible to position edit cursor over maximum short-term and momentary loudness interval by double-clicking cells holding their measurements. There is also an option to create time selection over that part of the item/track.
 - Dialog is designed to follow project state. If you rename or delete analyzed target, the change will get reflected in the dialog. For various settings relating to this, check dialog options
 - Analyzing happens in a separate thread so user is free to keep on using Reaper while it's happening.

Warp grid
+SWS/BR: Move closest grid line/tempo marker to mouse cursor:
 - Prevent creating multiple undo points while shortcut is kept on being pressed
 - Smoother reaction to mouse movements, not depending on the OS keyboard settings anymore
 - While the shortcut is pressed, target grid gets "locked" to mouse so it isn't possible to accidentally edit surrounding grids
 - Change mouse cursor when using the action (win only)
 - Improved efficiency when dealing with high tempo marker count
 - Note: due to the way upper improvements are made, you can't arm the action from the toolbar (as some users are doing http://forum.cockos.com/showthread.php?p=1332827#post1332827|here|). If you really need that, you can create a separate macro just for that:
     - SWS/BR Save edit cursor position, slot x
     - View: Move edit cursor to mouse cursor (no snapping)
     - SWS/BR: Move closest grid to edit cursor
     - SWS/BR Restore edit cursor position, slot x
+Added actions:
 - SWS/BR: Move closest (measure) grid line to edit/play cursor (Issue 638)
 - SWS/BR: Move closest left/right side grid line to edit cursor

Project startup action
+Added "SWS/S&M: Show project startup action"
+Added dedicated menu items in Main menu > Extensions > Project startup action (for easier set-up)
+The action (and new menu item) "SWS/S&M: Set project startup action" now prompts to overwrite

Cycle actions
+Added "LOOP x" statement (thanks wol!): prompts the user for the number of times to repeat something
+Tiny fixes (corner cases)

Marker list
+Export formatted marker list to clipboard now works on OSX

Added actions
+SWS/wol: Set "Vertical zoom center" to "Track at center of view"
+SWS/wol: Set "Vertical zoom center" to "Top visible track
+SWS/wol: Set "Vertical zoom center" to "Last selected track"
+SWS/wol: Set "Vertical zoom center" to "Track under mouse cursor"
+SWS/wol: Set "Horizontal zoom center" to "Edit cursor or play cursor (default)"
+SWS/wol: Set "Horizontal zoom center" to "Edit cursor"
+SWS/wol: Set "Horizontal zoom center" to "Center of view"
+SWS/wol: Set "Horizontal zoom center" to "Mouse cursor"
+SWS/BR: Copy take media source file path of selected items to clipboard
+SWS/BR: Toggle "Playback position follows project timebase when changing tempo"
+SWS/BR: Move closest (selected) envelope point to edit cursor
+SWS/BR: Insert 2 envelopes points at time selection

Added ReaScript functions
+ULT_GetMediaItemNote
+ULT_SetMediaItemNote

Fixes
+The action "SWS/BR: Delete tempo marker and preserve position and length of (selected) items (including MIDI events)" should now work properly
 - Note: due to bug in the API, please update to 4.611 otherwise you will lose any text and sysex events
+Fixed rounding issues when converting projects markers to tempo markers in time selection (reported http://forum.cockos.com/showthread.php?p=1330369#post1330369|here|)

!v2.4.0 #4 (March 13, 2014)
<strong>REAPER v4.60+ is required!</strong>
New API functions were introduced in this version, they enable various improvements in the SWS/S&M Extension.
Thank you Cockos!

Added actions
+SWS/BR: Preview media item under mouse (versions for pausing project playback during preview)
+SWS/BR: Toggle media item online/offline
+SWS/BR: Set selected envelope points to next/previous point's value
+SWS/BR: Set selected envelope points to first/last selected point's value
+SWS/BR: Delete tempo marker while preserving position and length of (selected) items (including MIDI events)
+SWS/BR: Move closest tempo marker to mouse cursor
+SWS/BR: Move closest (measure) grid line to mouse cursor (may create tempo marker)
 Hint: There is an interesting effect if you keep shortcut key pressed while moving the mouse - grid/tempo marker will follow it.
 The only con is that a bunch of undo points will get created
+Added stock toggle actions:
 - SWS/S&M: Dummy toggle n (where 'n' is in [1; 8], http://forum.cockos.com/showthread.php?p=984786#post984786|customizable in the S&M.ini file|, up to 99 toggles)
 - SWS/S&M: Exclusive toggle An (where 'n' is in [1; 4], http://forum.cockos.com/showthread.php?p=984786#post984786|customizable in the S&M.ini file|, up to 99 toggles)
 - SWS/S&M: Exclusive toggle Bn (where 'n' is in [1; 4])
 - SWS/S&M: Exclusive toggle Cn (where 'n' is in [1; 4])
 - SWS/S&M: Exclusive toggle Dn (where 'n' is in [1; 4])
   "Exclusive toggle" means only one toggle action is ON at a time.
   For ex: in the set of toggles "A", if "Exclusive toggle A03" is ON, A01 A02 and A04 are OFF.
   These actions come in handy with Cycle Actions for example, see details and use-cases http://forum.cockos.com/showpost.php?p=1315222&postcount=1652|here| (thanks Reno.thestraws!)

Resources: auto-save media files improvements

ReaConsole
+Issue 588: added option in the context menu to invert ENTER and  CRTL+ENTER (CMD+ENTER on OS X) key shortcuts:
 - The ENTER key can either perform commands and let the console open, while CRTL+ENTER performs commands but closes it
   Useful when ReaConsole is docked for example, default behavior
 - Or the ENTER key can perform commands and close the console, while CRTL+ENTER performs commands but let it open
   Useful when using ReaConsole the old-school way, as a dialog box
+New default shortcut 'c' to open ReaConsole ('C' might conflict with the native action "Insert time signature/tempo Marker")

Cycle actions
+Issue 634: our new project member wol has added some conditional statements, thanks!
 - IF AND: if both next actions are ON
 - IF NAND: if at least 1 of the next 2 actions is OFF
 - IF OR: if at least 1 of the next 2 actions is ON
 - IF NOR: if both next actions are OFF
 - IF XOR: if the next 2 actions' states are different
 - IF XNOR: if the next 2 actions' states are the same
 Note: these new statements must be followed by <strong>two</strong> actions that report a toggle state
+Editor: commands indentation
+Editor: better description of conditional statements (in plain English)
+Tweaks: better context menu, message dialog box, etc

Added ReaScript functions
+BR_GetMouseCursorContext
+BR_GetMouseCursorContext_Envelope
+BR_GetMouseCursorContext_Item
+BR_GetMouseCursorContext_Position
+BR_GetMouseCursorContext_Take
+BR_GetMouseCursorContext_Track
+BR_ItemAtMouseCursor
+BR_PositionAtMouseCursor
+BR_TakeAtMouseCursor
+BR_TrackAtMouseCursor
+BR_GetMediaSourceProperties
+BR_SetMediaSourceProperties
+BR_SetTakeSourceFromFile2

Fixes
+Preview media item actions now send all-notes-off when stopping MIDI item preview
+More efficient toolbars auto refresh in certain instances
+Action "SWS/BR: Create project markers from notes in selected MIDI items" now works properly with looped items

!v2.4.0 #3 (February 5, 2014)
Added actions
+Xenakios/SWS: Preview selected media item through track (toggle and normal)
+SWS/BR: Preview media item under mouse (lots of different versions, see action list) (Note: "Xenakios/SWS: Stop current media item preview" works on these too)
+SWS/BR: Select next/previous envelope point
+SWS/BR: Expand envelope point selection to the right/left (normal and end point only version)
+SWS/BR: Shrink envelope point selection from the right/left (normal and end point only version)
+SWS/BR: Shift envelope point selection left/right
+SWS/BR: Select peaks/dips in envelope
+SWS/BR: Unselect envelope points outside/in time selection
+SWS/BR: Insert new envelope point at mouse cursor
+SWS/BR: Save/Restore envelope point selection (5 slots)
+SWS/BR: Save/Restore edit cursor position (5 slots)
+SWS/BR: Toggle "Grid snap settings follow grid visibility"
+SWS/BR: Set "Apply trim when adding volume/pan envelopes"
+SWS/BR: Cycle through record modes
+SWS/BR: Focus arrange window

Fixes
+<strong>Windows OS / Issue 619, issue 621:</strong>
 fixed various features which were broken when using LangPacks and certain regional settings (i.e. comma as a decimal mark)
+OS X 64-bit: fixed broken list views (as reported http://forum.cockos.com/showpost.php?p=1307498&postcount=39|here|)
+Issue 613 / Region Playlist: fixed rounding issues (with adjacent regions)
+Issue 618: fixed cycle actions using toggle states from other cycle actions (starting with IF/IF NOT statements)
+Fixed broken actions "SWS: Set auto crossfade on/off"
+Action "Xenakios/SWS: Preview selected media item" now works properly with muted items

Other
+OS X DMG / Issue 608: added info allowing Mavericks/10.9+ users to run the installation script
+Made .beats optional for the action "SWS/S&M: Insert silence (measures.beats)", e.g. enter 5 (or 5.0) to insert 5 measures of silence/empty space
+Cycle Actions & Live Configs editors: shorten action names when possible, e.g. "<s>SWS/S&M: </s>Insert silence (measures.beats)"
+Better Snapshot details/descriptions
+SWS: Exported marker list format dialog opens centered
+Added "..." to the end of all (hopefully) Xenakios dialog actions that were missing it
+Small renames of captions in SWS/BR dialogs
+Xenakios's preview actions will stop on transport stop (same goes for new SWS/BR preview actions)
+The following Xenakios' dialog boxes are now themed:
 - Auto-rename selected takes
 - Create new tracks
 - Disk space calculator
 - Find missing media for project's takes
 - Insert random points to selected envelope
 - Item property interpolator
 - Normalize selected takes to dB value
 - Process item with Rubberband/csound phase vocoder
 - Project media
 - Randomize item positions
 - Remap item positions
 - Rename selected takes
 - Rename selected tracks
 - Rename takes
 - Render item to new take with tail
 - Repeat paste
 - Reposition selected items
 - Scale item positions/lengths by percentage
 - Search takes
 - Set volume and pan of selected takes
 - Set volume of selected items
 - Show/hide floating item/track info
 - Skip select items from selected items
 - Skip select items in selected tracks
 - Spread selected items over tracks
 - Swing item positions
 - Take mixer
 - Toggle selected items selected randomly

!v2.4.0 #2 (November 15, 2013)
<strong>MIDI/OSC actions support learn with both MIDI Pitch and "normalized" OSC messages</strong>
+To enable this new option: set "LearnPitchAndNormOSC" to 1 in the section [General] of the S&M.ini file (quit REAPER first!)
+When the new option is enabled, all actions of the section "S&M Extension" can be learned with:
 - <strong>New:</strong> OSC messages with floating-point argument in [0, 1] (14-bit resolution)
   Useful for OSC controllers that cannot handle absolute float values, e.g. <strong>TouchOSC for Android needs this!</strong>
 - <strong>New:</strong> MIDI Pitch messages (14-bit resolution)
 - MIDI CC messages (absolute and relative modes, as usual)

Region Playlist
+<strong>Fixed playback that could get out of sync randomly</strong>
+Added option "Smooth seek (seek immediately if disabled)" in the context menu, details http://forum.cockos.com/showthread.php?t=128371|here|

Auto color/icon
+Issue 602: Marker/region rules now support the filters (any) and (unnamed)
+Issue 600 / Windows OS: fixed potential crash when changing colors
+Fixed marker/region auto-coloring rules not obeying priorities

Cycle Actions
+Cycle Actions now support all 3rd party extensions' actions
+Issue 607: better recursion detection/protection, thanks Big Bob!
+Editor: reject unreliable command ids for SWS actions, macros and scripts

Notes window
+Make it possible to monitor/edit marker/region names and subtitles separately,
 i.e. added "Marker names", "Marker subtitles", "Region names" and "Region subtitles"
 in the dropdown box (in addition to "Marker/region names" and "Marker/region subtitles")
+Added related actions:
 - SWS/S&M: Open/close Notes window (marker names)
 - SWS/S&M: Open/close Notes window (region names)
 - SWS/S&M: Open/close Notes window (marker subtitles)
 - SWS/S&M: Open/close Notes window (region subtitles)
+If REAPER >= v4.55: Mark project dirty (needing save) rather than creating undo points for each key stroke
+Potential fix for http://forum.cockos.com/showpost.php?p=1180135&postcount=1595|"things that smells like Pont-l'�v�que"|
+House cleaning: allow notes for macros and scripts (aka "Action help")
 To easy copy/paste, string identifiers used to be displayed in the Notes window for macros/scripts.
 This is now useless since the action list offers "Copy selected action cmdID/identifier string".

Resources / Issue 591: make it possible to save and use new slots/files only via user macros (w/o tweaking the S&M.ini file, etc..)
+Made "Auto-save" slots/files <em>actions</em> more macro-friendly: they won't prompt for anything
 Note: the "Auto-save" <em>button</em> still prompt to overwrite selected slots/files
+Added a "last slot" version for all existing slot actions (i.e. new actions to deal with "auto-saved slots")
 A few examples:
 - SWS/S&M: Resources - Apply track template to selected tracks, <em>last slot</em>
 - SWS/S&M: Resources - Apply track template (+envelopes/items) to selected tracks, <em>last slot</em>
 - SWS/S&M: Resources - Import tracks from track template, <em>last slot</em>
 - etc..
+Added actions to cleanup things at the end of user macros, if needed:
 - SWS/S&M: Resources - Delete last track template slot/file
 - SWS/S&M: Resources - Delete last FX chain slot/file
 - SWS/S&M: Resources - Delete last media slot/file
 - SWS/S&M: Resources - Delete last project slot/file
 - SWS/S&M: Resources - Delete last theme slot/file
 - SWS/S&M: Resources - Delete last image slot/file

Resources: other updates
+Tag bookmark names with [x] when relevant slot actions are attached to them
+Media files: added "Add media file" options in the context menu (+ related actions)
 - Stretch/loop to fit time selection
 - Try to match tempo 0.5x
 - Try to match tempo 1x
 - Try to match tempo 2x
 <strong>Note: all existing "Add media file" slot actions obey these new options too</strong>
+Track templates: fixed the option "Offset items/envelopes by edit cursor" not being obeyed, sometimes
+Track templates: added actions where 'n' is in [1; 4], http://forum.cockos.com/showthread.php?p=984786#post984786|customizable in the S&M.ini file|:
 - SWS/S&M: Resources - Paste (replace) template items to selected tracks, slot n
 - SWS/S&M: Resources - Paste (replace) template items to selected tracks, last slot
 - SWS/S&M: Resources - Paste template items to selected tracks, slot n
 - SWS/S&M: Resources - Paste template items to selected tracks, last slot
+GUI tweaks, better wordings and undo point names (with slot numbers), etc..
+<strong>House cleaning: Removed all "prompt for slot" actions (*)</strong>
 Prehistoric actions that used to make sense when there was no dedicated GUI...
+<strong>House cleaning: Deprecated the "project loader/selecter" tool (*)</strong>
 This tool was useful to switch projects or select project tabs (during live performances, for ex.)
 Instead, you can just create a new dedicated bookmark (say "Live projects": click the tiny button +),
 add projects to it (drag-drop RPP files from an Explorer/Finder), and attach relevant slot actions to
 it via the context menu > Bookmark > Attach project slot actions to this bookmark.
 Deprecated actions have been replaced as follow:
 - "Resources - Project loader/selecter: next (cycle)"  ->  "Resources - Open project, next slot (cycle)"
 - "Resources - Project loader/selecter: previous (cycle)"  ->  "Resources - Open project, previous slot (cycle)"
 Also added:
 - SWS/S&M: Resources - Open project, next slot (new tab, cycle)
 - SWS/S&M: Resources - Open project, previous slot (new tab, cycle)
+(*) If you have any trouble because of that, please http://code.google.com/p/sws-extension/issues/list|say something|!

ReaScript function export
+Added function BR_SetTakeSourceFromFile()
+Issue 598: fixed potential crash with FNG_FreeMidiTake

Ruler's drag zoom / Issue 540: added actions for better usability
+SWS: Toggle drag zoom enable (ruler top half)
+SWS: Toggle drag zoom enable (ruler bottom half)

Fixes
+Issue 603: fixed potential crash when pasting track groups
+Localization / Windows OS: fixed broken features/actions when the extension was translated (thanks drikssa� & neilerua):
 - Most of zoom features
 - Xenakios "Scroll track view" actions
 - S&M "Toggle offscreen item selection" actions
+Issue 595: cut/copy/paste take actions now handle multiple item selection
+The action "Cut active take" now removes items if needed (rather than leaving empty items)
+Issue 601: fixed marker <-> region conversion actions (and export actions) that could affect playback
+Issue 606 / OS X: fixed text display � la "Big Clock" for Notes, Region Playlist and Live Config Monitor windows
+S&M actions to switch FX presets now support concurrent use (e.g. tweaking 2 knobs at the same time)
+Fixed the toggle state reported by some "Toggle offscreen item selection" actions

Other
+<strong>Various performance/timing improvements</strong>
+Various font rendering improvements
+Windows OS: ClearType font rendering is now enabled by default (still optionnal via the S&M.ini file)
+Update checker: wait for project to load completely before displaying startup dialog
+S&M project startup action: faster, safer, reject unreliable command ids for SWS actions, macros and scripts
+The About box is now modeless
+Issue 517 / OS X: S&M actions and commands that open the Finder now also reveal files (like on Windows OS)
+Issue 593: increased maximum cell length for all list views

!v2.4.0 #1 (August 6, 2013)
Fixed some actions learned with <strong>relative</strong> MIDI CC events
+SWS/S&M: Select project (MIDI CC/OSC only)
+SWS/S&M: Trigger preset for FX n of selected track (MIDI CC/OSC only) - where 'n' is in [1; 8]
 Note: FX 4 to FX 8 are new actions
+SWS/S&M: Trigger preset for selected FX of selected track (MIDI CC/OSC only)
+Reminder: those actions belong to the section "S&M extension" of the action list (top-right dropdown box)

Live Configs:
+Allow switches to "comments-only" configs (e.g. OSC feedback with random/custom strings)
+Added actions (where 'n' is in [1; 4], http://forum.cockos.com/showthread.php?p=984786#post984786|customizable in the S&M.ini file|):
 - SWS/S&M: Live Config n - Preload next config
 - SWS/S&M: Live Config n - Preload previous config
 Notes: useful to preload configs with -/+ controllers (like pedals), there already are similar actions to switch to the next/previous config
+Monitor windows:
 - Mouse wheel/trackpad gesture now cycles back to the first/last config
 - Mouse wheel/trackpad gesture now obeys the option "Ignore switches to empty configs"
+Editor window tweaks:
 - More guiding context menus
 - Allow cell edition in the columns "Activate action" and "Deactivate action"
 - Skinned knobs (if knob images are available in the current theme)

Cycle Action editor: copy/paste commands with Ctrl-C, Ctrl-V, Ctrl-X (on OS X: CMD-C, etc..)

!v2.3.0 #23 (July 22, 2013)
Fixed theme actions http://forum.cockos.com/showthread.php?p=1213324#post1213324|vs some user preferences|, thanks Breeder!

Resources window:
+Improved context menus (right-click the bookmark dropdown box, the attached project label, etc..)
+OS X: Context menu > "Edit file..." opens files with the default text editor (like on Windows OS)

ReaScript function export:
+Truncate or delete midi notes which go past the all-notes-off event
+ConfigVar functions now cover global MIDI preferences too (in case it works on REAPER's end someday)

!v2.3.0 #22 (July 15, 2013)
Fixed screenset saving

!v2.3.0 #21 (July 11, 2013)
Fixes:
+Screenset fixes as reported http://forum.cockos.com/showpost.php?p=1209144&postcount=1329|here|
+Image window: restore last displayed image on startup
+Issue 507: Fix OS X ReaConsole character highlighting

!v2.3.0 #20 (July 9, 2013)
Added actions:
+SWS/BR: Hide all but active envelope for selected tracks
+SWS/BR: Enable "Ignore project tempo" for selected MIDI items (use tempo at item's start)
+SWS/BR: Disable "Ignore project tempo" for selected MIDI items

Other:
+Cycle Action editor: improved context menu (http://forum.cockos.com/showpost.php?p=1205514&postcount=5|as discussed here|)
+Cycle Action editor: make it obvious when the Apply button is being disabled
+Live Config editor: various undo improvements
+Issue 577: Snapshot paste defaults to (none) for the destination track when non matching track is found

Fixes:
+Prevent creating redundant undo points in SWS/BR: Randomize selected tempo markers...
+SWS/BR windows always refresh toolbar buttons properly
+SWS/BR: Increase/decrease tempo marker:
 - fixed unresponsiveness in certain corner-cases involving square points
 - fixed behavior for consequential selections
+SWS/BR: Alter slope of gradual tempo marker:
 - fixed behavior for consequential selections

Enabled more code optimizations on Windows builds to increase action speed in some cases, especially with x64.

!v2.3.0 #19 (June 27, 2013)
Fixes:
+Issue 585 / OS X: fixed font rendering crashes, thank YOU Justin!
+More screenset fixes (including http://code.google.com/p/sws-extension/source/detail?r=1077|these issues|)

Added actions:
+SWS/BR: Hide all but active track envelope (issue 456)

Other:
+<strong>Renamed a bunch of S&M "slot actions" to make it clear they are attached to the Resources window</strong>
 For ex.: <em>SWS/S&M: Import tracks from track template, slot 3</em> has been renamed into <em>SWS/S&M: <strong>Resources - </strong>Import tracks from track template, slot 3</em>
+Cycle Action editor: display unregistered cycle actions as such (IDs in parenthesis)
+Actions that renumber marker/region IDs now create undo points

!v2.3.0 #18 (June 9, 2013)
Issue 517 / Windows OS: S&M actions and commands that open the Explorer now also reveal files
OS X: better fonts in S&M windows (again!)

Fixes:
+SWS/FNG: Compress/Expand amplitude of selected envelope points around midpoint (inconsistent behavior for playrate and width envelopes)
+More screenset fixes as reported http://forum.cockos.com/showpost.php?p=1172448&postcount=1283|here|
+Resources/Windows OS: fixed "Edit file..."
+Issue 576: fixed auto-icon crash
+Issue 581 / OS X port: the action "SWS/S&M: Set project startup action" now prompts for a command ID or an identifier string
 (to copy such IDs, right-click an action in the Actions window > Copy selected action cmdID/identifier string)

!v2.3.0 #17 (April 30, 2013)
<strong>REAPER v4.33+ is required!</strong>
New API functions were introduced in this version, they enable various improvements in the SWS/S&M Extension.
Thank you Cockos!

Cycle Action (CA)
+Cycle Actions for all sections (Media Explorer, Inline MIDI Editor, etc..)
+Support macros & scripts in all sections
+Improved the timing of Cycle Actions (again!)
+Support special macros using actions like "No-op", "Wait n seconds before next action", etc..
+Editor: various usability improvements, incl. a bit of issue 565
+Editor / Issue 562: added instruction LABEL to run Label Processor commands (and make your own "Label Processor actions")
 Example: LABEL /Lmy_suffix
 Reminder: the syntax is described in Main menu > Extensions > Label Processor
+Editor: fixed paranoid test that was preventing some valid CAs to be registered, thanks Big Bob!
+Fixed possible "no-op" CAs in the Action list

Resources window and related "slot actions"
+<strong>Issue 560: added commands and options to attach/detach resource files to/from projects</strong>
 When saving your work to another directory (using save as/copy media), all files that have been attached to the project in the Resources window will be backed up too.
 When a bookmark is attached to a project, any file/slot that will be added to (or removed from) this bookmark will be automatically attached to (or detached from) the project.
 Use-case examples: Comping, http://forum.cockos.com/showthread.php?t=121131|"Revolver tracks"|
 - Added Context menu > Bookmark > "Attach bookmark to X.RPP" and "Detach bookmark from Y.RPP"
 - Added option "Attach bookmark to this project" when creating new bookmarks
 - Added label for the attached project name (if any), right-click to load/select the said project
+<strong>Added custom bookmarks</strong>: Context menu > Bookmark > New bookmark > Custom...
 The definition format is: resource_directory_name,description,file_extensions (no spaces around commas)
 - Example1: Configurations,ReaConfig,ReaperConfigZip
   => Bank of configs example: auto-fill, then double-click slots to switch ReaConfigs (or, on Win, drag-drop slots to the arrange)
 - Example2: Docs,Document,txt,rtf,pdf => Multiple file extensions example
 - Example3: Misc,Any file,* => Can be useful to attach any type of file to a project, for example
+<strong>Theme bookmarks and related slots actions: OS X port + now support both .ReaperthemeZip and .ReaperTheme files</strong>
 For Mac users, an interesting new action is "SWS/S&M: Load theme, slot n" - where 'n' is in [1; 4], http://forum.cockos.com/showthread.php?p=984786#post984786|customizable in the S&M.ini file|: up to 99 themes
+Image bookmarks and related slots actions now support the same image formats than REAPER: PNG, JPG, BMP, etc..
 Note: Image bookmarks were limited to PNG files before this version (only the action "SWS/S&M: Show image, slot n" is still limited to PNG)
+Project bookmarks and related slots actions now support the same project files than REAPER: RPP, EDL, RPP-BAK, etc..
 Note: Project bookmarks were limited to RPP files before this version
+Context menus: new commands
+Various tweaks, tiny fixes (localization, media file filters, etc..)

Fixes:
+Notes window: undoing "remove tracks" now restores tracks notes, if any
+Removed default shortcut Ctrl+Shift+M ("SWS: Open marker list"): conflict with the default/native shortcut for "View: show track manager window"
+Removed default shortcut Ctrl+F (for "SWS/S&M: Find"): no known conflict but more future-proof
+Screenset load now sets size/position of undocked SWS windows as reported http://forum.cockos.com/showpost.php?p=1158117&postcount=1248|here|

!v2.3.0 #16 (April 18, 2013)
Added H:M:S.F to marker list export format

Fixes:
+Fixed screensets broken in v2.3.0 #15
+OS X now supports all track template files, thanks mustgroove!
 This fixes this http://forum.cockos.com/showpost.php?p=1157294&postcount=31|Resources window issue| (and probably other things on OS X)
+Issue 552: auto-saved track templates now sync to tempo (i.e. added beat information in auto-saved templates)

!v2.3.0 #15 (April 8, 2013)
Live Configs:
+Added basic OSC feedback
 To bind an OSC device: Live Configs window > Context menu > OSC feedback, and choose a device in the list
 Devices listed there are the OSC "control surfaces" defined in Options > Preferences > Control Surfaces
 Note: only the name, IP, max packet size and output port parameters are required.
 Unless you need REAPER feedback as well, you do not need to tick the option "Send to port"
 Up to 4 OSC devices are managed, i.e. distinct feedback for Live Config #1, #2, #3 and #4
 The possible OSC messages (with string arguments) are:
 - /snm/liveconfig<strong>n</strong>/current/changed - when the active config changed for the Live Config #<strong>n</strong>
 - /snm/liveconfig<strong>n</strong>/current/changing - when the active config is changing for the Live Config #<strong>n</strong> (same as grayed display in monitoring windows)
 - /snm/liveconfig<strong>n</strong>/preload/changed - when the preloaded config changed for the Live Config #<strong>n</strong>
 - /snm/liveconfig<strong>n</strong>/preload/changing - when the active config is changing for the Live Config #<strong>n</strong> (same as grayed display in monitoring windows)
+Fixed ~1s delay when switching configs (with the option "Send all notes off when switching configs"), thanks Breeder!
+Undoing config switches now properly update monitoring windows
 Note: just fixed for the sake of it as it is recommended to disable undo points for live performances!

Region Playlist:
+Support main transport pause
 Before this version the playlist was stopped on pause, now it just plays again when "un-pausing", as expected
+Added basic OSC feedback
 To bind an OSC device, etc.. see above: same as the Live Configs' OSC feedback
 The possible OSC messages (with string arguments) are:
 - /snm/rgnplaylist/current - current region
 - /snm/rgnplaylist/next - next region

Added actions:
+SWS: Set takes in selected item(s) to random custom color(s)
+SWS: Set takes in selected item(s) to color gradient
+SWS: Set takes in selected item(s) to ordered custom colors
+SWS/BR: Create tempo markers at grid after every selected tempo marker
+Issue 180:
 - SWS/BR: Create project markers from selected items (name by item's notes)
 - SWS/BR: Create regions from selected items (name by item's notes)

Fixes:
+About box: fixed update checker connection issues in certain instances (Win only)
+Cycle actions: fixed ReaScript support broken in v2.3.0 #14, thanks gofer!
+OS X x64: fixed font rendering crash (when using alpha)
+Fixed crazy behavior (SWS stops working) when running these actions on empty items:
 - SWS/BR: Create project markers from notes in selected MIDI items
 - SWS/FNG: legato selected media items on same track (change rate)
 - SWS/FNG: Time compress/stretch selected items
+Refresh arrange after running SWS/FNG: unselect items that do not start in time selection
+Prevent loss of item selection when running Xenakios/SWS: Remove muted items
+Small rename (for the sake of clarity) of 2 actions: Xenakios/SWS: Shuffle order of selected items
+Don't skip last fade shape when using Xenakios/SWS: Set next/previous fade in/out shape for items
+More consistent behavior for:
 - Xenakios/SWS: Explode selected items to new tracks (keeping positions)
 - Xenakios/SWS: Select takes in selected items, shuffled random
 - Xenakios/SWS: Select takes of selected items cyclically
+These actions now work with empty items (issue 281):
 - SWS: Create regions from sel item(s) named with take
 - Xenakios/SWS: Create markers from selected items (name by take source file name)
 - Xenakios/SWS: Explode selected items to new tracks (keeping positions)
 - Xenakios/SWS: Remove muted items
 - Xenakios/SWS: Reverse order of selected items
 - Xenakios/SWS: Shuffle order of selected items
 - Xenakios/SWS: Shuffle order of selected items (2)
 - Xenakios/SWS: Select items under edit cursor on selected tracks
 - Xenakios/SWS: Time selection adaptive delete
 - Xenakios/SWS: Toggle selected items selected randomly

Other:
+OS X: better font rendering

!v2.3.0 #14 (March 23, 2013)
Cycle Actions (CAs)
+Improved timing when performing CAs
+Issue 550: CAs can now contain <em>other</em> CAs, recursively
+The character comma (,) can now be used in CONSOLE instructions
+Added instruction ELSE
+Improved toggle states reporting
 - CAs can now either report fake toggle states (like it was before v2.3.0 #9) or real ones (i.e. toggle state of the first relevant "sub-action")
   This ensures transparent upgrades from older versions. This toggle state is configurable in the column "Toggle" of the editor, <strong>see details http://forum.cockos.com/showpost.php?p=1090262&postcount=1136|here|</strong>
 - Better initialization for CAs that report real toggle states (i.e. <strong>avoid to run some of them one time before they sync properly</strong>)
+Editor: display MIDI action names (with REAPER >= v4.33pre16)
+Editor: new menu items to cut/copy/paste commands (works across CAs)
+Editor: new menu item to explode CAs, custom actions (i.e. macros) and ReaConsole actions into individual actions
 <strong>This helps sharing Cycle Actions with other users, see important remarks http://forum.cockos.com/showpost.php?p=1170459&postcount=1267|here|</strong>
 (before this version you probably had to share other files, now you just have to export a single file where all CAs have been "exploded")
+Editor tweaks: added CA text filter, more helpful messages (again), etc...
+Fixed missing undo points for CONSOLE commands (when the option "Consolidate undo points" was disabled)
+Removed "cycling tooltips" (when CAs were attached to toolbar buttons, the reason why is detailed http://forum.cockos.com/showpost.php?p=1212048&postcount=1331|here|)
 Note: when the opetion "Consolidate undo points" is enabled, steps like !bla or !foo still provide distinct undo point names though ("Undo foo", "Undo bla")

Live Configs
+Ignore preload over the current/active track
+Improved action learn: prompt to replace current bindings or to add a new binding (with REAPER >= v4.33pre20)
+Monitoring windows: improved redraw + click the "CURRENT" panel to show/hide the "PRELOAD" one
+Fixed Cut command and corner-cases

Snapshot improvements: (Thanks for the contributions, Chris!)
+Added Previous and Next buttons for navigating snapshots and added associated actions
+Added Move Up & Down buttons for re-ordering snapshots list and added similar actions
+Added Notes field (limited to 100 characters)
+Changed the way snapshots are deleted so the sort column remains continuously numbered

Added actions:
+Issue 543: SWS/S&M: Go to/select region n (obeys smooth seek)
 where 'n' is in [1; 4], http://forum.cockos.com/showthread.php?p=984786#post984786|customizable in the S&M.ini file|: up to 99 actions/regions
+Issue 307: actions to increase/decrease the metronome volume (by steps of ~ 0.15dB)
 SWS/S&M: Increase metronome volume
 SWS/S&M: Decrease metronome volume
+SWS/BR: Move closest tempo marker to edit cursor

Other:
+"SWS: Minimize selected track(s)" now returns a toggle state:
 reports ON if the selected track (or all selected tracks) is (are) minimized
+ReaConcole: reduced minimum height and margins
+S&M project startup actions: tweaks to support theme switching on project load (details http://forum.cockos.com/showpost.php?p=1140973&postcount=18|here|)

Fixes:
+<strong>S&M Notes window / OS X 10.7+: fixed refresh issues, thanks chriscomfort!</strong>
+OS X 10.7+ x64: fixed list views being right aligned
+All S&M windows: fixed button display for some themes (e.g. http://forum.cockos.com/showpost.php?p=1124199&postcount=169|Apollo theme|)
+Fixed action "SWS/S&M: Open project path in explorer/finder"
 This action was opening the project's parent folder, not the project's folder
+About box: fixed disabled button in update checker in certain instances
+ReaMote: fixed unexpected "Version Incompatibility" error message

!v2.3.0 #13 (February 2, 2013)
ReaConsole updates
+Create actions made of console commands directly in the Cycle Action editor, see below + example and details http://forum.cockos.com/showpost.php?p=1115796&postcount=1179|here|
 In other words, to create your own console actions, <strong>you do not need to create/tweak a text file anymore</strong> (i.e. reaconsole_customcommands.txt)
 => better action names, for example: a custom "Select bass tracks" instead of "SWS: Run console command: s*bass*"
 => simpler configuration (no file edition/re-start)
 => benefit from other Cycle Actions' features: toggle state reporting, etc..
 => indirectly fixes little issues on OS X
 Note: although it is deprecated now, the file reaconsole_customcommands.txt still parsed for ascendant compatibility
+<strong>New command 'x' to add track FX</strong> by names, see examples and details http://forum.cockos.com/showpost.php?p=1115796&postcount=1179|here|
 Note: the command will do nothing if the FX is already present
+<strong>New command '/' to send local OSC messages</strong> (as if they were sent by a device on the network), see examples and details http://forum.cockos.com/showpost.php?p=1115796&postcount=1179|here|
 Longer console commands.. but this opens a bunch of doors: receives, sends, FX parameters, FX presets, etc..
+Issue 484: the ReaConsole window is now modeless, dockable, resizable, etc..
 <strong>=> key shortcuts swap!</strong>
 - The ENTER key runs a command and now keeps the Console window open
 - CTRL+ENTER (CMD+ENTER on OS X) will now close the Console window after running a command
+Fixed a few console commands' undo points that were ignored

Cycle Action editor updates
+Added instruction CONSOLE to run ReaConsole commands, see example and details http://forum.cockos.com/showpost.php?p=1115796&postcount=1179|here|
 Example: CONSOLE x ReaComp
 Reminder: the syntax of ReaConsole commands is detailed http://www.standingwaterstudios.com/reaconsole.php|here|
+More helpful messages
+Improved toggle states for cycle actions using instructions IF and IF NOT

Ported more features to OS X:
+<strong>Theme helpers for OS X</strong> (actions referenced in the http://www.houseofwhitetie.com/reaper/walter_themers_guide.pdf|WALTER user manual|):
 - SWS/S&M: Show theme helper (all tracks)
 - SWS/S&M: Show theme helper (selected tracks)
+More toolbar auto-refresh actions:
 - SWS/S&M: Toolbar - Toggle offscreen item selection (top)
 - SWS/S&M: Toolbar - Toggle offscreen item selection (bottom)
+More CMD+A support in text fields (select all)

Issue 524: new actions to detect and unselect offscreen items (just to unify the 4 existing actions "Toggle offscreen item selection (left/right/top/bottom)")
+SWS/S&M: Unselect offscreen items
+SWS/S&M: Toolbar - Toggle offscreen item selection
 This one deselects offscreen items and reselects them on toggle
+Reminder: toolbar buttons of those actions automatically light-up when at least one selected item is offscreen
 (the option "Main menu > Extensions > SWS options > Auto-refresh toolbars" must be enabled)

Other:
+Cue buss dialog box: key shortcuts pass through to the main window
+Fixed potential issues with relative paths like "./stuff.rpp"

!v2.3.0 #12 (January 30, 2013)
Automatic check for updates:
+Option can be found in REAPER > Extensions > About SWS Extensions
 - Performed once per day (startup check is silent, user gets notified only if new version is available)
 - Turned on by default for official updates
 - When searching manually (instead of startup search) both official and beta updates are checked

Tempo improvements:
+Convert project markers to tempo markers:
 - More sane results when creating gradual tempo changes (thanks to middle points)
 - Option to split middle point into 2 points to smooth things out
+Added actions:
 - SWS/BR: Randomize selected tempo markers...
 - SWS/BR: Delete tempo marker (preserve overall tempo and positions if possible)
 - SWS/BR: Set tempo marker shape to linear (preserve positions)
 - SWS/BR: Set tempo marker shape to square (preserve positions)
 - SWS/BR: Set tempo marker shape (options)...
 - SWS/BR: Increase/Decrease tempo marker (preserve it's time position) (% and BPM versions)
   => These actions are mostly intended for manipulation of linear (gradual) tempo. See documentation for more
 - SWS/BR: Alter slope of gradual tempo marker (increase/decrease) (% and BPM versions)
   => As the name suggest, these actions work only on gradual tempo markers. See documentation for more
 - SWS/BR: Create project markers from selected tempo markers
 - SWS/BR: Create project markers from notes in selected MIDI items
+Other:
 - All dialogs under SWS/BR:
     - Options are preserved through sessions
     - Tiny OS X cosmetic fixes
 - All existing tempo operations should be much faster when dealing with a lot of points
 - Tiny renames of move actions for easier readability
 - Documentations available on http://wiki.cockos.com/wiki/index.php/Category:Tempo|wiki.cockos.com|, namely http://wiki.cockos.com/wiki/index.php/Tempo-mapping_in_Reaper|here| and http://wiki.cockos.com/wiki/index.php/Tweaking_tempo|here|
   => Big thanks to user http://forum.cockos.com/member.php?u=22191|G-Sun| for all the wiki work, suggestions and testing

Added actions:
+Issue 544: SWS/S&M: Set project startup action (and SWS/S&M: Clear project startup action)
 Note: startup actions are defined <strong>per project</strong>. If you need to run an action when launching REAPER (or with new blank projects),
 define a project template (in Preferences > Project) and a startup action for this template.
+SWS/BR: Check for new SWS version...

Fix for OSC & MIDI CC relative "mode 3" learn

!v2.3.0 #11 (January 15, 2013)
Fix for snapshot merge crash

!v2.3.0 #10 (January 11, 2013)
Live Configs: support OSC and rotary controllers
+Improved the "learnability" of the following actions of the "S&M Extension" section, they have been renamed accordingly:
 - SWS/S&M: Apply Live Config n (MIDI CC absolute only)  ->  SWS/S&M: Apply Live Config n (MIDI CC/OSC only)
 - SWS/S&M: Preload Live Config n (MIDI CC absolute only) ->  SWS/S&M: Preload Live Config n (MIDI CC/OSC only)
+Support all types of MIDI CC controllers (like endless rotary encoders)
 - In addition to the "Absolute" mode, all "Relative" modes of the Learn dialog box are now supported too
 - Acceleration is also supported
+Support OSC learn (OSC message with float parameter)
 - Example: say you have learned the action "SWS/S&M: Apply Live Config 3 (MIDI CC/OSC only)" with the OSC message "/blabla",
   sending "/blabla/f/107.0" will switch to the instrument/effect #107 of the Live Config #3

Added actions (http://forum.cockos.com/showthread.php?p=984786#post984786|customizable in the S&M.ini file|):
+SWS/S&M: Bypass all FX (except n) for selected tracks - where 'n' is in [1; 8] by default
 - Might be useful for FX comparisons (A/B)
+SWS/S&M: Set all FX (except n) offline for selected tracks - where 'n' is in [1; 8] by default
 - Might be useful for live applications
The following new actions are a bit specific, so they are <strong>hidden by default</strong> (n=0 in the S&M.ini file)
+SWS/S&M: Unbypass all FX (except n) for selected tracks
+SWS/S&M: Set all FX (except n) online for selected tracks
+SWS/S&M: Dummy toggle n
 - These actions just report a toggle state
+SWS/S&M: Exclusive toggle n
 - These actions just report a toggle state, only one of them is ON at a time (all others are automatically turned OFF)

ReaScript:
+Added function SNM_AddTCPFXParm()
+Hardened http://forum.cockos.com/showpost.php?p=1099358&postcount=1162|SNM_TieResourceSlotActions()|

Auto color/icon:
+Fixed color edition in place in the list view
+Fixed possible crash when the extension is localized

Other:
+Updated action "Xenakios/SWS: Randomize item positions...":
 - Added an option to move all grouped items by the same amount
+All actions of the "S&M Extension" section now support OSC and rotary controllers

!v2.3.0 #9 (December 23, 2012)
<strong>Live Configs: big overhaul, merged a dedicated extension plugin.</strong>
The fine details will be posted in this http://forum.cockos.com/showthread.php?p=1079515#post1079515|thread/PDF| (not up-to-date yet!), in the meantime major changes are:
+New "core" to ensure smooth/glitch-free config switches, new "All notes off" logic (now optional)
+Added Preload feature: you can prepare an instrument/effect while playing another
 This can be done with a second controller (click the new "Learn" button) or multi-touch gesture (see below).
 Once a config is preloaded, you can switch/switch-back between the preloaded and the current config with new actions like
 "SWS/S&M: Live Config n - Apply preloaded config (swap preload/current)"
 Preload comes in handy when switching FX chains, or Track Templates or with the new option "Offline all but active/preloaded tracks" (see below)
+<strong>Added Monitoring windows, demo http://stash.reaper.fm/14847/S%26M_LiveConfigMonitor.gif|here|</strong>
 - Useful with controllers that do not provide visual feedback
 - Support 2 fingers scroll gesture over "Current" and "Preload" areas, e.g. switch or preload instruments/effects with a trackpad
 - Click on the "Preload" area to swap the preloaded and the current config
 - Up to 4 Monitor Windows can be used simultaneously, i.e. one per Live Config/controller
+Added (per config) option: "Offline all but active/preloaded tracks (RAM savings)"
 When enabled, instruments/effects will be only be loaded for the current and preloaded tracks.
 Other tracks that are not part of the config will remain as they are, of course.
 This option works without preload too (switches will be slower though).
 Note: handle with care! Do not use <del>this option with</del> buggy instruments/effects!
+Added (per config) option: "Ignore switches to empty configs"
 When enabled, you will switch to the next/previous valid config whatever is the gap of empty configs in between.
 Especially useful for -/+ controllers (like pedals) and "Apply next/previous config" actions
+Added (per config) option: "Send all notes off when switching configs"
+Added (per config) option: "Select/scroll to track on list view click"
+Added (per config) option "Automatically update sends from the input track"
 When enabled, sends of the "Input track" will be automatically created/updated,
 each a new track is added/removed from the editor's list view, for example
+New logic for "Activation" and "Deactivation" actions/macros/scripts:
 - If a track is defined for a config (a row), only this track will be selected when the
   "Activation" (or "Deactivation") action is performed.
   Track selection is restored right after the action is performed.
   => Useful since many actions deal with "selected track(s)"
 - If no track is defined for a config, no track will be selected when the "Activation" (or "Deactivation")
   action is performed, track selection is restored right after
   => Useful to master the current selection state when performing actions
+Added "Tiny fades" knob
 It tweaks lengths of tiny fades-out/in when deactivating/activating configs.
 Disabling fades is allowed but instrument/effect switches might be glitchy!
 Note: when a config is made of trailing effects (delay, verb, etc..), you can either disable tiny fades,
 or better, route the (tiny faded) audio to a track which is not used by the Live Configs
+Added "Learn" button: direct action learn for "Apply" and "Preload" actions
+Added "Create input track" in the context menu (creates a track with needed properties and sends)
+Added "Switch delay" knob (no more S&M.ini file tweaks needed). One "Switch delay" per config.
+Added a bunch of actions (preload, toggle options or tiny fades on/off, open/close monitoring windows, etc..): filter the action list with "Live Config"!
 Note: some of the new actions are very specific and thus hidden by default (http://forum.cockos.com/showthread.php?p=984786#post984786|customizable in the S&M.ini file|)
+New context menu items in the Live Configs editor:
 - Copy/cut/paste configs (rows)
 - Insert config (shift rows up/down) + obey INSERT key
 - Apply/preload configs
 - Shortcuts: "Show FX chain..." and "Show routing window..." in Track column and Input track context menus

Region Playlist
+<strong>Playlist re-synchronization when seeking by hand or via actions</strong> (issue 532)
 Use-case example: now, you can also use actions like "Regions: Go to region #n" to switch regions defined in a playlist
 Note: when seeking to a position that is not part of the playlist, the extension will switch back ASAP to the region it was supposed to play
+Re-synchronize the playlist when editing it while playing (or when its regions are edited)
+Fixed various corner cases: audio block rounding, possible issues with unknown regions (e.g. deleted), etc..
+Improved monitoring mode (separate region numbers and region names, display number of remaining loops, new red "sync loss" status, etc..)
+Added options (in the context menu): "Seek play" and "Scroll view when selecting regions"
+Reorganized the window a bit: added columns, moved playlist length as tooltip, etc..

Cycle actions
+<strong>Added basic instructions: IF, IF NOT, and LOOP n</strong>
 This is mainly to ensure consistent toggle states for cycle actions but this also introduces conditional macros, see details and examples http://forum.cockos.com/showpost.php?p=1090262&postcount=1136|here|
 This is a "basic" support because you cannot yet have nested LOOPs or nested IFs. However you can have an IF in a LOOP or a LOOP in an IF.
+Toggle cycle actions now report real toggle states (i.e. the state of the first relevant action)
+Cycle action editor
 - Right list view: insert commands rather than adding them (avoids to systematically drag new commands)
 - Right list view: added "Add/insert instruction" in the context menu
 - Various tweaks, including new tiny buttons to enlarge list views

Export functions to ReaScript
+Fixed possible FNG function crash
+Added functions:
 - SNM_RemoveReceivesFrom()
 - SNM_SelectResourceBookmark()
 - http://forum.cockos.com/showpost.php?p=1099358&postcount=1162|SNM_TieResourceSlotActions()|
+Updated API, updated SNM_AddReceive() to obey preferences

Added actions
+Added "go to" marker/region actions
 REAPER already proposes 30 goto actions for markers and 40 for regions,
 so those new actions are just meant to target up to 99 regions/markers, they are <strong>hidden by default!</strong>
 This number of actions is http://forum.cockos.com/showthread.php?p=984786#post984786|customizable in the S&M.ini file|
 Note: comes in handy with the new Region Playlist "re-synchronization" feature, see above
 - SWS/S&M: Go to marker n (obeys smooth seek)
 - SWS/S&M: Go to region n (obeys smooth seek)
+Issue 528:
 - SWS/S&M: Insert marker at edit cursor
 - SWS/S&M: Insert marker at play cursor
+Issue 535:
 - SWS: Select unmuted items
 - SWS: Select unmuted items on selected tracks
+New on OS X (were already there on Windows OS):
 - SWS/S&M: Dump action list (w/o SWS extension)
 - SWS/S&M: Dump action list (SWS extension only)
 - SWS/S&M: Dump action list (custom actions only)

All list views:
+Obey to HOME, END, PAGE UP and PAGE DOWN keys
+OS X: obey to CMD-A like on Windows OS (select all)
+Windows OS: fixed a themed grid line glitch

Other:
+Fixed possible Auto color/icon crash when exiting REAPER
+Fixed possible crash with FX selection actions
+OS X: directory browsers allow directory creation (issue 511)
+OS X: fixed single line tooltips
+The action "SWS/S&M: Insert silence (measures.beats)" now supports tempo/time signature markers
+Offline FX actions now fully unload VST plugins
+Localization: sorted menus like default English menus
+Snapshot window: replaced the button "show/hide options" with 2 tiny buttons, i.e. fixes http://forum.cockos.com/showpost.php?p=1034735&postcount=969|this report|
+Resources window: moved the tick box "Tie slot actions to this bookmark" to the context menu ("advanced" stuff)
+Updated all S&M windows: removed margins when possible, every pixel counts!

!v2.3.0 #8 (November 1, 2012)
<strong>Region playlist: http://forum.cockos.com/showpost.php?p=1063758&postcount=10|new features for live use!|</strong>
+Support for infinite region loops, screenshot http://stash.reaper.fm/14468/S%26M_rgnplaylist_infiniteloop.jpg|here|
 Such regions will loop forever unless you switch to another region thanks to the new actions "Play previous/next region (smooth seek)".
+Added "Monitoring" mode, i.e. displays current/next regions with a "big font", screenshot http://stash.reaper.fm/14469/S%26M_rgnplaylist_monitoring.jpg|here|
 Click the new lock button to toggle monitoring/edition modes (or use the new related action).
 Note: the "big font" name can be customized in the S&M.ini file ("BigFontName" in the section [RegionPlaylist])
+Added actions:
 - SWS/S&M: Region Playlist - Play previous region (smooth seek)
 - SWS/S&M: Region Playlist - Play next region (smooth seek)
 - SWS/S&M: Region Playlist - Toggle monitoring/edition mode
+Seek play when switching regions/playlists
+Project edition:
 - Improved append/paste playlist/regions commands and actions (faster)
 - Fixed possible undo unstability for "crop project to playlist" commands/actions

Export functions to ReaScript
+Issue 531: fixed MIDI notes shrinking bug
+Fixed SNM_GetMediaItemTakeByGUID() crash

Other
+Issue 174: improved S&M cut/copy/paste sends/receives/routings actions as detailed http://forum.cockos.com/showpost.php?p=1061214&postcount=1529|here|
+Notes window: improved "big font" rendering (now uses all the available width)

!v2.3.0 #7 (October 17, 2012)
Export functions to ReaScript
+Added functions (more details in REAPER > Main menu > Help > HTML Lists > ReaScript documentation):
 - SNM_MoveOrRemoveTrackFX
 - SNM_SetProjectMarker
 - SNM_GetProjectMarkerName - because ReaScript cannot handle the char** param of RPR_EnumProjectMarkers()
+Issue 520: removed SNM_DeleteObject, added SNM_DeleteFastString

Added actions
+Issue 517: SWS/S&M: Open selected item path in explorer/finder
+SWS/S&M: Remove selected FX for selected tracks
+SWS/S&M: Dump action list (custom actions only)
+SWS/BR: Move edit cursor to next/previous envelope point
+SWS/BR: Move edit cursor to next/previous envelope point and add to selection
 Note: this last action (that adds points to selection) can make tinny changes to the envelope.
 It's a bug in Reaper, you can read about it http://forum.cockos.com/project.php?issueid=4416|here|

Other
+Cycle action editor: double-click in the "Id" column (or pressing the RETURN key) runs the selected cycle action
+Issue 488/Image window: display image filenames/slot numbers in tooltips
+Issue 525: the master track obeys the action "SWS: Minimize selected tracks"
+OS X / S&M windows: better fonts

Fixes
+Issue 519: fixed "SWS: Hide docker" and "SWS: Show docker" (broken since REAPER v4 and multi-dockers)
+Fixed a possible crash in Convert project markers to tempo markers dialog

House cleaning, renamed cryptic "auto-refreshed" toolbar actions:
+SWS/S&M: Toolbar left item selection toggle -> SWS/S&M: Toolbar - Toggle offscreen item selection (left)
+SWS/S&M: Toolbar right item selection toggle -> SWS/S&M: Toolbar - Toggle offscreen item selection (right)
+SWS/S&M: Toolbar top item selection toggle -> SWS/S&M: Toolbar - Toggle offscreen item selection (top)
+SWS/S&M: Toolbar bottom item selection toggle -> SWS/S&M: Toolbar - Toggle offscreen item selection (bottom)
+SWS/S&M: Toolbar track envelopes in touch/latch/write mode toggle -> SWS/S&M: Toolbar - Toggle track envelopes in touch/latch/write

Tempo manipulation improvements:
+Convert project markers to tempo markers:
 - Added an option to create gradual tempo changes (aka linear tempo points)
+Select and adjust tempo markers improvements:
 - Option to invert selection only if marker obeys criteria. (possible usage: invert only within time selection)
 - Added button for deselecting markers that conform to criteria
 - Added button that toggles supplementary dialog which lets you deselect every Nth marker selected (possible usage: easier manipulation of linear points)

!v2.3.0 #6 (October 3, 2012)
<strong>Auto color for regions and markers, thanks Brado231!</strong> (issue 339)
+Added column "Type" (type = track, marker or region) in the "Auto color/icon" window's list
+Reorganized the window/context menus a bit
+Added options (new actions + new button "Options" + main menu > extensions > sws options)
 - Enable auto marker coloring - Disabled by default!
 - Enable auto region coloring - Disabled by default!

<strong>Localization: (almost) everything can be translated!</strong>
Fixes/improvements (thanks Mr Data!):
+Fixed unused translations in various windows/dialog boxes
+Fixed stupid assumption that plural strings always end with 's'
+Auto-resize some buttons according to string lengths
Notes for translators:
+A new SWS Template LangPack file is available http://code.google.com/p/sws-extension/downloads/list|here|
+The following tools are intentionally not localized (to avoid useless translations):
 - S&M Find (a new version will come at some point)
 - SWS TrackList (might be removed at some point, over exceeded by the new native Track Manager)
 - A few (exotic) Xenakios tools

Export functions to ReaScript
+Added functions (more details in REAPER > Main menu > Help > HTML Lists > ReaScript documentation):
 - SNM_GetSetObjectState()
 - SNM_GetSetSourceState2()
 - SNM_GetSourceType()
 - SNM_RemoveReceive()
 - SNM_CreateFastString()
 - SNM_GetFastString()
 - SNM_GetFastStringLength()
 - SNM_SetFastString()
 - SNM_DeleteObject()
 - FNG_AllocMidiTake()
 - FNG_FreeMidiTake()
 - FNG_CountMidiNotes()
 - FNG_GetMidiNote()
 - FNG_GetMidiNoteIntProperty()
 - FNG_SetMidiNoteIntProperty()
 - FNG_AddMidiNote()
+Updated some APIs functions with WDL_FastString* parameters (tighter memory allocation + get rid of string length limitations for ReaScripters)
 Might be temporary, see details & example http://forum.cockos.com/showpost.php?p=1040948&postcount=1016|here|
+<strong>To request some functions please use/see issue 513</strong> (exported functions wish-list)

Added actions:
+SWS/BR: Move selected tempo markers forward
+SWS/BR: Move selected tempo markers back
+SWS/BR: Move selected tempo markers forward X ms
+SWS/BR: Move selected tempo markers back X ms
 Note: These actions don't screw with unselected points positions. Ideal for extensive tempo manipulation.
 First two actions move points depending on zoom, more zoom means less movement - recommended for keybinding.
 Others move points by predetermined values in milliseconds
+SWS/BR: Select and adjust tempo markers...
+SWS/BR: Move edit cursor to next/previous envelope point and select it
+SWS/S&M: Pan active takes of selected items to 25%, 50%, and 75% left and right
+SWS/S&M: [developer] Write C++ API functions header
 Internal stuff, for SWS devs only.

Updated actions "Set selected tracks folder states"
+Renamed actions:
 - "SWS/S&M: Set selected tracks folder states to on"  ->  "[...] to parent"
 - "SWS/S&M: Set selected tracks folder states to off"  ->  "[...] to normal"
+Added actions (they were missing for the above ones to make sense..):
 - SWS/S&M: Set selected tracks folder states to last of all folders
 - SWS/S&M: Set selected tracks folder states to last in folder
 Note: when this last action is performed on a track which is already the last one in a folder,
 running it again will turn the track into the last in the innermost and next-innermost folders, etc..

Region playlist
+Paste/crop to playlist: make sure envelopes are pasted too
 (whatever is the pref. "Envelope points move with media items")
+Avoid "flashy" cursor while playing playlists
+Reorganized the window/context menus a bit

Other
+Updated action "SWS/S&M: Remove all envelopes for selected tracks":
 This action removes all track/plugin envelopes. Now it also removes parameter modulations.
+Cycle action editor: added button "Import/export..."
+Issue 516/Resources: auto-save actions now overwrite empty selected slots
+Issue 515/Find window: RETURN key = find next (reminder: F3/Shift-F3 = find next/previous)
+GUI tweaks: smaller fonts on OS X, preserve XP style for list views on Windows OS, etc..

Fixes
+Issue 459: fixed possible crash when applying grooves
+Fixed some Xenakios actions related to takes
+Fixed inverted left/right channels for "SWS/S&M: Pan active takes of selected items to 100% left/right"
+Fixed faulty undo point for "Xenakios/SWS: Toggle selected takes normalized/unity gain"
+Minor fix in warning dialog for SWS/BR: Convert project markers to tempo markers

!v2.3.0 #5 (September 13, 2012)
<strong>Issue 432: Export functions to ReaScript and/or to other extensions. See documentation http://code.google.com/p/sws-extension/wiki/Functions_export_to_ReaScript|here|</strong>.
Added functions:
+SNM_GetSetSourceState()
+SNM_GetMediaItemTakeByGUID()
+SNM_AddReceive()
+SNM_GetIntConfigVar()
+SNM_SetIntConfigVar()
+SNM_GetDoubleConfigVar()
+SNM_SetDoubleConfigVar()

Convert project Markers dialog is now toggleable and has a state
Issue 504: (re-)added horizontal scrollbar in the Notes window
Issue 512: improved http://stash.reaper.fm/13968/sws_dmg.jpg|OS X install disk| (added a script that does all the job, just double-click on it!)

Added "What's new?" (via HTML file generation)
+Added a button "What's new?" in the About box
+Added action "SWS/S&M - What's new?"

Added actions:
+SWS/BR: Convert project markers to tempo markers
+SWS/BR: Split selected items at tempo markers

Removed actions (were already available - use native actions):
+SWS/BR: Move edit cursor to next tempo marker
+SWS/BR: Move edit cursor to previous tempo marker

!v2.3.0 #4 (August 30, 2012)
<strong>REAPER v4.26+ is required</strong>

A big welcome to our latest developer, Breeder!  He added actions:
+SWS/BR: Move edit cursor to next tempo marker
+SWS/BR: Move edit cursor to previous tempo marker

External MIDI file support + MIDI source offset support (action "SWS/S&M: Takes - Remove empty MIDI takes/items among selected items", etc..)
Improved "All notes off" handling (Live Configs tool + "All notes off" actions)
Fixed/improved "Xenakios/SWS: Create markers from selected items" (bug reported http://forum.cockos.com/showpost.php?p=1022691&postcount=961|here|)
OS X / Resources window: better text filter behavior

!v2.3.0 #3 (August 22, 2012)
Issue 498: OS X - Fixed docked SWS window close issues

!v2.3.0 #2 (July 28, 2012)
Fixed theming issues on Windows XP/7 (reported http://forum.cockos.com/showpost.php?p=1003969&postcount=918|here|)
Fixed Label processor crash (reported http://forum.cockos.com/showpost.php?p=1004406&postcount=926|here|)
More localization for the Groove tool

!v2.3.0 #1 (July 22, 2012)
<strong>REAPER v4.25+ is required</strong>

!v2.2.0 #17 (July 13, 2012)
Label processor:
+Added option to process all takes
+Added take count (/K) and take number (/k)

Windows OS: fixed possible stuck tooltips and buttons stuck on hover state
Fix for OS X ini files

!v2.2.0 #16 (July 9, 2012)
Full localization for "Fill gaps", "Snapshots merge" and "ReaConsole" tools
Main dialog boxes are now themed
Fixed actions "SWS/S&M: Move selected FX up/down in chain for selected tracks" (broken in v2.2.0 #3)
Fixed actions "SWS/S&M: Active MIDI Editor - Save/Restore displayed CC lanes, slot n" (broken in v2.2.0 #3)
House cleaning: removed actions "SWS/S&M: Takes - Build lanes for selected tracks/items" (those glorious actions are useless now: REAPER features take alignment)

!v2.2.0 #15 (June 25, 2012)
The following windows are now themed:
+Snapshots
+Auto Color/Icon
+MarkerList
+TrackList
+ProjectList
+Groove Tool

OS X / Live Configs
+Browse FX user presets like on Windows OS
+Support for AU user presets

List views
+OS X: themed grid lines (almost like on Windows OS)
+OS X: column reordering (drag-drop column headers like on Windows OS)
+Little fixes

Localization for item/track color and snapshot context menus (thanks neilerua!)
Removed smooth scroll, please use native version

!v2.2.0 #14 (June 14, 2012)
Resources window and related slots actions
+"Paste" and "Paste (replace)" items from a track template file that contains several tracks now obeys multi-track selection
+Applying a track template file that contains several tracks now obeys multi-track selection - http://forum.cockos.com/showthread.php?t=104140|Example|: applying folder tracks to other projects
 Reminder: track template files can be applied in 2 different ways, either use items/envelopes present in template files or preserve existing items/envelopes, see details http://forum.cockos.com/showpost.php?p=979823&postcount=16|here|
 The following updates deal with the latter option:
 - Applying track templates now preserves all existing track envelopes (except FX parameter envelopes since FX Chains are replaced with templates' ones)
 - Applying track templates now preserves folder states

Region Playlist
+The playlist being played can be different from the displayed one
+SWS/S&M: Region Playlist #n - Play (where 'n' is in [1; 4], http://forum.cockos.com/showthread.php?p=984786#post984786|customizable in the S&M.ini file|: up to 99 playlists)
+SWS/S&M: Region Playlist - Set repeat off
+SWS/S&M: Region Playlist - Set repeat on
+SWS/S&M: Region Playlist - Toggle repeat

Live Configs
+Activation/Deactivation columns: totally hide action IDs stuff for the user (action names are displayed instead, to edit: context menu > learn action)
+Fix for track template files containing more than 1 track

Notes window: better refresh, fixed broken helper to copy/paste custom macro IDs
Cue buss generator: fix for track template files containing more than 1 track
Added undo points for track icon actions
Issue 458: Fixed zoom actions that "hide others"
Issue 486: added actions SWS/S&M: Show next/previous image slot

!v2.2.0 #13 (June 6, 2012)
Localization
+Fixed broken Resources window with non-English LangPacks
+Fixed UTF-8 issues in the Cue Buss Generator, Envelope Processor, LFO Generator and Fills Gaps window
+Full localization for the MarkerList (context menus, messages, etc..)
+Full localization for IX's Label Processor
Note: a new SWS template LangPack will be released with the next official SWS version!

!v2.2.0 #12 (June 3, 2012)
Issue 476: Fix deleting of descriptions in MarkerList, Notes window too
Notes window: now can select all text with Ctrl-A (Windows only)
OS X: fixed macro learn (Cycle Action editor and Live Configs)
OS X: list view selections behave like on Windows OS
Fixed a few localized strings that were ignored

!v2.2.0 #11 (May 31, 2012)
Issue 475: region playlist stops in sync
Issue 473/Resources window: the auto-save button now prompts to overwrite selected slots/files
Fixed "file not found" label

!v2.2.0 #10 (May 29, 2012)
Resources window
+Pasting template envelopes obeys the option "Offset template items/envelopes by edit cusor" (in previous versions, only items were offseted according to this pref)
+Fixed "Paste" and "Paste (replace)" template items commands (when template files were containing more than 1 track)
+The tiny "+" button now adds a new bookmark without copying currents slots
+Creating new bookmarks now sets auto-save and auto-fill directories to the default resource path (i.e. you will not be promped for directories anymore)

Region playlist: added repeat button
Notes window: re-added marker/region names edition (and display à la "Big clock" when text edition is locked)
Added actions (for issue 470 & macros based on cue buss actions)
+SWS/S&M: Save default track send preferences
+SWS/S&M: Recall default track send preferences
+SWS/S&M: Set default track sends to audio and MIDI
+SWS/S&M: Set default track sends to audio only
+SWS/S&M: Set default track sends to MIDI only

!v2.2.0 #9 (May 16, 2012)
Added source filename (/s) to Label processor
Issue 471: fixed file renaming from the Resources window

!v2.2.0 #8 (May 11, 2012)
Fixed lost actions (reported http://forum.cockos.com/showpost.php?p=957863&postcount=823|here|)
Issue 469: fixed playlist loop

!v2.2.0 #7 (May 8, 2012)
Issue 466: fixed "add all regions" and related issues in Region Playlist window (broken in v2.2.0 #6)
Issue 467: fixed possible crash when pasting text in the Notes window
More UTF-8 fixes
Added action "Export formatted marker list to file"

Improved all S&M track FX actions: use new native APIs + configurable bypass/unbypass and online/offline actions (http://forum.cockos.com/showthread.php?p=984786#post984786|in the S&M.ini file|, up to 99 FX)
Added very specific track FX actions (hidden by default, i.e. default number of actions = 0 in the S&M.ini file)
+SWS/S&M: Toggle all FX (except n) online/offline for selected tracks
+SWS/S&M: Toggle all FX (except n) bypass for selected tracks

!v2.2.0 #6 (May 1, 2012)
Region Playlist
+Fixed append/crop/paste playlist actions and commands
+"Paste playlist at edit cursor" can now insert playlists in the middle of projects (rather than "pasting over"). Demo: http://stash.reaper.fm/12421/S%26M%20Region%20Playlist%20-%20Paste%20plalist%20at%20edit%20cursor.gif|here|
+Context menu: added commands to append/paste selected regions
+Better list view refresh (new region lengths, renamed regions, etc..)

Added actions
+Issue 345: SWS/S&M: Remove all envelopes for selected tracks - Works with the master track, fx param envelopes, frozen tracks (i.e. "frozen envelopes" are preserved), etc..
+SWS/S&M: Insert silence (seconds)
+SWS/S&M: Insert silence (measures.beats)
+SWS/S&M: Insert silence (samples)

Other
+Fixed handling of midi events which precede the item start position by resizing the take and adjusting the take offset
+Added undo point for "SWS/gofer: Split selected items at mouse cursor (obey snapping)"

!v2.2.0 #5 (April 23, 2012)
Region Playlist
+<strong>Play preview: no more constraint on region ends, the play preview now exactly follows region boundaries! REAPER v4.23+ is required</strong> (pre-release at the moment)
 Consequences: removed play preview options added in v2.2.0 #4 (useless now), added a warning message when there are nested regions/markers (due to the new smooth seek option)
+Do not force envelope points updates when pasting/cropping a playlist but obeys the preference "envelope points move with media items" instead (so both behaviors are now possible: copy/move envelope points or not)
+Fixed actions "Paste playlist" and "Append playlist" that were ignoring items smaller than region sizes
+Issue 461: fixed actions "Paste playlist" and "Append playlist" that were unexpectedly splitting items at region boundaries

SWS localization
+Fixed many dialog boxes/windows that were ignoring translated strings
+Fixed UTF-8 issuess in action names (translations could be ignored)
+Win 7 (x64): fixed UTF-8 issues in list views and dropdown boxes
+Added/fixed localization for (few) missing action names

OS X love:
+Fixed broken context menus. Important for the Resources window for example, where right-clicking auto-save and auto-fill buttons was impossible on OS X!
+Cycle action editor: added action learn (right-click in the right list view). Note: the editor is now exactly the same as on Windows OS.
+Live Configs: added action learn (right-click the columns "Activation" and "Deactivation"). Note: the Live Configs window is now exactly the same as on Windows OS.
+Better tooltips

Other
+Fixed possible cue buss volume bug when no default send gain was defined in the prefs (reported http://forum.cockos.com/showpost.php?p=949269&postcount=1378|here|)
+Issue 358: now fixed everywhere in the extension

!v2.2.0 #4 (April 9, 2012)
<strong>SWS localization</strong>
The SWS extension now also uses the language pack file defined in the preferences (just like REAPER).
The SWS template LangPack file is available http://code.google.com/p/sws-extension/downloads/list|here| (it will be regulary updated for "official" SWS releases).
This file should be merged with the main <strong>translated</strong> REAPER LangPack file as explained http://forum.cockos.com/showpost.php?p=941893&postcount=810|here|.
All action names can be translated (and most of undo point names: same string). Many dialog boxes and windows can be translated.
Full localization support for (on-going work..):
+Sanpshots
+Auto Color/Icon
+All S&M windows (+dynamically sized according to string lengths)

Region playlist
+Fixes, tweaks (added tooltips, retain current playlist, etc..)
+Added options (right-click the play button): "Play regions until next measure" and "Play regions until next beat" (see the note in the v2.2.0 #3 changelog)
Added actions (and new context menu items):
+SWS/S&M: Region Playlist - Crop project to playlist
+SWS/S&M: Region Playlist - Crop project to playlist (new project tab)
+SWS/S&M: Region Playlist - Append playlist to project
+SWS/S&M: Region Playlist - Paste playlist at edit cursor

Other
+Fixed some dropped character bugs in Label processor
+ClearType for tooltips too
 Optional: set "ClearTypeFont" to 1 in the section [General] of the S&M.ini file (quit REAPER first!)
+Refresh some S&M views when changing time mode

!v2.2.0 #3 (March 25, 2012)
<strong>Dropped support for REAPER v3.x, REAPER v4.20+ is required!</strong>

<strong>REAPER localization support</strong>: fixed broken Snapshots and LFO Generator vs localized envelope names, fixed action learn in S&M windows, Theme helper, etc..
Note: localization of the SWS extension is coming soon!

<strong>Added new "S&M Region Playlist" window</strong> - http://reaper.mj-s.com/S&M_RegionPlaylist.jpg|Screenshot|
Useful to preview different song structures (i.e. non-linear play) and apply them via the command "Crop project to playlist".
Use the context menu to add/remove/etc.. regions, use drag-drop to reorder regions in the playlist. Undo points are created for playlist editions.
Manage several playlists: top left dropdown box and tiny plus/minus buttons. Playlists are saved in project files.
Note: the play preview is based on "smooth seeking" so regions are played until the next measure (start positions of regions do not matter). Croping a project to a playlist will respect regions boundaries, of course.
Added related actions:
+SWS/S&M: Open/close Region Playlist window
+SWS/S&M: Play (Region Playlist)

Live Configs:
+OS X: FX presets support like on Windows OS
+All FX presets are now supported via the new Learn command: VST patches (.fxp), AU factory/user Presets (.aupreset), etc.. Note: support was limited to user presets (.rpl files) before this version.
+Send all notes-off when deactivating a track
+Context menu: added "Learn current preset"

Cue buss generator:
+New dropdown box "Cue buss settings": up to 8 different settings can be defined
+Added actions "SWS/S&M: Create cue buss from track selection, settings n" where 'n' is in [1; 8]
+Tweaks: removed confusing "save properties" button (settings are now saved on the fly), better OS X display, added error messages, etc..

Resources window and related "slot actions":
+<strong>All "SWS/S&M: Apply track template" actions now preserve receives.</strong> This is to use track templates a bit like snapsshots (track sends were already preserved).
 The same goes with "Apply track template" commands in the Resources window (on double-click or ENTER key).
+New option to sync auto-save and auto-fill directories: changing one changes the other
+Maximum number of bookmarks raised to 32
+Issue 450: retain the last used path when loading slots

Label processor:
+Added item duration (/D) and source offset (/O)

FX presets actions improvements: OS X support + improved on Windows OS (use new dedicated APIs)
Added in the main section of the action list (new on OS X):
+SWS/S&M: Trigger next preset for FX n of selected tracks - where 'n' is in [1; 4], http://forum.cockos.com/showthread.php?p=984786#post984786|customizable in the S&M.ini file| (up to 99 slots)
+SWS/S&M: Trigger previous preset for FX n of selected tracks - where 'n' is in [1; 4], http://forum.cockos.com/showthread.php?p=984786#post984786|customizable in the S&M.ini file| (up to 99 slots)
+SWS/S&M: Trigger next preset for selected FX of selected tracks
+SWS/S&M: Trigger previous preset for selected FX of selected tracks
Added in the "S&M extension" of the action list (new on OS X):
+SWS/S&M: Trigger preset for selected FX of selected tracks (MIDI CC absolute only)" }, "S&M_SELFX_PRESET", TriggerFXPreset, NULL, -1},
+SWS/S&M: Trigger preset for FX n of selected tracks (MIDI CC absolute only)- where 'n' is in [1; 4]
Added new FX preset actions in the main section (new on OS X and Windows OS):
+SWS/S&M: Trigger next preset for last touched FX
+SWS/S&M: Trigger previous preset for last touched FX

Marker list:
+Convert markers to regions
+Convert regions to markers

Other, fixes:
+All S&M windows: optional Windows-rendered fonts (ClearType)
 To enable this option set "ClearTypeFont" to 1 in the section [General] of the S&M.ini file (quit REAPER first!)
+Support the global preference "Disable saving full plugin states"
+Fixed all S&M copy/cut/paste sends/receives/routings actions (possible problem with multi track selection, see issue 174).
 Note: this also fixes SWS smart cut/copy actions: "SWS: Copy items/tracks/env, obeying time sel" and "SWS: Cut items/tracks/env, obeying time sel"
+Auto Color/Icon: fixed broken drag-drop of rows (i.e. useful to order rule priorities - reminder: drag-drop only works when the sorted column is the 1st one!)
+SWS List views tweaks: drag-drop of multiple rows, no arrow displayed when not sortable, etc..

Added other actions:
+SWS/IX: Import m3u/pls playlist. Imports local files from playlist to new track (streaming media ignored)
+SWS/S&M: Split and select items in region near cursor
+SWS/S&M: Select only track with selected envelope

!v2.2.0 #2 (March 7, 2012)
Fixed groove tool context menu
Added label processor (Extensions->Label processor). Automatic labelling of selected items using various parameters.  <= Thanks IXix!

!v2.2.0 #1 (February 13, 2012)
<strong>Lots of changes from 2.1 -> 2.2.  The fine details are below, but the major changes are:</strong>
+Snapshots fully working with v4 - pans, frozen tracks, all envelopes, etc.
+Markerlist supports region/marker colors
+S&M windows are themed to match Reaper
+Cycle action editor for OS X
+Item normalizing to RMS
+Too many Resources window/Live Configs updates to list here
+Notes/help subtitle support
+Lots of stability and performance improvements.  We <strong>strongly</strong> recommend you update to v2.2 if you're still running SWS v2.1.0.

Fixed support for REAPER 3.x
Issue 449: fixed cue buss actions not copying track levels to buss' receives when in pre-fader mode
Faster undos (UNDO_STATE_MISCCFG & UNDO_STATE_ALL)
Fixed flickering of docked SWS and S&M windows when resizing them (http://stash.reaper.fm/11694/ShakeThisOut.gif|before fix|, http://stash.reaper.fm/11695/ShakeThisOut_fixed.gif|after|)
List views: fixed wrong context menu when columns were hidden/moved (Auto Color/Icon, Live Configs, etc...)
List views (Windows OS): fixed possible missing vertical grid lines and better grid display vs cell edition
All S&M track group actions now also support the master track
Issue 256: Fixed "SWS: Toggle auto add envelopes when tweaking in write mode" also affecting other preferences

Live Configs:
+Added "Learn from Actions window" (in the context menu of columns "Activate action" and "Deactivate action") - Windows OS only
+GUI fixes and tweaks: fixed FX 1st preset display, "Edit" menu items, support for INSERT and F2 keys, etc..
Added actions (useful to switch configs without MIDI CC controller, e.g. -/+ controllers (like pedals) sending MIDI note messages)
+SWS/S&M: Live Config #n - Next (where 'n' is in [1; 8])
+SWS/S&M: Live Config #n - Previous (where 'n' is in [1; 8])

Resources window:
+More "macro friendly" slots actions: when the list view is empty, add the needed number of slots and browse for file (rather than displaying an error message)
+Auto-fill now hehaves like Auto-save: new top left button for auto-fill too, same context menu, etc.. (issue 436, indirectly)
+Added Bookmark commands in the context menu: new, delete and rename bookmarks (issue 436)
+Auto-save: fixed automatic building of filenames (strip forbidden characters)
+Dedicated context menus for auto-fill and auto-save buttons (faster access to options, http://stash.reaper.fm/11693/S%26M_ResourcesView_ContextMenu.gif|demo|)
+Tweaks: support for INSERT key (insert empty slot), better tooltips, etc..
Resources/Track templates slots:
+Issue 441: new auto-save option to retain envelopes in templates (the option to retain items was already there)
+Added tick box for the new REAPER v4.15 option "Offset template items/envelopes by edit cusor"
+Added actions "SWS/S&M: Apply track template (with envelopes/items) to selected tracks, slot n" where 'n' is in [1; 4], http://forum.cockos.com/showthread.php?p=984786#post984786|customizable in the S&M.ini file| (up to 99 slots)

Cycle action editor:
+Additional consistency checks before aplying/registering cycle actions
+Support for DELETE and F2 keys (remove/renames cycle actions and commands)

House cleaning:
+All S&M windows: better/tighter context menus
+Tagged "Xenakios/SWS: Load project template" actions as deprecated (you can use "SWS/S&M: Open/select project template, slot n" instead: these new actions are not tied to paths/filenames)
+Renamed all toggle actions "SWS/S&M: Open [...] window" into "SWS/S&M: Open/close [...] window"
+Renamed all actions "[...]Notes/Subtitles/Help[...]" into "[...]Notes[...]"
+Beware! The following actions have new custom ids => an update is needed if they were used in toolbars, macros, etc.. (sorry about that! SWS localization side-effect..)
 SWS/S&M: Open Cycle Action editor
 SWS/S&M: Open Cycle Action editor (event list)
 SWS/S&M: Open Cycle Action editor (piano roll)

!v2.1.0 #28 (January 25, 2012)
Fixed "SWS/AW: Split selected items at edit cursor w/crossfade on left" - now crossfade time is zoom independent

!v2.1.0 #27 (January 23, 2012)
Remove broken/confusing action "Toggle visibility of selected folder parent's children in mixer".  Replace with macro "sel children"/"toggle mixer vis" if you like.
Move cursor left/right ms/config seconds now respects preference "When moving edit cursor via action or control surface: Scrub/Do not scrub"

!v2.1.0 #26 (January 4, 2012)
Fingers MIDI action fixes:
+Remove negative Midi Events before commiting
+Fix for MIDI event positioning when take has an offset and playrate != 1.0

Issue 426: Fixed snapshots problem with 'frozen' tracks
On Windows OS: all S&M list views now support grid lines, i.e. they use the color "Window list grid lines" of the Theme Editor
OS X: Fixed "beachball" when running cycle actions

!v2.1.0 #25 (January 1, 2012)
Cycle actions: OS X cleanup/fixes (thanks to Kundalinguist and CaptainHook!)
+Fixed import and edition of cycle actions
+Added "Cycle Action Editor" in main menu > extensions (like on Windows OS)
+Cycle Action Editor it is now available out of the box

Resources window:
+New auto-save preferences for FX chains: Context menu > Auto-save configuration > "Create filename from track/item name" (default) and "Create filename from 1st FX name" (useful to create FX libraries)
Resources/Media file slots: new option and actions for playback synchronization
+SWS/S&M: Play media file in selected tracks (sync with next measure), slot n - where 'n' is in [1; 4], http://forum.cockos.com/showthread.php?p=984786#post984786|customizable in the S&M.ini file| (up to 99 slots)
+SWS/S&M: Loop media file in selected tracks (sync with next measure), slot n - where 'n' is in [1; 4], http://forum.cockos.com/showthread.php?p=984786#post984786|customizable in the S&M.ini file| (up to 99 slots)
+Added "advanced" option in the S&M.ini file to synchronously play/stop/pause/etc.. media files across tracks (see details in issue 435)

Notes/Subtitles/Help window:
+Fixed refresh problem introduced in v2.1.0 #23
+The "big font" name can be customized in the S&M.ini file: "BigFontName" in the section [NOTES_HELP_VIEW]
+House cleaning: removed "Region/marker names" deprecated since v2.1.0 #23 (added marker and region subtitles/notes)

Added other actions:
+SWS/S&M: Clear image window
+SWS/S&M: Open image window

!v2.1.0 #24 (December 16, 2011)
Image window:
+Fixed alpha channel problem
+Added stretch option in the context menu

Resources window: bookmark names as defined by the user

!v2.1.0 #23 (December 15, 2011)
Notes/Help window -> Notes/Subtitles/Help
+Subtitles support: new mode "Marker/Region subtitles" in the top left dropdown box.
 You can edit notes for regions and/or markers. Such notes are saved in project files.
 When the view/text edition is locked, notes are displayed with a dynamic sized font (display à la "Big clock") and they follow the play cursor position (i.e. subtitles!).
 Useful for lyrics, video stuff (you can display subtitles or even to edit them in REAPER), etc...
 Also added new buttons and actions to import/export SubRip subtitle files (.srt files, this format is supported by most video players) :
+SWS/S&M: Notes/Subtitles/Help - Import subtitle file... - It adds a region with notes for each subtitle of the loaded file
+SWS/S&M: Notes/Subtitles/Help - Export subtitle file... - It exports current region/marker notes as a subtitle file

Resources window updates:
+Fixed few slot actions that could not be tied to bookmarks (they were not obeying the tick box "Tie slot actions")
Added clear/delete slot actions (Issue 431):
+SWS/S&M: Delete all FX chain slots
+SWS/S&M: Delete all track template slots
+SWS/S&M: Delete all project template slots
+SWS/S&M: Delete all media file slots
+SWS/S&M: Delete all image slots
+SWS/S&M: Delete all theme slots - On Windows OS only
 <strong>Important:</strong> a bit specific, so the following actions are hidden by default (i.e. 0 slot in the S&M.ini file but this is http://forum.cockos.com/showthread.php?p=984786#post984786|customizable|: up to 99 slots)
+SWS/S&M: Clear FX chain slot n
+SWS/S&M: Clear track template slot n
+SWS/S&M: Clear project template slot n
+SWS/S&M: Clear media file slot n
+SWS/S&M: Clear image slot n
+SWS/S&M: Clear theme slot n - On Windows OS only

Resources/Media file slots improvements:
+Only send all notes off when MIDI files are stopped (i.e. no extra CC123 MIDI messages when MIDI files are played until the end). Useful for MIDI hardware outputs.
+Other improvements when stopping media files (better fix for issue 411)
Added actions with pause:
+SWS/S&M: Play media file in selected tracks (toggle pause), slot n - where 'n' is in [1; 4], http://forum.cockos.com/showthread.php?p=984786#post984786|customizable in the S&M.ini file| (up to 99 slots)
+SWS/S&M: Play media file in selected tracks (toggle pause), prompt for slot
+SWS/S&M: Loop media file in selected tracks (toggle pause), prompt for slot - Infinite looping! To be stopped!
 <strong>Important:</strong> due to its scary name, the following action is hidden by default (i.e. 0 slot in the S&M.ini file but this is http://forum.cockos.com/showthread.php?p=984786#post984786|customizable|: up to 99 slots)
+SWS/S&M: Loop media file in selected tracks (toggle pause), slot n - Infinite looping! To be stopped!

New "Images" slot type in the Resources window: manage slots for PNG files (Issue 418)
+Reminder: you can switch the Resources window to "Images" in the top left dropdown box
+External drag-drop (e.g. drag a bunch of PNG files from an external tool -> drop them into the Resources window)
+Internal drag-drop (e.g. re-order slots, drag a slot from the Resources window -> drop it into a track) - Windows OS only
+Context menu: show image, set as track icon, etc.. various "auto-fill slots" features, insert/add/clear/etc..
In this view, double-click and the ENTER key can be customized to:
+Show an image (in a dedicated dockable/resizable "S&M - Image" window)
+Set an image as track icon
+Add an image as an item to the current track
Added slot actions for images:
+SWS/S&M: Open Resources window (images)
+SWS/S&M: Show image, slot n - where 'n' is in [1; 4], customizable in the S&M.ini file (up to 99 slots)
+SWS/S&M: Show image, prompt for slot
+SWS/S&M: Set track icon for selected tracks, slot n - where 'n' is in [1; 4], customizable in the S&M.ini file (up to 99 slots)
+SWS/S&M: Set track icon for selected tracks, prompt for slot
+SWS/S&M: Clear image slot...
+SWS/S&M: Open/clear image window

Issue 430: Added Rename to Markerlist context menu, F2 renames too
Issue 433: fixed creation of cycle actions broken in v2.1.0 #22

House cleaning:
+Renamed all actions "SWS/S&M: Select/load project template [...]" into "Open/select project template [...]"
+Renamed all actions "SWS/S&M: Play/loop media file [...]" into "Loop media file [...]"
+Removed Media Pool dialog - replaced natively plus with Resource window "play" actions

!v2.1.0 #22 (December 12, 2011)
Resources window updates:
Issue 408: added resource slot bookmarks
+New tiny add/delete bookmark buttons
+New tick box: slots actions can be tied to bookmarks instead of default resource types (FX chains, Track templates, etc..)
Added actions (Issue 422):
+SWS/S&M: Auto-save FX Chain slots for selected tracks
+SWS/S&M: Auto-save input FX Chain slots for selected tracks
+SWS/S&M: Auto-save FX Chain slots for selected items
+SWS/S&M: Auto-save track template slots
+SWS/S&M: Auto-save track template (with items) slots
+SWS/S&M: Auto-save project template slot
+SWS/S&M: Auto-save media file slots for selected items
Other:
+Added tooltips
+Issue 412: reorganized the GUI a bit, better docking/resizing behavior
+Default customizable action: the ENTER key now also acts as double-click

Cycle action editor: re-fixed drag-drop of commands in the right list view re-broken in v2.1.0 #21
Live Configs: the ENTER key activates the selected config
Notes/help window: less flickering
Properly keep marker/region colors when renumbering

!v2.1.0 #21 (November 28, 2011)
Cycle actions improvements:
+The Cycle action editor is now resizable, dockable, themable, etc..
 Note: import, export and reset features have been moved to the context menu
+Cycle actions are now saved in a distinct file S&M_Cyclactions.ini (they were saved in the S&M.ini file before)
 This is to ease REAPER's configurations export/import (ReaperConfigZip or copy/paste): the new S&M_Cyclactions.ini is exchangeable, not the S&M.ini file (which can contain local paths, etc..)
 Auto upgrade: the new S&M_Cyclactions.ini file is automatically created with your current cycle actions (if needed, a S&M_Cyclactions.BAK file is also saved).
+OS X support: to be enabled in the S&M.ini file, details http://code.google.com/p/sws-extension/issues/detail?id=416#c0|here|: same editor than on Windows OS (minus the "action learn" feature)

Live Configs:
+Fixed possible crash on Win 7 (when switching projects)
+Fixed possible loss of the "Input track" dropdown box (with veeeery long track names)

Resources window:
+Track templates: new double click option, better context menu item names, etc..
+Fixed possible crash when removing a custom resource type from the S&M.ini file
+<strong>Limited "spam" in the action list: all slot actions now only have 4 instances by default</strong> (http://forum.cockos.com/showthread.php?p=984786#post984786|customizable in the S&M.ini file|, up to 99 slots per action)
 Note: your current numbers of slot actions are preserved, of course!

Notes/help: do not update region/marker names when playing and editing (but only when the view is locked)

<strong>S&M windows theming</strong>
S&M windows now use themed buttons (i.e. toolbar_blank.png and composite_toolbar_overlay.png, if it exists)
List views also obey following colors of the Theme Editor (REAPER > v4.11, on Windows OS and OS X!) :
+Window list selection bg
+Window list selection fg
+Window list selection inactive bg
+Window list selection inactive fg

The following media item actions will work whatever is the current track selection:
+SWS/S&M: Takes - Move active up (cycling) in selected items
+SWS/S&M: Takes - Move active down (cycling) in selected items
+SWS/S&M: Takes - Activate lanes from selected items
+SWS/S&M: Takes - Activate lane under mouse cursor

!v2.1.0 #20 (November 19, 2011)
Added action:
+SWS/S&M: Send all notes off to selected tracks

Resources window:
+Custom resource types !? Details http://forum.cockos.com/showpost.php?p=851041&postcount=690|here|.
+More REAPER-ish text filter (by name, by path and/or by comment, configurable in the context menu)
Auto-save for media file slots:
+Select some items (incl. in-project MIDI items) and click on the top left Auto-save button
+The auto-save directory can be displayed/changed in the context menu
Issue 411, fixes for S&M media files slot actions (thanks Anton9!):
+Fixed play and loop toggle actions when MIDI files are imported as in-project MIDI items (in the preferences)
+Fixed toggle states for all actions "Play/loop media file, slot n (toggle)" (toggle states were stuck to "off")
+Send all notes off when stopping MIDI files (i.e. fixed stuck notes)

House cleaning:
+Renamed all "SWS/S&M: Apply FX chain [...]" actions into "Paste (replace) FX chain [...]"
+Notes/help window (in "Action help" mode): renamed the button "Wiki ALR" into "Online help..."
+Windows OS: do not systematically send deleted files to the recycle bin (hard delete for temp files)
+OS X: S&M logos like on Windows OS

Fixed toggle states for all actions "SWS/S&M: Toggle arming of [...] envelope for selected tracks" (toggle states were stuck to "off")
Issue 400: Fixed marker set paste in Reaper v4.x

!v2.1.0 #19 (November 14, 2011)
Issue 375: Fixed "SWS: Nudge master output 1 volume -1db" action

!v2.1.0 #18 (November 14, 2011)
<strong>Resources window: two new slot types, Media files and Themes!</strong>

Resources window: new "Media files" slot type
Manage slots for all media file types supported by REAPER (WAV, MIDI, etc..).
+Reminder: you can switch the Resources window to "Media files" in the top left dropdown box
+External drag-drop (e.g. drag a bunch of files from an external tool -> drop them into the Resources window)
+Internal drag-drop (e.g. re-order slots, drag a bunch of slots from the Resources window -> drop them into the arrange) - Windows OS only
Context menu:
+Various "auto-fill slots" features, rename & delete file(s), insert/add/clear/etc.. slot, show path in explorer/finder, etc..
+Bulk-add multiple selected media file slots to current track, to new tracks or to selected items as takes
+Bulk-play or loop multiple media file slots
In the list view the double-click can be customized to:
+Toggle play or loop in selected tracks
+Add media file to current track, to new track or to selected items as takes
Added slot actions for media files:
+SWS/S&M: Open Resources window (Media files)
+SWS/S&M: Add media file to current track, slot n  - where 'n' is in [1; 4], http://forum.cockos.com/showthread.php?p=984786#post984786|customizable in the S&M.ini file| (up to 99 slots)
+SWS/S&M: Add media file to new track, slot n  - where 'n' is in [1; 4], customizable
+SWS/S&M: Add media file to selected items as takes, slot n - where 'n' is in [1; 4], customizable
+SWS/S&M: Play media file in selected tracks, slot n - where 'n' is in [1; 8], customizable
+SWS/S&M: Play media file in selected tracks, prompt for slot
+SWS/S&M: Play media file in selected tracks (toggle), slot n - where 'n' is in [1; 8], customizable
+SWS/S&M: Play media file in selected tracks (toggle), prompt for slot
+SWS/S&M: Play/loop media file in selected tracks (toggle), slot n - where 'n' is in [1; 8], customizable
+SWS/S&M: Play/loop media file in selected tracks (toggle), prompt for slot
+SWS/S&M: Play/loop media file in selected tracks, slot n - where 'n' is in [1; 8], customizable
+SWS/S&M: Play/loop media file in selected tracks, prompt for slot
+SWS/S&M: Stop playing media files
+SWS/S&M: Stop playing media files in selected tracks

New "Themes" slot type in the Resources window (on Windows OS only):
Manage slots for themes, i.e. slots for ReaperthemeZip files (unpacked themes are not supported).
+Reminder: you can switch the Resources window to "Themes" in the top left dropdown box
+External drag-drop (e.g. drag a bunch of .ReaperthemeZip files -> drop them into the Resources window)
+Internal drag-drop (e.g. re-order slots, drag a slot from the Resources window -> drop it into the arrange)
+Context menu: load theme, various "auto-fill slots" features, insert/add/clear/etc..
Added slot actions for themes:
+SWS/S&M: Open Resources window (Themes)
+SWS/S&M: Load theme, slot n - where 'n' is in [1; 4], customizable in the S&M.ini file (up to 99 slots)
+SWS/S&M: Load theme, prompt for slot
+SWS/S&M: Clear theme slot...

Show Bank Select and Bank/Program Select lanes in FNG CC lane actions
Fixed FNG crashes (issue 410 and issue 390)

Issue 375: Added actions to control the master track hardware output:
+SWS: Nudge master output 1 volume +1/-1db
+SWS: Set master output 1 volume to 0db

Fixed issue 409: bad theming colors when REAPER version was < v4.11
Many Xenakios actions now have consistent undo names (vs action names), removed a log file
S&M.ini file: better presentation of configurable slot actions

!v2.1.0 #17 (November 2, 2011)
Added media file slot actions (details in issue 386):
+SWS/S&M: Play media file in selected tracks, slot n - where 'n' is in [1; 8], http://forum.cockos.com/showthread.php?p=984786#post984786|customizable in the S&M.ini file| (up to 99 slots). Supports any media file (.mid, .wav, etc..).
+SWS/S&M: Clear media file slot...

Cycle action editor:
+Added "Consolidated undo points" tick box. On OS X (with basic cycle action editor), this option can be changed in the S&M.ini file, e.g. [Cyclactions]Undos=0
+Action learn: now, SWS actions can be learned whatever are the displayed columns in the action list
+Macro learn: a clear error message is displayed when the column "Custom ID" is not displayed in the action list

Notes/Help window: region names can be edited too (they are edited/displayed according to edit/play cursor position)

Resources window: the context menu item "Select/load project templates (new tab)" now also opens multiple selected projects in separate tabs (issue 369)

All S&M themable windows use the following configurable colors of the Theme Editor (on Windows & REAPER v4.11):
+Window background
+Window text
+Window edit background
+Window list background
+Window list text
+I/O Window 3D highlight and shadows colors ("Main Window 3D" colors are poorly defined in the v4 default theme..)

Optimizations:
+Many actions run faster
+"Auto-refresh toolbars" option (Main menu > Extensions > SWS options): optimizations for large projects

House cleaning:
+Removed buggy/deprecated "Xenakios/SWS: Save current contents of actions list to file" (issue 311)

!v2.1.0 #16 (October 14, 2011)
S&M themable windows: fixed 3D highlight/shadow colors

Resource window: Project Loader/Selecter overhauled
+Added context menu items "Set project loader/selecter from selection" and "Clear project loader/selecter configuration"
+Slots that are part of the configuration are now surrounded as such (in the 1st column)
+Added actions:
 - SWS/S&M: Project loader/selecter: next (cycle)
 - SWS/S&M: Project loader/selecter: previous (cycle)
+The current open project slot is automatically selected
+Reminder: the Project Loader/Selecter allows you opening some projects (or selecting project tabs) with following actions.
 It is useful for live performance. Details and demo http://forum.cockos.com/showpost.php?p=831103&postcount=655|here|.

Fixed autogrouping broken in 2.1.0 #15

!v2.1.0 #15 (October 13, 2011)
Added actions:
+SWS/AW: Toggle auto group newly recorded items
+SWS/S&M: Set selected tracks to first unused group (default flags)
+SWS/S&M: Set selected tracks to group n (default flags) - where 'n' is in [1; 8], http://forum.cockos.com/showthread.php?p=984786#post984786|customizable in the S&M.ini file| (up to 32 groups)
+SWS/S&M: Remove track grouping for selected tracks

Cue Buss Generator & Live Configs: track templates improvements (same as issue 376)
Resources window: saved FX chains and track templates are now indented
Notes/Help window: better resizing, improved "big font" display (less flickering)
Faster REAPER startup, especially with large projects (for real this time!)

House cleaning:
+Removed following actions (the action "Create cue buss track from track selection (use last settings)" is enough):
 - SWS/S&M: Create cue buss track from track selection (pre-fader/post-FX)
 - SWS/S&M: Create cue buss track from track selection (post-fader)
 - SWS/S&M: Create cue buss track from track selection (pre-FX)
+Some actions were slightly renamed ("ME" -> "MIDI Editor")

!v2.1.0 #14 (October 9, 2011)
"Auto-refresh toolbars" option (Main menu > Extensions > SWS options): added toolbar enabled actions and advanced parameter
+SWS/AW: Set selected tracks timebase to time
+SWS/AW: Set selected tracks timebase to beats (position only)
+SWS/AW: Set selected tracks timebase to beats (position/length/rate)
+Added advanced parameter "ToolbarsAutoRefreshFreq" in the S&M.ini file: the default value should be fine but you can tweak it so that toolbars are refreshed without noticeable lag
+ToolbarsAutoRefreshFreq is in ms (min: 100, max: 5000). Make sure you exited REAPER before editing the INI file.

SWS list views:
+Fixed SWS list views not obeying to sort requests (sometimes)
+Faster sort when clicking on headers

Issue 394: SWS Wait... actions don't work on OS X, removed from OS X release.

Added actions:
+SWS: Set selected items length...
+SWS/AW: Set selected tracks pan mode to stereo balance
+SWS/AW: Set selected tracks pan mode to 3.x balance
+SWS/AW: Set selected tracks pan mode to stereo pan
+SWS/AW: Set selected tracks pan mode to dual pan

OS X: Now building with Xcode 3.2, please report any regression issues.

!v2.1.0 #13 (September 23, 2011)
Issue 385: Fixed slow REAPER startup introduced in v2.1.0 #11
Issue 377: Frozen tracks support

!v2.1.0 #12 (September 21, 2011)
Issue 380: Fixed possible hang when exiting REAPER on Windows 7
Issue 372:
+"SWS: Name selected track(s) like first sel item" is now "Name sel track(s) like first sel item on track"
+Added "SWS: Name sel track(s) like first sel item in project"
+Added undo point
+Fixed naming with in-project MIDI items

!v2.1.0 #11 (September 15, 2011)
Resources window / track templates: auto-save now fully mimics the way track templates are saved natively (details in issue 376)
Resources window / FX Chains: auto-save now fully mimics the way FX Chains are saved natively (Issue 376)

Optimization: faster SWS init / REAPER startup

REAPER v4.03pre's track freeze: some actions won't have any effect on frozen tracks
(temporary until this new native feature is not officially released and properly managed in SWS extensions)

!v2.1.0 #10 (September 13, 2011)
Live configs:
+Smoother switching between configs: now respects the native "track mute fade" preference (more to come..)
+Auto track selection: make sure that only configured tracks are selected while performing "Activate" and "Deactivate" actions (and restore selection just after)
+Live configs window: now displays user preset names (rather than ids)
+Fixed ignored FX presets switches (when "Auto track selection" was not ticked)

Resources window:
+Context menu (issue 373): added menu items "Auto-save", "Auto-fill from project path" and "Auto-fill..."
+OS X (issue 373): multiple selection of slots
+Text filter: added "Name" criteria, filtering by path now ignores trailing filenames

Issue 371: Added action "SWS: Normalize items to overall peak RMS", adjusts all selected items by the same amount (eg adjusting volume of a split/comped line)

!v2.1.0 #9 (September 7, 2011)
Issue 367: OS X: Fixed issues after opening docked windows

!v2.1.0 #8 (September 4, 2011)
Fixed crashing on undo reported in the main reaper forum thread
Fixed possible SWS list views refresh issues introduced in v2.1.0 #5
Cycle action editor: fixed drag & drop of commands (right list view) broken since v2.1.0 #5

!v2.1.0 #7 (September 2, 2011)
Issue 366: Fixed crash with Show Used CC lanes
Issue 348: Fixed note on left hand edge of take sometimes being missed when applying groove
Faster parsing and construction of midi takes
Fix crash with groove quantize when no notes are selected
Cycle action editor: fixed action renaming bug introduced in v2.1.0 #5
Cycle action editor: fixed corrupted "Right click here..." cycle action introduced in v2.1.0 #5

Marker list now supports save/restore and changing of colors ("Set color..." in the context menu), including en masse with ctrl-click - requires Reaper v4.03

Resources window: "Auto-fill" (context menu) now adds slots rather than inserting them (i.e. do not change existing slot numbers)
Resources window/FX Chains: support for track channels when FX Chains are saved in the Resources view (Issue 363)
Resources window/Projects: added "Add recent projects" in the context menu (it adds all recent projects as listed in Main menu>File>Recent projects)
Resources window/Projects: added project loader/selecter actions (useful for live performance):
+SWS/S&M: Project loader/selecter: configuration - This one allows you defining start/end slots (empty slot gaps are ignored)
+SWS/S&M: Project loader/selecter: next (cycle)
+SWS/S&M: Project loader/selecter: previous (cycle)

Cycle actions:
+Undoing a cycle action now also restores its previous state (Issue 361)
+Cycle action buttons are now refreshed on undo

Added action:
+SWS/S&M: Open project path in explorer/finder

!v2.1.0 #6 (August 28, 2011)
Issue 358: Fixed possible crash on project load
Issue 360: Fixed SWS list crash introduced in v2.1.0 #5
Issue 362: Fixed possible cycle action corruption and other sort issues

!v2.1.0 #5 (August 22, 2011)
Issue 353: Much improved SWS window list performance (eg Markerlist with many, many markers)
Issue 354: Fixed crash when importing non-RPP project files.
Removed broken "SWS/AW: Toggle TCP"

!v2.1.0 #4 (August 21, 2011)
Issue 352: fixed cycle actions that contain Custom actions

Cycle action editor:
+Better drag & drop support for the right list view (drag & drop of commands)
+Cycle actions now support SWS/FNG actions

!v2.1.0 #3 (August 21, 2011)
Issue 77/Issue 147: Snapshots now store native envelopes:
+"Vol" option now stores pre and post FX envelopes
+"Pan" option now stores pre and post pan and width envelopes
+"Mute" option now stores mute envelopes

Bug fix for new SWS install defaulting to deprecated FX snapshot storage (thanks, cylens!)

!v2.1.0 #2 (August 18, 2011)
Issue 340 / Issue 60: Added actions for item/sample analysis, especially drum sample pack creating:
+SWS: Normalize items to RMS (entire item)
+SWS: Normalize items to peak RMS (Like watching for the highest a RMS meter goes over time)
+SWS: Organize items by peak
+SWS: Organize items by RMS (entire item)
+SWS: Organize items by peak RMS
+SWS: Set RMS analysis/normalize options (Sets target db for normalize and window size for peak RMS calculation)
+Also similar are existing actions "SWS: Analyze and display item peak and RMS" and "SWS: Move cursor to item peak amplitude"

Issue 77 / Issue 147: Added pan law to pan snapshots

!v2.1.0 #1 (August 9, 2011)
Offical SWS v2.1 release to coincide with Reaper v4!  Please note this version of SWS will work with both Reaper v3 and v4, but v3 support will be dropped in the future.  Please support Cockos and purchase a v4 license if you do not already own one.

!v2.0.0 #35 (August 8, 2011)
Issue 332: OS X: Fixed cycle action editor -- now replaced with a basic "create cycle action" modal dialog box. The dialog box can be opened from the actions list (there are 3 "create cycle action" actions) but not from the main "Extensions" menu like on Windows.
Issue 335: OS X: Fixed crash when starting Reaper with Notes/Help window previously open

Added actions:
+SWS/AW: Paste (pastes intelligently obeying "trim behind" mode to include empty space)
+SWS/AW: Insert click track (inserts a new track named "Click" with a click source)
+SWS/AW: Toggle click track mute (intelligently mutes the click track if it exists, or toggles the built in metronome if there is no click track)

!v2.0.0 #34 (August 3, 2011)
Fixed cycle actions window context menu on OS X

!v2.0.0 #33 (August 2, 2011)
Fixed "stuck" cycle actions window on OS X

!v2.0.0 #31 (July 31, 2011)
Added configurable slot actions (hidden by default, http://forum.cockos.com/showthread.php?p=984786#post984786|customizable in the S&M.ini file|):
+SWS/S&M: Apply input FX chain to selected tracks, slot n
+SWS/S&M: Paste input FX chain to selected tracks, slot n

Issue 324: Snapshot support for v4 pan styles/settings
Added action "SWS: Toggle selecting one grouped item selects group"
Fixed x64 installer issue
Renamed actions "Set displayed CC lanes, slot n" into "Restore displayed CC lanes, slot n"
Removed useless action "SWS/S&M: Notes/Help - Disables auto updates"

!v2.0.0 #30 (July 7, 2011)
Issue 309: Add action "SWS: Open last project"
Issue 310: Fixed Autorender not working in Reaper v4.0 beta
Issue 315: Add action "SWS: Toggle between current and saved track selection"
Issue 319: Fixed double-click renaming of fields on OS X
Issue 323: Fixed duplicated "Recall snapshot" actions
Issue 326: Renamed "set/unset/toggle master send" actions to "master outputs", added toggles to 12

S&M Resources window:
<strong>The number of slot actions can now be customized in the S&M.ini file, in the new section [NbOfActions].</strong>
*Quit REAPER* before customizing the number of slots/actions (none: 0, max: 99).
An example (with the current list of configurable actions and their default numbers) is http://reaper.mj-s.com/NbOfActions.txt|here|.
This also "unhides" (i.e. 0 slot by default) 2 new actions:
+SWS/S&M: Apply FX chain to selected items, all takes, slot n
+SWS/S&M: Paste FX chain to selected items, all takes, slot n

Beware! following actions are now configurable but their custom ids have changed:
+SWS/S&M: Trigger next preset for FX n of selected tracks
+SWS/S&M: Trigger previous preset for FX n of selected tracks
 => if used in toolbars, macros, etc.. an update is needed (sorry about that!)

!v2.0.0 #29 (June 30, 2011)
<strong>Added "Cycle action editor"</strong> (Main menu > Extensions > Cycle Action editor):
+<strong>A step-by-step example showing how to create a Cycle Action is available http://forum.cockos.com/showthread.php?t=84978|here|</strong> (thanks Mercado_Negro!)
+Unlimited number of cycle actions
+Unlimited number of commands per cycle action
+Import/export features
+Learn selected commands of the action list (Windows OS only)

Other cycle action updates:
+Performance improvements
+Consolidated undo points

S&M Notes/help:
+When the view is locked, the text is now displayed with a dynamic sized font (i.e. display à la "Big clock")
+Added marker names (in the top left dropdown box). They are edited/displayed according to edit/play cursor position (can be used for lyrics, etc..)
+Demo http://reaper.mj-s.com/S&M_big_notes.gif|here|

Issue 308: Fixed "Select/load project template" actions
Issue 317: Fixed Shorcircuit hang when set online with open GUI (needs "BuggyPlugsSupport=1" in the S&M.ini file, full story http://code.google.com/p/sws-extension/issues/detail?id=317|here|)
Tweaks: little Unicode fixes, better message boxes on OS X..

Added actions:
+SWS/S&M: Open Resources window (project templates)
+SWS/S&M: Clear project template slot...

!v2.0.0 #28 (June 13, 2011)
Fixed duplicated "take pan envelopes" actions
Fixed subtle "recursive cycle action" cases (e.g. a cycle action that calls a macro that calls a cycle action)

Added actions:
+SWS/S&M: Copy FX chain (depending on focus)
+SWS/S&M: Paste FX chain (depending on focus)
+SWS/S&M: Paste (replace) FX chain (depending on focus)
+SWS/S&M: Cut FX chain (depending on focus)

S&M Find: added "Zoom/Scroll" option (when searching for items)

<strong>S&M Resources: now also supports project templates</strong> (i.e. new option in top left dropdown box)
Added options/popup menu items common for FX chains, track template & project templates:
+Display current auto-save path
+Set auto-save directory to default resource path
+Set auto-save directory to project path (/FXChains, TrackTemplate or ProjectTemplates)
Added project template slot actions:
+SWS/S&M: Select/load project template, slot n  - where 'n' is in [1; 10]
+SWS/S&M: Select/load project template, prompt for slot
+SWS/S&M: Select/load project template (new tab), slot n  - where 'n' is in [1; 10]
+SWS/S&M: Select/load project template (new tab), prompt for slot

House cleaning: simplified a bunch of actions names (i.e. "Load/apply", "Load/paste", etc.. => "Apply", "Paste", etc..)

!v2.0.0 #27 (June 4, 2011)
Issue 301: Fixed "Crossfade adjacent selected items" crash
Issue 302: Fixed "Move right by 1 sample (on grid)" action
Issue 298: Find "all" now zooms to found items (reminder: find "next/prev" scrolls to the found item)

Added actions:
+SWS/S&M: Toggle all take FX online/offline for selected items
+SWS/S&M: Set all take FX offline for selected items
+SWS/S&M: Set all take FX online for selected items
+SWS/S&M: Toggle all take FX bypass for selected items
+SWS/S&M: Bypass all take FX for selected items
+SWS/S&M: Unbypass all take FX for selected items
+SWS/S&M: Set active take pan envelopes to 100% right
+SWS/S&M: Set active take pan envelopes to 100% left
+SWS/S&M: Set active take pan envelopes to center
+SWS/S&M: Scroll to selected item (no undo)

S&M Resources window:
+Fixed grayed "Add slot" and "Insert slot" popup menu items (since v2.0.0 #26)
+Track templates: auto save now also works with the master track (saving a "master track template" is not possible natively)
+Track templates: applying track templates to the master track is now possible
+Track templates: tweaks (new popup menu items, wordings..)

Padre's Envelope Processor and LFO generator now respect the "Per-take pitch envelope range" preference (was hard coded to 3 semitones before)

!v2.0.0 #26 (May 28, 2011)
Merged tiny extension plugin (2 new actions that can help WALTERing themes
+SWS/S&M: Show theme helper (all tracks) - Windows OS only
+SWS/S&M: Show theme helper (selected track) - Windows OS only

Theming updates for all S&M windows (Find, Resources, Notes/help and Live Configs):
+Dynamic positioning of themed dropdowns, buttons, etc.. (i.e. no more truncated texts, no more unaligned components)
+Windows OS: more use of themes' background colors (instead of "white backgrounds")
+Fonts are now updated when switching themes

Added actions:
+SWS/S&M: Set selected tracks MIDI input to all channels
+SWS/S&M: Set selected tracks MIDI input to channel n - where 'n' is in [1; 16]
+Issue 291: SWS/S&M: Map selected tracks MIDI input to source channel
+Issue 291: SWS/S&M: Map selected tracks MIDI input to channel n - where 'n' is in [1; 16]

S&M Resource window updates:
+New option (in popup menu) to filter the list view by comments or paths
+Switch to "fast listview" mode only if there are more than 500 slots

S&M Find updates:
+Issue 298: move view to found item (more to come..)
+Use text buttons rather than icons (looked bad with some themes)
+Red "Not found!" message

House cleaning:
+S&M Live Configs: dropped OS X support for user FX presets (=> Windows OS only)
+Removed "SWS/S&M: Close all routing windows"
+Removed "SWS/S&M: Close all envelope windows"

Issue 300: Fixed "Open REAPER project in item BWAV info" crash

!v2.0.0 #25 (May 22, 2011)
Issue 273: New actions for moving the edit cursor:
+SWS: Move cursor left/right 1 sample (on grid)
+SWS: Move cursor left/right 1ms/5ms
+SWS: Move cursor left/right by default fade length

Issue 283: New action "SWS: Select unmuted tracks"
Issue 286: New actions "SWS: Set master mono" and "SWS: Set master stereo"
Issue 297: Fixed bug with project file size increasing with each save after using groove tool. Load and resave affected projects to automatically fix.

!v2.0.0 #24 (May 18, 2011)
Zoom updates:
+Option to seek play when moving the edit cursor on zoom in
+Mouse cursor doesn't move in Y when drag zooming, more Abelton Live like (Windows OS only)

S&M Resource window updates:
+Fixed drag-drop of slots within the list view (comments were lost)
+Fixed text editing when some columns are hidden/moved

!v2.0.0 #23 (May 17, 2011)
Fixed ruler not moving edit cursor

!v2.0.0 #22 (May 17, 2011)
SWS Zoom updates:
+Merged in Boreg's drag zoom plugin, see the http://forum.cockos.com/showthread.php?t=42722|related thread|. Open SWS Zoom preferences (Extensions menu) to enable (OS X, too!)
+Issue 212: Added options "Move edit cursor when zooming in" and "Set time selection when zooming in"

Snapshot improvements:
+Issue 107: Add option to snapshots window for "Show snapshots for selected tracks only"
 This filters the snapshots to include only snaps that include selected tracks
+Issue 179: Separate "selected tracks only" options for save/recall
+Issue 294: Fixed "Save over current snapshot" and others inappropriately clearing the active snapshot

Fixed the following actions/dialog boxes (crash with v4 empty take lanes):
+Xenakios/SWS: Rename selected takes (deprecated)...
+Xenakios/SWS: Take mixer
+Xenakios/SWS: Toggle selected takes normalized/unity gain
+Xenakios/SWS: Trim/untrim item left edge to edit cursor
+Xenakios/SWS: Implode items to takes and pan symmetrically
+Xenakios/SWS: Pan takes of item symmetrically
+Xenakios/SWS: Set item playrate based on item pitch (and reset pitch)
+Xenakios/SWS: Set item pitch based on item playrate
+Xenakios/SWS: Switch item contents to next cue
+Xenakios/SWS: Switch item contents to next cue (preserve item length)
+Xenakios/SWS: Switch item contents to previous cue
+Xenakios/SWS: Switch item contents to previous cue (preserve item length)
+Xenakios/SWS: Switch item contents to first cue
+Xenakios/SWS: Switch item contents to random cue
+Xenakios/SWS: Switch item contents to random cue (preserve item length)

House cleaning:
+Dropped OS X support for all "SWS/S&M: Trigger preset" actions (=> Windows OS only)
+Removed "Xenakios/SWS: Select last track of folder" ("not implemented" message, issue 284)
+Removed duplicate "Xenakios/SWS: Toggle selected tracks visible in mixer"

!v2.0.0 #21 (May 11, 2011)
Fixed browsing for folder in Windows when path contains unicode characters
Fixed opening of groove presets with unicode characters in paths on Windows
Toolbar auto-refresh option disabled by default
House cleaning: removed "SWS/S&M: Let REAPER breathe" (see why http://forum.cockos.com/showpost.php?p=737539&postcount=378|here|.)

Cycle action updates:
+MIDI Editor cycle actions can also run custom macro or ReaScripts
+Cycle actions can also run SWS actions
+More customizable cycle actions (and toolbar buttons):
 - Optional dynamic action renaming (e.g. different tooltips for each step)
 - Optional toggle state (buttons can light up or not)

!v2.0.0 #20 (May 5, 2011)
Added cycle actions (user configurable):
+SWS/S&M: Create cycle action
+SWS/S&M: Create cycle ME action (event list)
+SWS/S&M: Create cycle ME action (piano roll)

Added actions:
+SWS/AW: Render tracks to stereo stem tracks, obeying time selection
+SWS/AW: Render tracks to mono stem tracks, obeying time selection
+SWS/AW: Cascade selected track inputs
+SWS/AW: Split selected items at edit cursor w/crossfade on left

Bug fixes:
+Fixed bug in "autogroup" actions

!v2.0.0 #19 (April 29, 2011)
Added toolbar actions with "auto-refreshed" button states (if the new option "Main menu > Extensions > SWS Options > Enable toolbars auto refresh" is ticked):
+SWS/S&M: Toolbar right item selection toggle
+SWS/S&M: Toolbar left item selection toggle
+SWS/S&M: Toolbar top item selection toggle - Windows OS only!
+SWS/S&M: Toolbar bottom item selection toggle - Windows OS only!
 These actions are to prevent user errors with selected items that are offscreen.
 The idea is to put those actions into a toolbar: they will light up when some selected items are not visible in the arrange (offscreen).
 Clicking those buttons will deselect offscreen items (and re-selects them on toggle).
 See details, howto and toolbar auto-refresh anim http://forum.cockos.com/showpost.php?p=728774&postcount=315|here|.
+AW's grid actions button states now reflect the current grid setting (when changed elsewhere in REAPER)
 See grid toolbar auto-refresh anim http://stash.reaper.fm/8523/awGridToolbar.gif|here| and details about Adam's grid actions http://forum.cockos.com/showthread.php?p=706294|here|.
+SWS/S&M: Toolbar track envelopes in touch/latch/write mode toggle
 This action sets track envelopes that are in one of the write modes into read mode and re-sets those previous write modes on toggle. Related toolbar buttons will light up if any envelope is in one of the write modes.
+SWS/S&M: Toggle toolbars auto refresh enable

Added FX preset actions (v4 only, see implementation remarks http://forum.cockos.com/showpost.php?p=728774&postcount=315|here|). They works with any type of FX and any presets (user or factory presets):
+SWS/S&M: Trigger next preset for selected FX of selected tracks
+SWS/S&M: Trigger previous preset for selected FX of selected tracks
+SWS/S&M: Trigger next preset for FX n of selected tracks - where 'n' is in [1; 4]
+SWS/S&M: Trigger previous preset for FX n of selected tracks - where 'n' is in [1; 4]
+SWS/S&M: Trigger preset for selected FX of selected tracks (MIDI CC absolute only)
+SWS/S&M: Trigger preset for FX n of selected tracks (MIDI CC absolute only) - where 'n' is in [1; 4]
 Remarks: these 2 last MIDI actions are present in the "S&M Extension" section (see top right dropdown in the action dialog box).
 They are a bit different from the native "Link to PG change" feature: they work with any type of FX (e.g. JS).
 Bonus: since v4, "Program Change" MIDI events can be learned.
+S&M Live Configs window: the "User preset" column is back !

Added other actions:
+SWS/S&M: Pan active takes of selected items to 100% right
+SWS/S&M: Pan active takes of selected items to 100% left
+SWS/S&M: Pan active takes of selected items to center
 Note: "pan takes" not "pan cakes".
+SWS/S&M: Dump action list (w/o SWS extension) - Windows OS only!
+SWS/S&M: Dump action list (w/ SWS extension) - Windows OS only!
 Note: dumped files are formatted (readable in Excel for example). See how to use these 2 actions http://wiki.cockos.com/wiki/index.php/S%26M_Dump_action_list|here|.

Find window:
+SWS/S&M: Find next
+SWS/S&M: Find previous
+Preserve the searched string (when closing, undocking, etc.)
+Added shortcuts when the window is focused (F3 = find next, shift-F3 = find previous)

Fixes, tweaks, house cleaning:
+Fixed issue 287 (Unexpected behavior of "SWS/S&M: focus next floating fx for selected tracks (cycle)")
+Many S&M track FX (and FX chain) actions run faster ("fix" for http://forum.cockos.com/showpost.php?p=724194&postcount=13|this report|)
+All S&M track envelope arming actions now support v4 panning (width/dual pan)
+Updated "SWS/S&M: Dump ALR Wiki summary [snip]" actions (FNG extension merge)
+Removed "SWS/S&M: Toggle show all routing windows" (too much limitations)
+Removed "SWS/S&M: Toggle show all envelope windows" (too much limitations)
+Removed "SWS/S&M: Save selected item as item/take template..." (private)

!v2.0.0 #18 (March 28, 2011)
Added actions:
+Issue 256: "SWS: Toggle auto add envelopes when tweaking in write mode"
+Issue 280: "SWS: Toggle grid lines over/under items"
+"SWS: Horizontal scroll to put play cursor at 10%"

Readded Xenakios' "Command parameters" to the Extensions menu
Fix crash when parsing a MIDI take with a large extended MIDI event.

!v2.0.0 #17 (March 16, 2011)
Added actions (issue 165, Windows OS only):
+SWS/S&M: Focus main window (close others)
+SWS/S&M: Focus next window (cycle, hide/unhide others)
+SWS/S&M: Focus previous window (cycle, hide/unhide others)
Remark: for these actions to work, keyboard shortcuts must use modifiers in order to pass-through to the main window (ex: Ctrl+minus = focus previous, Ctrl+plus = focus next)

House cleaning, removed "duplicated" actions (remaining focus actions now also focus the main window on cycle):
+SWS/S&M: Focus previous floating FX for selected tracks (+ main window on cycle)
+SWS/S&M: Focus next floating FX for selected tracks (+ main window on cycle)
+SWS/S&M: Focus previous floating FX (+ main window on cycle)
+SWS/S&M: Focus next floating FX (+ main window on cycle)

New actions from Adam Wathan:
+SWS/AW: Enable 'link time selection and edit cursor'
+SWS/AW: Disable 'link time selection and edit cursor'
+SWS/AW: Toggle 'link time selection and edit cursor'
+SWS/AW: Enable clear loop points on click in ruler
+SWS/AW: Disable clear loop points on click in ruler
+SWS/AW: Toggle clear loop points on click in ruler
+SWS/AW: Set project timebase to time
+SWS/AW: Set project timebase to beats (position only)
+SWS/AW: Set project timebase to beats (position, length, rate)

S&M Notes/help window: optimizations, fixed issue 204 (actions were not refreshed when the view was docked)
S&M GUI tweaks
Bug fixes for "Fill Gaps" and "AW Fade" actions

!v2.0.0 #16 (March 9, 2011)
Added actions:
+SWS: Ignore next marker action
+SWS: Move cursor and time sel left to grid
+SWS: Move cursor and time sel right to grid

"Load project template X" actions are now automatically added for any number of project templates that exist in the ProjectTemplates directory.

!v2.0.0 #15 (March 4, 2011)
These actions now support v4 empty take lanes as well as alternate peak (.reapeaks) cache path:
+SWS/S&M: Delete selected items' takes and source files (prompt, no undo)
+SWS/S&M: Delete selected items' takes and source files (no undo)
+SWS/S&M: Delete active take and source file in selected items (prompt, no undo)
+SWS/S&M: Delete active take and source file in selected items (no undo)

Added actions (issue 268):
+SWS/S&M: Reassign MIDI learned channels of all FX for selected tracks (prompt)
+SWS/S&M: Reassign MIDI learned channel of selected FX for selected tracks (prompt)
+SWS/S&M: Reassign MIDI learned channels of all FX to input channel for selected tracks

Fixes:
+Some v4 empty take lanes management in S&M actions
+"Load/apply and Load/paste fx chain to selected tracks" actions that were adding input-fx-chains instead of standard track-fx-chains

Shift-click in marker list now makes a time selection

!v2.0.0 #14 (March 1, 2011)
Performance improvements (REAPER startup, S&M actions related to notes, FX, FX chains and track grouping)
S&M FX chains actions now properly manage FX comments

v4 input FX chains support
+Added input FX chain features in the S&M Resources window (see below)
+Added actions:
 - SWS/S&M: Clear input FX chain for selected tracks
 - SWS/S&M: Copy input FX chain from selected track
 - SWS/S&M: Cut input FX chain from selected tracks
 - SWS/S&M: Paste (replace) input FX chain to selected tracks
 - SWS/S&M: Paste input FX chain to selected tracks
Remark:
+With S&M FX chain actions, you can copy a FX chain from a track, an item and paste it as an *input* FX chain and vice et versa (shared FX chain clipboard)
+v4 only! (those actions are visible in v3 but are no-op)

S&M Resources window updates:
+Auto save button (top right) now *adds* new slots. Note: before, a new slot was inserted before the selected one but this could mess slot actions (because all following slot ids were changed..)
+Auto save button now proposes to define the auto save directory when needed
+Tweaks (better undo wordings, few user prefs were not saved, popup menu clean-up, etc.)
In "FX chain" mode (i.e. "FX chain" selected in the top left dropdown box):
+Added double click option to apply (or paste) FX chain slots as *input* FX chains (visible but nop in v3, see http://reaper.mj-s.com/S&M_ResourcesView_InputFx.jpg|screenshot|)
+Auto save FX chain (top right button) can now be configured to save track FX chains, *input* FX chains as well as active takes' FX chains, see http://reaper.mj-s.com/S&M_ResourcesView_popup.jpg|new popup menu|

Added actions (issue 258):
+SWS/S&M: Move selected FX up in chain for selected tracks
+SWS/S&M: Move selected FX down in chain for selected tracks
+SWS/S&M: Select last FX for selected tracks

!v2.0.0 #13 (February 24, 2011)
Installers updated to include grooves (installed in Reaper resource path\Grooves on Win, manual install for OS X)
Fixed sws-autocoloricon.ini reading on OS X
S&M Find now supports v4 empty take lanes
Fixed issue 262: pre-FX and post-fader S&M cue buss actions now obey send & HW output default prefs (i.e. prefrences > project > track/send defaults). Note: pre-fader busses still mimic the volume of selected tracks.
Restored deprecated Xen's "Load track template n" (where n>10) actions

!v2.0.0 #12 (February 18, 2011)
Autorender: Fixed another silent render bug for relative media items not in the project root directory

!v2.0.0 #11 (February 16, 2011)
Issue 245: Added "SWS: Goto/select next marker/region" and "SWS: Goto/select previous marker/region"
Autorender: Fixed bug where projects with relative paths to media files rendered silent tracks
Removed "SWS: Toggle auto fades for new items", use native "Toggle enable/disable default fadein/fadeout" instead

!v2.0.0 #10 (February 7, 2011)
Support for v4 empty take lanes:
+S&M build lanes actions now turn "take mosaics" into lanes using v4 empty takes (rather than v3 empty takes)
 These actions still useful to create take lanes à la v4 from older project saved with "mosaics", for example.
+The action "S&M Remove empty take/item among selected items" now also removes v4 empty takes
 Remark: this action was limited to v3 empty takes before, i.e. takes with empty source
+The action "S&M Clear active take/items" now clears takes using v4 empty takes (rather than v3 empty takes). If all takes of an item are empty, the item is removed.
 Remark: a v4 empty take can be removed thanks to "S&M Cut active take" (removing an empty take is not yet possible natively)

Main "Extensions" menu:
+Added AW's "Fill gaps..."
+Fixed "Envelope Processor..." menu item
+(Temporary?) removed "Item/Take" sub-menu (Xenakios actions need to be updated for v4)

Autorender:
+Added option to only render tracks with a specified prefix (and optionally remove that prefix from rendered files)
+Added global preferences menu
+Added option to not prepend track numbers to rendered files
+Added limited support to append duplicate numbers to rendered files that would otherwise overwrite each other (This Song(2).mp3)
+Added auto-calculation of track pad length (for projects with large numbers of regions to be rendered)

Fixed crash when running some of the S&M Resources window's slot actions (applying, importing, pasting, etc. track templates or FX chains from unexisting slots)
Fixed corner case refresh bug in S&M Resources window
Issue 250: Added action "SWS: Toggle auto fades for new items"
Added action "SWS: Toolbar mute toggle"
Fixed directory scan for grooves on OS X

!v2.0.0 #9 (February 4, 2011)
Autorender:
+Added global preferences dialog with default render directory option, option to allow stem rendering
+Fixed crash with new portable installations

Added actions:
+"SWS: Toolbar solo toggle" (Note, this replaces "SWS: Are any tracks soloed? [no-op, for toolbar]", please re-add to toolbar)
+"SWS: Toolbar arm toggle"
+"SWS: Set all sel tracks inputs to match first sel track"

Duplicate recording input check now ignores "input monitoring only" record mode.
Fixed possible S&M.ini file corruption (thanks Mercado Negro!)

House cleaning (more to come):
+Main menu: Moved all SWS, S&M and Shane extension menu items in the main "Extensions" menu
+Main "Extensions" menu filled in alphabetical order (and not structured by developper anymore)

!v2.0.0 #8 (February 1, 2011)
Autorender updates:
+No need to enter data into the project notes field, now use "Autorender: Edit project metadata"
+Unicode character support (Windows only? Testing needed)

Support for v4 empty take lanes (more to come):
+Fixed all S&M actions relate to takes
+Fixed take envelope processing in Padre's Envelope LFO Generator and Envelope Processor
+Example: with items starting with a v4 empty take, some actions were broken or had no effect..

Added pitch take envelope support for Padre's Envelope LFO Generator and Envelope Processor (v4 only)

Added actions:
+SWS/S&M: Copy active take
+SWS/S&M: Cut active take
+SWS/S&M: Paste take
+SWS/S&M: Paste take (after active take)

House cleaning (more to come):
+Main "Extensions" menu: added Padre's Envelope LFO Generator and Envelope Processor
+Main "Extensions" menu: removed Xenakios' "Misc/Experimental" sub-menu (actions remain available in the action list)
+Media item context menu: removed Xenakios' "Item/Take selection" and "Item/Take manipulation" sub-menus (actions remain available in the action list and in the main "Extensions" menu)
+TCP context menu: removed Xenakios' "Track/Mixer/Envelopes" sub-menu (actions remain available in the action list and in the main "Extensions" menu)
+Tagged action "Xenakios/SWS: Project media..." as deprecated

Issue 50:  SWS: Create regions from sel item(s) named with take
Issue 126: Warn about recording same inputs on multiple tracks: http://www.standingwaterstudios.com/shup/RecInputCheck.png Also added actions "SWS: Enable/Disable checking for duplicate inputs when recording."
Issue 244: Added "SWS: Set selected take(s) to custom color X" actions
Issue 246: Added toolbar-status only action "SWS: Are any tracks soloed? [no-op, for toolbar]"
Fixed using Windows generated reaconsole_customcommands.txt files on OS X.

!v2.0.0 #7 (January 29, 2011)
NEW: Preliminary version of "Autorender."  Thanks, Shane!  For more information, run Autorender: show instructions from the File->Autorender menu (or actions).

Added actions:
+SWS/S&M: Show take pitch envelope - v4 only (visible but no-op in v3)
+SWS/S&M: Hide take pitch envelope - v4 only (visible but no-op in v3)
+SWS/S&M: Copy selected track grouping
+SWS/S&M: Cut selected tracks grouping
+SWS/S&M: Paste grouping to selected tracks

Notes/help window fixes:
+Pass keystrokes to the main window when locked (i.e. lock button)
+Properly init S&M project notes with REAPER ones when possible

!v2.0.0 #6 (January 27, 2011)
Fixed corruption of last item in auto color list
Fixed keyboard focus issues
Improved groove tool keyboard handling
(#5b) Improved "SWS: Set all takes to next/prev mono/stereo channel mode" actions

!v2.0.0 #5 (January 26, 2011)
FNG Groove Tool Updates:
+Fixed applying strength to velocity groove quantize
+Added separate velocity strength control to Groove Tool (set to zero to disable either)
+Fixed refresh of groove list in Groove Tool when changing folders
+Remove zero length notes when modifying MIDI take state (bad things happen otherwise)
+Code cleanup and performance improvements for MIDI take state reading and writing
+Added "FNG: Groove Tool..." to the Extensions menu
+Removed menu bar and moved applicable items to the context menu
+Removed "passthrough" action/keyboard section workaround

S&M updates:
+Resources window:
 - Performance improvements: REAPER start-up & shutdown, show/hide, auto fill, all editions features, filtering, etc.
 - Track templates: added "Paste items to sel. tracks" and "Replace items of sel. tracks" as customizable double-click behaviours
 - Track templates: added toggle popup menu item "Save track templates with items" (so that track templates can be auto-saved w/ or w/o items)
+Notes/help window:
 - Project notes: now displays the related RPP filename
 - Project notes: initialize S&M project notes with REAPER's ones when possible (i.e. when S&M ones don't exist but REAPER's ones exist)
 Reminder: due to an API limitation, for the moment the "project notes" displayed in the Notes/help window are different from REAPER's one
+Other:
 - Performance improvements for all cue buss & routing actions
 - Fixed corner case Cue buss crash
 - GUI tweaks

Fixed bug that "silently" deleted items in SWS lists while renaming (Thanks, Bevosss)
4 new actions: "SWS: Set all takes to next/prev mono/stereo channel mode"

!v2.0.0 #4 (January 23, 2011)
Groove Tool fixes:
+Fixed pass through to main window
+Fixed muted midi events bug introduced in v2.0.0 #3
+Modified Undo handling for items

Fixed auto color needing to be forced in some situations
Fixed some screenset loading issues

!v2.0.0 #3 (January 22, 2011)
<strong>Fingers/FNG extension update/merge!</strong>
+Issue 238: Groove quantize now supports velocity
+Issue 234: Added support for unquantize for MIDI for any FNG action modifying MIDI data
+Update dialog to use SWS-style dockable windows
+Note: grooves are not part of the installer, yet. Download FingersExtras.zip from the beta download area.

Auto color/icon fixes from really broken build #2.
Auto color/icon information is stored in a new file sws-autocoloricon.ini for easy sharing (old settings copied for you)
Issue 225: Fixed selected text in Notes/help window when switching between docker tabs
Fix for toggle actions to focus SWS views when docked

!v2.0.0 #2 (January 21, 2011)
Fix to close our windows on initial screenset load (thanks Bevosss)
Auto color/icon updates:
+Icons are removed if a track changes name to something not recognized
+Auto-icon won't overwrite custom icons
+Added "Ignore" field to the color, so you can auto-icon without changing color of that track too
+Proper priority order icon setting
+Performance enhancements

!v2.0.0 #1 (January 19, 2011)
<strong>BETA: CAUTION !</strong>
Due to a change in the way S&M.ini file is managed, you may face some issues when switching between SWS official <-> SWS beta.
Well, a clean upgrade is automatically managed when SWS official -> SWS beta, but you'll probably loose your FX Chains setup when switching back to SWS beta -> SWS official.
So a backup of the "official" S&M.ini might be a good idea (or sticking with the beta as the new S&M.ini format won't change).

<strong>Short changelog:</strong>

+PiP support
+Many S&M updates (including new http://reaper.mj-s.com/resourceview.jpg|"Resources" window|: FX chains + Track templates + goodies). See details below.
+Updated SWS Autocolor view: now also features auto track icon. Demo http://reaper.mj-s.com/autoicon.gif|here|.
+Preliminary V4 updates (S&M, Padre, Xenakios)
+House cleaning, fixes

<strong>Changelog details:</strong>

Added S&M http://reaper.mj-s.com/resourceview.jpg|Resources window|
The "FX chains" view turned into a "Resources" window: FX chains + Track templates + goodies
The same features that exist for FX chains are now available for track templates too. A cool thing now is that we can patch existing tracks with track templates (and not only  "add track template as new track"). Well, some other sort of snapshots..
Also, saving track templates and FX chains is eased thanks to the "auto-save" feature, see below. A new feature "Auto-fill" also allows creating slots automatically.
Bonus: check out Tallisman's awesome FX Chain library, http://forum.cockos.com/showthread.php?t=35128|here|!
+Auto-save feature:
 An "Auto-save" button has been added: it automatically saves the selected tracks' FX chains (or track templates) and insert the related files/slots in the resource list.
 It's a one "click feature", i.e. no file browser is displayed: filenames are automatically generated from track names and saved in REAPER's default FX chains (or track templates) resource path.
 This "auto save" directory can be customized (new popup menu items "Set auto save directory") and filenames can now be renamed ("Name" column is editable).
+Auto-fill feature:
 If not already present, all FX chain (or track template) files found in the related resource path and its sub-folders are automatically inserted at the selected slot.
+Applying track templates preserves items:
 - if there's no item present in an applied track template file, the current ones are preserved
 - if some items are present in an applied track template file, those ones are used instead
 - if several tracks are present in a track template file, only the first one is used (when *applying*, when importing, all tracks present in the file are added)
+New actions:
 - SWS/S&M: Open Resources window (FX chains)... - just renamed (replaces "Open FX chains view...")
 - SWS/S&M: Open Resources window (track templates)...
 - SWS/S&M: Load/apply track template to selected tracks, slot n - where n is in [1;10]
 - SWS/S&M: Load/apply track template to selected tracks, prompt for slot
 - SWS/S&M: Load/import tracks from track template, slot n - where n is in [1;10]
 - SWS/S&M: Load/import tracks from track template, prompt for slot
 - SWS/S&M: Clear track template slot...
 Added actions that paste FX chains slots (exiting ones only "apply", i.e. replace FX Chains):
 - SWS/S&M: Load/paste FX chain to selected tracks, slot n - where n is in [1;8]
 - SWS/S&M: Load/paste FX chain to selected tracks, prompt for slot
 - SWS/S&M: Load/paste FX chain to selected items, slot n - where n is in [1;8]
 - SWS/S&M: Load/paste FX chain to selected items, prompt for slot
 - SWS/S&M: Load/paste FX chain to selected items, all takes, prompt for slot
+New popup menu items:
 - For FX chains and track templates: added "Auto fill (from resource path)"
 - Load/apply track template to selected tracks
 - Load/import tracks from track template
 - Set FX chain auto save directory...
 - Set track template auto save directory...
 - Auto save FX chains and insert slots (from track selection)
 - Auto save track templates and insert slots (from track selection)
 -> those 2 last menu items do the same things than the auto-save button, files are saved and inserted at the selected slot
 - Delete slots & files
 -> on Win, files are sent to the recycle bin
 - Show path in Explorer/Finder...
+Column "Name" is now editable (file renaming from the view)
+Drag-drop improvements:
 - Internal drag-drop of slots (i.e. now moves slots rather than copying them)
 - More 'natural' + fixed shortcomings: d'n'd of empty slots, selection after d'n'd, d'n'd when the list is empty, etc..
+On Win, "Display track template/FX chain" (in the popup menu) now launches notepad
+Paths pointing to unexisting files aren't emptyied anymore
+Tagged "Xenakios/SWS: Load track template n" actions as deprecated

Updated SWS Autocolor view: now also features auto track icon (the view has been renamed into "SWS Auto Color/Icon"), demo http://reaper.mj-s.com/autoicon.gif|here|.
+Added a column "Icon" in the view (right-click in this column or double-click it to set an icon filename) and a tick box "Enable auto icon".
+Also added action "SWS/S&M Toggle auto icon enable".
Rmk: your current color configurations will be preserved when upgrading..

S&M Notes/help view updates:
+Action help: now, when selecting custom macros, the related (veeeery long!) custom id is displayed in the text field (i.e. custom notes about macros are no more saved but that eases the copy/paste of custom ids)
+Action help: added http://reaper.mj-s.com/alrButton.jpg|"ALR" button|, i.e. online help to the http://wiki.cockos.com/wiki/index.php/Action_List_Reference|Action List Reference| wiki
+Added actions in order to make things clear:
 - SWS/S&M: Open Notes/Help window (project notes)...
 - SWS/S&M: Open Notes/Help window (item notes)...
 - SWS/S&M: Open Notes/Help window (track notes )...
 - SWS/S&M: Open Notes/Help window (action help)...
Remark: here's an http://reaper.mj-s.com/OnlineHelp.gif|anim| showing how to use notes, action help & online help

S&M Live Configs updates:
+Added "Auto track selection" option/tick box
+Fixed activate/deactivate actions not obeying the config's "Enable" parameter
+Added actions (in the main section) "SWS/S&M: Toggle enable live config n" - where n is in [1;8]
+Added advanced parameter "CC_DELAY" in S&M.ini (in REAPER's resource directory) - to be tweaked manually!
 If this parameter is set to 0, MIDI CC events will trigger their related "Apply live config" action *immediately* but, in this case, when moving a fader on a large scale for example, all configs in between will also be applied. With a delay (e.g. 250ms, the default value) only the last stable CC value will be taken into account.
+Undo points for all controls

S&M Cue buss:
+"Open Cue Buss window" is now a toggle action (+ reports a toggle state)
+When creating a cue buss, auto scroll to created the track (TCP)

S&M house cleaning:
+Cleaned the main "Extensions" menu a bit + added following menu items:
 - S&M Cue Buss...
 - S&M Find...
 - S&M Live Configs...
+Removed the following split actions:
 Contrary to their related native versions, the following ones were splitting selected items *and only them*, see http://forum.cockos.com/showthread.php?t=51547|this related thread|.
 Due to REAPER v3.67's new native pref "If no items are selected, some split/trim/delete actions affect all items at the edit cursor",
 those actions are less useful (well, they would still split only selected items even if that native pref is ticked).
 Also removed because of the spam in the action list (many split actions).
 - SWS/S&M: Split selected items at play cursor
 - SWS/S&M: Split selected items at time selection
 - SWS/S&M: Split selected items at edit cursor (no change selection)
 - SWS/S&M: Split selected items at time selection (select left)
 - SWS/S&M: Split selected items at time selection (select right)
 - SWS/S&M: Split selected items at edit or play cursor
 - SWS/S&M: Split selected items at edit or play cursor
+Removed the following take actions:
 Due to native actions "Rotate take lanes forward/backward" added in REAPER v3.67 (move active take up/down actions still there, of course).
 - SWS/S&M: Takes - Move all up (cycling) in selected items"
 - SWS/S&M: Takes - Move all down (cycling) in selected items"

Other S&M updates/fixes:
+Added action: SWS/S&M: Left mouse click at cursor position (use w/o modifier)
+Themable GUIs: hover, pressed,.. states for buttons, actions are now performed on mouse up events, un-stretched PNGs, default focus tweaks, tick boxes look better, use theme 3D colors for dropdows (if defined), etc..
+Fixed Notes/help and Resources views toggle states
+Fixed Adam's Fills Gaps actions
+Fixed disabled some popup items not being grayed
+Fixed UI refresh issues for "Find" and "Notes/help" views

Issue 225: Fixed selected text in Notes/help view when switching between docker tabs

!SWS v1.x.x
Goto http://sws-extension.org/download/whatsnew_v1.txt|here| for older changes<|MERGE_RESOLUTION|>--- conflicted
+++ resolved
@@ -1,15 +1,12 @@
-<<<<<<< HEAD
 Snapshots:
 #Fix 'Prompt on recalling deleted tracks' option (report https://github.com/reaper-oss/sws/issues/1073#issuecomment-562705617|here|)
 ReaScript API:
 +Added NF_Win32_GetSystemMetrics (Issue 1235)
-=======
 <strong>Reminder: this new SWS version requires REAPER v5.982+!</strong>
 
 Miscellaneous:
 +Fix scrolling the arrange view to track envelopes (2.11.0 regression, report https://forum.cockos.com/showthread.php?p=2212495|here|)
 +Fix inserting new envelope point at mouse cursor when the arrange view is scrolled (2.11.0 regression, Issue 1266)
->>>>>>> 21180070
 
 !v2.11.0 pre-release build
 <strong>Reminder: this new SWS version requires REAPER v5.979+!</strong>
