<<<<<<< HEAD
+Enable media file tagging features on Linux
+Update TagLib on macOS to v1.11.1
+Split the macOS release into 32-bit and 64-bit versions, delete reaper_sws_extension.dylib
+Reworked the Windows installer
 - Allow installing SWS to paths containing characters outside of the system's ANSI codepage
 - Migrate the extension DLL to <resource path>\UserPlugins, reaper_sws.py to <resource path>\Scripts
 - Make installing the Python ReaScript support optional
 - Fix the install path being initially empty when launching the Windows installer if REAPER is not installed
 - Fix nonworking check for running REAPER processes
+Issue 1131: harden configvar against invalid type interpretation
Fixes:
Loudness - high precision mode:
 - Fix potential crash when analyzing items shorter than 3 seconds
 - Disable creating graph, disable go to max. short-term / momentary (Issue 1120) (these are currently not implemented for high precision mode)
 - ReaScript: automatically disable high precision mode for NF_AnalyzeTakeLoudness2() (to ensure correct max. short-term / momentary positions)

Fixes:
Issue 1117, Issue 1058: Support Measure grid line spacing

Fixes:
+Issue 455: Snapshots: Include track phase (polarity) in Full Track Mix, add separate Phase tickbox as custom filter

New features:
+Snapshots: Add option to (not) prompt for deleting abandoned items when recalling snapshots which contain deleted tracks (snapshots will be recalled and abandoned items deleted without confirmation with this option disabled) (Issue 1073)

Fixes:
+Don't block Del key in Filter textbox (Marker list, Track list, Resources) (Issue 1119)

Other changes:
- Enter key in Resources Filter textbox focuses list (Issue 1119)

Fixes:
+Issue 1140: "Xenakios/SWS: Rename takes and source files..."
 - automatically delete old .reapeaks files (also for "Xenakios/SWS: Rename take source files...")
 - don't double-append file extension if already contained in new filename/takename

 Other changes:
 "Xenakios/SWS: Rename takes and source files...", "Xenakios/SWS: Rename take source files...": add '(no undo)' in action name

Fixes:
+Fixed flickering in some vertical zooming actions.

Fixes:
- Fix 'Xenakios/SWS: Normalize selected takes to dB value...' if take polarity is flipped (report https://forum.cockos.com/showthread.php?t=219269|here|)
- Fix various other Xenakios take volume actions if take polarity is flipped

Fixes:
+Issue 1170, Global notes:
 - fix global notes only appearing in first project tab
 - internal tweaks (more efficient load/save)
 - display [modified] in notes window if global notes dirty
 - additionally to saving when project is saved, can be saved via notes window context menu (global notes are stored in <REAPER resource path>/SWS_global notes.txt)
New ReaScript functions:
+NF_TakeFX_GetModuleName() (take version of already existing BR_TrackFX_GetModuleName())

Other changes:
Issue 1175: "SWS/S&M: Remove all envelopes for selected tracks" - prompt before executing action, may be overridden by setting <REAPER resource path>/S&M.ini/[Misc]/RemoveAllEnvsSelTracksPrompt=0

Fixes:
- Contextual toolbars: restore focus to last focused window when toolbar is auto closed (report https://forum.cockos.com/showthread.php?t=218978|here|)
Fix hiding send envelopes accidentally removing the subsequent send/receive (Issue 1183)
=======
Fixes:
"Xenakios/SWS: [Deprecated] Load project template ..": don't change default save path, REAPER 5.983+ (report https://forum.cockos.com/showpost.php?p=2140690&postcount=2605|here|)
>>>>>>> f6290d59

!v2.10.0 #1 Featured build (February 6, 2019)
Mega thanks to nofish and cfillion for their many contributions, and X-Raym for doing the tedious work of merging everything into a release.
Recommended use of REAPER 5.965.

Revert 'Track height actions and vertical zoom actions obey track height locking' (for not breaking existing workflows, may come back as optional later on)
"SWS/NF: Enable / Disable multichannel metering (...)" actions: Improve performance (report https://forum.cockos.com/showthread.php?p=2090523#post2090523|here|, thanks Edgemeal!)

!v2.10.0 pre-release build (February 2, 2019)
New features:
+Auto color/icon/layout: Add '(hide)' Layout to auto hide TCP / MCP of tracks (rightclick in "TCP Layout" / "MCP Layout" fields to set) (Issue 1008)
+Global notes
+Loudness: Add 'high precision' analyzing mode
 Set in 'SWS/BR: Analyze loudness...' window -> Options or via action, see below), to ensure full compliance with BS.1770-4. Off by default.
 Notes: This mode is slower than the 'normal' analyzing mode and should only be needed when ensuring exact results of max. momentary values in certain (corner) cases is required.
 All other results should be compliant with BS.1770-4 also in 'normal' analyzing mode.
 Technically this mode uses 100 Hz refresh rate / 10 ms buffer rather than default 5 Hz refresh rate / 200 ms buffer for analyzing.
 For background see https://github.com/reaper-oss/sws/issues/1046#issuecomment-428914818|here| and https://github.com/jiixyj/libebur128/issues/93#issuecomment-429043548|here|.
 ReScript Loudness functions respect this preference.
 - Add action 'SWS/BR/NF: Toggle use high precision mode for loudness analyzing'

Actions:
+New actions (Main section):
 - Snapshots: Add actions to delete current/all snapshots (request https://forum.cockos.com/showthread.php?p=1997530|here|)
 - SWS: Select nearest previous folder, SWS: Select nearest next folder (Issue 981)
 - SWS/FNG: Apply selected groove (use curent settings from opened groove tool)
 - SWS/NF: Disable multichannel metering (all tracks)
 - SWS/NF: Disable multichannel metering (selected tracks)
 - SWS/NF: Enable multichannel metering (all tracks)
 - SWS/NF: Enable multichannel metering (selected tracks)
 - SWS/NF: Cycle through MIDI recording modes (also available in ME section) (Issue 994)
 - SWS/NF: Cycle through track automation modes (Issue 995)
 - SWS/S&M: Show/Hide take ... envelope, SWS/S&M: Toggle show take ... envelope (unlike the native "Take: Toggle take ... envelope" actions these change visibility only) (Issue 1078)

Fixes:
+Issue 537: Snapshots: (Attempt to) Fix longstanding issue with send envelopes not restored when recalling snapshots (thanks ovnis for testing!)
 Note: Since snapshots are based on state chunks, changes within AI envelopes are not recalled currently (https://forum.cockos.com/showthread.php?t=205406|FR|), though AI properties (e.g. position) should be recalled correctly. Also note that when deleting an AI and trying to recall a previously stored snapshot which contains this AI it won't be recalled correctly.
+Issue 938: SWS/S&M: Copy FX Chain (Depending on Focus) - if take FX chain, also copy take FX chain channel count
+Issue 966: Track height actions and vertical zoom actions obey track height locking (REAPER 5.78+)
+Issue 1041: m3u/pls playlist import
 - Fix crash when cancelling playlist import
 - Fix items always being created for missing files when importing playlists
+Issue 1047: ReaConsole: Redraw the status label when resizing the window on Windows
+Issue 1054: "SWS/S&M: Show take volume envelopes" - obey volume fader scaling preference if new envelope is created
+Issue 1057: Fix quantize actions moving items to incorrect positions or hanging in some cases when the grid line spacing is set to Frames, typically when a project start time offset is used
+Issue 1060: Fix "SWS/Shane: Batch Render Regions" crashing when a region contains a slash on Linux and macOS
+Issue 1077: Fix crash after stopping the active track preview from another project tab
+Issue 1086: Fix envelope reconstitution when automation items are connected to the underlying envelope
+Auto color/icon/layout: "(vca master)" filter - also apply rules to groups 33 - 64 (report https://forum.cockos.com/showthread.php?t=207722|here|) (REAPER 5.70+)
+Cycle Action editor: Fix minor issue with not opening with correct section (report https://forum.cockos.com/showpost.php?p=1986045&postcount=3|here|)
+Fix hang when parsing item chunks containing lines bigger than 255 characters (https://github.com/reaper-oss/sws/issues/912#issuecomment-426892230|Issue 912 (comment)|)
+Fix freeze when running "SWS/S&M: Remove all envelopes for selected tracks" with the master track selected (regression from v2.9.8)
+"SWS/S&M: Close all FX chain windows", "SWS/S&M: Close all floating FX windows (...)" - include take FX (report https://forum.cockos.com/showpost.php?p=1978820&postcount=2425|here|)
+"SWS/NF: Enable / Disable multichannel metering (...)" actions: Improve performance (report https://forum.cockos.com/showthread.php?p=2090523#post2090523|here|, thanks Edgemeal!)
+Auto group:
 - Revert creating explicit undo point (match behaviour prior v2.95)
 - Prevent grouping of selected items on not record armed tracks
+Loudness:
 - Revert (mistakenly) changing integrated Loudness relative gate threshold from -10.0 LU to -20.0 LU in SWS v2.9.8 (https://github.com/jiixyj/libebur128/issues/92#issuecomment-426889385|technical explaination|)
 - Fix getting project sample rate
 - Don't apply item vol. and pan/vol. envelope correction beyond actual audio data (Issue 1074)
 - Fix item Loudness analysis if take contains vol. envelope and item position not 0.0 (thanks X-Raym!) (Issue 957, https://github.com/reaper-oss/sws/issues/957#issuecomment-371233030|details|)
 - Pan/vol. envelope correction is now sample accurate (instead of being processed in blocks)
 - Fix export format wildcard descriptions not being translated (report https://forum.cockos.com/showthread.php?t=206229|here|)
 - Harden 'prevent items going offline during analysis' (also prevent during quick reanalyze)
+ReaScript:
 +Issue 950: Make BR_SetItemEdges() only work on item passed in function (rather than all selected items), refix from v2.9.8
 - Avoid crashing in BR_Win32{Get,Write}PrivateProfileString when keyName is empty
 - BR_GetMouseCursorContext_MIDI() - add support for Notation Events lane (Issue 1082)
 - Fix BR_MIDI_CCLaneRemove(), BR_MIDI_CCLaneReplace() (report https://forum.cockos.com/showpost.php?p=2002814&postcount=1|here|.)
 - Repair CF_LocateInExplorer()

New ReaScript functions:
(thanks Breeder!)
+BR_Win32_CB_FindString()
+BR_Win32_CB_FindStringExact()
+BR_Win32_ClientToScreen()
+BR_Win32_FindWindowEx()
+BR_Win32_GET_X_LPARAM()
+BR_Win32_GET_Y_LPARAM()
+BR_Win32_GetConstant()
+BR_Win32_GetCursorPos()
+BR_Win32_GetFocus()
+BR_Win32_GetForegroundWindow()
+BR_Win32_GetMainHwnd()
+BR_Win32_GetMixerHwnd()
+BR_Win32_GetMonitorRectFromRect()
+BR_Win32_GetParent()
+BR_Win32_GetWindow()
+BR_Win32_GetWindowLong()
+BR_Win32_GetWindowRect()
+BR_Win32_GetWindowText()
+BR_Win32_HIBYTE()
+BR_Win32_HIWORD()
+BR_Win32_HwndToString()
+BR_Win32_IsWindow()
+BR_Win32_IsWindowVisible()
+BR_Win32_LOBYTE()
+BR_Win32_LOWORD()
+BR_Win32_MAKELONG()
+BR_Win32_MAKELPARAM()
+BR_Win32_MAKELRESULT()
+BR_Win32_MAKEWORD()
+BR_Win32_MAKEWPARAM()
+BR_Win32_MIDIEditor_GetActive()
+BR_Win32_ScreenToClient()
+BR_Win32_SendMessage()
+BR_Win32_SetFocus()
+BR_Win32_SetForegroundWindow()
+BR_Win32_SetWindowLong()
+BR_Win32_SetWindowPos()
+BR_Win32_ShowWindow()
+BR_Win32_StringToHwnd()
+BR_Win32_WindowFromPoint()
+CF_EnumMediaSourceCues()
+CF_ExportMediaSource()
+CF_GetMediaSourceMetadata()
+CF_GetMediaSourceRPP()
+CF_GetMediaSourceBitDepth() (Issue 1010)
+CF_GetMediaSourceOnline()
+CF_SetMediaSourceOnline()
+CF_EnumerateActions()
+CF_EnumSelectedFX()
+CF_GetCommandText()
+CF_GetFocusedFXChain()
+CF_GetTakeFXChain()
+CF_GetTrackFXChain()
+CF_GetSWSVersion() (Issue 975)
+NF_AnalyzeMediaItemPeakAndRMS() (Issue 674)
+NF_GetMediaItemMaxPeakAndMaxPeakPos() (Issue 953)
+Issue 755:
 - NF_GetSWSMarkerRegionSub()
 - NF_SetSWSMarkerRegionSub()
 - NF_UpdateSWSMarkerRegionSubWindow()

Other changes:
- Rename "SWS: Analyze and display item peak and RMS" to "SWS: Analyze and display item peak and RMS (entire item)" (https://forum.cockos.com/showthread.php?p=2074089#post2074089|background|)
- Rename and deprecate "Xenakios/SWS: Toggle stop playback at end of time selection" (Issue 1066)
- Rename "SWS/S&M: Show/Hide take ... envelope" actions to "SWS/S&M: Show/Hide and unbypass/bypass take ... envelope" (Issue 1078)
- Rename 'take ... envelopes' to 'take ... envelope' (to be consistent with native actions)
- Remove useless code vulnerable to buffer overflows
+"SWS/NF: Eraser tool...":
 - Add 'ignoring snap' variant
 - Change functionality (now cuts item sections on shortcut release rather than continuous erasing because it didn't work well with Ripple editing), changed action description to reflect this change
+ReaScript:
 - Mark SNM_MoveOrRemoveTrackFX() as deprecated (native API equivalent added in REAPER 5.95)
 - Remove NF_TrackFX/TakeFX_ Set/GetOffline() (native API equivalent added in REAPER 5.95)
+TagLib VS 2017 update for Windows (from v1.6.3. to v1.11.1)

!v2.9.8 pre-release build (March 5, 2018)
Now requires REAPER 5.50+!

Actions:
+New actions (Main section):
 - SWS/NF: Eraser tool (perform until shortcut released)
   Note: Should be assigned to a shortcut key without modifier, for not clashing with other mouse modifiers
 - SWS: Split items at time selection (if exists), else at edit cursor (also during playback)
 - SWS: Split items at time selection, edit cursor (also during playback), or mouse cursor
 - SWS/S&M: Region Playlist - Options/Toggle smooth seek (only in Region Playlist) (Issue 890)
 - SWS/S&M: Region Playlist - Options/Enable smooth seek (only in Region Playlist)
 - SWS/S&M: Region Playlist - Options/Disable smooth seek (only in Region Playlist)
 - SWS/S&M: Region Playlist - Play next region (based on current playing region)
 - SWS/S&M: Region Playlist - Play previous region (based on current playing region)
+Renamed "SWS: Split items at time selection (if exists), else at edit cursor" to "SWS: Split items at time selection (if exists), play cursor (during playback), else at edit cursor" (Issue 796)
+Renamed "SWS: Split items at time selection, edit cursor, or mouse cursor" to "SWS: Split items at time selection, edit cursor, play cursor (during playback), or mouse cursor" (Issue 796)
+Renamed "SWS: Crossfade adjacent selected items (move later items)" to "SWS: Crossfade adjacent selected items (move edges of adjacent items)" (Issue 902)

Fixes:
+Issue 936: Auto layout didn't work without also enabling Auto color or Auto icon
+Issue 802: Disable FXID filtering in SNM_MoveOrRemoveTrackFX() (thanks Justin!)
+Crossfade actions: Prevent item content movement if takes contain stretch markers (https://forum.cockos.com/showthread.php?t=197584 posts #11, #12) and / or take playrate is other than 1.0
 (Also fix for  "SWS/AW: Fade in/out/crossfade selected area of selected items" and "SWS/AW: Trim selected items to fill selection")
+Loudness:
 - Issue 927: Change relative gating threshold from -10.0 LU to -20.0 LU (to match with EBU TECH3342 notes)
 - Prevent items going offline during analysis (hopefully fixes cornercase issue with occasionally wrong analysis results)
 - Enable the Cancel button only while analyzing
 - Fix crashing with bad params/too little memory
 - Sort the true peak column by the numerical value
 - fix potential crash when normalizing and nothing is selected https://forum.cockos.com/showthread.php?t=202718
+Issue 864: "SWS/S&M: Float next FX (and close others) for selected tracks" now skips over offline FX
+Issue 918: Fix various issues with "SWS/S&M: Remove all envelopes for selected tracks"
+Support for UTF-8 resource paths on Windows (Issues #934, #935)
+Issue 942: Fix column header context menu when a langpack is used
+Issue 886: Potentially fix occasional skipping of adjacent regions in Region Playlist, needs testing
+Issue 945: "SWS/S&M: Toolbar - Toggle track envelopes in touch/latch/write" - add latch preview
+Issue 950: Prevent takes envelopes and stretch markers offset with  BR_SetItemEdges() and "SWS/BR: Trim MIDI item to active content"

New ReaScript functions:
+CF_ShellExecute
+CF_LocateInExplorer
+NF_TrackFX_GetOffline()
+NF_TrackFX_SetOffline()
+NF_TakeFX_GetOffline()
+NF_TakeFX_SetOffline()
+NF_GetSWSTrackNotes() (Issue 755)
+NF_SetSWSTrackNotes() (Issue 755)

!v2.9.7 featured build (September 28, 2017)
Fixes:
+Issue 897: Fix major issues with OSX 10.13 High Sierra
+Issue 877: Fix ReaConsole default shortcut on Linux and Windows
+Fix missing null terminator in CF_GetClipboard on Windows when clipboard length >= buffer size
+Fix NF_GetMediaItemAverageRMS() calculation
+Fix issue with action "SWS/AW/NF: Toggle assign random colors if auto group newly recorded items is enabled" (http://forum.cockos.com/showpost.php?p=1882461&postcount=422)

New ReaScript functions:
+CF_GetClipboardBig (Thanks cfillion!)
+NF_GetMediaItemPeakRMS_Windowed()
+NF_GetMediaItemPeakRMS_NonWindowed()

!v2.9.6 featured build (September 4, 2017)
Fixes:
+Fix BR Envelope action/ReaScript crashes on Reaper <= 5.4
+Fix small issue with action "SWS/AW: Toggle auto group newly recorded items"

!v2.9.5 pre-release build (August 30, 2017)
Action
+New action (Main section):
 - SWS/SN: Focus MIDI editor

New ReaScript functions:
+SN_FocusMIDIEditor() - focuses windowed or docked MIDI editor
+Issue 880: (thanks, nofish!)
 - NF_AnalyzeTakeLoudness_IntegratedOnly()
 - NF_AnalyzeTakeLoudness()
 - NF_AnalyzeTakeLoudness2()
+CF_SetClipboard() - Write a given string into the system clipboard
+CF_GetClipboard() - Read the contents of the system clipboard

Fixes:
+Issue 587: "SWS/AW: Toggle auto group newly recorded items" now also works in takes recording mode
 - Added related action "SWS/AW/NF: Toggle assign random colors if auto group newly recorded items is enabled"
+Issue 865: Fix SWS/FNG: Set selected MIDI items name to first note - Ignores MIDI Octave Name Display Offset
+Issue 860: Fix automation item removed after SWS/wol: Set selected envelope height... actions

!v2.9.4 pre-release build (April 6, 2017)
New ReaScript function:
+BR_IsMidiOpenInInlineEditor() - Check to see if a midi take has the inline editor open

Fixes:
+Issue 821: Fix "SWS/BR: Split selected items at stretch markers"
+Fixed some OSX window issues that cropped up since v2.9.2

!v2.9.3 pre-release build (April 2, 2017)
Actions
+New actions (MIDI editor) (Issue 514):
 - SWS/NF: Toggle dotted grid
 - SWS/NF: Toggle triplet grid
 (reflect toggle state when used as ME toolbar buttons)

New ReaScript functions (Issue 781)
+NF_GetMediaItemMaxPeak()
+NF_GetMediaItemAverageRMS()

Removed deprecated "SWS/AW: Grid to x" actions (sorry if this breaks your toolbars, please replace with native actions)

Fixes
+Issue 850: "SWS/Xenakios Create markers from selected items..." should now order markers properly
+Issue 851: Fix odd behavior of "SWS: Normalize item(s) to peak RMS

!v2.9.2 pre-release build (March 27, 2017)
Fixes
+Issue 533: Add custom color swatches to OSX "Set custom color" menu items
+Issue 811: Fix "Xenakios/SWS: Reposition selected items" on OSX
+Issue 839: "Remove all automation envelopes for selected tracks" now removes Trim Volume.
+Issue 843: Fix snapshots with complicated sets of sends not being saved/replicated properly

!v2.9.1 pre-release build (March 24, 2017)
Auto color/icon/layout
+Add filter "(vca master)"

Actions
+New actions (Main section):
 - SWS/wol: Save height of selected envelope, slot n (8 slots)
 - SWS/wol: Apply height to selected envelope, slot n (8 slots)

Fixes
+Issue 771: BR_GetMouseCursorContext now ignores mouse Y position when checking for stretch markers.  This isn't perfect, see issue link for discussion.
+Issue 823: Removed buggy "Insert random points to selected envelopes" action
+Issue 831: Fix quanitize items edges not behaving correctly
+Issue 832: Avoid Clear Midi CC Lane Toggle RPP file size runaway
+Issue 846: Don't add a newline to the end of single filenames for "SWS/BR: Copy take media source file path of selected items to clipboard"

!v2.9.0 pre-release build (March 14, 2017)
Actions
+New actions (Main section):
 - SWS/NF: Bypass FX (except VSTi) for selected tracks

Fixes
+Issue 837: Fix TCP handle lookup from the master track

!v2.8.8 featured build (March 13, 2017)
<strong>We're back!</strong>

This is just the 2.8.7 pre-release build officially released, and rebuilt to better support latest REAPER versions.
I plan to continue on and work on some of the bug fixes next.  I hope everyone is well!  -SWS

!v2.8.7 pre-release build (March 26, 2016)
<strong>Reminder: this new SWS version requires REAPER v5.15pre1+!</strong>

Auto color/icon/layout
+Add filter "(record armed)"
+Fix http://forum.cockos.com/showpost.php?p=1634111|rules with icons in sub-folders|

Fixes
+Fix various http://forum.cockos.com/showpost.php?p=1633922|Resources window issues| introduced in v2.8.6
+Fix various BR/FNG/Xenakios envelope issues
+Fix various actions/features vs tempo maps
+Media file actions: fix playback stop vs certain media files
+About box: fix pre-release what's new URL

Other
+Speed up REAPER launch and REAPER exit
+OS X: smaller build, internal improvements (SWS imports REAPER's SWELL)
+Windows OS: prevent reaper_sws_whatsnew.txt deployment
+Windows OS: reduce list views flickering
+Windows OS: improve DLL file tags (copyright, authors, etc)

!v2.8.6 pre-release build (February 5, 2016)
<strong>Reminder: this new SWS version requires REAPER v5.15pre1+!</strong>

Live Configs
+<strong>Remove the action section "S&M Extension"</strong>
 This section is useless now (it was introduced to workaround some old API limitations).
 <strong>All related actions have been moved to to the "Main" section. If you have learned some of these actions, you will need to update these controller bindings (sorry for the trouble!)</strong>
+Support up to 8 controllers/configs
+Add option "Disarm all but active track"
 Note: this new option is disabled/grayed if an input track is defined (incompatible)
+Input track: mute sends when creating an input track or when adding new config tracks (prevent sound blast)
+Fix/improve preset display and context menus (esp. for VST3 presets)
+Improve support of user presets: support shell plug-ins (e.g. Waves plug-ins), DX plug-ins, etc
+Internal updates (RPP state)

Notes window
+Properly support REAPER project notes
+Add a new type of notes: "Extra project notes"
+Windows OS: remove "Action help"

Fixes
+Fix context menu issues vs multiple monitors
+OS X: make sure comments will be preserved when saving the S&M.ini file
+Fix action "Select project (MIDI/OSC only)" (could stop working)
+Fix action "Trigger preset [...] (MIDI/OSC only)" (could stop working)
+Fix preset actions vs VST3 factory preset files (.vstpreset files)
+Auto color/icon/layout: fix http://forum.cockos.com/showpost.php?p=1628164&postcount=2080|drag-drop slowdown|

Other
+Speed up REAPER exit
+Improve support for files transferred from/to OS X from/to Win
+Improve list view sort (logical sort)
+Improve color menus (logical sort)
+Improve some envelope actions (e.g. remove all/arm all envelope actions also take HW send envelopes into account)
+Improve "Dump action list/wiki ALR" actions (don't require the action window to be open anymore)
+ReaScript: tweak documentation

!v2.8.5 pre-release build (January 29, 2016)
<strong>This new SWS version requires REAPER v5.15pre1+!</strong>

Auto color/icon/layout
+Fix automatic layout http://forum.cockos.com/showpost.php?p=1629507&postcount=201|issues|, thanks cfillion!
+Major performance improvements
 <strong>Note: requires REAPER v5.15pre6+, automatic track icons will not work otherwise!</strong>

Actions
+Improve performances vs mass item selection
+Improve performances vs track selection

!v2.8.4 pre-release build (January 28, 2016)
Auto color/icon/layout
+Issue 756: support automatic layouts (e.g. changing track names can automatically change track layouts)
 - Double-click the new columns "TCP Layout" (track panel) and/or "MCP Layout" (mixer panel) to enter layout names
 - Enable the related option in Main menu > Extensions > SWS Options > Enable auto track layout
+Improve performances (more to come), various tweaks

Live Configs
+Fix potential stuck notes (vs sustain pedal events, CC64) when switching configs
+Improve support of JSFX and AU user presets (.rpl files)
+Improve support of VST3 user presets
+Support VST3 factory preset files (.vstpreset files, REAPER v5.11+ is required)
+Input track: don't mute sends to out-of-config tracks
+Improve tiny fades: preserve user preferences, fix corner case issues (e.g. the option "mute all but active track" was not working when tiny fades were disabled)
+Improve performances, wordings, monitoring windows (prevent overlapped texts, etc)

"All notes off" actions/features
+Fix potential stuck notes vs sustain pedal events (now also reset CC64)
+Send "All notes off" events in a synchronous way (e.g. can now be reliably used in macros)
+Add similar action "SWS/S&M: Send all sounds off to selected tracks" (i.e. http://www.blitter.com/~russtopia/MIDI/~jglatt/tech/midispec/sndoff.htm|CC120| on selected tracks)

Fixes
+Zoom actions: fix "breathing" room (3% on each side)
+Issue 789: fix actions "Horizontal scroll to put edit/play cursor at x%"
+Issue 783: fix BR_GetMouseCursorContext_MIDI return value
+Fix "SWS/BR: Save/restore selected items' mute state" actions (http://forum.cockos.com/showpost.php?p=1625781&postcount=2079|incorrect slots|)
+Fix "SWS/BR: Save/restore track solo/mute states" actions (incorrect states)

Other
+<strong>OS X: new compiler, optimized build</strong>
+Improve many zoom action/features (requires REAPER v5.12pre4+)
+Region Playlist: improve monitoring mode (prevent overlapped texts, misc. tweaks)
+Snapshot paste: http://forum.cockos.com/showpost.php?p=1605660&postcount=2051|improve name-matching|

!v2.8.3 featured build (January 8, 2016)
New global startup action (in addition to per-project startup actions)
+The global startup action is performed one time, when launching REAPER
+To edit/view/clear startup actions: Main menu / Extensions / Startup actions
+Tip: if you want to perform several actions at launch time, create a macro and set it as the global startup action

Actions
+New actions (Main section):
 - SWS/wol: Full zoom selected envelope (in media lane only) to upper/lower half in time selection
 - SWS/wol: Vertical zoom selected envelope (in media lane only) to upper/lower half
 - SWS/wol: Put selected envelope in media/envelope lane
+Remove outdated actions (issue 787):
 - Xenakios/SWS: Process item with csound phase vocoder
 - Xenakios/SWS: Process item with RubberBand
+Prevent various delete take/item/source file actions to delete subproject files

Other
+Harden functions exported to ReaScript
+Support new ReaScript command IDs (REAPER v5.11pre14+)
+Update win32 installer to NSIS 2.5.0, resolves security issues

!v2.8.2 featured build (November 3, 2015)
Snapshots
+Fixed http://forum.cockos.com/showthread.php?t=166652|snapshots with bypassed FX Chains|
+Improved snapshot recall (faster)

Cycle Actions
+Ease action selection (works regardless of the displayed columns in the Action window)
+Support new ReaScript command IDs (REAPER v5.05pre1+)

Autocolor: Make sure the color picker is always visible

Fixes
+Localization: fixed partly broken user LangPacks (thanks ecl!)
+Localization: http://forum.cockos.com/showpost.php?p=1579264&postcount=242|various fixes| (thanks Mr Data!)
+Fixed http://forum.cockos.com/showpost.php?p=1579114&postcount=2010|"SWS/AW: Consolidate Selection" potential crash|

!v2.8.1 featured build (September 10, 2015)
New actions
+Main:
 - SWS/BR: Options - Set "Run FX after stopping for" to x ms (various values)
 - SWS/wol: Adjust selected envelope height, zoom center to middle arrange/mouse cursor (MIDI CC relative/mousewheel)
 - SWS/wol: Adjust selected envelope or last touched track height, zoom center to middle arrange/mouse cursor (MIDI CC relative/mousewheel)
 - SWS/wol: Adjust envelope or track height under mouse cursor, zoom center to mouse cursor (MIDI CC relative/mousewheel)

Autorender
+Fallback to WAV render if no render settings are found
+Updated/added guiding messages

Fixes
+Fixed http://forum.cockos.com/showpost.php?p=1567618&postcount=1968|mass item selection hang| vs grouped/pooled items, requires REAPER v5.02pre3+
+Fixed http://forum.cockos.com/showpost.php?p=1563402&postcount=191|potential crash in zoom functions|
+Issue 761: Obey preference for volume envelope scaling when creating volume send envelopes with various actions
+Issue 757: fixed actions "SWS: Set snapshots to 'mix' mode" and "SWS: Set snapshots to 'visibility' mode"
+Issue 765: Fixed various actions and ReaScript API not working properly with stretch markers at mouse cursor when take playrate is modified
+Renamed "SWS/wol: Set "Vertical/Horizontal zoom center" to..." actions to "SWS/wol: Options - Set "Vertical/Horizontal zoom center" to..." to be consistent with Breeder's actions.
+Added missing undo points for some SWS and Xenakios actions
+ReaConsole: fixed default key shortcut "C"

Other
+SWS auto-update now checks for REAPER compatibility before announcing a new SWS version is available
+Increased all SWS/BR slot actions count to 16
+Optimizations around item/take selection/activation

ReaScript
+Added functions:
 - BR_TrackFX_GetFXModuleName
+Issue 764, issue 760: fixed BR_GetMediaTrackLayout/BR_SetMediaTrackLayout issues, requires REAPER v5.02+

!v2.8.0 featured build (August 13, 2015)
<strong>This new SWS version requires and supports REAPER v5.0+!</strong><br>
Lots of new features/fixes: everything listed below is new, down to v2.6 (all intermediate versions were pre-releases/beta/fixup builds).
</strong>

New actions
+Main:
 - SWS/BR: Options - Automatically insert stretch markers when inserting tempo markers with SWS actions
  - Note:  The option is enabled by default. It allows for stretch markers to get automatically inserted when editing tempo map with various SWS/BR features (warp grid, freehand draw, tempo mapping). When appropriate, some of these features (i.e. warp grid) won't insert stretch markers in items with effective timebase time. See some examples http://stash.reaper.fm/24586/sws%20auto%20stretch%20markers.gif|here|
 - SWS/BR: Copy selected points in selected envelope to envelope at mouse cursor
 - SWS/BR: Copy points in time selection in selected envelope to envelope at mouse cursor
 - SWS/BR: Copy selected points in selected envelope to to envelope at mouse cursor (paste at edit cursor)
 - SWS/BR: Copy points in time selection in selected envelope to envelope at mouse cursor (paste at edit cursor)
 - SWS/BR: Options - Set "Run FX after stopping for" to x ms (various values)
 - SWS/BR: Toggle play from mouse cursor position
 - SWS/BR: Toggle play from mouse cursor position and solo active item's track for the duration
 - SWS/BR: Toggle play from mouse cursor position and solo active item for the duration
 - SWS/BR: Toggle play from edit cursor position and solo active item's track for the duration
 - SWS/BR: Toggle play from edit cursor position and solo active item for the duration
+MIDI editor:
 - SWS/BR: Toggle play from mouse cursor position
 - SWS/BR: Toggle play from mouse cursor position and solo track under mouse for the duration
 - SWS/BR: Toggle play from mouse cursor position and solo item and track under mouse for the duration
 - SWS/BR: Toggle play from edit cursor position and solo track under mouse for the duration
 - SWS/BR: Toggle play from edit cursor position and solo item and track under mouse for the duration
 - SWS/BR: Move active floating window to mouse cursor (9 version with different horizontal and vertical positions in regards to mouse cursor)

Contextual toolbars
+Fixes:
 - Fixed stretch marker detection when take had modified playrate
+Other:
 - Added toggle states to all actions for toggling toolbars

ReaScript
+Other:
 - BR_GetMouseCursorContext: fixed stretch marker detection when take had modified playrate

Fixes
+Fixed SWS/BR actions that show send envelopes. In certain corner cases they didn't work and could potentially remove FXs from receiving track
+Fixed SWS/BR actions that copy other stuff to envelopes (CC events, envelope points from other envelopes etc...) when dealing with FX envelopes

!v2.7.3 pre-release build (July 8, 2015)
ReaScript: fixed missing exported functions

!v2.7.2 pre-release build (July 7, 2015)
<strong>REAPER v5.0rc1+ is required!</strong>

New actions
+Main:
 - Resources: brought back all "prompt for slot" actions
 - SWS/BR: Preview take under mouse (lots of different versions, see action list)
 - SWS/BR: Hide all but selected track envelope for all/selected tracks (except envelopes in separate lanes)
 - SWS/BR: Hide all but selected track envelope for all/selected tracks (except envelopes in track lanes)
 - SWS/BR: Options - Toggle "Send all-notes-off on stop/play"
 - SWS/BR: Options - Toggle "Reset pitch on stop/play"
 - SWS/BR: Options - Toggle "Reset CC on stop/play"
 - SWS/BR: Options - Toggle "Flush FX on stop"
 - SWS/BR: Options - Toggle "Flush FX when looping"
 - SWS/BR: Options - Toggle "Move edit cursor to start of time selection on time selection change"
 - SWS/BR: Options - Toggle "Move edit cursor when pasting/inserting media"
 - SWS/BR: Options - Toggle "Move edit cursor to end of recorded items on record stop"
 - SWS/BR: Options - Toggle "Stop/repeat playback at end of project"
 - SWS/BR: Options - Toggle "Scroll view to edit cursor on stop"
 - SWS/BR: Options - Set grid/marker line Z order (6 actions that cover all settings)
 - SWS/wol: Adjust envelope or track height under mouse cursor (MIDI CC relative/mousewheel)
+MIDI editor:
 - SWS/BR: Show only used CC lanes with selected events (detect 14-bit)
 - SWS/BR: Move last clicked CC lane up/down
 - SWS/BR: Set all CC lanes' height to x pixel
 - SWS/BR: Increase/Decrease all CC lanes' height by x pixel
 - SWS/BR: Delete all events in last clicked lane
 - SWS/BR: Delete selected events in last clicked lane
+Main and MIDI editor:
 - SWS/BR: Convert selected points in selected envelope to CC events (various versions)
 - SWS/BR: Convert selected envelope's curve in time selection to CC events (various versions)
  - Note: when converting envelope curve, event density is determined by setting "Events per quarter note when drawing in CC lanes" (Preferences->Editing Behavior->MIDI Editor)

ReaScript
+Added functions:
 - BR_GetMidiTakePoolGUID
 - BR_GetCurrentTheme
 - BR_Win32_GetPrivateProfileString
 - BR_Win32_ShellExecute
 - BR_Win32_WritePrivateProfileString
+Fixes:
 - BR_GetClosestGridDivision, BR_GetNextGridDivision, BR_GetPrevGridDivision now work properly with frame grid
 - BR_Env functions now account for take playrate when it's set to something other than 1
+Other:
 - BR_GetSetTrackSendInfo: added support for linking volume/pan to MIDI
 - Hardened BR_Env functions so they don't crash REAPER in certain scenarios (reported and explained http://forum.cockos.com/showthread.php?p=1529077#post1529077|here|)

Fixes
+Fixed Groove tool crash vs duplicate Control Change events (report http://forum.cockos.com/showpost.php?p=1519436&postcount=111|here|)
+Hardened various actions related to takes
+Potential OSC output fixes (Region Playlist, Live Configs)
+Fixed possible crash in MIDI editor actions that show/hide used CC lanes
+Fixed various problems with envelope functionality related to volume envelope range when default volume envelope scaling was set to amplitude
+Fixed various issues related to take envelopes when takes playrate was set to something other than 1
+Various actions will now properly work with frame grid
+Fixed the action <em>SWS/BR: Trim MIDI item to active content</em>
+Preview actions now work properly in certain scenarios on MIDI items (looped items, MIDI editor timebase set to source (beats) etc...)
+<em>SWS/BR: Disable "Ignore project tempo" for selected MIDI items preserving time position of MIDI events</em> should now work properly when dealing with looped items
+Fixed "perform until shortcut released" playback actions playing back muted tracks/items shortly after shortcut release
+"perform until shortcut released" playback actions restore view when starting the playback from mouse cursor (if option "scroll view to edit cursor on stop" is turned on)
+Fixed missing check mark in context menu of docked SWS dialogs next to menu item "Dock window in Docker"
+Actions that move closest grid line now work properly when "Grid snap settings follow grid visibility" is disabled

Other
+When using "perform until shortcut released" playback actions, create undo point for restoring track/item mute/solo state in case of project changes during playback
+Renamed various actions (removed (s) prefix - this way it's more uniform with rest of the REAPER and easier to search in the action list)
+Disabled Marker Actions while rendering
+Removed actions to simplify title bar. It wasn't reliable in certain situations and may not be morally right :)

!v2.7.1 pre-release build (May 7, 2015)
<strong>OSX:</strong>
+<strong>New installation disk image (.dmg)</strong>
 - The new .dmg proposes to install the SWS Extension in a different directory:
   /Library/Application Support/REAPER/UserPlugins (instead of ~/Library/Application Support/REAPER/UserPlugins)
 - This eases the installation ("normal" drag-drop .dmg, no more script), fixes some security issues, etc but has a small inconvenience when upgrading too, some information messages will guide you in this case though
 - More details http://forum.cockos.com/showpost.php?p=1518816&postcount=96|here|
+Fixed UI issues with listviews on Yosemite and trackpads

Region Playlist
+Crop project to playlist, paste playlist, etc support automation on folder/empty tracks (issue 701)
+Fixed some corner-case playback issues

Resources
+Issue 709: More commands obey multiple selection in the list view (e.g. play all selected media files in one go, open a bunch of project tabs in one go, etc)

Added actions
+Main:
 - SWS/AW: Set selected tracks timebase to project default
 - SWS/AW: Set selected items timebase to project/track default
 - SWS/AW: Set selected items timebase to time
 - SWS/AW: Set selected items timebase to beats (position only)
 - SWS/AW: Set selected items timebase to beats (position, length, rate)
 - SWS/BR: Disable "Ignore project tempo" for selected MIDI items preserving time position of MIDI events
 - SWS/BR: Move active floating track FX window to mouse cursor (9 version with different horizontal and vertical positions in regards to mouse cursor)

ReaScript
+Added functions:
 - BR_GetArrangeView
 - BR_GetMidiTakeTempoInfo
 - BR_GetNextGridDivision
 - BR_GetPrevGridDivision
 - BR_SetMidiTakeTempoInfo

Fixes
+Fixed various buglets (Region Playlist, marker/region actions, etc) when some regions/markers/envelopes end later than the last media item
+Using SWS/BR actions to enable "ignore project tempo" will not change tempo information of items that are already ignoring project tempo
+Fixed various envelope functionality in regards to certain FX parameter envelopes (for example, freehand actions not properly setting the envelope to mouse cursor vertical position on ReaEQ gain parameter envelopes, like seen http://forum.cockos.com/showpost.php?p=1517026&postcount=4|here|)
+Fixed various small usability corner-cases of envelope freehand actions
+Fixed positions of certain check boxes in Contextual toolbar dialog

!v2.7.0 featured build (May 7, 2015)
OSX: fixed UI issues with listviews on Yosemite and trackpads

Fixed various buglets (Region Playlist, marker/region actions, etc) when some regions/markers end later than the last media item

!v2.6.4 pre-release build (May 1, 2015)
<strong>REAPER v5.0pre21+ is required!</strong>

<strong>Custom mouse cursors</strong>
+From now on you can create custom mouse cursors to replace existing SWS cursors. All future updates in regards to this will be shown in what's new under <strong>Custom mouse cursors</strong> section to ease things for theme and cursor developers when new things are added or changed
+Current list of customizable mouse cursors can be found http://wiki.cockos.com/wiki/index.php/SWS_mouse_cursors|on Cockos wiki|
+Some SWS/BR actions got new cursors, but not to clog the change log with all the details, see upper wiki link. Note that these cursors are not set in stone, if you think you could contribute better default cursors, let us know (you can do it on our dedicated http://forum.cockos.com/showthread.php?t=153702|forum topic|)

Contextual toolbars
+Contextual toolbars dialog:
 - When checking for modifications in contextual toolbars dialog (in case of closing the dialog or switching from the unsaved preset) also check position offset and auto close properties
 - Added an option to <em>Set toolbar to foreground</em>. When enabled, toolbar will be set to foreground (focused) every time it's shown. The option is disabled by default
+Fixed various issues with toolbar window manipulation (set always on top, auto close, position offset/override) when toolbar had the same name as some other window (i.e. toolbar was named "Mixer")

Added actions
+Main:
 - SWS/BR: Freehand draw envelope while snapping points to left side grid line (perform until shortcut released)
  - Note: also works with tempo map (2 versions, one that draws on selected envelope and the other which draws on envelope at mouse cursor)
 - SWS/BR: Select envelope at mouse cursor and set closest (left side) envelope point's value to mouse cursor (perform until shortcut released)
 - SWS/BR: Apply next action to all visible (record-armed) envelopes in selected tracks
 - SWS/BR: Apply next action to all visible (record-armed) envelopes in selected tracks if there is no track envelope selected
 - SWS/BR: Copy selected points in selected envelope to all visible (record-armed) envelopes in selected tracks (2 versions: direct copy and at edit cursor)
 - SWS/BR: Copy points in time selection in selected envelope to all visible (recorded-armed) envelopes in selected tracks (2 versions: direct copy and at edit cursor)
 - SWS/BR: Select all partial time signature markers
 - SWS/BR: Reset position of selected partial time signature markers
 - SWS/BR: Snap position of selected partial time signature markers to closest grid line
 - SWS/BR: Move active floating window to mouse cursor (9 version with different horizontal and vertical positions in regards to mouse cursor)
 - SWS/BR: Simplify main window title bar (3 mutually exclusive versions) (windows only, sorry OSX users)
 - SWS/BR: Toggle "Display media item take name"
 - SWS/BR: Toggle "Display media item pitch/playrate if set"
 - SWS/BR: Toggle "Display media item gain if set"
 - SWS/BR: Project track selection action - Set/Show/Clear...
  - Note: action set with this should get called every time a track gets selected by clicking the track with the mouse in TCP/MCP. Known limitation: the action won't get called if Mixer option "Scroll view when tracks activated" is disabled.
 - SWS/BR: Play from edit cursor position (perform until shortcut released)
 - SWS/BR: Play from edit cursor position and solo track under mouse for the duration (perform until shortcut released)
 - SWS/BR: Play from edit cursor position and solo item and track under mouse for the duration (perform until shortcut released)
+MIDI editor:
 - SWS/BR: Play from edit cursor position (perform until shortcut released)
 - SWS/BR: Play from edit cursor position and solo active item's track for the duration (perform until shortcut released)
 - SWS/BR: Play from edit cursor position and solo active item for the duration (perform until shortcut released)

ReaScript
+Improved Python function wrappers (sws_python*.py)
+Fixed BR_EnvGetProperties not returning correct values for envelope types
+Issue 702: Fixed ULT_SetMediaItemNote
+Added media file tagging functions, see http://taglib.github.io|TagLib| for supported tags/files
 - SNM_TagMediaFile
 - SNM_ReadMediaFileTag
+Added functions to convert track/item/take from and to GUID:
 - BR_GetMediaItemByGUID
 - BR_GetMediaItemGUID
 - BR_GetMediaItemTakeGUID (function to get take from GUID already exists, see SNM_GetMediaItemTakeByGUID)
 - BR_GetMediaTrackByGUID
 - BR_GetMediaTrackGUID
+Added other functions:
 - BR_EnvSortPoints
 - BR_GetClosestGridDivision
 - BR_GetMediaItemImageResource
 - BR_GetMediaTrackFreezeCount
 - BR_GetMediaTrackLayouts
 - BR_GetMediaTrackSendInfo_Envelope
 - BR_GetMediaTrackSendInfo_Track
 - BR_GetMidiSourceLenPPQ
 - BR_GetSetTrackSendInfo
 - BR_GetTakeFXCount
 - BR_IsTakeMidi
 - BR_SetArrangeView
 - BR_SetItemEdges
 - BR_SetMediaItemImageResource
 - BR_SetMediaTrackLayouts

Fixes
+Notes/Windows OS: fixed "wrap text" option (Issue 690)
+Issue 709: Prevent loading templates when loading projects in new tabs
+Compatibility fixes for new envelope max display options of +12db or +24db (introduced in REAPER v5.0pre21)
+Autorender/OSX: fixed UTF8 issues with media file tags (Issue 670)
+Preserve metronome patterns when editing tempo envelope with various actions and dialogs
+Fixed non-selectable radio buttons in SWS/BR: Select and adjust tempo markers... dialog
+Don't change solo state of tracks if mouse is over master track when running certain "perform until shortcut released" playback actions
+Fixed various SWS/BR actions so they work properly with hardware sends envelopes
+Fixed wrong vertical position of shadowed area when using Zoom tool (marquee) with master track visible
+Fixed various zooming issues when zooming tracks that have more than one envelope lane visible
+<em>SWS/S&M: Open/close image window</em> now reports it's state
+Fixed <em>SWS/BR: Delete tempo marker (preserve overall tempo and positions if possible)</em> not deleting moved partial time signature markers properly
+Fixed <em>SWS/BR: Set closest (left side) envelope point's value to mouse cursor (perform until shortcut released)</em> reseting position of moved partial time signature markers

Other
+Added ability to select only partial time signatures with <em>SWS/BR: Select and adjust tempo markers...</em>
+Toggle state of all docked SWS dialogs will be set to ON only when the window is visible in the docker (same behavior REAPER is using for its own docked dialogs)
+When running <em>SWS/BR: Set closest (left side) envelope point's value to mouse cursor (perform until shortcut released)</em> on mute envelope, snap values to top or bottom

!v2.6.3 pre-release build (March 12, 2015)
<strong>REAPER v5.0pre14b+ is required!</strong>

Contextual toolbars
+Fixes:
 - Fixed toolbars not loading in certain instances if some tracks are hidden from TCP (this also probably fixes some other issues)
 - Fixed MIDI editor flickering when setting detected CC lane as last clicked
+Other:
 - Toolbar is always shown within monitor bounds (previously, this was the case only if toolbar had position override/offset set)
 - When closing toolbar, restore focus to last focused window

Added actions
+Main:
 - SWS: Zoom to selected items/tracks (ignore last track's envelope lanes)
 - SWS: Vertical zoom to selected items/tracks (ignore last track's envelope lanes)
 - SWS: Toggle zoom to selected tracks/items/time selection (ignore last track's envelope lanes)
 - SWS/BR: Save/Restore selected/all items' mute state, slot x (8 slots)
 - SWS/BR: Save/Restore selected/all tracks' solo and mute state, slot x (8 slots)
 - SWS/BR: Play from mouse cursor position (perform until shortcut released)
 - SWS/BR: Play from mouse cursor position and solo track under mouse for the duration (perform until shortcut released)
 - SWS/BR: Play from mouse cursor position and solo item and track under mouse for the duration (perform until shortcut released)
+MIDI editor:
 - SWS/BR: Create CC lane and make it last clicked
 - SWS/BR: Copy selected CC events in active item to last clicked CC lane/lane under mouse cursor
 - SWS/BR: Play from mouse cursor position (perform until shortcut released)
 - SWS/BR: Play from mouse cursor position and solo active item's track for the duration (perform until shortcut released)
 - SWS/BR: Play from mouse cursor position and solo active item for the duration (perform until shortcut released)

ReaScript
+Updated BR_EnvGetProperties and BR_EnvSetProperties (volume envelope fader scaling support)

Fixes
+SWS/BR:Set closest envelope point's value to mouse cursor now properly formats tooltip value for FX envelopes
+Fixed certain SWS/BR actions in MIDI editor so they work properly with looped MIDI items
+Fixed SWS/BR preview active item actions in MIDI editor not working right in certain cases
+Don't create redundant undo point when using:
 - SWS: Save selected track(s) selected item(s), slot x
 - SWS: Save selected item(s)
+Zooming functionality:
 - Restored behavior of actions that zoom vertically to selected tracks/items so they include track envelopes of the last selected item/track (changed in v2.5.1)
 - Fixed problems with master track (reported http://forum.cockos.com/showpost.php?p=1458143&postcount=1725|here|)
 - Fixes related to hidden TCP tracks and actions that hide unselected tracks when zooming
 - Make sure zoomed tracks fill TCP completely when appropriate (related only to actions that minimize other tracks)

Other:
+Optimized various envelope actions and ReaScript envelope functions using new envelope API (testing showed increase in performance up to x10) (not applicable to tempo envelope)
+Various fixes for REAPER 5 compatibility (contextual toolbars, envelope actions, MIDI editor actions)

!v2.6.2 pre-release build (January 16, 2015)
<strong>REAPER v5.0pre6+ is required!</strong> (this REAPER version supports SWS functions exported to EEL and Lua)

Fixes:
+REAPER 5/Windows OS: fixed crash vs unsupported REAPER versions
+Hardened SWS initialization, display error messages

!v2.6.1 pre-release build (January 7, 2015)
<strong>REAPER v5.0pre4+ is required!</strong>

REAPER 5 preliminary support
+ReaScript function export to EEL and Lua
+Fixed action selection broken in various places (e.g. Cycle Action editor)

!v2.6.0 featured build (January 7, 2015)
Notes window
+Added "Wrap text" option in the context menu
+Import SubRip file: name regions with subtitles content
+Issue 686: fixed new lines added in subtitles when saving the project

!v2.5.2 pre-release build (December 11, 2014)
<strong>REAPER v4.75+ is required!</strong>

Contextual toolbars
+Contextual toolbars dialog:
 - Added support for auto close:
  - If enabled, toolbar will automatically get closed after pressing any of it's buttons
  - Option exists separately for each context. To enable or disable the option, right-click or double click the <em>Auto close</em> column in the context list
  - Note that you can't set the option if context doesn't have a toolbar assigned to it
 - Added support for custom positioning of the toolbar:
  - There are two separate ways to set custom positioning of the toolbar:
   - Position override found in <em>Options</em> under group <em>All</em>. Enable to set where you want <strong>all the toolbars</strong> to appear in relation to mouse cursor.
   - Position offset that can be set up separately for each context. To set the option, right-click or double click the <em>Position offset</em> column in context list and type desired offset values
  - Setting one option doesn't exclude the other, they are cumulative.
  - If toolbar position is managed by Contextual toolbars, toolbar will never get displayed out of monitor bounds
  - Note that you can't set the option if context doesn't have a toolbar assigned to it
 -Other:
  - Previously, you always had to right-click the context list to edit it, now it's also possible to edit it by double clicking the cell
+Other:
 - Toolbars that are set to be <em>always on top</em> don't hide the tooltip anymore. Note that this works only for toolbars loaded by Contextual toolbars, the issue where REAPER hides tooltip behind pinned toolbar still exists and is reported http://forum.cockos.com/project.php?issueid=5199|here|
 - Renamed the actions <em>SWS/BR: <strong>Exclusive toggle</strong> contextual toolbar under mouse cursor, preset x</em> to <em>SWS/BR: <strong>Open/close</strong> contextual toolbar under mouse cursor, preset x</em>
 - Removed <em>Named notes mode</em> context from <em>Inline MIDI editor</em> group. It's currently not supported by REAPER and was mistakenly put there in the first place
+Added actions:
 - SWS/BR: Exclusive toggle contextual toolbar under mouse cursor, preset x (added in all sections: Main, MIDI editor, etc...)
  - Note: unlike other actions which simply close all toolbars if at least one of them is open, this will always open the contextual toolbar if valid toolbar is found for the context under mouse cursor. If found toolbar is already visible or no toolbar has been found, all toolbars will get closed

Analyze and normalize loudness
+Analyze loudness dialog:
 - Disable analyze button while analysis is progress

Added actions
+Main:
 - SWS/BR: Adjust playrate (MIDI CC only)
 - SWS/BR: Adjust playrate options...
  - Note: These two actions work in tandem. The first action changes playrate so you can automate it.The second action opens the dialog where you can set automatable playrate range. Also note that due to the API problems, actions can't respond to OSC, but in this case it shouldn't matter since you can configure REAPER OSC to manage playrate.

Fixes
+Resources: http://forum.cockos.com/showthread.php?p=1440002|fixed lost bookmarks|
+These actions now work properly when item is trimmed or stretched:
 - SWS/BR: Split selected items at stretch markers
 - SWS/BR: Create project markers from stretch markers in selected items
+Don't reload FX when undoing certain SWS actions

!v2.5.1 pre-release build (November 24, 2014)
<strong>REAPER v4.74+ is required!</strong>
New API functions were introduced in this version, they enable various improvements in the SWS/S&M Extension.
Thank you Cockos!

<strong>Contextual toolbars</strong>
+Functionality in general:
 - Feature relies heavily on existing REAPER toolbars. The basic concept is fairly simple. User assigns different REAPER toolbars to different contexts (things like TCP, item, piano roll, etc...) and loads them under mouse cursor by calling a single action. The action will then load an appropriate toolbar for a thing under the mouse cursor, http://wiki.cockos.com/wiki/images/3/3c/Contextual_toolbars_example.gif|like this.|
 - For more information, please http://wiki.cockos.com/wiki/index.php/Contextual_toolbars_with_SWS|visit the wiki on the subject| (which is also accessible from the Contextual toolbars dialog). In case you want to contribute to the wiki, you're more than welcome.
+Contextual toolbars dialog:
 - To open a dialog for setting up contextual toolbars either run the action SWS/BR: Contextual toolbars... or go to Main menu > Extensions > Contextual toolbars...
 - Dialog is divided into 3 parts, preset selector, list of possible contexts, and various options tied to those contexts. Select an arbitrary preset and right click contexts to assign them toolbars. Options can be found on the right and are executed only when toolbar is loaded. Once set up, use provided actions to load toolbars for each preset.
+Added actions:
  - SWS/BR: Contextual toolbars...
  - SWS/BR: Exclusive toggle contextual toolbar under mouse cursor, preset x (8 presets) (added in all sections: Main, MIDI editor, etc...)
   - Note: Actions work as toggle switches. If any of the toolbars set up in Contextual toolbars dialog is visible, all of them will get closed - otherwise toolbar corresponding to context under mouse cursor will get loaded.
+<strong>Feedback needed:</strong>
 - Note that while new contexts won't get added at this time (but fades and volume handles are planned) now is the time to help us. Any feedback, comments and criticism of current contexts hierarchy is highly welcome. For example, http://wiki.cockos.com/wiki/index.php/Contextual_toolbars_with_SWS#Special_cases:_item_stretch_markers_and_take_envelopes|this workaround| would definitely benefit from discussion. Don't hesitate to express your opinion on http://forum.cockos.com/showthread.php?t=150702|dedicated forum topic.| Thanks!

Analyze and normalize loudness
+Analyze loudness dialog:
 - Analyzer can now measure true peak (disabled by default since it prolongs analysis due to resampling - see Options to enable/disable)
  - Double-click true peak cell to move edit cursor to true peak location (or right-click selected item/track in list view to reveal the option)
 - Added user preference to display either LUFS or LU (see Options->Unit).
  - To set reference level for 0 LU and formatting of LU unit, see Options->Global preferences (or run SWS/BR: Global loudness preferences)
  - Right-click menu entry for normalizing follows Options->Unit and will alternate between "Normalize to -23 LUFS" and "Normalize to 0 LU"
  - Normalizing to specific value can normalize to both LUFS and LU
 - Export list of analyzed items/tracks to clipboard or file
  - To export the list, select items in list view, right-click them and select "Export formated list to clipboard/file"
  - For setting the format of exported items, see Options->Export format
   - Formating supports wildcards. Wildcards description can be found in the same dialog. To hide description, simply resize the dialog
   - Besides typing, wildcards can also be inserted using the "Wildcard" button.
   - Previously used format patterns are stored in the "Wildcard" button submenu
 - Analyzed objects are now restored on project load
 - Other:
  - Right-click menu entry for creating loudness graph no longer queries range, instead it uses range set in Options->Global preferences (or SWS/BR: Global loudness preferences)
  - Normalize dialog is no longer modal (but will be closed if loudness analyzer is closed/hidden to avoid confusion)
  - Display new items/tracks in list view as soon as they're analyzed
  - Analyze button changes caption depending on what is to be analyzed
  - Added Help... menu entry to options menus
   - Note: opens http://wiki.cockos.com/wiki/index.php/Measure_and_normalize_loudness_with_SWS|wiki page on everything loudness related in SWS| which is currently unfinished (if you want to contribute you're more than welcome. Big thanks to user http://forum.cockos.com/member.php?u=1482|Airon| for the work so far)
  - Various small fixes
+Added actions:
 +SWS/BR: Global loudness preferences...
  - Note: Preferences set here affect everything loudness related in SWS (analyze loudness dialog and separate normalize actions)
   - 0 LU reference can be set to an arbitrary value (most common values are provided in the dropdown)
   - LU unit format only affects display of LU unit in various dialogs
   - Envelope graph range affects drawing range when drawing loudness envelopes in Analyze loudness dialog
 +SWS/BR: Normalize loudness of selected items to 0 LU
 +SWS/BR: Normalize loudness of selected tracks to 0 LU
+Other:
 - Renamed SWS/BR: Normalize loudness of selected items to SWS/BR: Normalize loudness of selected items/tracks (also no longer modal)
 - Removed SWS/BR: Normalize loudness of selected tracks

Added actions
+Main:
 - SWS/BR: Select envelope points on/between grid (2 versions: time selection and normal)
 - SWS/BR: Add envelope points located on/between grid to existing selection (2 versions: time selection and normal)
 - SWS/BR: Delete envelope points on/between grid (2 versions: time selection and normal)
 - SWS/BR: Create project marker at mouse cursor
 - SWS/BR: Create project marker at mouse cursor (obey snapping)
 - SWS/BR: Insert 2 envelope points at time selection to all visible track envelopes
 - SWS/BR: Insert 2 envelope points at time selection to all visible track envelopes in selected tracks
 - SWS/BR: Show all active FX envelopes for selected tracks
 - SWS/BR: Show all FX envelopes for selected tracks
 - SWS/BR: Show all/volume/pan/mute active send envelopes for selected track
 - SWS/BR: Show all/volume/pan/mute send envelopes for selected track
  - Note: all show FX/send envelope actions come in 3 flavors : show, hide and toggle show
 - SWS/BR: Show/hide track envelope for last adjusted send (3 verions)
  - Note: that's right, due to API limitation it's last adjusted, not touched
 - SWS/BR: Enable "Ignore project tempo" for selected MIDI items preserving time position of MIDI events (use tempo at item's start)
  - Note: the action is meant for http://forum.cockos.com/showthread.php?p=1374175#post1374175|these kind of issues|
 - SWS/BR: Select all MIDI/audio/video/click/timecode/empty/PiP items
 - SWS/BR: Move closest project marker to edit/play/mouse cursor (2 versions: normal and obey snapping) (Issue 668)
 - SWS/BR: Focus tracks
 - SWS/BR: Unselect envelope
 - SWS/BR: Increase/Decrease selected envelope points by x db (volume envelope only) (multiple versions: 0.1, 0.5, 1, 5 and 10 db)
 - SWS/BR: Delete take under mouse cursor (Issue 124)
 - SWS/BR: Select TCP/MCP track under mouse cursor (Issue 124)
 - SWS/BR: Select envelope under mouse cursor (Issue 124)
 - SWS/BR: Select/Delete envelope point under mouse cursor (2 versions: selected envelope only and whatever envelope is under mouse cursor) (Issue 124)
 - SWS/BR: Split selected items at stretch markers
 - SWS/wol: Select all tracks except folder parents
 - SWS: Toggle horizontal zoom to selected items/time selection
+MIDI editor:
 - SWS/BR: Save/Restore selected events in last clicked CC lane (8 slots) (Save has 2 versions: last clicked lane, lane under mouse cursor. Restore has 3 versions: last clicked lane, lane under mouse cursor, all visible lanes)
 - SWS/BR: Insert CC event at edit cursor in CC lane under mouse cursor (active item only)
 - SWS/BR: Hide last clicked/under mouse cursor CC lane
 - SWS/BR: Hide all CC lanes except last clicked/under mouse cursor CC lane
 - SWS/BR: Toggle hide all CC lanes except last clicked/mouse cursor CC lane (multiple versions: one normal and bunch of others that set lane to specific height)
 - SWS/BR: Convert selected CC events to envelope points in selected envelope (multiple versions for different point shape and clearing existing envelope points)

ReaScript
+BR_GetMouseCursorContext:
 - Fixes related to MIDI editor (changes introduced in REAPER v4.7 broke it)
 - Fixed segment detection in ruler
 - Added support for stretch markers
+Changed envelope object type in BR_EnvAlloc and other functions to avoid confusion (existing scripts should be unaffected)

Fixes
+Improved deleting tempo markers with different time signatures when using SWS/BR: Delete tempo marker and preserve position and length of items (including MIDI events)
+Preserve options between REAPER sessions set with these actions:
 - SWS/BR: Set "Apply trim when adding volume/pan envelope"
 - SWS/BR: Toggle "Playback position follows project timebase when changing tempo"
 - SWS/wol: Set "Vertical/Horizontal zoom center"
+MIDI editor actions that hide/show used CC lanes now obey filter's channel settings
+Prevent toggling zoom with zoom actions when inappropriate (i.e. toggling zoom to selected items when there are no selected items)
+All SWS/BR actions now obey lock settings
+Zooming functionality:
 - All zoom actions now obey track sizes set by custom themes (things like small/medium/full track height)
 - Actions that zoom vertically to selected tracks/items never show track envelopes of the last selected item/track
 - Fixed save/restore arrange view actions not working on envelopes with high point count (Issue 660)
+Fixed target BPM not updating when adjusting BPM by percent in Select and adjust tempo markers
+OSX: Fixed "Unselect tempo markers" child dialog of "Select and adjust tempo markers". It got hidden behind other dialogs when it lost focus
+Issue 678: removed duplicate configurable actions in the S&M.ini file
+Issue 671 and issue 673: fixed Region Playlist misbehavior

Other
+Increased all SWS/BR slot actions to 8 slots
+Display proper dialog icon (same one REAPER uses) in all dialogs (win only)
+Added tempo actions to Main menu > Extensions > Tempo
+Renamed certain actions for uniformity (time sel to time selection, sel items to selected items etc...)

!v2.5.0 #1 featured build (December 11, 2014)
+Resources: http://forum.cockos.com/showthread.php?p=1440002|fixed lost bookmarks|

!v2.5.0 featured build (November 24, 2014)
Notes window
+Added "Wrap text" option in the context menu
+Import SubRip file: name regions with subtitles content
+Issue 686: fixed new lines added in subtitles when saving the project

!v2.4.0 #10 pre-release build (July 11, 2014)
<strong>REAPER v4.70+ is required!</strong>
New API functions were introduced in this version, they enable various improvements in the SWS/S&M Extension.
Thank you Cockos!

Analyze and normalize loudness
+Added an option to preserve already analyzed tracks/items when analyzing selected tracks/items
+Creating graph in selected envelope functionality now works with take envelopes
+Fixes:
 - Analyzing items with different channel modes should now work properly
 - Fixed analyzing short items/tracks
 - Fixed undo when normalizing tracks
 - Pressing DELETE key will delete selected list view entries

Added actions
+Main:
 - SWS/wol: Set selected envelope height to default/minimum/maximum
 - SWS/wol: Adjust selected envelope height (MIDI CC relative/mousewheel)
 - SWS/wol: Adjust selected envelope or last touched track height (MIDI CC relative/mousewheel)
 - SWS/wol: Toggle enable extended zoom for envelopes in track lane
 - SWS/wol: Toggle enable envelopes overlap for envelopes in track lane
 - SWS/wol: Force overlap for selected envelope in track lane in its track height
 - SWS/wol: Restore previous envelope overlap settings
 - SWS/wol: Horizontal zoom to selected envelope in time selection
 - SWS/wol: Full zoom to selected envelope in time selection
 - SWS: Save/Restore current arrange view (5 slots)
 - SWS/BR: Fit selected envelope points to time selection
 - SWS/BR: Create project markers from stretch markers in selected items
 - SWS/BR: Set closest (left side) envelope point's value to mouse cursor (perform until shortcut released)
   - Note: these 2 actions are actually meant to solve the problem of freehand points editing in the tempo map. Use SWS/BR: Create tempo markers at grid after every selected tempo marker to set needed density of the tempo map and then use this action to easily edit the tempo map.
 - SWS/BR: Trim MIDI item to active content
 - SWS/AW: Grid to 1/64 notes
 - SWS/AW: Grid to 1/128 notes
+Main and MIDI editor:
 - SWS/BR: Play from mouse cursor position (3 versions)
+MIDI editor:
 - SWS/BR: Preview active media item (lots of versions: from mouse position, selected notes only, measure sync etc...)
 - SWS/BR: Save/Restore note selection from/to active take (5 slots)
 - SWS/BR: Save/Restore edit cursor position (5 slots)
  - Note: edit cursor slots are shared with already existing actions in Main
 - SWS/FNG: Cycle through CC lanes
 - SWS/FNG: Cycle through CC lanes (keep lane heights constant)
 - SWS/FNG: Show only used CC lanes
 - SWS/FNG: Hide unused CC lanes
 - SWS/FNG: Show only top CC lane
 - SWS/FNG: Select muted MIDI notes
 - SWS/FNG: Select notes nearest edit cursor
 - SWS/FNG: Apply groove to selected MIDI notes (within 16th)/(withing 32nd)
 - SWS/BR: Show only used CC lanes (detect 14-bit)
 - SWS/S&M: Restore displayed CC lanes, slot n - where 'n' is in [1; 8], http://forum.cockos.com/showthread.php?p=984786#post984786|customizable in the S&M.ini file)
 - SWS/S&M: Save displayed CC lanes, slot n - where 'n' is in [1; 8], http://forum.cockos.com/showthread.php?p=984786#post984786|customizable in the S&M.ini file)
   - Note: these 2 actions are also present in the main section. These new instances allow to bind them to MIDI toolbars, for ex.

ReaScript
+BR_GetMouseCursorContext:
 - Added support for MIDI editor
 - Fixed BR_GetMouseCursorContext envelope detection when envelope is in track lane
 - Changed return strings (ruler segments) in BR_GetMouseCursorContext
+Added functions:
 - BR_EnvAlloc, BR_EnvCountPoints, BR_EnvDeletePoint, BR_EnvFind, BR_EnvFindNext, BR_EnvFindPrevious, BR_EnvFree, BR_EnvGetParentTake, BR_EnvGetParentTrack, BR_EnvGetPoint, BR_EnvGetProperties, BR_EnvSetPoint, BR_EnvSetProperties, BR_EnvVauelAtPos
 - BR_MIDI_CCLaneRemove
 - BR_MIDI_CCLaneReplace

Fixes
+Cycle Actions / issue 636: fixed ON/OFF state corner case (as reported http://forum.cockos.com/showpost.php?p=1344403&postcount=1747|here|)
+Notes window / issue 642: fixed loading notes containing special characters
+Localization: fix for actions dealing with the Media Explorer
+Localization / Windows OS: fixed stuff that could potentially make things broken when using:
 - SWS/BR: Preview media item under mouse
 - SWS/BR: Move closest grid line to mouse cursor
 - ReaScript BR_GetMouseCursorContext and similar functions
 - Project navigation functionality (zoom/scroll etc...)
+Prevent moving project markers with the same ID:
 - SWS: Auto Color/Icon
 - SWS: Nudge marker under cursor left/right
 - Xenakios/SWS: Rename project markers with ascending numbers
+Preview media item actions:
  - Preview stops after last note/CC/sysex event when previewing MIDI
  - Actions that pause playback should work properly now
  - Prevent toggling preview state during recording
+Fixed unresponsive SWS/BR: Move closest envelope point to edit cursor
+SWS/FNG: Hide unused CC lanes in active midi editor:
 - Wasn't working if all displayed lanes were empty
 - Wasn't detecting 14-bit lanes properly
+SWS/FNG: Expand/Compress amplitude of selected envelope points around midpoint now obeys tempo map timebase
+These actions now work with take envelopes:
 - SWS/BR: Move edit cursor to next/previous envelope point
 - SWS/BR: Select next/previous envelope point
 - SWS/BR: Expand/Shrink envelope point selection to the right/left
 - SWS/BR: Shift envelope point selection left/right
 - SWS/BR: Select peaks/dips in envelope
 - SWS/BR: Unselect envelope points outside/in time selection
 - SWS/BR: Set selected envelope points to next/previous/last selected/first selected point's value
 - SWS/BR: Move closest (selected) envelope point to edit cursor
 - SWS/BR: Insert 2 envelope points at time selection
 - SWS/BR: Insert new envelope point at mouse cursor
 - SWS/BR: Save/Restore envelope point selection
 - SWS/FNG: Move selected envelope points up/down/left/right
 - SWS/FNG: Shift selected envelope points up/down on left/right
 - SWS/FNG: Expand/Compress amplitude of selected envelope points around midpoint
 - SWS/FNG: Time compress/stretch selected envelope points
 - Xenakios/SWS: Shift current envelope to left/right
+Fixed SWS/BR: Create project markers from notes in selected MIDI items not working properly with looped items
+OSX: Fixed various things when detecting mouse cursor at the top of arrange (ReaScript, Warp grid actions etc...)
+Issue 645: "Xenakios/SWS: Select takes in selected items, shuffled random" now does not select the same take number 1+ times consecutively

Other:
+Renamed FNG MIDI actions in Main section (remove MIDI prefix and added "in active MIDI editor" description at the end)
+Capitalized certain FNG actions names
+OSX: Change mouse cursor while using SWS/BR: Move closest tempo marker/grid line to mouse cursor (this was win only feature until now)
+Renamed SWS: Save/Restore current arrange view to SWS: Save/Restore current arrange view, slot 1
+Renamed SWS/BR: Move closest tempo marker/grid line/ to mouse cursor (added (perform until shortcut released) to clearly reflect how they work)
+Renamed SWS/BR: Hide all but active envelope for all/selected tracks (so it's clear that it works only with selected track envelopes)
+Renamed SWS/BR: Insert new envelope point at mouse cursor (added "using value at current position (obey snapping)" at the end)
+S&M Notes maximum length raised to 64kb
+Better startup error message (can now be displayed over the splash window)

!v2.4.0 #9 pre-release build (April 19, 2014)
<strong>This version requires REAPER v4.62pre8+</strong>, an "Incompatible version" error message will be displayed otherwise...

Cycle Actions support conditional statements (IF, IF NOT, etc) in the MIDI Editor

Fixes
+Windows OS: fixed extension not being loaded
+Cycle Action editor: fixed "Run" context menu item

!v2.4.0 #8 pre-release build (April 13, 2014)
Cycle Actions can be registered in any section of the action list (e.g. MIDI Editor)
Note: <strong>requires REAPER v4.62pre7+</strong>

!v2.4.0 #7 pre-release build (April 9, 2014)
Added actions in the MIDI Editor action list (<strong>requires REAPER v4.62pre7+</strong>)
+SWS/S&M: Hide all CC lanes
+SWS/S&M: Create CC lane
+SWS/S&M: Restore displayed CC lanes, slot n (where 'n' is in [1; 8], http://forum.cockos.com/showthread.php?p=984786#post984786|customizable in the S&M.ini file|, up to 99 slots)
+SWS/S&M: Save displayed CC lanes, slot n
 Note: these actions were already present in the "Main" section of the action list, they will remain there (not to break users' configs), but these versions are deprecated now

Snapshots: the default number of recall actions is now configurable in REAPER.ini
Edit the key "DefaultNbSnapsRecall" in the section [SWS] (quit REAPER before editing this file!)

!v2.4.0 #6 pre-release build (April 6, 2014)
Misc
+Cycle Actions: improved toolbar refresh
+Exclusive toggle actions are now off on start-up
+Prevent conflicts with dupe/clone extensions

Fixes
+Fixed some memory leaks (loudness, tempo)
+Fixed undo in certain instances when moving grid to mouse cursor

!v2.4.0 #5 pre-release build (March 30, 2014)
<strong>Analyze and normalize loudness</strong>
+Functionality in general:
 - Loudness is measured according to EBU 3342 standard thanks to excellent http://github.com/jiixyj/libebur128|libebur128| by Jan Kokemuller
 - Due to <strong>limitations in Reaper API</strong>, we can extract audio data only from certain parts of the audio chain. Chart can be found http://wiki.cockos.com/wiki/images/5/50/SWS_loudness_analysis_signal_flow_chart.png|here|. A few gotchas:
   - You can't use item fades for extensive volume control
   - If you need to use FX, current workaround is to put one item with needed FX in an empty track and measure that track
+Added actions:
 - SWS/BR: Normalize loudness of selected items/tracks...
 - SWS/BR: Normalized loudness of selected items/tracks to -23 LUFS
 - SWS/BR: Analyze loudness...
+Analyze loudness dialog:
 - Accessible from the Action list or Main menu > Extensions > Loudness...
 - Right-click on the dialog or just click "Options" button for various settings
 - Measures integrated, range, short-term and momentary loudness of selected items and tracks
 - To normalize items or tracks, right-click analyzed targets in the list view - often faster than using separate actions because data for already analyzed targets in the dialog is cached (to prevent needles reanalyzing before normalization if nothing changed)
 - Draw momentary and short-term loudness graph to selected envelope. Right-clicking analyzed item should reveal the feature. You can use dummy JS effects from http://stash.reaper.fm/v/20187/SWS%20dummy%20loudness%20graph|here| as a canvas for loudness graphs
 - After the target is analyzed, it's possible to position edit cursor over maximum short-term and momentary loudness interval by double-clicking cells holding their measurements. There is also an option to create time selection over that part of the item/track.
 - Dialog is designed to follow project state. If you rename or delete analyzed target, the change will get reflected in the dialog. For various settings relating to this, check dialog options
 - Analyzing happens in a separate thread so user is free to keep on using Reaper while it's happening.

Warp grid
+SWS/BR: Move closest grid line/tempo marker to mouse cursor:
 - Prevent creating multiple undo points while shortcut is kept on being pressed
 - Smoother reaction to mouse movements, not depending on the OS keyboard settings anymore
 - While the shortcut is pressed, target grid gets "locked" to mouse so it isn't possible to accidentally edit surrounding grids
 - Change mouse cursor when using the action (win only)
 - Improved efficiency when dealing with high tempo marker count
 - Note: due to the way upper improvements are made, you can't arm the action from the toolbar (as some users are doing http://forum.cockos.com/showthread.php?p=1332827#post1332827|here|). If you really need that, you can create a separate macro just for that:
     - SWS/BR Save edit cursor position, slot x
     - View: Move edit cursor to mouse cursor (no snapping)
     - SWS/BR: Move closest grid to edit cursor
     - SWS/BR Restore edit cursor position, slot x
+Added actions:
 - SWS/BR: Move closest (measure) grid line to edit/play cursor (Issue 638)
 - SWS/BR: Move closest left/right side grid line to edit cursor

Project startup action
+Added "SWS/S&M: Show project startup action"
+Added dedicated menu items in Main menu > Extensions > Project startup action (for easier set-up)
+The action (and new menu item) "SWS/S&M: Set project startup action" now prompts to overwrite

Cycle actions
+Added "LOOP x" statement (thanks wol!): prompts the user for the number of times to repeat something
+Tiny fixes (corner cases)

Marker list
+Export formatted marker list to clipboard now works on OSX

Added actions
+SWS/wol: Set "Vertical zoom center" to "Track at center of view"
+SWS/wol: Set "Vertical zoom center" to "Top visible track
+SWS/wol: Set "Vertical zoom center" to "Last selected track"
+SWS/wol: Set "Vertical zoom center" to "Track under mouse cursor"
+SWS/wol: Set "Horizontal zoom center" to "Edit cursor or play cursor (default)"
+SWS/wol: Set "Horizontal zoom center" to "Edit cursor"
+SWS/wol: Set "Horizontal zoom center" to "Center of view"
+SWS/wol: Set "Horizontal zoom center" to "Mouse cursor"
+SWS/BR: Copy take media source file path of selected items to clipboard
+SWS/BR: Toggle "Playback position follows project timebase when changing tempo"
+SWS/BR: Move closest (selected) envelope point to edit cursor
+SWS/BR: Insert 2 envelopes points at time selection

Added ReaScript functions
+ULT_GetMediaItemNote
+ULT_SetMediaItemNote

Fixes
+The action "SWS/BR: Delete tempo marker and preserve position and length of (selected) items (including MIDI events)" should now work properly
 - Note: due to bug in the API, please update to 4.611 otherwise you will lose any text and sysex events
+Fixed rounding issues when converting projects markers to tempo markers in time selection (reported http://forum.cockos.com/showthread.php?p=1330369#post1330369|here|)

!v2.4.0 #4 (March 13, 2014)
<strong>REAPER v4.60+ is required!</strong>
New API functions were introduced in this version, they enable various improvements in the SWS/S&M Extension.
Thank you Cockos!

Added actions
+SWS/BR: Preview media item under mouse (versions for pausing project playback during preview)
+SWS/BR: Toggle media item online/offline
+SWS/BR: Set selected envelope points to next/previous point's value
+SWS/BR: Set selected envelope points to first/last selected point's value
+SWS/BR: Delete tempo marker while preserving position and length of (selected) items (including MIDI events)
+SWS/BR: Move closest tempo marker to mouse cursor
+SWS/BR: Move closest (measure) grid line to mouse cursor (may create tempo marker)
 Hint: There is an interesting effect if you keep shortcut key pressed while moving the mouse - grid/tempo marker will follow it.
 The only con is that a bunch of undo points will get created
+Added stock toggle actions:
 - SWS/S&M: Dummy toggle n (where 'n' is in [1; 8], http://forum.cockos.com/showthread.php?p=984786#post984786|customizable in the S&M.ini file|, up to 99 toggles)
 - SWS/S&M: Exclusive toggle An (where 'n' is in [1; 4], http://forum.cockos.com/showthread.php?p=984786#post984786|customizable in the S&M.ini file|, up to 99 toggles)
 - SWS/S&M: Exclusive toggle Bn (where 'n' is in [1; 4])
 - SWS/S&M: Exclusive toggle Cn (where 'n' is in [1; 4])
 - SWS/S&M: Exclusive toggle Dn (where 'n' is in [1; 4])
   "Exclusive toggle" means only one toggle action is ON at a time.
   For ex: in the set of toggles "A", if "Exclusive toggle A03" is ON, A01 A02 and A04 are OFF.
   These actions come in handy with Cycle Actions for example, see details and use-cases http://forum.cockos.com/showpost.php?p=1315222&postcount=1652|here| (thanks Reno.thestraws!)

Resources: auto-save media files improvements

ReaConsole
+Issue 588: added option in the context menu to invert ENTER and  CRTL+ENTER (CMD+ENTER on OS X) key shortcuts:
 - The ENTER key can either perform commands and let the console open, while CRTL+ENTER performs commands but closes it
   Useful when ReaConsole is docked for example, default behavior
 - Or the ENTER key can perform commands and close the console, while CRTL+ENTER performs commands but let it open
   Useful when using ReaConsole the old-school way, as a dialog box
+New default shortcut 'c' to open ReaConsole ('C' might conflict with the native action "Insert time signature/tempo Marker")

Cycle actions
+Issue 634: our new project member wol has added some conditional statements, thanks!
 - IF AND: if both next actions are ON
 - IF NAND: if at least 1 of the next 2 actions is OFF
 - IF OR: if at least 1 of the next 2 actions is ON
 - IF NOR: if both next actions are OFF
 - IF XOR: if the next 2 actions' states are different
 - IF XNOR: if the next 2 actions' states are the same
 Note: these new statements must be followed by <strong>two</strong> actions that report a toggle state
+Editor: commands indentation
+Editor: better description of conditional statements (in plain English)
+Tweaks: better context menu, message dialog box, etc

Added ReaScript functions
+BR_GetMouseCursorContext
+BR_GetMouseCursorContext_Envelope
+BR_GetMouseCursorContext_Item
+BR_GetMouseCursorContext_Position
+BR_GetMouseCursorContext_Take
+BR_GetMouseCursorContext_Track
+BR_ItemAtMouseCursor
+BR_PositionAtMouseCursor
+BR_TakeAtMouseCursor
+BR_TrackAtMouseCursor
+BR_GetMediaSourceProperties
+BR_SetMediaSourceProperties
+BR_SetTakeSourceFromFile2

Fixes
+Preview media item actions now send all-notes-off when stopping MIDI item preview
+More efficient toolbars auto refresh in certain instances
+Action "SWS/BR: Create project markers from notes in selected MIDI items" now works properly with looped items

!v2.4.0 #3 (February 5, 2014)
Added actions
+Xenakios/SWS: Preview selected media item through track (toggle and normal)
+SWS/BR: Preview media item under mouse (lots of different versions, see action list) (Note: "Xenakios/SWS: Stop current media item preview" works on these too)
+SWS/BR: Select next/previous envelope point
+SWS/BR: Expand envelope point selection to the right/left (normal and end point only version)
+SWS/BR: Shrink envelope point selection from the right/left (normal and end point only version)
+SWS/BR: Shift envelope point selection left/right
+SWS/BR: Select peaks/dips in envelope
+SWS/BR: Unselect envelope points outside/in time selection
+SWS/BR: Insert new envelope point at mouse cursor
+SWS/BR: Save/Restore envelope point selection (5 slots)
+SWS/BR: Save/Restore edit cursor position (5 slots)
+SWS/BR: Toggle "Grid snap settings follow grid visibility"
+SWS/BR: Set "Apply trim when adding volume/pan envelopes"
+SWS/BR: Cycle through record modes
+SWS/BR: Focus arrange window

Fixes
+<strong>Windows OS / Issue 619, issue 621:</strong>
 fixed various features which were broken when using LangPacks and certain regional settings (i.e. comma as a decimal mark)
+OS X 64-bit: fixed broken list views (as reported http://forum.cockos.com/showpost.php?p=1307498&postcount=39|here|)
+Issue 613 / Region Playlist: fixed rounding issues (with adjacent regions)
+Issue 618: fixed cycle actions using toggle states from other cycle actions (starting with IF/IF NOT statements)
+Fixed broken actions "SWS: Set auto crossfade on/off"
+Action "Xenakios/SWS: Preview selected media item" now works properly with muted items

Other
+OS X DMG / Issue 608: added info allowing Mavericks/10.9+ users to run the installation script
+Made .beats optional for the action "SWS/S&M: Insert silence (measures.beats)", e.g. enter 5 (or 5.0) to insert 5 measures of silence/empty space
+Cycle Actions & Live Configs editors: shorten action names when possible, e.g. "<s>SWS/S&M: </s>Insert silence (measures.beats)"
+Better Snapshot details/descriptions
+SWS: Exported marker list format dialog opens centered
+Added "..." to the end of all (hopefully) Xenakios dialog actions that were missing it
+Small renames of captions in SWS/BR dialogs
+Xenakios's preview actions will stop on transport stop (same goes for new SWS/BR preview actions)
+The following Xenakios' dialog boxes are now themed:
 - Auto-rename selected takes
 - Create new tracks
 - Disk space calculator
 - Find missing media for project's takes
 - Insert random points to selected envelope
 - Item property interpolator
 - Normalize selected takes to dB value
 - Process item with Rubberband/csound phase vocoder
 - Project media
 - Randomize item positions
 - Remap item positions
 - Rename selected takes
 - Rename selected tracks
 - Rename takes
 - Render item to new take with tail
 - Repeat paste
 - Reposition selected items
 - Scale item positions/lengths by percentage
 - Search takes
 - Set volume and pan of selected takes
 - Set volume of selected items
 - Show/hide floating item/track info
 - Skip select items from selected items
 - Skip select items in selected tracks
 - Spread selected items over tracks
 - Swing item positions
 - Take mixer
 - Toggle selected items selected randomly

!v2.4.0 #2 (November 15, 2013)
<strong>MIDI/OSC actions support learn with both MIDI Pitch and "normalized" OSC messages</strong>
+To enable this new option: set "LearnPitchAndNormOSC" to 1 in the section [General] of the S&M.ini file (quit REAPER first!)
+When the new option is enabled, all actions of the section "S&M Extension" can be learned with:
 - <strong>New:</strong> OSC messages with floating-point argument in [0, 1] (14-bit resolution)
   Useful for OSC controllers that cannot handle absolute float values, e.g. <strong>TouchOSC for Android needs this!</strong>
 - <strong>New:</strong> MIDI Pitch messages (14-bit resolution)
 - MIDI CC messages (absolute and relative modes, as usual)

Region Playlist
+<strong>Fixed playback that could get out of sync randomly</strong>
+Added option "Smooth seek (seek immediately if disabled)" in the context menu, details http://forum.cockos.com/showthread.php?t=128371|here|

Auto color/icon
+Issue 602: Marker/region rules now support the filters (any) and (unnamed)
+Issue 600 / Windows OS: fixed potential crash when changing colors
+Fixed marker/region auto-coloring rules not obeying priorities

Cycle Actions
+Cycle Actions now support all 3rd party extensions' actions
+Issue 607: better recursion detection/protection, thanks Big Bob!
+Editor: reject unreliable command ids for SWS actions, macros and scripts

Notes window
+Make it possible to monitor/edit marker/region names and subtitles separately,
 i.e. added "Marker names", "Marker subtitles", "Region names" and "Region subtitles"
 in the dropdown box (in addition to "Marker/region names" and "Marker/region subtitles")
+Added related actions:
 - SWS/S&M: Open/close Notes window (marker names)
 - SWS/S&M: Open/close Notes window (region names)
 - SWS/S&M: Open/close Notes window (marker subtitles)
 - SWS/S&M: Open/close Notes window (region subtitles)
+If REAPER >= v4.55: Mark project dirty (needing save) rather than creating undo points for each key stroke
+Potential fix for http://forum.cockos.com/showpost.php?p=1180135&postcount=1595|"things that smells like Pont-l'�v�que"|
+House cleaning: allow notes for macros and scripts (aka "Action help")
 To easy copy/paste, string identifiers used to be displayed in the Notes window for macros/scripts.
 This is now useless since the action list offers "Copy selected action cmdID/identifier string".

Resources / Issue 591: make it possible to save and use new slots/files only via user macros (w/o tweaking the S&M.ini file, etc..)
+Made "Auto-save" slots/files <em>actions</em> more macro-friendly: they won't prompt for anything
 Note: the "Auto-save" <em>button</em> still prompt to overwrite selected slots/files
+Added a "last slot" version for all existing slot actions (i.e. new actions to deal with "auto-saved slots")
 A few examples:
 - SWS/S&M: Resources - Apply track template to selected tracks, <em>last slot</em>
 - SWS/S&M: Resources - Apply track template (+envelopes/items) to selected tracks, <em>last slot</em>
 - SWS/S&M: Resources - Import tracks from track template, <em>last slot</em>
 - etc..
+Added actions to cleanup things at the end of user macros, if needed:
 - SWS/S&M: Resources - Delete last track template slot/file
 - SWS/S&M: Resources - Delete last FX chain slot/file
 - SWS/S&M: Resources - Delete last media slot/file
 - SWS/S&M: Resources - Delete last project slot/file
 - SWS/S&M: Resources - Delete last theme slot/file
 - SWS/S&M: Resources - Delete last image slot/file

Resources: other updates
+Tag bookmark names with [x] when relevant slot actions are attached to them
+Media files: added "Add media file" options in the context menu (+ related actions)
 - Stretch/loop to fit time selection
 - Try to match tempo 0.5x
 - Try to match tempo 1x
 - Try to match tempo 2x
 <strong>Note: all existing "Add media file" slot actions obey these new options too</strong>
+Track templates: fixed the option "Offset items/envelopes by edit cursor" not being obeyed, sometimes
+Track templates: added actions where 'n' is in [1; 4], http://forum.cockos.com/showthread.php?p=984786#post984786|customizable in the S&M.ini file|:
 - SWS/S&M: Resources - Paste (replace) template items to selected tracks, slot n
 - SWS/S&M: Resources - Paste (replace) template items to selected tracks, last slot
 - SWS/S&M: Resources - Paste template items to selected tracks, slot n
 - SWS/S&M: Resources - Paste template items to selected tracks, last slot
+GUI tweaks, better wordings and undo point names (with slot numbers), etc..
+<strong>House cleaning: Removed all "prompt for slot" actions (*)</strong>
 Prehistoric actions that used to make sense when there was no dedicated GUI...
+<strong>House cleaning: Deprecated the "project loader/selecter" tool (*)</strong>
 This tool was useful to switch projects or select project tabs (during live performances, for ex.)
 Instead, you can just create a new dedicated bookmark (say "Live projects": click the tiny button +),
 add projects to it (drag-drop RPP files from an Explorer/Finder), and attach relevant slot actions to
 it via the context menu > Bookmark > Attach project slot actions to this bookmark.
 Deprecated actions have been replaced as follow:
 - "Resources - Project loader/selecter: next (cycle)"  ->  "Resources - Open project, next slot (cycle)"
 - "Resources - Project loader/selecter: previous (cycle)"  ->  "Resources - Open project, previous slot (cycle)"
 Also added:
 - SWS/S&M: Resources - Open project, next slot (new tab, cycle)
 - SWS/S&M: Resources - Open project, previous slot (new tab, cycle)
+(*) If you have any trouble because of that, please http://code.google.com/p/sws-extension/issues/list|say something|!

ReaScript function export
+Added function BR_SetTakeSourceFromFile()
+Issue 598: fixed potential crash with FNG_FreeMidiTake

Ruler's drag zoom / Issue 540: added actions for better usability
+SWS: Toggle drag zoom enable (ruler top half)
+SWS: Toggle drag zoom enable (ruler bottom half)

Fixes
+Issue 603: fixed potential crash when pasting track groups
+Localization / Windows OS: fixed broken features/actions when the extension was translated (thanks drikssa� & neilerua):
 - Most of zoom features
 - Xenakios "Scroll track view" actions
 - S&M "Toggle offscreen item selection" actions
+Issue 595: cut/copy/paste take actions now handle multiple item selection
+The action "Cut active take" now removes items if needed (rather than leaving empty items)
+Issue 601: fixed marker <-> region conversion actions (and export actions) that could affect playback
+Issue 606 / OS X: fixed text display � la "Big Clock" for Notes, Region Playlist and Live Config Monitor windows
+S&M actions to switch FX presets now support concurrent use (e.g. tweaking 2 knobs at the same time)
+Fixed the toggle state reported by some "Toggle offscreen item selection" actions

Other
+<strong>Various performance/timing improvements</strong>
+Various font rendering improvements
+Windows OS: ClearType font rendering is now enabled by default (still optionnal via the S&M.ini file)
+Update checker: wait for project to load completely before displaying startup dialog
+S&M project startup action: faster, safer, reject unreliable command ids for SWS actions, macros and scripts
+The About box is now modeless
+Issue 517 / OS X: S&M actions and commands that open the Finder now also reveal files (like on Windows OS)
+Issue 593: increased maximum cell length for all list views

!v2.4.0 #1 (August 6, 2013)
Fixed some actions learned with <strong>relative</strong> MIDI CC events
+SWS/S&M: Select project (MIDI CC/OSC only)
+SWS/S&M: Trigger preset for FX n of selected track (MIDI CC/OSC only) - where 'n' is in [1; 8]
 Note: FX 4 to FX 8 are new actions
+SWS/S&M: Trigger preset for selected FX of selected track (MIDI CC/OSC only)
+Reminder: those actions belong to the section "S&M extension" of the action list (top-right dropdown box)

Live Configs:
+Allow switches to "comments-only" configs (e.g. OSC feedback with random/custom strings)
+Added actions (where 'n' is in [1; 4], http://forum.cockos.com/showthread.php?p=984786#post984786|customizable in the S&M.ini file|):
 - SWS/S&M: Live Config n - Preload next config
 - SWS/S&M: Live Config n - Preload previous config
 Notes: useful to preload configs with -/+ controllers (like pedals), there already are similar actions to switch to the next/previous config
+Monitor windows:
 - Mouse wheel/trackpad gesture now cycles back to the first/last config
 - Mouse wheel/trackpad gesture now obeys the option "Ignore switches to empty configs"
+Editor window tweaks:
 - More guiding context menus
 - Allow cell edition in the columns "Activate action" and "Deactivate action"
 - Skinned knobs (if knob images are available in the current theme)

Cycle Action editor: copy/paste commands with Ctrl-C, Ctrl-V, Ctrl-X (on OS X: CMD-C, etc..)

!v2.3.0 #23 (July 22, 2013)
Fixed theme actions http://forum.cockos.com/showthread.php?p=1213324#post1213324|vs some user preferences|, thanks Breeder!

Resources window:
+Improved context menus (right-click the bookmark dropdown box, the attached project label, etc..)
+OS X: Context menu > "Edit file..." opens files with the default text editor (like on Windows OS)

ReaScript function export:
+Truncate or delete midi notes which go past the all-notes-off event
+ConfigVar functions now cover global MIDI preferences too (in case it works on REAPER's end someday)

!v2.3.0 #22 (July 15, 2013)
Fixed screenset saving

!v2.3.0 #21 (July 11, 2013)
Fixes:
+Screenset fixes as reported http://forum.cockos.com/showpost.php?p=1209144&postcount=1329|here|
+Image window: restore last displayed image on startup
+Issue 507: Fix OS X ReaConsole character highlighting

!v2.3.0 #20 (July 9, 2013)
Added actions:
+SWS/BR: Hide all but active envelope for selected tracks
+SWS/BR: Enable "Ignore project tempo" for selected MIDI items (use tempo at item's start)
+SWS/BR: Disable "Ignore project tempo" for selected MIDI items

Other:
+Cycle Action editor: improved context menu (http://forum.cockos.com/showpost.php?p=1205514&postcount=5|as discussed here|)
+Cycle Action editor: make it obvious when the Apply button is being disabled
+Live Config editor: various undo improvements
+Issue 577: Snapshot paste defaults to (none) for the destination track when non matching track is found

Fixes:
+Prevent creating redundant undo points in SWS/BR: Randomize selected tempo markers...
+SWS/BR windows always refresh toolbar buttons properly
+SWS/BR: Increase/decrease tempo marker:
 - fixed unresponsiveness in certain corner-cases involving square points
 - fixed behavior for consequential selections
+SWS/BR: Alter slope of gradual tempo marker:
 - fixed behavior for consequential selections

Enabled more code optimizations on Windows builds to increase action speed in some cases, especially with x64.

!v2.3.0 #19 (June 27, 2013)
Fixes:
+Issue 585 / OS X: fixed font rendering crashes, thank YOU Justin!
+More screenset fixes (including http://code.google.com/p/sws-extension/source/detail?r=1077|these issues|)

Added actions:
+SWS/BR: Hide all but active track envelope (issue 456)

Other:
+<strong>Renamed a bunch of S&M "slot actions" to make it clear they are attached to the Resources window</strong>
 For ex.: <em>SWS/S&M: Import tracks from track template, slot 3</em> has been renamed into <em>SWS/S&M: <strong>Resources - </strong>Import tracks from track template, slot 3</em>
+Cycle Action editor: display unregistered cycle actions as such (IDs in parenthesis)
+Actions that renumber marker/region IDs now create undo points

!v2.3.0 #18 (June 9, 2013)
Issue 517 / Windows OS: S&M actions and commands that open the Explorer now also reveal files
OS X: better fonts in S&M windows (again!)

Fixes:
+SWS/FNG: Compress/Expand amplitude of selected envelope points around midpoint (inconsistent behavior for playrate and width envelopes)
+More screenset fixes as reported http://forum.cockos.com/showpost.php?p=1172448&postcount=1283|here|
+Resources/Windows OS: fixed "Edit file..."
+Issue 576: fixed auto-icon crash
+Issue 581 / OS X port: the action "SWS/S&M: Set project startup action" now prompts for a command ID or an identifier string
 (to copy such IDs, right-click an action in the Actions window > Copy selected action cmdID/identifier string)

!v2.3.0 #17 (April 30, 2013)
<strong>REAPER v4.33+ is required!</strong>
New API functions were introduced in this version, they enable various improvements in the SWS/S&M Extension.
Thank you Cockos!

Cycle Action (CA)
+Cycle Actions for all sections (Media Explorer, Inline MIDI Editor, etc..)
+Support macros & scripts in all sections
+Improved the timing of Cycle Actions (again!)
+Support special macros using actions like "No-op", "Wait n seconds before next action", etc..
+Editor: various usability improvements, incl. a bit of issue 565
+Editor / Issue 562: added instruction LABEL to run Label Processor commands (and make your own "Label Processor actions")
 Example: LABEL /Lmy_suffix
 Reminder: the syntax is described in Main menu > Extensions > Label Processor
+Editor: fixed paranoid test that was preventing some valid CAs to be registered, thanks Big Bob!
+Fixed possible "no-op" CAs in the Action list

Resources window and related "slot actions"
+<strong>Issue 560: added commands and options to attach/detach resource files to/from projects</strong>
 When saving your work to another directory (using save as/copy media), all files that have been attached to the project in the Resources window will be backed up too.
 When a bookmark is attached to a project, any file/slot that will be added to (or removed from) this bookmark will be automatically attached to (or detached from) the project.
 Use-case examples: Comping, http://forum.cockos.com/showthread.php?t=121131|"Revolver tracks"|
 - Added Context menu > Bookmark > "Attach bookmark to X.RPP" and "Detach bookmark from Y.RPP"
 - Added option "Attach bookmark to this project" when creating new bookmarks
 - Added label for the attached project name (if any), right-click to load/select the said project
+<strong>Added custom bookmarks</strong>: Context menu > Bookmark > New bookmark > Custom...
 The definition format is: resource_directory_name,description,file_extensions (no spaces around commas)
 - Example1: Configurations,ReaConfig,ReaperConfigZip
   => Bank of configs example: auto-fill, then double-click slots to switch ReaConfigs (or, on Win, drag-drop slots to the arrange)
 - Example2: Docs,Document,txt,rtf,pdf => Multiple file extensions example
 - Example3: Misc,Any file,* => Can be useful to attach any type of file to a project, for example
+<strong>Theme bookmarks and related slots actions: OS X port + now support both .ReaperthemeZip and .ReaperTheme files</strong>
 For Mac users, an interesting new action is "SWS/S&M: Load theme, slot n" - where 'n' is in [1; 4], http://forum.cockos.com/showthread.php?p=984786#post984786|customizable in the S&M.ini file|: up to 99 themes
+Image bookmarks and related slots actions now support the same image formats than REAPER: PNG, JPG, BMP, etc..
 Note: Image bookmarks were limited to PNG files before this version (only the action "SWS/S&M: Show image, slot n" is still limited to PNG)
+Project bookmarks and related slots actions now support the same project files than REAPER: RPP, EDL, RPP-BAK, etc..
 Note: Project bookmarks were limited to RPP files before this version
+Context menus: new commands
+Various tweaks, tiny fixes (localization, media file filters, etc..)

Fixes:
+Notes window: undoing "remove tracks" now restores tracks notes, if any
+Removed default shortcut Ctrl+Shift+M ("SWS: Open marker list"): conflict with the default/native shortcut for "View: show track manager window"
+Removed default shortcut Ctrl+F (for "SWS/S&M: Find"): no known conflict but more future-proof
+Screenset load now sets size/position of undocked SWS windows as reported http://forum.cockos.com/showpost.php?p=1158117&postcount=1248|here|

!v2.3.0 #16 (April 18, 2013)
Added H:M:S.F to marker list export format

Fixes:
+Fixed screensets broken in v2.3.0 #15
+OS X now supports all track template files, thanks mustgroove!
 This fixes this http://forum.cockos.com/showpost.php?p=1157294&postcount=31|Resources window issue| (and probably other things on OS X)
+Issue 552: auto-saved track templates now sync to tempo (i.e. added beat information in auto-saved templates)

!v2.3.0 #15 (April 8, 2013)
Live Configs:
+Added basic OSC feedback
 To bind an OSC device: Live Configs window > Context menu > OSC feedback, and choose a device in the list
 Devices listed there are the OSC "control surfaces" defined in Options > Preferences > Control Surfaces
 Note: only the name, IP, max packet size and output port parameters are required.
 Unless you need REAPER feedback as well, you do not need to tick the option "Send to port"
 Up to 4 OSC devices are managed, i.e. distinct feedback for Live Config #1, #2, #3 and #4
 The possible OSC messages (with string arguments) are:
 - /snm/liveconfig<strong>n</strong>/current/changed - when the active config changed for the Live Config #<strong>n</strong>
 - /snm/liveconfig<strong>n</strong>/current/changing - when the active config is changing for the Live Config #<strong>n</strong> (same as grayed display in monitoring windows)
 - /snm/liveconfig<strong>n</strong>/preload/changed - when the preloaded config changed for the Live Config #<strong>n</strong>
 - /snm/liveconfig<strong>n</strong>/preload/changing - when the active config is changing for the Live Config #<strong>n</strong> (same as grayed display in monitoring windows)
+Fixed ~1s delay when switching configs (with the option "Send all notes off when switching configs"), thanks Breeder!
+Undoing config switches now properly update monitoring windows
 Note: just fixed for the sake of it as it is recommended to disable undo points for live performances!

Region Playlist:
+Support main transport pause
 Before this version the playlist was stopped on pause, now it just plays again when "un-pausing", as expected
+Added basic OSC feedback
 To bind an OSC device, etc.. see above: same as the Live Configs' OSC feedback
 The possible OSC messages (with string arguments) are:
 - /snm/rgnplaylist/current - current region
 - /snm/rgnplaylist/next - next region

Added actions:
+SWS: Set takes in selected item(s) to random custom color(s)
+SWS: Set takes in selected item(s) to color gradient
+SWS: Set takes in selected item(s) to ordered custom colors
+SWS/BR: Create tempo markers at grid after every selected tempo marker
+Issue 180:
 - SWS/BR: Create project markers from selected items (name by item's notes)
 - SWS/BR: Create regions from selected items (name by item's notes)

Fixes:
+About box: fixed update checker connection issues in certain instances (Win only)
+Cycle actions: fixed ReaScript support broken in v2.3.0 #14, thanks gofer!
+OS X x64: fixed font rendering crash (when using alpha)
+Fixed crazy behavior (SWS stops working) when running these actions on empty items:
 - SWS/BR: Create project markers from notes in selected MIDI items
 - SWS/FNG: legato selected media items on same track (change rate)
 - SWS/FNG: Time compress/stretch selected items
+Refresh arrange after running SWS/FNG: unselect items that do not start in time selection
+Prevent loss of item selection when running Xenakios/SWS: Remove muted items
+Small rename (for the sake of clarity) of 2 actions: Xenakios/SWS: Shuffle order of selected items
+Don't skip last fade shape when using Xenakios/SWS: Set next/previous fade in/out shape for items
+More consistent behavior for:
 - Xenakios/SWS: Explode selected items to new tracks (keeping positions)
 - Xenakios/SWS: Select takes in selected items, shuffled random
 - Xenakios/SWS: Select takes of selected items cyclically
+These actions now work with empty items (issue 281):
 - SWS: Create regions from sel item(s) named with take
 - Xenakios/SWS: Create markers from selected items (name by take source file name)
 - Xenakios/SWS: Explode selected items to new tracks (keeping positions)
 - Xenakios/SWS: Remove muted items
 - Xenakios/SWS: Reverse order of selected items
 - Xenakios/SWS: Shuffle order of selected items
 - Xenakios/SWS: Shuffle order of selected items (2)
 - Xenakios/SWS: Select items under edit cursor on selected tracks
 - Xenakios/SWS: Time selection adaptive delete
 - Xenakios/SWS: Toggle selected items selected randomly

Other:
+OS X: better font rendering

!v2.3.0 #14 (March 23, 2013)
Cycle Actions (CAs)
+Improved timing when performing CAs
+Issue 550: CAs can now contain <em>other</em> CAs, recursively
+The character comma (,) can now be used in CONSOLE instructions
+Added instruction ELSE
+Improved toggle states reporting
 - CAs can now either report fake toggle states (like it was before v2.3.0 #9) or real ones (i.e. toggle state of the first relevant "sub-action")
   This ensures transparent upgrades from older versions. This toggle state is configurable in the column "Toggle" of the editor, <strong>see details http://forum.cockos.com/showpost.php?p=1090262&postcount=1136|here|</strong>
 - Better initialization for CAs that report real toggle states (i.e. <strong>avoid to run some of them one time before they sync properly</strong>)
+Editor: display MIDI action names (with REAPER >= v4.33pre16)
+Editor: new menu items to cut/copy/paste commands (works across CAs)
+Editor: new menu item to explode CAs, custom actions (i.e. macros) and ReaConsole actions into individual actions
 <strong>This helps sharing Cycle Actions with other users, see important remarks http://forum.cockos.com/showpost.php?p=1170459&postcount=1267|here|</strong>
 (before this version you probably had to share other files, now you just have to export a single file where all CAs have been "exploded")
+Editor tweaks: added CA text filter, more helpful messages (again), etc...
+Fixed missing undo points for CONSOLE commands (when the option "Consolidate undo points" was disabled)
+Removed "cycling tooltips" (when CAs were attached to toolbar buttons, the reason why is detailed http://forum.cockos.com/showpost.php?p=1212048&postcount=1331|here|)
 Note: when the opetion "Consolidate undo points" is enabled, steps like !bla or !foo still provide distinct undo point names though ("Undo foo", "Undo bla")

Live Configs
+Ignore preload over the current/active track
+Improved action learn: prompt to replace current bindings or to add a new binding (with REAPER >= v4.33pre20)
+Monitoring windows: improved redraw + click the "CURRENT" panel to show/hide the "PRELOAD" one
+Fixed Cut command and corner-cases

Snapshot improvements: (Thanks for the contributions, Chris!)
+Added Previous and Next buttons for navigating snapshots and added associated actions
+Added Move Up & Down buttons for re-ordering snapshots list and added similar actions
+Added Notes field (limited to 100 characters)
+Changed the way snapshots are deleted so the sort column remains continuously numbered

Added actions:
+Issue 543: SWS/S&M: Go to/select region n (obeys smooth seek)
 where 'n' is in [1; 4], http://forum.cockos.com/showthread.php?p=984786#post984786|customizable in the S&M.ini file|: up to 99 actions/regions
+Issue 307: actions to increase/decrease the metronome volume (by steps of ~ 0.15dB)
 SWS/S&M: Increase metronome volume
 SWS/S&M: Decrease metronome volume
+SWS/BR: Move closest tempo marker to edit cursor

Other:
+"SWS: Minimize selected track(s)" now returns a toggle state:
 reports ON if the selected track (or all selected tracks) is (are) minimized
+ReaConcole: reduced minimum height and margins
+S&M project startup actions: tweaks to support theme switching on project load (details http://forum.cockos.com/showpost.php?p=1140973&postcount=18|here|)

Fixes:
+<strong>S&M Notes window / OS X 10.7+: fixed refresh issues, thanks chriscomfort!</strong>
+OS X 10.7+ x64: fixed list views being right aligned
+All S&M windows: fixed button display for some themes (e.g. http://forum.cockos.com/showpost.php?p=1124199&postcount=169|Apollo theme|)
+Fixed action "SWS/S&M: Open project path in explorer/finder"
 This action was opening the project's parent folder, not the project's folder
+About box: fixed disabled button in update checker in certain instances
+ReaMote: fixed unexpected "Version Incompatibility" error message

!v2.3.0 #13 (February 2, 2013)
ReaConsole updates
+Create actions made of console commands directly in the Cycle Action editor, see below + example and details http://forum.cockos.com/showpost.php?p=1115796&postcount=1179|here|
 In other words, to create your own console actions, <strong>you do not need to create/tweak a text file anymore</strong> (i.e. reaconsole_customcommands.txt)
 => better action names, for example: a custom "Select bass tracks" instead of "SWS: Run console command: s*bass*"
 => simpler configuration (no file edition/re-start)
 => benefit from other Cycle Actions' features: toggle state reporting, etc..
 => indirectly fixes little issues on OS X
 Note: although it is deprecated now, the file reaconsole_customcommands.txt still parsed for ascendant compatibility
+<strong>New command 'x' to add track FX</strong> by names, see examples and details http://forum.cockos.com/showpost.php?p=1115796&postcount=1179|here|
 Note: the command will do nothing if the FX is already present
+<strong>New command '/' to send local OSC messages</strong> (as if they were sent by a device on the network), see examples and details http://forum.cockos.com/showpost.php?p=1115796&postcount=1179|here|
 Longer console commands.. but this opens a bunch of doors: receives, sends, FX parameters, FX presets, etc..
+Issue 484: the ReaConsole window is now modeless, dockable, resizable, etc..
 <strong>=> key shortcuts swap!</strong>
 - The ENTER key runs a command and now keeps the Console window open
 - CTRL+ENTER (CMD+ENTER on OS X) will now close the Console window after running a command
+Fixed a few console commands' undo points that were ignored

Cycle Action editor updates
+Added instruction CONSOLE to run ReaConsole commands, see example and details http://forum.cockos.com/showpost.php?p=1115796&postcount=1179|here|
 Example: CONSOLE x ReaComp
 Reminder: the syntax of ReaConsole commands is detailed http://www.standingwaterstudios.com/reaconsole.php|here|
+More helpful messages
+Improved toggle states for cycle actions using instructions IF and IF NOT

Ported more features to OS X:
+<strong>Theme helpers for OS X</strong> (actions referenced in the http://www.houseofwhitetie.com/reaper/walter_themers_guide.pdf|WALTER user manual|):
 - SWS/S&M: Show theme helper (all tracks)
 - SWS/S&M: Show theme helper (selected tracks)
+More toolbar auto-refresh actions:
 - SWS/S&M: Toolbar - Toggle offscreen item selection (top)
 - SWS/S&M: Toolbar - Toggle offscreen item selection (bottom)
+More CMD+A support in text fields (select all)

Issue 524: new actions to detect and unselect offscreen items (just to unify the 4 existing actions "Toggle offscreen item selection (left/right/top/bottom)")
+SWS/S&M: Unselect offscreen items
+SWS/S&M: Toolbar - Toggle offscreen item selection
 This one deselects offscreen items and reselects them on toggle
+Reminder: toolbar buttons of those actions automatically light-up when at least one selected item is offscreen
 (the option "Main menu > Extensions > SWS options > Auto-refresh toolbars" must be enabled)

Other:
+Cue buss dialog box: key shortcuts pass through to the main window
+Fixed potential issues with relative paths like "./stuff.rpp"

!v2.3.0 #12 (January 30, 2013)
Automatic check for updates:
+Option can be found in REAPER > Extensions > About SWS Extensions
 - Performed once per day (startup check is silent, user gets notified only if new version is available)
 - Turned on by default for official updates
 - When searching manually (instead of startup search) both official and beta updates are checked

Tempo improvements:
+Convert project markers to tempo markers:
 - More sane results when creating gradual tempo changes (thanks to middle points)
 - Option to split middle point into 2 points to smooth things out
+Added actions:
 - SWS/BR: Randomize selected tempo markers...
 - SWS/BR: Delete tempo marker (preserve overall tempo and positions if possible)
 - SWS/BR: Set tempo marker shape to linear (preserve positions)
 - SWS/BR: Set tempo marker shape to square (preserve positions)
 - SWS/BR: Set tempo marker shape (options)...
 - SWS/BR: Increase/Decrease tempo marker (preserve it's time position) (% and BPM versions)
   => These actions are mostly intended for manipulation of linear (gradual) tempo. See documentation for more
 - SWS/BR: Alter slope of gradual tempo marker (increase/decrease) (% and BPM versions)
   => As the name suggest, these actions work only on gradual tempo markers. See documentation for more
 - SWS/BR: Create project markers from selected tempo markers
 - SWS/BR: Create project markers from notes in selected MIDI items
+Other:
 - All dialogs under SWS/BR:
     - Options are preserved through sessions
     - Tiny OS X cosmetic fixes
 - All existing tempo operations should be much faster when dealing with a lot of points
 - Tiny renames of move actions for easier readability
 - Documentations available on http://wiki.cockos.com/wiki/index.php/Category:Tempo|wiki.cockos.com|, namely http://wiki.cockos.com/wiki/index.php/Tempo-mapping_in_Reaper|here| and http://wiki.cockos.com/wiki/index.php/Tweaking_tempo|here|
   => Big thanks to user http://forum.cockos.com/member.php?u=22191|G-Sun| for all the wiki work, suggestions and testing

Added actions:
+Issue 544: SWS/S&M: Set project startup action (and SWS/S&M: Clear project startup action)
 Note: startup actions are defined <strong>per project</strong>. If you need to run an action when launching REAPER (or with new blank projects),
 define a project template (in Preferences > Project) and a startup action for this template.
+SWS/BR: Check for new SWS version...

Fix for OSC & MIDI CC relative "mode 3" learn

!v2.3.0 #11 (January 15, 2013)
Fix for snapshot merge crash

!v2.3.0 #10 (January 11, 2013)
Live Configs: support OSC and rotary controllers
+Improved the "learnability" of the following actions of the "S&M Extension" section, they have been renamed accordingly:
 - SWS/S&M: Apply Live Config n (MIDI CC absolute only)  ->  SWS/S&M: Apply Live Config n (MIDI CC/OSC only)
 - SWS/S&M: Preload Live Config n (MIDI CC absolute only) ->  SWS/S&M: Preload Live Config n (MIDI CC/OSC only)
+Support all types of MIDI CC controllers (like endless rotary encoders)
 - In addition to the "Absolute" mode, all "Relative" modes of the Learn dialog box are now supported too
 - Acceleration is also supported
+Support OSC learn (OSC message with float parameter)
 - Example: say you have learned the action "SWS/S&M: Apply Live Config 3 (MIDI CC/OSC only)" with the OSC message "/blabla",
   sending "/blabla/f/107.0" will switch to the instrument/effect #107 of the Live Config #3

Added actions (http://forum.cockos.com/showthread.php?p=984786#post984786|customizable in the S&M.ini file|):
+SWS/S&M: Bypass all FX (except n) for selected tracks - where 'n' is in [1; 8] by default
 - Might be useful for FX comparisons (A/B)
+SWS/S&M: Set all FX (except n) offline for selected tracks - where 'n' is in [1; 8] by default
 - Might be useful for live applications
The following new actions are a bit specific, so they are <strong>hidden by default</strong> (n=0 in the S&M.ini file)
+SWS/S&M: Unbypass all FX (except n) for selected tracks
+SWS/S&M: Set all FX (except n) online for selected tracks
+SWS/S&M: Dummy toggle n
 - These actions just report a toggle state
+SWS/S&M: Exclusive toggle n
 - These actions just report a toggle state, only one of them is ON at a time (all others are automatically turned OFF)

ReaScript:
+Added function SNM_AddTCPFXParm()
+Hardened http://forum.cockos.com/showpost.php?p=1099358&postcount=1162|SNM_TieResourceSlotActions()|

Auto color/icon:
+Fixed color edition in place in the list view
+Fixed possible crash when the extension is localized

Other:
+Updated action "Xenakios/SWS: Randomize item positions...":
 - Added an option to move all grouped items by the same amount
+All actions of the "S&M Extension" section now support OSC and rotary controllers

!v2.3.0 #9 (December 23, 2012)
<strong>Live Configs: big overhaul, merged a dedicated extension plugin.</strong>
The fine details will be posted in this http://forum.cockos.com/showthread.php?p=1079515#post1079515|thread/PDF| (not up-to-date yet!), in the meantime major changes are:
+New "core" to ensure smooth/glitch-free config switches, new "All notes off" logic (now optional)
+Added Preload feature: you can prepare an instrument/effect while playing another
 This can be done with a second controller (click the new "Learn" button) or multi-touch gesture (see below).
 Once a config is preloaded, you can switch/switch-back between the preloaded and the current config with new actions like
 "SWS/S&M: Live Config n - Apply preloaded config (swap preload/current)"
 Preload comes in handy when switching FX chains, or Track Templates or with the new option "Offline all but active/preloaded tracks" (see below)
+<strong>Added Monitoring windows, demo http://stash.reaper.fm/14847/S%26M_LiveConfigMonitor.gif|here|</strong>
 - Useful with controllers that do not provide visual feedback
 - Support 2 fingers scroll gesture over "Current" and "Preload" areas, e.g. switch or preload instruments/effects with a trackpad
 - Click on the "Preload" area to swap the preloaded and the current config
 - Up to 4 Monitor Windows can be used simultaneously, i.e. one per Live Config/controller
+Added (per config) option: "Offline all but active/preloaded tracks (RAM savings)"
 When enabled, instruments/effects will be only be loaded for the current and preloaded tracks.
 Other tracks that are not part of the config will remain as they are, of course.
 This option works without preload too (switches will be slower though).
 Note: handle with care! Do not use <del>this option with</del> buggy instruments/effects!
+Added (per config) option: "Ignore switches to empty configs"
 When enabled, you will switch to the next/previous valid config whatever is the gap of empty configs in between.
 Especially useful for -/+ controllers (like pedals) and "Apply next/previous config" actions
+Added (per config) option: "Send all notes off when switching configs"
+Added (per config) option: "Select/scroll to track on list view click"
+Added (per config) option "Automatically update sends from the input track"
 When enabled, sends of the "Input track" will be automatically created/updated,
 each a new track is added/removed from the editor's list view, for example
+New logic for "Activation" and "Deactivation" actions/macros/scripts:
 - If a track is defined for a config (a row), only this track will be selected when the
   "Activation" (or "Deactivation") action is performed.
   Track selection is restored right after the action is performed.
   => Useful since many actions deal with "selected track(s)"
 - If no track is defined for a config, no track will be selected when the "Activation" (or "Deactivation")
   action is performed, track selection is restored right after
   => Useful to master the current selection state when performing actions
+Added "Tiny fades" knob
 It tweaks lengths of tiny fades-out/in when deactivating/activating configs.
 Disabling fades is allowed but instrument/effect switches might be glitchy!
 Note: when a config is made of trailing effects (delay, verb, etc..), you can either disable tiny fades,
 or better, route the (tiny faded) audio to a track which is not used by the Live Configs
+Added "Learn" button: direct action learn for "Apply" and "Preload" actions
+Added "Create input track" in the context menu (creates a track with needed properties and sends)
+Added "Switch delay" knob (no more S&M.ini file tweaks needed). One "Switch delay" per config.
+Added a bunch of actions (preload, toggle options or tiny fades on/off, open/close monitoring windows, etc..): filter the action list with "Live Config"!
 Note: some of the new actions are very specific and thus hidden by default (http://forum.cockos.com/showthread.php?p=984786#post984786|customizable in the S&M.ini file|)
+New context menu items in the Live Configs editor:
 - Copy/cut/paste configs (rows)
 - Insert config (shift rows up/down) + obey INSERT key
 - Apply/preload configs
 - Shortcuts: "Show FX chain..." and "Show routing window..." in Track column and Input track context menus

Region Playlist
+<strong>Playlist re-synchronization when seeking by hand or via actions</strong> (issue 532)
 Use-case example: now, you can also use actions like "Regions: Go to region #n" to switch regions defined in a playlist
 Note: when seeking to a position that is not part of the playlist, the extension will switch back ASAP to the region it was supposed to play
+Re-synchronize the playlist when editing it while playing (or when its regions are edited)
+Fixed various corner cases: audio block rounding, possible issues with unknown regions (e.g. deleted), etc..
+Improved monitoring mode (separate region numbers and region names, display number of remaining loops, new red "sync loss" status, etc..)
+Added options (in the context menu): "Seek play" and "Scroll view when selecting regions"
+Reorganized the window a bit: added columns, moved playlist length as tooltip, etc..

Cycle actions
+<strong>Added basic instructions: IF, IF NOT, and LOOP n</strong>
 This is mainly to ensure consistent toggle states for cycle actions but this also introduces conditional macros, see details and examples http://forum.cockos.com/showpost.php?p=1090262&postcount=1136|here|
 This is a "basic" support because you cannot yet have nested LOOPs or nested IFs. However you can have an IF in a LOOP or a LOOP in an IF.
+Toggle cycle actions now report real toggle states (i.e. the state of the first relevant action)
+Cycle action editor
 - Right list view: insert commands rather than adding them (avoids to systematically drag new commands)
 - Right list view: added "Add/insert instruction" in the context menu
 - Various tweaks, including new tiny buttons to enlarge list views

Export functions to ReaScript
+Fixed possible FNG function crash
+Added functions:
 - SNM_RemoveReceivesFrom()
 - SNM_SelectResourceBookmark()
 - http://forum.cockos.com/showpost.php?p=1099358&postcount=1162|SNM_TieResourceSlotActions()|
+Updated API, updated SNM_AddReceive() to obey preferences

Added actions
+Added "go to" marker/region actions
 REAPER already proposes 30 goto actions for markers and 40 for regions,
 so those new actions are just meant to target up to 99 regions/markers, they are <strong>hidden by default!</strong>
 This number of actions is http://forum.cockos.com/showthread.php?p=984786#post984786|customizable in the S&M.ini file|
 Note: comes in handy with the new Region Playlist "re-synchronization" feature, see above
 - SWS/S&M: Go to marker n (obeys smooth seek)
 - SWS/S&M: Go to region n (obeys smooth seek)
+Issue 528:
 - SWS/S&M: Insert marker at edit cursor
 - SWS/S&M: Insert marker at play cursor
+Issue 535:
 - SWS: Select unmuted items
 - SWS: Select unmuted items on selected tracks
+New on OS X (were already there on Windows OS):
 - SWS/S&M: Dump action list (w/o SWS extension)
 - SWS/S&M: Dump action list (SWS extension only)
 - SWS/S&M: Dump action list (custom actions only)

All list views:
+Obey to HOME, END, PAGE UP and PAGE DOWN keys
+OS X: obey to CMD-A like on Windows OS (select all)
+Windows OS: fixed a themed grid line glitch

Other:
+Fixed possible Auto color/icon crash when exiting REAPER
+Fixed possible crash with FX selection actions
+OS X: directory browsers allow directory creation (issue 511)
+OS X: fixed single line tooltips
+The action "SWS/S&M: Insert silence (measures.beats)" now supports tempo/time signature markers
+Offline FX actions now fully unload VST plugins
+Localization: sorted menus like default English menus
+Snapshot window: replaced the button "show/hide options" with 2 tiny buttons, i.e. fixes http://forum.cockos.com/showpost.php?p=1034735&postcount=969|this report|
+Resources window: moved the tick box "Tie slot actions to this bookmark" to the context menu ("advanced" stuff)
+Updated all S&M windows: removed margins when possible, every pixel counts!

!v2.3.0 #8 (November 1, 2012)
<strong>Region playlist: http://forum.cockos.com/showpost.php?p=1063758&postcount=10|new features for live use!|</strong>
+Support for infinite region loops, screenshot http://stash.reaper.fm/14468/S%26M_rgnplaylist_infiniteloop.jpg|here|
 Such regions will loop forever unless you switch to another region thanks to the new actions "Play previous/next region (smooth seek)".
+Added "Monitoring" mode, i.e. displays current/next regions with a "big font", screenshot http://stash.reaper.fm/14469/S%26M_rgnplaylist_monitoring.jpg|here|
 Click the new lock button to toggle monitoring/edition modes (or use the new related action).
 Note: the "big font" name can be customized in the S&M.ini file ("BigFontName" in the section [RegionPlaylist])
+Added actions:
 - SWS/S&M: Region Playlist - Play previous region (smooth seek)
 - SWS/S&M: Region Playlist - Play next region (smooth seek)
 - SWS/S&M: Region Playlist - Toggle monitoring/edition mode
+Seek play when switching regions/playlists
+Project edition:
 - Improved append/paste playlist/regions commands and actions (faster)
 - Fixed possible undo unstability for "crop project to playlist" commands/actions

Export functions to ReaScript
+Issue 531: fixed MIDI notes shrinking bug
+Fixed SNM_GetMediaItemTakeByGUID() crash

Other
+Issue 174: improved S&M cut/copy/paste sends/receives/routings actions as detailed http://forum.cockos.com/showpost.php?p=1061214&postcount=1529|here|
+Notes window: improved "big font" rendering (now uses all the available width)

!v2.3.0 #7 (October 17, 2012)
Export functions to ReaScript
+Added functions (more details in REAPER > Main menu > Help > HTML Lists > ReaScript documentation):
 - SNM_MoveOrRemoveTrackFX
 - SNM_SetProjectMarker
 - SNM_GetProjectMarkerName - because ReaScript cannot handle the char** param of RPR_EnumProjectMarkers()
+Issue 520: removed SNM_DeleteObject, added SNM_DeleteFastString

Added actions
+Issue 517: SWS/S&M: Open selected item path in explorer/finder
+SWS/S&M: Remove selected FX for selected tracks
+SWS/S&M: Dump action list (custom actions only)
+SWS/BR: Move edit cursor to next/previous envelope point
+SWS/BR: Move edit cursor to next/previous envelope point and add to selection
 Note: this last action (that adds points to selection) can make tinny changes to the envelope.
 It's a bug in Reaper, you can read about it http://forum.cockos.com/project.php?issueid=4416|here|

Other
+Cycle action editor: double-click in the "Id" column (or pressing the RETURN key) runs the selected cycle action
+Issue 488/Image window: display image filenames/slot numbers in tooltips
+Issue 525: the master track obeys the action "SWS: Minimize selected tracks"
+OS X / S&M windows: better fonts

Fixes
+Issue 519: fixed "SWS: Hide docker" and "SWS: Show docker" (broken since REAPER v4 and multi-dockers)
+Fixed a possible crash in Convert project markers to tempo markers dialog

House cleaning, renamed cryptic "auto-refreshed" toolbar actions:
+SWS/S&M: Toolbar left item selection toggle -> SWS/S&M: Toolbar - Toggle offscreen item selection (left)
+SWS/S&M: Toolbar right item selection toggle -> SWS/S&M: Toolbar - Toggle offscreen item selection (right)
+SWS/S&M: Toolbar top item selection toggle -> SWS/S&M: Toolbar - Toggle offscreen item selection (top)
+SWS/S&M: Toolbar bottom item selection toggle -> SWS/S&M: Toolbar - Toggle offscreen item selection (bottom)
+SWS/S&M: Toolbar track envelopes in touch/latch/write mode toggle -> SWS/S&M: Toolbar - Toggle track envelopes in touch/latch/write

Tempo manipulation improvements:
+Convert project markers to tempo markers:
 - Added an option to create gradual tempo changes (aka linear tempo points)
+Select and adjust tempo markers improvements:
 - Option to invert selection only if marker obeys criteria. (possible usage: invert only within time selection)
 - Added button for deselecting markers that conform to criteria
 - Added button that toggles supplementary dialog which lets you deselect every Nth marker selected (possible usage: easier manipulation of linear points)

!v2.3.0 #6 (October 3, 2012)
<strong>Auto color for regions and markers, thanks Brado231!</strong> (issue 339)
+Added column "Type" (type = track, marker or region) in the "Auto color/icon" window's list
+Reorganized the window/context menus a bit
+Added options (new actions + new button "Options" + main menu > extensions > sws options)
 - Enable auto marker coloring - Disabled by default!
 - Enable auto region coloring - Disabled by default!

<strong>Localization: (almost) everything can be translated!</strong>
Fixes/improvements (thanks Mr Data!):
+Fixed unused translations in various windows/dialog boxes
+Fixed stupid assumption that plural strings always end with 's'
+Auto-resize some buttons according to string lengths
Notes for translators:
+A new SWS Template LangPack file is available http://code.google.com/p/sws-extension/downloads/list|here|
+The following tools are intentionally not localized (to avoid useless translations):
 - S&M Find (a new version will come at some point)
 - SWS TrackList (might be removed at some point, over exceeded by the new native Track Manager)
 - A few (exotic) Xenakios tools

Export functions to ReaScript
+Added functions (more details in REAPER > Main menu > Help > HTML Lists > ReaScript documentation):
 - SNM_GetSetObjectState()
 - SNM_GetSetSourceState2()
 - SNM_GetSourceType()
 - SNM_RemoveReceive()
 - SNM_CreateFastString()
 - SNM_GetFastString()
 - SNM_GetFastStringLength()
 - SNM_SetFastString()
 - SNM_DeleteObject()
 - FNG_AllocMidiTake()
 - FNG_FreeMidiTake()
 - FNG_CountMidiNotes()
 - FNG_GetMidiNote()
 - FNG_GetMidiNoteIntProperty()
 - FNG_SetMidiNoteIntProperty()
 - FNG_AddMidiNote()
+Updated some APIs functions with WDL_FastString* parameters (tighter memory allocation + get rid of string length limitations for ReaScripters)
 Might be temporary, see details & example http://forum.cockos.com/showpost.php?p=1040948&postcount=1016|here|
+<strong>To request some functions please use/see issue 513</strong> (exported functions wish-list)

Added actions:
+SWS/BR: Move selected tempo markers forward
+SWS/BR: Move selected tempo markers back
+SWS/BR: Move selected tempo markers forward X ms
+SWS/BR: Move selected tempo markers back X ms
 Note: These actions don't screw with unselected points positions. Ideal for extensive tempo manipulation.
 First two actions move points depending on zoom, more zoom means less movement - recommended for keybinding.
 Others move points by predetermined values in milliseconds
+SWS/BR: Select and adjust tempo markers...
+SWS/BR: Move edit cursor to next/previous envelope point and select it
+SWS/S&M: Pan active takes of selected items to 25%, 50%, and 75% left and right
+SWS/S&M: [developer] Write C++ API functions header
 Internal stuff, for SWS devs only.

Updated actions "Set selected tracks folder states"
+Renamed actions:
 - "SWS/S&M: Set selected tracks folder states to on"  ->  "[...] to parent"
 - "SWS/S&M: Set selected tracks folder states to off"  ->  "[...] to normal"
+Added actions (they were missing for the above ones to make sense..):
 - SWS/S&M: Set selected tracks folder states to last of all folders
 - SWS/S&M: Set selected tracks folder states to last in folder
 Note: when this last action is performed on a track which is already the last one in a folder,
 running it again will turn the track into the last in the innermost and next-innermost folders, etc..

Region playlist
+Paste/crop to playlist: make sure envelopes are pasted too
 (whatever is the pref. "Envelope points move with media items")
+Avoid "flashy" cursor while playing playlists
+Reorganized the window/context menus a bit

Other
+Updated action "SWS/S&M: Remove all envelopes for selected tracks":
 This action removes all track/plugin envelopes. Now it also removes parameter modulations.
+Cycle action editor: added button "Import/export..."
+Issue 516/Resources: auto-save actions now overwrite empty selected slots
+Issue 515/Find window: RETURN key = find next (reminder: F3/Shift-F3 = find next/previous)
+GUI tweaks: smaller fonts on OS X, preserve XP style for list views on Windows OS, etc..

Fixes
+Issue 459: fixed possible crash when applying grooves
+Fixed some Xenakios actions related to takes
+Fixed inverted left/right channels for "SWS/S&M: Pan active takes of selected items to 100% left/right"
+Fixed faulty undo point for "Xenakios/SWS: Toggle selected takes normalized/unity gain"
+Minor fix in warning dialog for SWS/BR: Convert project markers to tempo markers

!v2.3.0 #5 (September 13, 2012)
<strong>Issue 432: Export functions to ReaScript and/or to other extensions. See documentation http://code.google.com/p/sws-extension/wiki/Functions_export_to_ReaScript|here|</strong>.
Added functions:
+SNM_GetSetSourceState()
+SNM_GetMediaItemTakeByGUID()
+SNM_AddReceive()
+SNM_GetIntConfigVar()
+SNM_SetIntConfigVar()
+SNM_GetDoubleConfigVar()
+SNM_SetDoubleConfigVar()

Convert project Markers dialog is now toggleable and has a state
Issue 504: (re-)added horizontal scrollbar in the Notes window
Issue 512: improved http://stash.reaper.fm/13968/sws_dmg.jpg|OS X install disk| (added a script that does all the job, just double-click on it!)

Added "What's new?" (via HTML file generation)
+Added a button "What's new?" in the About box
+Added action "SWS/S&M - What's new?"

Added actions:
+SWS/BR: Convert project markers to tempo markers
+SWS/BR: Split selected items at tempo markers

Removed actions (were already available - use native actions):
+SWS/BR: Move edit cursor to next tempo marker
+SWS/BR: Move edit cursor to previous tempo marker

!v2.3.0 #4 (August 30, 2012)
<strong>REAPER v4.26+ is required</strong>

A big welcome to our latest developer, Breeder!  He added actions:
+SWS/BR: Move edit cursor to next tempo marker
+SWS/BR: Move edit cursor to previous tempo marker

External MIDI file support + MIDI source offset support (action "SWS/S&M: Takes - Remove empty MIDI takes/items among selected items", etc..)
Improved "All notes off" handling (Live Configs tool + "All notes off" actions)
Fixed/improved "Xenakios/SWS: Create markers from selected items" (bug reported http://forum.cockos.com/showpost.php?p=1022691&postcount=961|here|)
OS X / Resources window: better text filter behavior

!v2.3.0 #3 (August 22, 2012)
Issue 498: OS X - Fixed docked SWS window close issues

!v2.3.0 #2 (July 28, 2012)
Fixed theming issues on Windows XP/7 (reported http://forum.cockos.com/showpost.php?p=1003969&postcount=918|here|)
Fixed Label processor crash (reported http://forum.cockos.com/showpost.php?p=1004406&postcount=926|here|)
More localization for the Groove tool

!v2.3.0 #1 (July 22, 2012)
<strong>REAPER v4.25+ is required</strong>

!v2.2.0 #17 (July 13, 2012)
Label processor:
+Added option to process all takes
+Added take count (/K) and take number (/k)

Windows OS: fixed possible stuck tooltips and buttons stuck on hover state
Fix for OS X ini files

!v2.2.0 #16 (July 9, 2012)
Full localization for "Fill gaps", "Snapshots merge" and "ReaConsole" tools
Main dialog boxes are now themed
Fixed actions "SWS/S&M: Move selected FX up/down in chain for selected tracks" (broken in v2.2.0 #3)
Fixed actions "SWS/S&M: Active MIDI Editor - Save/Restore displayed CC lanes, slot n" (broken in v2.2.0 #3)
House cleaning: removed actions "SWS/S&M: Takes - Build lanes for selected tracks/items" (those glorious actions are useless now: REAPER features take alignment)

!v2.2.0 #15 (June 25, 2012)
The following windows are now themed:
+Snapshots
+Auto Color/Icon
+MarkerList
+TrackList
+ProjectList
+Groove Tool

OS X / Live Configs
+Browse FX user presets like on Windows OS
+Support for AU user presets

List views
+OS X: themed grid lines (almost like on Windows OS)
+OS X: column reordering (drag-drop column headers like on Windows OS)
+Little fixes

Localization for item/track color and snapshot context menus (thanks neilerua!)
Removed smooth scroll, please use native version

!v2.2.0 #14 (June 14, 2012)
Resources window and related slots actions
+"Paste" and "Paste (replace)" items from a track template file that contains several tracks now obeys multi-track selection
+Applying a track template file that contains several tracks now obeys multi-track selection - http://forum.cockos.com/showthread.php?t=104140|Example|: applying folder tracks to other projects
 Reminder: track template files can be applied in 2 different ways, either use items/envelopes present in template files or preserve existing items/envelopes, see details http://forum.cockos.com/showpost.php?p=979823&postcount=16|here|
 The following updates deal with the latter option:
 - Applying track templates now preserves all existing track envelopes (except FX parameter envelopes since FX Chains are replaced with templates' ones)
 - Applying track templates now preserves folder states

Region Playlist
+The playlist being played can be different from the displayed one
+SWS/S&M: Region Playlist #n - Play (where 'n' is in [1; 4], http://forum.cockos.com/showthread.php?p=984786#post984786|customizable in the S&M.ini file|: up to 99 playlists)
+SWS/S&M: Region Playlist - Set repeat off
+SWS/S&M: Region Playlist - Set repeat on
+SWS/S&M: Region Playlist - Toggle repeat

Live Configs
+Activation/Deactivation columns: totally hide action IDs stuff for the user (action names are displayed instead, to edit: context menu > learn action)
+Fix for track template files containing more than 1 track

Notes window: better refresh, fixed broken helper to copy/paste custom macro IDs
Cue buss generator: fix for track template files containing more than 1 track
Added undo points for track icon actions
Issue 458: Fixed zoom actions that "hide others"
Issue 486: added actions SWS/S&M: Show next/previous image slot

!v2.2.0 #13 (June 6, 2012)
Localization
+Fixed broken Resources window with non-English LangPacks
+Fixed UTF-8 issues in the Cue Buss Generator, Envelope Processor, LFO Generator and Fills Gaps window
+Full localization for the MarkerList (context menus, messages, etc..)
+Full localization for IX's Label Processor
Note: a new SWS template LangPack will be released with the next official SWS version!

!v2.2.0 #12 (June 3, 2012)
Issue 476: Fix deleting of descriptions in MarkerList, Notes window too
Notes window: now can select all text with Ctrl-A (Windows only)
OS X: fixed macro learn (Cycle Action editor and Live Configs)
OS X: list view selections behave like on Windows OS
Fixed a few localized strings that were ignored

!v2.2.0 #11 (May 31, 2012)
Issue 475: region playlist stops in sync
Issue 473/Resources window: the auto-save button now prompts to overwrite selected slots/files
Fixed "file not found" label

!v2.2.0 #10 (May 29, 2012)
Resources window
+Pasting template envelopes obeys the option "Offset template items/envelopes by edit cusor" (in previous versions, only items were offseted according to this pref)
+Fixed "Paste" and "Paste (replace)" template items commands (when template files were containing more than 1 track)
+The tiny "+" button now adds a new bookmark without copying currents slots
+Creating new bookmarks now sets auto-save and auto-fill directories to the default resource path (i.e. you will not be promped for directories anymore)

Region playlist: added repeat button
Notes window: re-added marker/region names edition (and display à la "Big clock" when text edition is locked)
Added actions (for issue 470 & macros based on cue buss actions)
+SWS/S&M: Save default track send preferences
+SWS/S&M: Recall default track send preferences
+SWS/S&M: Set default track sends to audio and MIDI
+SWS/S&M: Set default track sends to audio only
+SWS/S&M: Set default track sends to MIDI only

!v2.2.0 #9 (May 16, 2012)
Added source filename (/s) to Label processor
Issue 471: fixed file renaming from the Resources window

!v2.2.0 #8 (May 11, 2012)
Fixed lost actions (reported http://forum.cockos.com/showpost.php?p=957863&postcount=823|here|)
Issue 469: fixed playlist loop

!v2.2.0 #7 (May 8, 2012)
Issue 466: fixed "add all regions" and related issues in Region Playlist window (broken in v2.2.0 #6)
Issue 467: fixed possible crash when pasting text in the Notes window
More UTF-8 fixes
Added action "Export formatted marker list to file"

Improved all S&M track FX actions: use new native APIs + configurable bypass/unbypass and online/offline actions (http://forum.cockos.com/showthread.php?p=984786#post984786|in the S&M.ini file|, up to 99 FX)
Added very specific track FX actions (hidden by default, i.e. default number of actions = 0 in the S&M.ini file)
+SWS/S&M: Toggle all FX (except n) online/offline for selected tracks
+SWS/S&M: Toggle all FX (except n) bypass for selected tracks

!v2.2.0 #6 (May 1, 2012)
Region Playlist
+Fixed append/crop/paste playlist actions and commands
+"Paste playlist at edit cursor" can now insert playlists in the middle of projects (rather than "pasting over"). Demo: http://stash.reaper.fm/12421/S%26M%20Region%20Playlist%20-%20Paste%20plalist%20at%20edit%20cursor.gif|here|
+Context menu: added commands to append/paste selected regions
+Better list view refresh (new region lengths, renamed regions, etc..)

Added actions
+Issue 345: SWS/S&M: Remove all envelopes for selected tracks - Works with the master track, fx param envelopes, frozen tracks (i.e. "frozen envelopes" are preserved), etc..
+SWS/S&M: Insert silence (seconds)
+SWS/S&M: Insert silence (measures.beats)
+SWS/S&M: Insert silence (samples)

Other
+Fixed handling of midi events which precede the item start position by resizing the take and adjusting the take offset
+Added undo point for "SWS/gofer: Split selected items at mouse cursor (obey snapping)"

!v2.2.0 #5 (April 23, 2012)
Region Playlist
+<strong>Play preview: no more constraint on region ends, the play preview now exactly follows region boundaries! REAPER v4.23+ is required</strong> (pre-release at the moment)
 Consequences: removed play preview options added in v2.2.0 #4 (useless now), added a warning message when there are nested regions/markers (due to the new smooth seek option)
+Do not force envelope points updates when pasting/cropping a playlist but obeys the preference "envelope points move with media items" instead (so both behaviors are now possible: copy/move envelope points or not)
+Fixed actions "Paste playlist" and "Append playlist" that were ignoring items smaller than region sizes
+Issue 461: fixed actions "Paste playlist" and "Append playlist" that were unexpectedly splitting items at region boundaries

SWS localization
+Fixed many dialog boxes/windows that were ignoring translated strings
+Fixed UTF-8 issuess in action names (translations could be ignored)
+Win 7 (x64): fixed UTF-8 issues in list views and dropdown boxes
+Added/fixed localization for (few) missing action names

OS X love:
+Fixed broken context menus. Important for the Resources window for example, where right-clicking auto-save and auto-fill buttons was impossible on OS X!
+Cycle action editor: added action learn (right-click in the right list view). Note: the editor is now exactly the same as on Windows OS.
+Live Configs: added action learn (right-click the columns "Activation" and "Deactivation"). Note: the Live Configs window is now exactly the same as on Windows OS.
+Better tooltips

Other
+Fixed possible cue buss volume bug when no default send gain was defined in the prefs (reported http://forum.cockos.com/showpost.php?p=949269&postcount=1378|here|)
+Issue 358: now fixed everywhere in the extension

!v2.2.0 #4 (April 9, 2012)
<strong>SWS localization</strong>
The SWS extension now also uses the language pack file defined in the preferences (just like REAPER).
The SWS template LangPack file is available http://code.google.com/p/sws-extension/downloads/list|here| (it will be regulary updated for "official" SWS releases).
This file should be merged with the main <strong>translated</strong> REAPER LangPack file as explained http://forum.cockos.com/showpost.php?p=941893&postcount=810|here|.
All action names can be translated (and most of undo point names: same string). Many dialog boxes and windows can be translated.
Full localization support for (on-going work..):
+Sanpshots
+Auto Color/Icon
+All S&M windows (+dynamically sized according to string lengths)

Region playlist
+Fixes, tweaks (added tooltips, retain current playlist, etc..)
+Added options (right-click the play button): "Play regions until next measure" and "Play regions until next beat" (see the note in the v2.2.0 #3 changelog)
Added actions (and new context menu items):
+SWS/S&M: Region Playlist - Crop project to playlist
+SWS/S&M: Region Playlist - Crop project to playlist (new project tab)
+SWS/S&M: Region Playlist - Append playlist to project
+SWS/S&M: Region Playlist - Paste playlist at edit cursor

Other
+Fixed some dropped character bugs in Label processor
+ClearType for tooltips too
 Optional: set "ClearTypeFont" to 1 in the section [General] of the S&M.ini file (quit REAPER first!)
+Refresh some S&M views when changing time mode

!v2.2.0 #3 (March 25, 2012)
<strong>Dropped support for REAPER v3.x, REAPER v4.20+ is required!</strong>

<strong>REAPER localization support</strong>: fixed broken Snapshots and LFO Generator vs localized envelope names, fixed action learn in S&M windows, Theme helper, etc..
Note: localization of the SWS extension is coming soon!

<strong>Added new "S&M Region Playlist" window</strong> - http://reaper.mj-s.com/S&M_RegionPlaylist.jpg|Screenshot|
Useful to preview different song structures (i.e. non-linear play) and apply them via the command "Crop project to playlist".
Use the context menu to add/remove/etc.. regions, use drag-drop to reorder regions in the playlist. Undo points are created for playlist editions.
Manage several playlists: top left dropdown box and tiny plus/minus buttons. Playlists are saved in project files.
Note: the play preview is based on "smooth seeking" so regions are played until the next measure (start positions of regions do not matter). Croping a project to a playlist will respect regions boundaries, of course.
Added related actions:
+SWS/S&M: Open/close Region Playlist window
+SWS/S&M: Play (Region Playlist)

Live Configs:
+OS X: FX presets support like on Windows OS
+All FX presets are now supported via the new Learn command: VST patches (.fxp), AU factory/user Presets (.aupreset), etc.. Note: support was limited to user presets (.rpl files) before this version.
+Send all notes-off when deactivating a track
+Context menu: added "Learn current preset"

Cue buss generator:
+New dropdown box "Cue buss settings": up to 8 different settings can be defined
+Added actions "SWS/S&M: Create cue buss from track selection, settings n" where 'n' is in [1; 8]
+Tweaks: removed confusing "save properties" button (settings are now saved on the fly), better OS X display, added error messages, etc..

Resources window and related "slot actions":
+<strong>All "SWS/S&M: Apply track template" actions now preserve receives.</strong> This is to use track templates a bit like snapsshots (track sends were already preserved).
 The same goes with "Apply track template" commands in the Resources window (on double-click or ENTER key).
+New option to sync auto-save and auto-fill directories: changing one changes the other
+Maximum number of bookmarks raised to 32
+Issue 450: retain the last used path when loading slots

Label processor:
+Added item duration (/D) and source offset (/O)

FX presets actions improvements: OS X support + improved on Windows OS (use new dedicated APIs)
Added in the main section of the action list (new on OS X):
+SWS/S&M: Trigger next preset for FX n of selected tracks - where 'n' is in [1; 4], http://forum.cockos.com/showthread.php?p=984786#post984786|customizable in the S&M.ini file| (up to 99 slots)
+SWS/S&M: Trigger previous preset for FX n of selected tracks - where 'n' is in [1; 4], http://forum.cockos.com/showthread.php?p=984786#post984786|customizable in the S&M.ini file| (up to 99 slots)
+SWS/S&M: Trigger next preset for selected FX of selected tracks
+SWS/S&M: Trigger previous preset for selected FX of selected tracks
Added in the "S&M extension" of the action list (new on OS X):
+SWS/S&M: Trigger preset for selected FX of selected tracks (MIDI CC absolute only)" }, "S&M_SELFX_PRESET", TriggerFXPreset, NULL, -1},
+SWS/S&M: Trigger preset for FX n of selected tracks (MIDI CC absolute only)- where 'n' is in [1; 4]
Added new FX preset actions in the main section (new on OS X and Windows OS):
+SWS/S&M: Trigger next preset for last touched FX
+SWS/S&M: Trigger previous preset for last touched FX

Marker list:
+Convert markers to regions
+Convert regions to markers

Other, fixes:
+All S&M windows: optional Windows-rendered fonts (ClearType)
 To enable this option set "ClearTypeFont" to 1 in the section [General] of the S&M.ini file (quit REAPER first!)
+Support the global preference "Disable saving full plugin states"
+Fixed all S&M copy/cut/paste sends/receives/routings actions (possible problem with multi track selection, see issue 174).
 Note: this also fixes SWS smart cut/copy actions: "SWS: Copy items/tracks/env, obeying time sel" and "SWS: Cut items/tracks/env, obeying time sel"
+Auto Color/Icon: fixed broken drag-drop of rows (i.e. useful to order rule priorities - reminder: drag-drop only works when the sorted column is the 1st one!)
+SWS List views tweaks: drag-drop of multiple rows, no arrow displayed when not sortable, etc..

Added other actions:
+SWS/IX: Import m3u/pls playlist. Imports local files from playlist to new track (streaming media ignored)
+SWS/S&M: Split and select items in region near cursor
+SWS/S&M: Select only track with selected envelope

!v2.2.0 #2 (March 7, 2012)
Fixed groove tool context menu
Added label processor (Extensions->Label processor). Automatic labelling of selected items using various parameters.  <= Thanks IXix!

!v2.2.0 #1 (February 13, 2012)
<strong>Lots of changes from 2.1 -> 2.2.  The fine details are below, but the major changes are:</strong>
+Snapshots fully working with v4 - pans, frozen tracks, all envelopes, etc.
+Markerlist supports region/marker colors
+S&M windows are themed to match Reaper
+Cycle action editor for OS X
+Item normalizing to RMS
+Too many Resources window/Live Configs updates to list here
+Notes/help subtitle support
+Lots of stability and performance improvements.  We <strong>strongly</strong> recommend you update to v2.2 if you're still running SWS v2.1.0.

Fixed support for REAPER 3.x
Issue 449: fixed cue buss actions not copying track levels to buss' receives when in pre-fader mode
Faster undos (UNDO_STATE_MISCCFG & UNDO_STATE_ALL)
Fixed flickering of docked SWS and S&M windows when resizing them (http://stash.reaper.fm/11694/ShakeThisOut.gif|before fix|, http://stash.reaper.fm/11695/ShakeThisOut_fixed.gif|after|)
List views: fixed wrong context menu when columns were hidden/moved (Auto Color/Icon, Live Configs, etc...)
List views (Windows OS): fixed possible missing vertical grid lines and better grid display vs cell edition
All S&M track group actions now also support the master track
Issue 256: Fixed "SWS: Toggle auto add envelopes when tweaking in write mode" also affecting other preferences

Live Configs:
+Added "Learn from Actions window" (in the context menu of columns "Activate action" and "Deactivate action") - Windows OS only
+GUI fixes and tweaks: fixed FX 1st preset display, "Edit" menu items, support for INSERT and F2 keys, etc..
Added actions (useful to switch configs without MIDI CC controller, e.g. -/+ controllers (like pedals) sending MIDI note messages)
+SWS/S&M: Live Config #n - Next (where 'n' is in [1; 8])
+SWS/S&M: Live Config #n - Previous (where 'n' is in [1; 8])

Resources window:
+More "macro friendly" slots actions: when the list view is empty, add the needed number of slots and browse for file (rather than displaying an error message)
+Auto-fill now hehaves like Auto-save: new top left button for auto-fill too, same context menu, etc.. (issue 436, indirectly)
+Added Bookmark commands in the context menu: new, delete and rename bookmarks (issue 436)
+Auto-save: fixed automatic building of filenames (strip forbidden characters)
+Dedicated context menus for auto-fill and auto-save buttons (faster access to options, http://stash.reaper.fm/11693/S%26M_ResourcesView_ContextMenu.gif|demo|)
+Tweaks: support for INSERT key (insert empty slot), better tooltips, etc..
Resources/Track templates slots:
+Issue 441: new auto-save option to retain envelopes in templates (the option to retain items was already there)
+Added tick box for the new REAPER v4.15 option "Offset template items/envelopes by edit cusor"
+Added actions "SWS/S&M: Apply track template (with envelopes/items) to selected tracks, slot n" where 'n' is in [1; 4], http://forum.cockos.com/showthread.php?p=984786#post984786|customizable in the S&M.ini file| (up to 99 slots)

Cycle action editor:
+Additional consistency checks before aplying/registering cycle actions
+Support for DELETE and F2 keys (remove/renames cycle actions and commands)

House cleaning:
+All S&M windows: better/tighter context menus
+Tagged "Xenakios/SWS: Load project template" actions as deprecated (you can use "SWS/S&M: Open/select project template, slot n" instead: these new actions are not tied to paths/filenames)
+Renamed all toggle actions "SWS/S&M: Open [...] window" into "SWS/S&M: Open/close [...] window"
+Renamed all actions "[...]Notes/Subtitles/Help[...]" into "[...]Notes[...]"
+Beware! The following actions have new custom ids => an update is needed if they were used in toolbars, macros, etc.. (sorry about that! SWS localization side-effect..)
 SWS/S&M: Open Cycle Action editor
 SWS/S&M: Open Cycle Action editor (event list)
 SWS/S&M: Open Cycle Action editor (piano roll)

!v2.1.0 #28 (January 25, 2012)
Fixed "SWS/AW: Split selected items at edit cursor w/crossfade on left" - now crossfade time is zoom independent

!v2.1.0 #27 (January 23, 2012)
Remove broken/confusing action "Toggle visibility of selected folder parent's children in mixer".  Replace with macro "sel children"/"toggle mixer vis" if you like.
Move cursor left/right ms/config seconds now respects preference "When moving edit cursor via action or control surface: Scrub/Do not scrub"

!v2.1.0 #26 (January 4, 2012)
Fingers MIDI action fixes:
+Remove negative Midi Events before commiting
+Fix for MIDI event positioning when take has an offset and playrate != 1.0

Issue 426: Fixed snapshots problem with 'frozen' tracks
On Windows OS: all S&M list views now support grid lines, i.e. they use the color "Window list grid lines" of the Theme Editor
OS X: Fixed "beachball" when running cycle actions

!v2.1.0 #25 (January 1, 2012)
Cycle actions: OS X cleanup/fixes (thanks to Kundalinguist and CaptainHook!)
+Fixed import and edition of cycle actions
+Added "Cycle Action Editor" in main menu > extensions (like on Windows OS)
+Cycle Action Editor it is now available out of the box

Resources window:
+New auto-save preferences for FX chains: Context menu > Auto-save configuration > "Create filename from track/item name" (default) and "Create filename from 1st FX name" (useful to create FX libraries)
Resources/Media file slots: new option and actions for playback synchronization
+SWS/S&M: Play media file in selected tracks (sync with next measure), slot n - where 'n' is in [1; 4], http://forum.cockos.com/showthread.php?p=984786#post984786|customizable in the S&M.ini file| (up to 99 slots)
+SWS/S&M: Loop media file in selected tracks (sync with next measure), slot n - where 'n' is in [1; 4], http://forum.cockos.com/showthread.php?p=984786#post984786|customizable in the S&M.ini file| (up to 99 slots)
+Added "advanced" option in the S&M.ini file to synchronously play/stop/pause/etc.. media files across tracks (see details in issue 435)

Notes/Subtitles/Help window:
+Fixed refresh problem introduced in v2.1.0 #23
+The "big font" name can be customized in the S&M.ini file: "BigFontName" in the section [NOTES_HELP_VIEW]
+House cleaning: removed "Region/marker names" deprecated since v2.1.0 #23 (added marker and region subtitles/notes)

Added other actions:
+SWS/S&M: Clear image window
+SWS/S&M: Open image window

!v2.1.0 #24 (December 16, 2011)
Image window:
+Fixed alpha channel problem
+Added stretch option in the context menu

Resources window: bookmark names as defined by the user

!v2.1.0 #23 (December 15, 2011)
Notes/Help window -> Notes/Subtitles/Help
+Subtitles support: new mode "Marker/Region subtitles" in the top left dropdown box.
 You can edit notes for regions and/or markers. Such notes are saved in project files.
 When the view/text edition is locked, notes are displayed with a dynamic sized font (display à la "Big clock") and they follow the play cursor position (i.e. subtitles!).
 Useful for lyrics, video stuff (you can display subtitles or even to edit them in REAPER), etc...
 Also added new buttons and actions to import/export SubRip subtitle files (.srt files, this format is supported by most video players) :
+SWS/S&M: Notes/Subtitles/Help - Import subtitle file... - It adds a region with notes for each subtitle of the loaded file
+SWS/S&M: Notes/Subtitles/Help - Export subtitle file... - It exports current region/marker notes as a subtitle file

Resources window updates:
+Fixed few slot actions that could not be tied to bookmarks (they were not obeying the tick box "Tie slot actions")
Added clear/delete slot actions (Issue 431):
+SWS/S&M: Delete all FX chain slots
+SWS/S&M: Delete all track template slots
+SWS/S&M: Delete all project template slots
+SWS/S&M: Delete all media file slots
+SWS/S&M: Delete all image slots
+SWS/S&M: Delete all theme slots - On Windows OS only
 <strong>Important:</strong> a bit specific, so the following actions are hidden by default (i.e. 0 slot in the S&M.ini file but this is http://forum.cockos.com/showthread.php?p=984786#post984786|customizable|: up to 99 slots)
+SWS/S&M: Clear FX chain slot n
+SWS/S&M: Clear track template slot n
+SWS/S&M: Clear project template slot n
+SWS/S&M: Clear media file slot n
+SWS/S&M: Clear image slot n
+SWS/S&M: Clear theme slot n - On Windows OS only

Resources/Media file slots improvements:
+Only send all notes off when MIDI files are stopped (i.e. no extra CC123 MIDI messages when MIDI files are played until the end). Useful for MIDI hardware outputs.
+Other improvements when stopping media files (better fix for issue 411)
Added actions with pause:
+SWS/S&M: Play media file in selected tracks (toggle pause), slot n - where 'n' is in [1; 4], http://forum.cockos.com/showthread.php?p=984786#post984786|customizable in the S&M.ini file| (up to 99 slots)
+SWS/S&M: Play media file in selected tracks (toggle pause), prompt for slot
+SWS/S&M: Loop media file in selected tracks (toggle pause), prompt for slot - Infinite looping! To be stopped!
 <strong>Important:</strong> due to its scary name, the following action is hidden by default (i.e. 0 slot in the S&M.ini file but this is http://forum.cockos.com/showthread.php?p=984786#post984786|customizable|: up to 99 slots)
+SWS/S&M: Loop media file in selected tracks (toggle pause), slot n - Infinite looping! To be stopped!

New "Images" slot type in the Resources window: manage slots for PNG files (Issue 418)
+Reminder: you can switch the Resources window to "Images" in the top left dropdown box
+External drag-drop (e.g. drag a bunch of PNG files from an external tool -> drop them into the Resources window)
+Internal drag-drop (e.g. re-order slots, drag a slot from the Resources window -> drop it into a track) - Windows OS only
+Context menu: show image, set as track icon, etc.. various "auto-fill slots" features, insert/add/clear/etc..
In this view, double-click and the ENTER key can be customized to:
+Show an image (in a dedicated dockable/resizable "S&M - Image" window)
+Set an image as track icon
+Add an image as an item to the current track
Added slot actions for images:
+SWS/S&M: Open Resources window (images)
+SWS/S&M: Show image, slot n - where 'n' is in [1; 4], customizable in the S&M.ini file (up to 99 slots)
+SWS/S&M: Show image, prompt for slot
+SWS/S&M: Set track icon for selected tracks, slot n - where 'n' is in [1; 4], customizable in the S&M.ini file (up to 99 slots)
+SWS/S&M: Set track icon for selected tracks, prompt for slot
+SWS/S&M: Clear image slot...
+SWS/S&M: Open/clear image window

Issue 430: Added Rename to Markerlist context menu, F2 renames too
Issue 433: fixed creation of cycle actions broken in v2.1.0 #22

House cleaning:
+Renamed all actions "SWS/S&M: Select/load project template [...]" into "Open/select project template [...]"
+Renamed all actions "SWS/S&M: Play/loop media file [...]" into "Loop media file [...]"
+Removed Media Pool dialog - replaced natively plus with Resource window "play" actions

!v2.1.0 #22 (December 12, 2011)
Resources window updates:
Issue 408: added resource slot bookmarks
+New tiny add/delete bookmark buttons
+New tick box: slots actions can be tied to bookmarks instead of default resource types (FX chains, Track templates, etc..)
Added actions (Issue 422):
+SWS/S&M: Auto-save FX Chain slots for selected tracks
+SWS/S&M: Auto-save input FX Chain slots for selected tracks
+SWS/S&M: Auto-save FX Chain slots for selected items
+SWS/S&M: Auto-save track template slots
+SWS/S&M: Auto-save track template (with items) slots
+SWS/S&M: Auto-save project template slot
+SWS/S&M: Auto-save media file slots for selected items
Other:
+Added tooltips
+Issue 412: reorganized the GUI a bit, better docking/resizing behavior
+Default customizable action: the ENTER key now also acts as double-click

Cycle action editor: re-fixed drag-drop of commands in the right list view re-broken in v2.1.0 #21
Live Configs: the ENTER key activates the selected config
Notes/help window: less flickering
Properly keep marker/region colors when renumbering

!v2.1.0 #21 (November 28, 2011)
Cycle actions improvements:
+The Cycle action editor is now resizable, dockable, themable, etc..
 Note: import, export and reset features have been moved to the context menu
+Cycle actions are now saved in a distinct file S&M_Cyclactions.ini (they were saved in the S&M.ini file before)
 This is to ease REAPER's configurations export/import (ReaperConfigZip or copy/paste): the new S&M_Cyclactions.ini is exchangeable, not the S&M.ini file (which can contain local paths, etc..)
 Auto upgrade: the new S&M_Cyclactions.ini file is automatically created with your current cycle actions (if needed, a S&M_Cyclactions.BAK file is also saved).
+OS X support: to be enabled in the S&M.ini file, details http://code.google.com/p/sws-extension/issues/detail?id=416#c0|here|: same editor than on Windows OS (minus the "action learn" feature)

Live Configs:
+Fixed possible crash on Win 7 (when switching projects)
+Fixed possible loss of the "Input track" dropdown box (with veeeery long track names)

Resources window:
+Track templates: new double click option, better context menu item names, etc..
+Fixed possible crash when removing a custom resource type from the S&M.ini file
+<strong>Limited "spam" in the action list: all slot actions now only have 4 instances by default</strong> (http://forum.cockos.com/showthread.php?p=984786#post984786|customizable in the S&M.ini file|, up to 99 slots per action)
 Note: your current numbers of slot actions are preserved, of course!

Notes/help: do not update region/marker names when playing and editing (but only when the view is locked)

<strong>S&M windows theming</strong>
S&M windows now use themed buttons (i.e. toolbar_blank.png and composite_toolbar_overlay.png, if it exists)
List views also obey following colors of the Theme Editor (REAPER > v4.11, on Windows OS and OS X!) :
+Window list selection bg
+Window list selection fg
+Window list selection inactive bg
+Window list selection inactive fg

The following media item actions will work whatever is the current track selection:
+SWS/S&M: Takes - Move active up (cycling) in selected items
+SWS/S&M: Takes - Move active down (cycling) in selected items
+SWS/S&M: Takes - Activate lanes from selected items
+SWS/S&M: Takes - Activate lane under mouse cursor

!v2.1.0 #20 (November 19, 2011)
Added action:
+SWS/S&M: Send all notes off to selected tracks

Resources window:
+Custom resource types !? Details http://forum.cockos.com/showpost.php?p=851041&postcount=690|here|.
+More REAPER-ish text filter (by name, by path and/or by comment, configurable in the context menu)
Auto-save for media file slots:
+Select some items (incl. in-project MIDI items) and click on the top left Auto-save button
+The auto-save directory can be displayed/changed in the context menu
Issue 411, fixes for S&M media files slot actions (thanks Anton9!):
+Fixed play and loop toggle actions when MIDI files are imported as in-project MIDI items (in the preferences)
+Fixed toggle states for all actions "Play/loop media file, slot n (toggle)" (toggle states were stuck to "off")
+Send all notes off when stopping MIDI files (i.e. fixed stuck notes)

House cleaning:
+Renamed all "SWS/S&M: Apply FX chain [...]" actions into "Paste (replace) FX chain [...]"
+Notes/help window (in "Action help" mode): renamed the button "Wiki ALR" into "Online help..."
+Windows OS: do not systematically send deleted files to the recycle bin (hard delete for temp files)
+OS X: S&M logos like on Windows OS

Fixed toggle states for all actions "SWS/S&M: Toggle arming of [...] envelope for selected tracks" (toggle states were stuck to "off")
Issue 400: Fixed marker set paste in Reaper v4.x

!v2.1.0 #19 (November 14, 2011)
Issue 375: Fixed "SWS: Nudge master output 1 volume -1db" action

!v2.1.0 #18 (November 14, 2011)
<strong>Resources window: two new slot types, Media files and Themes!</strong>

Resources window: new "Media files" slot type
Manage slots for all media file types supported by REAPER (WAV, MIDI, etc..).
+Reminder: you can switch the Resources window to "Media files" in the top left dropdown box
+External drag-drop (e.g. drag a bunch of files from an external tool -> drop them into the Resources window)
+Internal drag-drop (e.g. re-order slots, drag a bunch of slots from the Resources window -> drop them into the arrange) - Windows OS only
Context menu:
+Various "auto-fill slots" features, rename & delete file(s), insert/add/clear/etc.. slot, show path in explorer/finder, etc..
+Bulk-add multiple selected media file slots to current track, to new tracks or to selected items as takes
+Bulk-play or loop multiple media file slots
In the list view the double-click can be customized to:
+Toggle play or loop in selected tracks
+Add media file to current track, to new track or to selected items as takes
Added slot actions for media files:
+SWS/S&M: Open Resources window (Media files)
+SWS/S&M: Add media file to current track, slot n  - where 'n' is in [1; 4], http://forum.cockos.com/showthread.php?p=984786#post984786|customizable in the S&M.ini file| (up to 99 slots)
+SWS/S&M: Add media file to new track, slot n  - where 'n' is in [1; 4], customizable
+SWS/S&M: Add media file to selected items as takes, slot n - where 'n' is in [1; 4], customizable
+SWS/S&M: Play media file in selected tracks, slot n - where 'n' is in [1; 8], customizable
+SWS/S&M: Play media file in selected tracks, prompt for slot
+SWS/S&M: Play media file in selected tracks (toggle), slot n - where 'n' is in [1; 8], customizable
+SWS/S&M: Play media file in selected tracks (toggle), prompt for slot
+SWS/S&M: Play/loop media file in selected tracks (toggle), slot n - where 'n' is in [1; 8], customizable
+SWS/S&M: Play/loop media file in selected tracks (toggle), prompt for slot
+SWS/S&M: Play/loop media file in selected tracks, slot n - where 'n' is in [1; 8], customizable
+SWS/S&M: Play/loop media file in selected tracks, prompt for slot
+SWS/S&M: Stop playing media files
+SWS/S&M: Stop playing media files in selected tracks

New "Themes" slot type in the Resources window (on Windows OS only):
Manage slots for themes, i.e. slots for ReaperthemeZip files (unpacked themes are not supported).
+Reminder: you can switch the Resources window to "Themes" in the top left dropdown box
+External drag-drop (e.g. drag a bunch of .ReaperthemeZip files -> drop them into the Resources window)
+Internal drag-drop (e.g. re-order slots, drag a slot from the Resources window -> drop it into the arrange)
+Context menu: load theme, various "auto-fill slots" features, insert/add/clear/etc..
Added slot actions for themes:
+SWS/S&M: Open Resources window (Themes)
+SWS/S&M: Load theme, slot n - where 'n' is in [1; 4], customizable in the S&M.ini file (up to 99 slots)
+SWS/S&M: Load theme, prompt for slot
+SWS/S&M: Clear theme slot...

Show Bank Select and Bank/Program Select lanes in FNG CC lane actions
Fixed FNG crashes (issue 410 and issue 390)

Issue 375: Added actions to control the master track hardware output:
+SWS: Nudge master output 1 volume +1/-1db
+SWS: Set master output 1 volume to 0db

Fixed issue 409: bad theming colors when REAPER version was < v4.11
Many Xenakios actions now have consistent undo names (vs action names), removed a log file
S&M.ini file: better presentation of configurable slot actions

!v2.1.0 #17 (November 2, 2011)
Added media file slot actions (details in issue 386):
+SWS/S&M: Play media file in selected tracks, slot n - where 'n' is in [1; 8], http://forum.cockos.com/showthread.php?p=984786#post984786|customizable in the S&M.ini file| (up to 99 slots). Supports any media file (.mid, .wav, etc..).
+SWS/S&M: Clear media file slot...

Cycle action editor:
+Added "Consolidated undo points" tick box. On OS X (with basic cycle action editor), this option can be changed in the S&M.ini file, e.g. [Cyclactions]Undos=0
+Action learn: now, SWS actions can be learned whatever are the displayed columns in the action list
+Macro learn: a clear error message is displayed when the column "Custom ID" is not displayed in the action list

Notes/Help window: region names can be edited too (they are edited/displayed according to edit/play cursor position)

Resources window: the context menu item "Select/load project templates (new tab)" now also opens multiple selected projects in separate tabs (issue 369)

All S&M themable windows use the following configurable colors of the Theme Editor (on Windows & REAPER v4.11):
+Window background
+Window text
+Window edit background
+Window list background
+Window list text
+I/O Window 3D highlight and shadows colors ("Main Window 3D" colors are poorly defined in the v4 default theme..)

Optimizations:
+Many actions run faster
+"Auto-refresh toolbars" option (Main menu > Extensions > SWS options): optimizations for large projects

House cleaning:
+Removed buggy/deprecated "Xenakios/SWS: Save current contents of actions list to file" (issue 311)

!v2.1.0 #16 (October 14, 2011)
S&M themable windows: fixed 3D highlight/shadow colors

Resource window: Project Loader/Selecter overhauled
+Added context menu items "Set project loader/selecter from selection" and "Clear project loader/selecter configuration"
+Slots that are part of the configuration are now surrounded as such (in the 1st column)
+Added actions:
 - SWS/S&M: Project loader/selecter: next (cycle)
 - SWS/S&M: Project loader/selecter: previous (cycle)
+The current open project slot is automatically selected
+Reminder: the Project Loader/Selecter allows you opening some projects (or selecting project tabs) with following actions.
 It is useful for live performance. Details and demo http://forum.cockos.com/showpost.php?p=831103&postcount=655|here|.

Fixed autogrouping broken in 2.1.0 #15

!v2.1.0 #15 (October 13, 2011)
Added actions:
+SWS/AW: Toggle auto group newly recorded items
+SWS/S&M: Set selected tracks to first unused group (default flags)
+SWS/S&M: Set selected tracks to group n (default flags) - where 'n' is in [1; 8], http://forum.cockos.com/showthread.php?p=984786#post984786|customizable in the S&M.ini file| (up to 32 groups)
+SWS/S&M: Remove track grouping for selected tracks

Cue Buss Generator & Live Configs: track templates improvements (same as issue 376)
Resources window: saved FX chains and track templates are now indented
Notes/Help window: better resizing, improved "big font" display (less flickering)
Faster REAPER startup, especially with large projects (for real this time!)

House cleaning:
+Removed following actions (the action "Create cue buss track from track selection (use last settings)" is enough):
 - SWS/S&M: Create cue buss track from track selection (pre-fader/post-FX)
 - SWS/S&M: Create cue buss track from track selection (post-fader)
 - SWS/S&M: Create cue buss track from track selection (pre-FX)
+Some actions were slightly renamed ("ME" -> "MIDI Editor")

!v2.1.0 #14 (October 9, 2011)
"Auto-refresh toolbars" option (Main menu > Extensions > SWS options): added toolbar enabled actions and advanced parameter
+SWS/AW: Set selected tracks timebase to time
+SWS/AW: Set selected tracks timebase to beats (position only)
+SWS/AW: Set selected tracks timebase to beats (position/length/rate)
+Added advanced parameter "ToolbarsAutoRefreshFreq" in the S&M.ini file: the default value should be fine but you can tweak it so that toolbars are refreshed without noticeable lag
+ToolbarsAutoRefreshFreq is in ms (min: 100, max: 5000). Make sure you exited REAPER before editing the INI file.

SWS list views:
+Fixed SWS list views not obeying to sort requests (sometimes)
+Faster sort when clicking on headers

Issue 394: SWS Wait... actions don't work on OS X, removed from OS X release.

Added actions:
+SWS: Set selected items length...
+SWS/AW: Set selected tracks pan mode to stereo balance
+SWS/AW: Set selected tracks pan mode to 3.x balance
+SWS/AW: Set selected tracks pan mode to stereo pan
+SWS/AW: Set selected tracks pan mode to dual pan

OS X: Now building with Xcode 3.2, please report any regression issues.

!v2.1.0 #13 (September 23, 2011)
Issue 385: Fixed slow REAPER startup introduced in v2.1.0 #11
Issue 377: Frozen tracks support

!v2.1.0 #12 (September 21, 2011)
Issue 380: Fixed possible hang when exiting REAPER on Windows 7
Issue 372:
+"SWS: Name selected track(s) like first sel item" is now "Name sel track(s) like first sel item on track"
+Added "SWS: Name sel track(s) like first sel item in project"
+Added undo point
+Fixed naming with in-project MIDI items

!v2.1.0 #11 (September 15, 2011)
Resources window / track templates: auto-save now fully mimics the way track templates are saved natively (details in issue 376)
Resources window / FX Chains: auto-save now fully mimics the way FX Chains are saved natively (Issue 376)

Optimization: faster SWS init / REAPER startup

REAPER v4.03pre's track freeze: some actions won't have any effect on frozen tracks
(temporary until this new native feature is not officially released and properly managed in SWS extensions)

!v2.1.0 #10 (September 13, 2011)
Live configs:
+Smoother switching between configs: now respects the native "track mute fade" preference (more to come..)
+Auto track selection: make sure that only configured tracks are selected while performing "Activate" and "Deactivate" actions (and restore selection just after)
+Live configs window: now displays user preset names (rather than ids)
+Fixed ignored FX presets switches (when "Auto track selection" was not ticked)

Resources window:
+Context menu (issue 373): added menu items "Auto-save", "Auto-fill from project path" and "Auto-fill..."
+OS X (issue 373): multiple selection of slots
+Text filter: added "Name" criteria, filtering by path now ignores trailing filenames

Issue 371: Added action "SWS: Normalize items to overall peak RMS", adjusts all selected items by the same amount (eg adjusting volume of a split/comped line)

!v2.1.0 #9 (September 7, 2011)
Issue 367: OS X: Fixed issues after opening docked windows

!v2.1.0 #8 (September 4, 2011)
Fixed crashing on undo reported in the main reaper forum thread
Fixed possible SWS list views refresh issues introduced in v2.1.0 #5
Cycle action editor: fixed drag & drop of commands (right list view) broken since v2.1.0 #5

!v2.1.0 #7 (September 2, 2011)
Issue 366: Fixed crash with Show Used CC lanes
Issue 348: Fixed note on left hand edge of take sometimes being missed when applying groove
Faster parsing and construction of midi takes
Fix crash with groove quantize when no notes are selected
Cycle action editor: fixed action renaming bug introduced in v2.1.0 #5
Cycle action editor: fixed corrupted "Right click here..." cycle action introduced in v2.1.0 #5

Marker list now supports save/restore and changing of colors ("Set color..." in the context menu), including en masse with ctrl-click - requires Reaper v4.03

Resources window: "Auto-fill" (context menu) now adds slots rather than inserting them (i.e. do not change existing slot numbers)
Resources window/FX Chains: support for track channels when FX Chains are saved in the Resources view (Issue 363)
Resources window/Projects: added "Add recent projects" in the context menu (it adds all recent projects as listed in Main menu>File>Recent projects)
Resources window/Projects: added project loader/selecter actions (useful for live performance):
+SWS/S&M: Project loader/selecter: configuration - This one allows you defining start/end slots (empty slot gaps are ignored)
+SWS/S&M: Project loader/selecter: next (cycle)
+SWS/S&M: Project loader/selecter: previous (cycle)

Cycle actions:
+Undoing a cycle action now also restores its previous state (Issue 361)
+Cycle action buttons are now refreshed on undo

Added action:
+SWS/S&M: Open project path in explorer/finder

!v2.1.0 #6 (August 28, 2011)
Issue 358: Fixed possible crash on project load
Issue 360: Fixed SWS list crash introduced in v2.1.0 #5
Issue 362: Fixed possible cycle action corruption and other sort issues

!v2.1.0 #5 (August 22, 2011)
Issue 353: Much improved SWS window list performance (eg Markerlist with many, many markers)
Issue 354: Fixed crash when importing non-RPP project files.
Removed broken "SWS/AW: Toggle TCP"

!v2.1.0 #4 (August 21, 2011)
Issue 352: fixed cycle actions that contain Custom actions

Cycle action editor:
+Better drag & drop support for the right list view (drag & drop of commands)
+Cycle actions now support SWS/FNG actions

!v2.1.0 #3 (August 21, 2011)
Issue 77/Issue 147: Snapshots now store native envelopes:
+"Vol" option now stores pre and post FX envelopes
+"Pan" option now stores pre and post pan and width envelopes
+"Mute" option now stores mute envelopes

Bug fix for new SWS install defaulting to deprecated FX snapshot storage (thanks, cylens!)

!v2.1.0 #2 (August 18, 2011)
Issue 340 / Issue 60: Added actions for item/sample analysis, especially drum sample pack creating:
+SWS: Normalize items to RMS (entire item)
+SWS: Normalize items to peak RMS (Like watching for the highest a RMS meter goes over time)
+SWS: Organize items by peak
+SWS: Organize items by RMS (entire item)
+SWS: Organize items by peak RMS
+SWS: Set RMS analysis/normalize options (Sets target db for normalize and window size for peak RMS calculation)
+Also similar are existing actions "SWS: Analyze and display item peak and RMS" and "SWS: Move cursor to item peak amplitude"

Issue 77 / Issue 147: Added pan law to pan snapshots

!v2.1.0 #1 (August 9, 2011)
Offical SWS v2.1 release to coincide with Reaper v4!  Please note this version of SWS will work with both Reaper v3 and v4, but v3 support will be dropped in the future.  Please support Cockos and purchase a v4 license if you do not already own one.

!v2.0.0 #35 (August 8, 2011)
Issue 332: OS X: Fixed cycle action editor -- now replaced with a basic "create cycle action" modal dialog box. The dialog box can be opened from the actions list (there are 3 "create cycle action" actions) but not from the main "Extensions" menu like on Windows.
Issue 335: OS X: Fixed crash when starting Reaper with Notes/Help window previously open

Added actions:
+SWS/AW: Paste (pastes intelligently obeying "trim behind" mode to include empty space)
+SWS/AW: Insert click track (inserts a new track named "Click" with a click source)
+SWS/AW: Toggle click track mute (intelligently mutes the click track if it exists, or toggles the built in metronome if there is no click track)

!v2.0.0 #34 (August 3, 2011)
Fixed cycle actions window context menu on OS X

!v2.0.0 #33 (August 2, 2011)
Fixed "stuck" cycle actions window on OS X

!v2.0.0 #31 (July 31, 2011)
Added configurable slot actions (hidden by default, http://forum.cockos.com/showthread.php?p=984786#post984786|customizable in the S&M.ini file|):
+SWS/S&M: Apply input FX chain to selected tracks, slot n
+SWS/S&M: Paste input FX chain to selected tracks, slot n

Issue 324: Snapshot support for v4 pan styles/settings
Added action "SWS: Toggle selecting one grouped item selects group"
Fixed x64 installer issue
Renamed actions "Set displayed CC lanes, slot n" into "Restore displayed CC lanes, slot n"
Removed useless action "SWS/S&M: Notes/Help - Disables auto updates"

!v2.0.0 #30 (July 7, 2011)
Issue 309: Add action "SWS: Open last project"
Issue 310: Fixed Autorender not working in Reaper v4.0 beta
Issue 315: Add action "SWS: Toggle between current and saved track selection"
Issue 319: Fixed double-click renaming of fields on OS X
Issue 323: Fixed duplicated "Recall snapshot" actions
Issue 326: Renamed "set/unset/toggle master send" actions to "master outputs", added toggles to 12

S&M Resources window:
<strong>The number of slot actions can now be customized in the S&M.ini file, in the new section [NbOfActions].</strong>
*Quit REAPER* before customizing the number of slots/actions (none: 0, max: 99).
An example (with the current list of configurable actions and their default numbers) is http://reaper.mj-s.com/NbOfActions.txt|here|.
This also "unhides" (i.e. 0 slot by default) 2 new actions:
+SWS/S&M: Apply FX chain to selected items, all takes, slot n
+SWS/S&M: Paste FX chain to selected items, all takes, slot n

Beware! following actions are now configurable but their custom ids have changed:
+SWS/S&M: Trigger next preset for FX n of selected tracks
+SWS/S&M: Trigger previous preset for FX n of selected tracks
 => if used in toolbars, macros, etc.. an update is needed (sorry about that!)

!v2.0.0 #29 (June 30, 2011)
<strong>Added "Cycle action editor"</strong> (Main menu > Extensions > Cycle Action editor):
+<strong>A step-by-step example showing how to create a Cycle Action is available http://forum.cockos.com/showthread.php?t=84978|here|</strong> (thanks Mercado_Negro!)
+Unlimited number of cycle actions
+Unlimited number of commands per cycle action
+Import/export features
+Learn selected commands of the action list (Windows OS only)

Other cycle action updates:
+Performance improvements
+Consolidated undo points

S&M Notes/help:
+When the view is locked, the text is now displayed with a dynamic sized font (i.e. display à la "Big clock")
+Added marker names (in the top left dropdown box). They are edited/displayed according to edit/play cursor position (can be used for lyrics, etc..)
+Demo http://reaper.mj-s.com/S&M_big_notes.gif|here|

Issue 308: Fixed "Select/load project template" actions
Issue 317: Fixed Shorcircuit hang when set online with open GUI (needs "BuggyPlugsSupport=1" in the S&M.ini file, full story http://code.google.com/p/sws-extension/issues/detail?id=317|here|)
Tweaks: little Unicode fixes, better message boxes on OS X..

Added actions:
+SWS/S&M: Open Resources window (project templates)
+SWS/S&M: Clear project template slot...

!v2.0.0 #28 (June 13, 2011)
Fixed duplicated "take pan envelopes" actions
Fixed subtle "recursive cycle action" cases (e.g. a cycle action that calls a macro that calls a cycle action)

Added actions:
+SWS/S&M: Copy FX chain (depending on focus)
+SWS/S&M: Paste FX chain (depending on focus)
+SWS/S&M: Paste (replace) FX chain (depending on focus)
+SWS/S&M: Cut FX chain (depending on focus)

S&M Find: added "Zoom/Scroll" option (when searching for items)

<strong>S&M Resources: now also supports project templates</strong> (i.e. new option in top left dropdown box)
Added options/popup menu items common for FX chains, track template & project templates:
+Display current auto-save path
+Set auto-save directory to default resource path
+Set auto-save directory to project path (/FXChains, TrackTemplate or ProjectTemplates)
Added project template slot actions:
+SWS/S&M: Select/load project template, slot n  - where 'n' is in [1; 10]
+SWS/S&M: Select/load project template, prompt for slot
+SWS/S&M: Select/load project template (new tab), slot n  - where 'n' is in [1; 10]
+SWS/S&M: Select/load project template (new tab), prompt for slot

House cleaning: simplified a bunch of actions names (i.e. "Load/apply", "Load/paste", etc.. => "Apply", "Paste", etc..)

!v2.0.0 #27 (June 4, 2011)
Issue 301: Fixed "Crossfade adjacent selected items" crash
Issue 302: Fixed "Move right by 1 sample (on grid)" action
Issue 298: Find "all" now zooms to found items (reminder: find "next/prev" scrolls to the found item)

Added actions:
+SWS/S&M: Toggle all take FX online/offline for selected items
+SWS/S&M: Set all take FX offline for selected items
+SWS/S&M: Set all take FX online for selected items
+SWS/S&M: Toggle all take FX bypass for selected items
+SWS/S&M: Bypass all take FX for selected items
+SWS/S&M: Unbypass all take FX for selected items
+SWS/S&M: Set active take pan envelopes to 100% right
+SWS/S&M: Set active take pan envelopes to 100% left
+SWS/S&M: Set active take pan envelopes to center
+SWS/S&M: Scroll to selected item (no undo)

S&M Resources window:
+Fixed grayed "Add slot" and "Insert slot" popup menu items (since v2.0.0 #26)
+Track templates: auto save now also works with the master track (saving a "master track template" is not possible natively)
+Track templates: applying track templates to the master track is now possible
+Track templates: tweaks (new popup menu items, wordings..)

Padre's Envelope Processor and LFO generator now respect the "Per-take pitch envelope range" preference (was hard coded to 3 semitones before)

!v2.0.0 #26 (May 28, 2011)
Merged tiny extension plugin (2 new actions that can help WALTERing themes
+SWS/S&M: Show theme helper (all tracks) - Windows OS only
+SWS/S&M: Show theme helper (selected track) - Windows OS only

Theming updates for all S&M windows (Find, Resources, Notes/help and Live Configs):
+Dynamic positioning of themed dropdowns, buttons, etc.. (i.e. no more truncated texts, no more unaligned components)
+Windows OS: more use of themes' background colors (instead of "white backgrounds")
+Fonts are now updated when switching themes

Added actions:
+SWS/S&M: Set selected tracks MIDI input to all channels
+SWS/S&M: Set selected tracks MIDI input to channel n - where 'n' is in [1; 16]
+Issue 291: SWS/S&M: Map selected tracks MIDI input to source channel
+Issue 291: SWS/S&M: Map selected tracks MIDI input to channel n - where 'n' is in [1; 16]

S&M Resource window updates:
+New option (in popup menu) to filter the list view by comments or paths
+Switch to "fast listview" mode only if there are more than 500 slots

S&M Find updates:
+Issue 298: move view to found item (more to come..)
+Use text buttons rather than icons (looked bad with some themes)
+Red "Not found!" message

House cleaning:
+S&M Live Configs: dropped OS X support for user FX presets (=> Windows OS only)
+Removed "SWS/S&M: Close all routing windows"
+Removed "SWS/S&M: Close all envelope windows"

Issue 300: Fixed "Open REAPER project in item BWAV info" crash

!v2.0.0 #25 (May 22, 2011)
Issue 273: New actions for moving the edit cursor:
+SWS: Move cursor left/right 1 sample (on grid)
+SWS: Move cursor left/right 1ms/5ms
+SWS: Move cursor left/right by default fade length

Issue 283: New action "SWS: Select unmuted tracks"
Issue 286: New actions "SWS: Set master mono" and "SWS: Set master stereo"
Issue 297: Fixed bug with project file size increasing with each save after using groove tool. Load and resave affected projects to automatically fix.

!v2.0.0 #24 (May 18, 2011)
Zoom updates:
+Option to seek play when moving the edit cursor on zoom in
+Mouse cursor doesn't move in Y when drag zooming, more Abelton Live like (Windows OS only)

S&M Resource window updates:
+Fixed drag-drop of slots within the list view (comments were lost)
+Fixed text editing when some columns are hidden/moved

!v2.0.0 #23 (May 17, 2011)
Fixed ruler not moving edit cursor

!v2.0.0 #22 (May 17, 2011)
SWS Zoom updates:
+Merged in Boreg's drag zoom plugin, see the http://forum.cockos.com/showthread.php?t=42722|related thread|. Open SWS Zoom preferences (Extensions menu) to enable (OS X, too!)
+Issue 212: Added options "Move edit cursor when zooming in" and "Set time selection when zooming in"

Snapshot improvements:
+Issue 107: Add option to snapshots window for "Show snapshots for selected tracks only"
 This filters the snapshots to include only snaps that include selected tracks
+Issue 179: Separate "selected tracks only" options for save/recall
+Issue 294: Fixed "Save over current snapshot" and others inappropriately clearing the active snapshot

Fixed the following actions/dialog boxes (crash with v4 empty take lanes):
+Xenakios/SWS: Rename selected takes (deprecated)...
+Xenakios/SWS: Take mixer
+Xenakios/SWS: Toggle selected takes normalized/unity gain
+Xenakios/SWS: Trim/untrim item left edge to edit cursor
+Xenakios/SWS: Implode items to takes and pan symmetrically
+Xenakios/SWS: Pan takes of item symmetrically
+Xenakios/SWS: Set item playrate based on item pitch (and reset pitch)
+Xenakios/SWS: Set item pitch based on item playrate
+Xenakios/SWS: Switch item contents to next cue
+Xenakios/SWS: Switch item contents to next cue (preserve item length)
+Xenakios/SWS: Switch item contents to previous cue
+Xenakios/SWS: Switch item contents to previous cue (preserve item length)
+Xenakios/SWS: Switch item contents to first cue
+Xenakios/SWS: Switch item contents to random cue
+Xenakios/SWS: Switch item contents to random cue (preserve item length)

House cleaning:
+Dropped OS X support for all "SWS/S&M: Trigger preset" actions (=> Windows OS only)
+Removed "Xenakios/SWS: Select last track of folder" ("not implemented" message, issue 284)
+Removed duplicate "Xenakios/SWS: Toggle selected tracks visible in mixer"

!v2.0.0 #21 (May 11, 2011)
Fixed browsing for folder in Windows when path contains unicode characters
Fixed opening of groove presets with unicode characters in paths on Windows
Toolbar auto-refresh option disabled by default
House cleaning: removed "SWS/S&M: Let REAPER breathe" (see why http://forum.cockos.com/showpost.php?p=737539&postcount=378|here|.)

Cycle action updates:
+MIDI Editor cycle actions can also run custom macro or ReaScripts
+Cycle actions can also run SWS actions
+More customizable cycle actions (and toolbar buttons):
 - Optional dynamic action renaming (e.g. different tooltips for each step)
 - Optional toggle state (buttons can light up or not)

!v2.0.0 #20 (May 5, 2011)
Added cycle actions (user configurable):
+SWS/S&M: Create cycle action
+SWS/S&M: Create cycle ME action (event list)
+SWS/S&M: Create cycle ME action (piano roll)

Added actions:
+SWS/AW: Render tracks to stereo stem tracks, obeying time selection
+SWS/AW: Render tracks to mono stem tracks, obeying time selection
+SWS/AW: Cascade selected track inputs
+SWS/AW: Split selected items at edit cursor w/crossfade on left

Bug fixes:
+Fixed bug in "autogroup" actions

!v2.0.0 #19 (April 29, 2011)
Added toolbar actions with "auto-refreshed" button states (if the new option "Main menu > Extensions > SWS Options > Enable toolbars auto refresh" is ticked):
+SWS/S&M: Toolbar right item selection toggle
+SWS/S&M: Toolbar left item selection toggle
+SWS/S&M: Toolbar top item selection toggle - Windows OS only!
+SWS/S&M: Toolbar bottom item selection toggle - Windows OS only!
 These actions are to prevent user errors with selected items that are offscreen.
 The idea is to put those actions into a toolbar: they will light up when some selected items are not visible in the arrange (offscreen).
 Clicking those buttons will deselect offscreen items (and re-selects them on toggle).
 See details, howto and toolbar auto-refresh anim http://forum.cockos.com/showpost.php?p=728774&postcount=315|here|.
+AW's grid actions button states now reflect the current grid setting (when changed elsewhere in REAPER)
 See grid toolbar auto-refresh anim http://stash.reaper.fm/8523/awGridToolbar.gif|here| and details about Adam's grid actions http://forum.cockos.com/showthread.php?p=706294|here|.
+SWS/S&M: Toolbar track envelopes in touch/latch/write mode toggle
 This action sets track envelopes that are in one of the write modes into read mode and re-sets those previous write modes on toggle. Related toolbar buttons will light up if any envelope is in one of the write modes.
+SWS/S&M: Toggle toolbars auto refresh enable

Added FX preset actions (v4 only, see implementation remarks http://forum.cockos.com/showpost.php?p=728774&postcount=315|here|). They works with any type of FX and any presets (user or factory presets):
+SWS/S&M: Trigger next preset for selected FX of selected tracks
+SWS/S&M: Trigger previous preset for selected FX of selected tracks
+SWS/S&M: Trigger next preset for FX n of selected tracks - where 'n' is in [1; 4]
+SWS/S&M: Trigger previous preset for FX n of selected tracks - where 'n' is in [1; 4]
+SWS/S&M: Trigger preset for selected FX of selected tracks (MIDI CC absolute only)
+SWS/S&M: Trigger preset for FX n of selected tracks (MIDI CC absolute only) - where 'n' is in [1; 4]
 Remarks: these 2 last MIDI actions are present in the "S&M Extension" section (see top right dropdown in the action dialog box).
 They are a bit different from the native "Link to PG change" feature: they work with any type of FX (e.g. JS).
 Bonus: since v4, "Program Change" MIDI events can be learned.
+S&M Live Configs window: the "User preset" column is back !

Added other actions:
+SWS/S&M: Pan active takes of selected items to 100% right
+SWS/S&M: Pan active takes of selected items to 100% left
+SWS/S&M: Pan active takes of selected items to center
 Note: "pan takes" not "pan cakes".
+SWS/S&M: Dump action list (w/o SWS extension) - Windows OS only!
+SWS/S&M: Dump action list (w/ SWS extension) - Windows OS only!
 Note: dumped files are formatted (readable in Excel for example). See how to use these 2 actions http://wiki.cockos.com/wiki/index.php/S%26M_Dump_action_list|here|.

Find window:
+SWS/S&M: Find next
+SWS/S&M: Find previous
+Preserve the searched string (when closing, undocking, etc.)
+Added shortcuts when the window is focused (F3 = find next, shift-F3 = find previous)

Fixes, tweaks, house cleaning:
+Fixed issue 287 (Unexpected behavior of "SWS/S&M: focus next floating fx for selected tracks (cycle)")
+Many S&M track FX (and FX chain) actions run faster ("fix" for http://forum.cockos.com/showpost.php?p=724194&postcount=13|this report|)
+All S&M track envelope arming actions now support v4 panning (width/dual pan)
+Updated "SWS/S&M: Dump ALR Wiki summary [snip]" actions (FNG extension merge)
+Removed "SWS/S&M: Toggle show all routing windows" (too much limitations)
+Removed "SWS/S&M: Toggle show all envelope windows" (too much limitations)
+Removed "SWS/S&M: Save selected item as item/take template..." (private)

!v2.0.0 #18 (March 28, 2011)
Added actions:
+Issue 256: "SWS: Toggle auto add envelopes when tweaking in write mode"
+Issue 280: "SWS: Toggle grid lines over/under items"
+"SWS: Horizontal scroll to put play cursor at 10%"

Readded Xenakios' "Command parameters" to the Extensions menu
Fix crash when parsing a MIDI take with a large extended MIDI event.

!v2.0.0 #17 (March 16, 2011)
Added actions (issue 165, Windows OS only):
+SWS/S&M: Focus main window (close others)
+SWS/S&M: Focus next window (cycle, hide/unhide others)
+SWS/S&M: Focus previous window (cycle, hide/unhide others)
Remark: for these actions to work, keyboard shortcuts must use modifiers in order to pass-through to the main window (ex: Ctrl+minus = focus previous, Ctrl+plus = focus next)

House cleaning, removed "duplicated" actions (remaining focus actions now also focus the main window on cycle):
+SWS/S&M: Focus previous floating FX for selected tracks (+ main window on cycle)
+SWS/S&M: Focus next floating FX for selected tracks (+ main window on cycle)
+SWS/S&M: Focus previous floating FX (+ main window on cycle)
+SWS/S&M: Focus next floating FX (+ main window on cycle)

New actions from Adam Wathan:
+SWS/AW: Enable 'link time selection and edit cursor'
+SWS/AW: Disable 'link time selection and edit cursor'
+SWS/AW: Toggle 'link time selection and edit cursor'
+SWS/AW: Enable clear loop points on click in ruler
+SWS/AW: Disable clear loop points on click in ruler
+SWS/AW: Toggle clear loop points on click in ruler
+SWS/AW: Set project timebase to time
+SWS/AW: Set project timebase to beats (position only)
+SWS/AW: Set project timebase to beats (position, length, rate)

S&M Notes/help window: optimizations, fixed issue 204 (actions were not refreshed when the view was docked)
S&M GUI tweaks
Bug fixes for "Fill Gaps" and "AW Fade" actions

!v2.0.0 #16 (March 9, 2011)
Added actions:
+SWS: Ignore next marker action
+SWS: Move cursor and time sel left to grid
+SWS: Move cursor and time sel right to grid

"Load project template X" actions are now automatically added for any number of project templates that exist in the ProjectTemplates directory.

!v2.0.0 #15 (March 4, 2011)
These actions now support v4 empty take lanes as well as alternate peak (.reapeaks) cache path:
+SWS/S&M: Delete selected items' takes and source files (prompt, no undo)
+SWS/S&M: Delete selected items' takes and source files (no undo)
+SWS/S&M: Delete active take and source file in selected items (prompt, no undo)
+SWS/S&M: Delete active take and source file in selected items (no undo)

Added actions (issue 268):
+SWS/S&M: Reassign MIDI learned channels of all FX for selected tracks (prompt)
+SWS/S&M: Reassign MIDI learned channel of selected FX for selected tracks (prompt)
+SWS/S&M: Reassign MIDI learned channels of all FX to input channel for selected tracks

Fixes:
+Some v4 empty take lanes management in S&M actions
+"Load/apply and Load/paste fx chain to selected tracks" actions that were adding input-fx-chains instead of standard track-fx-chains

Shift-click in marker list now makes a time selection

!v2.0.0 #14 (March 1, 2011)
Performance improvements (REAPER startup, S&M actions related to notes, FX, FX chains and track grouping)
S&M FX chains actions now properly manage FX comments

v4 input FX chains support
+Added input FX chain features in the S&M Resources window (see below)
+Added actions:
 - SWS/S&M: Clear input FX chain for selected tracks
 - SWS/S&M: Copy input FX chain from selected track
 - SWS/S&M: Cut input FX chain from selected tracks
 - SWS/S&M: Paste (replace) input FX chain to selected tracks
 - SWS/S&M: Paste input FX chain to selected tracks
Remark:
+With S&M FX chain actions, you can copy a FX chain from a track, an item and paste it as an *input* FX chain and vice et versa (shared FX chain clipboard)
+v4 only! (those actions are visible in v3 but are no-op)

S&M Resources window updates:
+Auto save button (top right) now *adds* new slots. Note: before, a new slot was inserted before the selected one but this could mess slot actions (because all following slot ids were changed..)
+Auto save button now proposes to define the auto save directory when needed
+Tweaks (better undo wordings, few user prefs were not saved, popup menu clean-up, etc.)
In "FX chain" mode (i.e. "FX chain" selected in the top left dropdown box):
+Added double click option to apply (or paste) FX chain slots as *input* FX chains (visible but nop in v3, see http://reaper.mj-s.com/S&M_ResourcesView_InputFx.jpg|screenshot|)
+Auto save FX chain (top right button) can now be configured to save track FX chains, *input* FX chains as well as active takes' FX chains, see http://reaper.mj-s.com/S&M_ResourcesView_popup.jpg|new popup menu|

Added actions (issue 258):
+SWS/S&M: Move selected FX up in chain for selected tracks
+SWS/S&M: Move selected FX down in chain for selected tracks
+SWS/S&M: Select last FX for selected tracks

!v2.0.0 #13 (February 24, 2011)
Installers updated to include grooves (installed in Reaper resource path\Grooves on Win, manual install for OS X)
Fixed sws-autocoloricon.ini reading on OS X
S&M Find now supports v4 empty take lanes
Fixed issue 262: pre-FX and post-fader S&M cue buss actions now obey send & HW output default prefs (i.e. prefrences > project > track/send defaults). Note: pre-fader busses still mimic the volume of selected tracks.
Restored deprecated Xen's "Load track template n" (where n>10) actions

!v2.0.0 #12 (February 18, 2011)
Autorender: Fixed another silent render bug for relative media items not in the project root directory

!v2.0.0 #11 (February 16, 2011)
Issue 245: Added "SWS: Goto/select next marker/region" and "SWS: Goto/select previous marker/region"
Autorender: Fixed bug where projects with relative paths to media files rendered silent tracks
Removed "SWS: Toggle auto fades for new items", use native "Toggle enable/disable default fadein/fadeout" instead

!v2.0.0 #10 (February 7, 2011)
Support for v4 empty take lanes:
+S&M build lanes actions now turn "take mosaics" into lanes using v4 empty takes (rather than v3 empty takes)
 These actions still useful to create take lanes à la v4 from older project saved with "mosaics", for example.
+The action "S&M Remove empty take/item among selected items" now also removes v4 empty takes
 Remark: this action was limited to v3 empty takes before, i.e. takes with empty source
+The action "S&M Clear active take/items" now clears takes using v4 empty takes (rather than v3 empty takes). If all takes of an item are empty, the item is removed.
 Remark: a v4 empty take can be removed thanks to "S&M Cut active take" (removing an empty take is not yet possible natively)

Main "Extensions" menu:
+Added AW's "Fill gaps..."
+Fixed "Envelope Processor..." menu item
+(Temporary?) removed "Item/Take" sub-menu (Xenakios actions need to be updated for v4)

Autorender:
+Added option to only render tracks with a specified prefix (and optionally remove that prefix from rendered files)
+Added global preferences menu
+Added option to not prepend track numbers to rendered files
+Added limited support to append duplicate numbers to rendered files that would otherwise overwrite each other (This Song(2).mp3)
+Added auto-calculation of track pad length (for projects with large numbers of regions to be rendered)

Fixed crash when running some of the S&M Resources window's slot actions (applying, importing, pasting, etc. track templates or FX chains from unexisting slots)
Fixed corner case refresh bug in S&M Resources window
Issue 250: Added action "SWS: Toggle auto fades for new items"
Added action "SWS: Toolbar mute toggle"
Fixed directory scan for grooves on OS X

!v2.0.0 #9 (February 4, 2011)
Autorender:
+Added global preferences dialog with default render directory option, option to allow stem rendering
+Fixed crash with new portable installations

Added actions:
+"SWS: Toolbar solo toggle" (Note, this replaces "SWS: Are any tracks soloed? [no-op, for toolbar]", please re-add to toolbar)
+"SWS: Toolbar arm toggle"
+"SWS: Set all sel tracks inputs to match first sel track"

Duplicate recording input check now ignores "input monitoring only" record mode.
Fixed possible S&M.ini file corruption (thanks Mercado Negro!)

House cleaning (more to come):
+Main menu: Moved all SWS, S&M and Shane extension menu items in the main "Extensions" menu
+Main "Extensions" menu filled in alphabetical order (and not structured by developper anymore)

!v2.0.0 #8 (February 1, 2011)
Autorender updates:
+No need to enter data into the project notes field, now use "Autorender: Edit project metadata"
+Unicode character support (Windows only? Testing needed)

Support for v4 empty take lanes (more to come):
+Fixed all S&M actions relate to takes
+Fixed take envelope processing in Padre's Envelope LFO Generator and Envelope Processor
+Example: with items starting with a v4 empty take, some actions were broken or had no effect..

Added pitch take envelope support for Padre's Envelope LFO Generator and Envelope Processor (v4 only)

Added actions:
+SWS/S&M: Copy active take
+SWS/S&M: Cut active take
+SWS/S&M: Paste take
+SWS/S&M: Paste take (after active take)

House cleaning (more to come):
+Main "Extensions" menu: added Padre's Envelope LFO Generator and Envelope Processor
+Main "Extensions" menu: removed Xenakios' "Misc/Experimental" sub-menu (actions remain available in the action list)
+Media item context menu: removed Xenakios' "Item/Take selection" and "Item/Take manipulation" sub-menus (actions remain available in the action list and in the main "Extensions" menu)
+TCP context menu: removed Xenakios' "Track/Mixer/Envelopes" sub-menu (actions remain available in the action list and in the main "Extensions" menu)
+Tagged action "Xenakios/SWS: Project media..." as deprecated

Issue 50:  SWS: Create regions from sel item(s) named with take
Issue 126: Warn about recording same inputs on multiple tracks: http://www.standingwaterstudios.com/shup/RecInputCheck.png Also added actions "SWS: Enable/Disable checking for duplicate inputs when recording."
Issue 244: Added "SWS: Set selected take(s) to custom color X" actions
Issue 246: Added toolbar-status only action "SWS: Are any tracks soloed? [no-op, for toolbar]"
Fixed using Windows generated reaconsole_customcommands.txt files on OS X.

!v2.0.0 #7 (January 29, 2011)
NEW: Preliminary version of "Autorender."  Thanks, Shane!  For more information, run Autorender: show instructions from the File->Autorender menu (or actions).

Added actions:
+SWS/S&M: Show take pitch envelope - v4 only (visible but no-op in v3)
+SWS/S&M: Hide take pitch envelope - v4 only (visible but no-op in v3)
+SWS/S&M: Copy selected track grouping
+SWS/S&M: Cut selected tracks grouping
+SWS/S&M: Paste grouping to selected tracks

Notes/help window fixes:
+Pass keystrokes to the main window when locked (i.e. lock button)
+Properly init S&M project notes with REAPER ones when possible

!v2.0.0 #6 (January 27, 2011)
Fixed corruption of last item in auto color list
Fixed keyboard focus issues
Improved groove tool keyboard handling
(#5b) Improved "SWS: Set all takes to next/prev mono/stereo channel mode" actions

!v2.0.0 #5 (January 26, 2011)
FNG Groove Tool Updates:
+Fixed applying strength to velocity groove quantize
+Added separate velocity strength control to Groove Tool (set to zero to disable either)
+Fixed refresh of groove list in Groove Tool when changing folders
+Remove zero length notes when modifying MIDI take state (bad things happen otherwise)
+Code cleanup and performance improvements for MIDI take state reading and writing
+Added "FNG: Groove Tool..." to the Extensions menu
+Removed menu bar and moved applicable items to the context menu
+Removed "passthrough" action/keyboard section workaround

S&M updates:
+Resources window:
 - Performance improvements: REAPER start-up & shutdown, show/hide, auto fill, all editions features, filtering, etc.
 - Track templates: added "Paste items to sel. tracks" and "Replace items of sel. tracks" as customizable double-click behaviours
 - Track templates: added toggle popup menu item "Save track templates with items" (so that track templates can be auto-saved w/ or w/o items)
+Notes/help window:
 - Project notes: now displays the related RPP filename
 - Project notes: initialize S&M project notes with REAPER's ones when possible (i.e. when S&M ones don't exist but REAPER's ones exist)
 Reminder: due to an API limitation, for the moment the "project notes" displayed in the Notes/help window are different from REAPER's one
+Other:
 - Performance improvements for all cue buss & routing actions
 - Fixed corner case Cue buss crash
 - GUI tweaks

Fixed bug that "silently" deleted items in SWS lists while renaming (Thanks, Bevosss)
4 new actions: "SWS: Set all takes to next/prev mono/stereo channel mode"

!v2.0.0 #4 (January 23, 2011)
Groove Tool fixes:
+Fixed pass through to main window
+Fixed muted midi events bug introduced in v2.0.0 #3
+Modified Undo handling for items

Fixed auto color needing to be forced in some situations
Fixed some screenset loading issues

!v2.0.0 #3 (January 22, 2011)
<strong>Fingers/FNG extension update/merge!</strong>
+Issue 238: Groove quantize now supports velocity
+Issue 234: Added support for unquantize for MIDI for any FNG action modifying MIDI data
+Update dialog to use SWS-style dockable windows
+Note: grooves are not part of the installer, yet. Download FingersExtras.zip from the beta download area.

Auto color/icon fixes from really broken build #2.
Auto color/icon information is stored in a new file sws-autocoloricon.ini for easy sharing (old settings copied for you)
Issue 225: Fixed selected text in Notes/help window when switching between docker tabs
Fix for toggle actions to focus SWS views when docked

!v2.0.0 #2 (January 21, 2011)
Fix to close our windows on initial screenset load (thanks Bevosss)
Auto color/icon updates:
+Icons are removed if a track changes name to something not recognized
+Auto-icon won't overwrite custom icons
+Added "Ignore" field to the color, so you can auto-icon without changing color of that track too
+Proper priority order icon setting
+Performance enhancements

!v2.0.0 #1 (January 19, 2011)
<strong>BETA: CAUTION !</strong>
Due to a change in the way S&M.ini file is managed, you may face some issues when switching between SWS official <-> SWS beta.
Well, a clean upgrade is automatically managed when SWS official -> SWS beta, but you'll probably loose your FX Chains setup when switching back to SWS beta -> SWS official.
So a backup of the "official" S&M.ini might be a good idea (or sticking with the beta as the new S&M.ini format won't change).

<strong>Short changelog:</strong>

+PiP support
+Many S&M updates (including new http://reaper.mj-s.com/resourceview.jpg|"Resources" window|: FX chains + Track templates + goodies). See details below.
+Updated SWS Autocolor view: now also features auto track icon. Demo http://reaper.mj-s.com/autoicon.gif|here|.
+Preliminary V4 updates (S&M, Padre, Xenakios)
+House cleaning, fixes

<strong>Changelog details:</strong>

Added S&M http://reaper.mj-s.com/resourceview.jpg|Resources window|
The "FX chains" view turned into a "Resources" window: FX chains + Track templates + goodies
The same features that exist for FX chains are now available for track templates too. A cool thing now is that we can patch existing tracks with track templates (and not only  "add track template as new track"). Well, some other sort of snapshots..
Also, saving track templates and FX chains is eased thanks to the "auto-save" feature, see below. A new feature "Auto-fill" also allows creating slots automatically.
Bonus: check out Tallisman's awesome FX Chain library, http://forum.cockos.com/showthread.php?t=35128|here|!
+Auto-save feature:
 An "Auto-save" button has been added: it automatically saves the selected tracks' FX chains (or track templates) and insert the related files/slots in the resource list.
 It's a one "click feature", i.e. no file browser is displayed: filenames are automatically generated from track names and saved in REAPER's default FX chains (or track templates) resource path.
 This "auto save" directory can be customized (new popup menu items "Set auto save directory") and filenames can now be renamed ("Name" column is editable).
+Auto-fill feature:
 If not already present, all FX chain (or track template) files found in the related resource path and its sub-folders are automatically inserted at the selected slot.
+Applying track templates preserves items:
 - if there's no item present in an applied track template file, the current ones are preserved
 - if some items are present in an applied track template file, those ones are used instead
 - if several tracks are present in a track template file, only the first one is used (when *applying*, when importing, all tracks present in the file are added)
+New actions:
 - SWS/S&M: Open Resources window (FX chains)... - just renamed (replaces "Open FX chains view...")
 - SWS/S&M: Open Resources window (track templates)...
 - SWS/S&M: Load/apply track template to selected tracks, slot n - where n is in [1;10]
 - SWS/S&M: Load/apply track template to selected tracks, prompt for slot
 - SWS/S&M: Load/import tracks from track template, slot n - where n is in [1;10]
 - SWS/S&M: Load/import tracks from track template, prompt for slot
 - SWS/S&M: Clear track template slot...
 Added actions that paste FX chains slots (exiting ones only "apply", i.e. replace FX Chains):
 - SWS/S&M: Load/paste FX chain to selected tracks, slot n - where n is in [1;8]
 - SWS/S&M: Load/paste FX chain to selected tracks, prompt for slot
 - SWS/S&M: Load/paste FX chain to selected items, slot n - where n is in [1;8]
 - SWS/S&M: Load/paste FX chain to selected items, prompt for slot
 - SWS/S&M: Load/paste FX chain to selected items, all takes, prompt for slot
+New popup menu items:
 - For FX chains and track templates: added "Auto fill (from resource path)"
 - Load/apply track template to selected tracks
 - Load/import tracks from track template
 - Set FX chain auto save directory...
 - Set track template auto save directory...
 - Auto save FX chains and insert slots (from track selection)
 - Auto save track templates and insert slots (from track selection)
 -> those 2 last menu items do the same things than the auto-save button, files are saved and inserted at the selected slot
 - Delete slots & files
 -> on Win, files are sent to the recycle bin
 - Show path in Explorer/Finder...
+Column "Name" is now editable (file renaming from the view)
+Drag-drop improvements:
 - Internal drag-drop of slots (i.e. now moves slots rather than copying them)
 - More 'natural' + fixed shortcomings: d'n'd of empty slots, selection after d'n'd, d'n'd when the list is empty, etc..
+On Win, "Display track template/FX chain" (in the popup menu) now launches notepad
+Paths pointing to unexisting files aren't emptyied anymore
+Tagged "Xenakios/SWS: Load track template n" actions as deprecated

Updated SWS Autocolor view: now also features auto track icon (the view has been renamed into "SWS Auto Color/Icon"), demo http://reaper.mj-s.com/autoicon.gif|here|.
+Added a column "Icon" in the view (right-click in this column or double-click it to set an icon filename) and a tick box "Enable auto icon".
+Also added action "SWS/S&M Toggle auto icon enable".
Rmk: your current color configurations will be preserved when upgrading..

S&M Notes/help view updates:
+Action help: now, when selecting custom macros, the related (veeeery long!) custom id is displayed in the text field (i.e. custom notes about macros are no more saved but that eases the copy/paste of custom ids)
+Action help: added http://reaper.mj-s.com/alrButton.jpg|"ALR" button|, i.e. online help to the http://wiki.cockos.com/wiki/index.php/Action_List_Reference|Action List Reference| wiki
+Added actions in order to make things clear:
 - SWS/S&M: Open Notes/Help window (project notes)...
 - SWS/S&M: Open Notes/Help window (item notes)...
 - SWS/S&M: Open Notes/Help window (track notes )...
 - SWS/S&M: Open Notes/Help window (action help)...
Remark: here's an http://reaper.mj-s.com/OnlineHelp.gif|anim| showing how to use notes, action help & online help

S&M Live Configs updates:
+Added "Auto track selection" option/tick box
+Fixed activate/deactivate actions not obeying the config's "Enable" parameter
+Added actions (in the main section) "SWS/S&M: Toggle enable live config n" - where n is in [1;8]
+Added advanced parameter "CC_DELAY" in S&M.ini (in REAPER's resource directory) - to be tweaked manually!
 If this parameter is set to 0, MIDI CC events will trigger their related "Apply live config" action *immediately* but, in this case, when moving a fader on a large scale for example, all configs in between will also be applied. With a delay (e.g. 250ms, the default value) only the last stable CC value will be taken into account.
+Undo points for all controls

S&M Cue buss:
+"Open Cue Buss window" is now a toggle action (+ reports a toggle state)
+When creating a cue buss, auto scroll to created the track (TCP)

S&M house cleaning:
+Cleaned the main "Extensions" menu a bit + added following menu items:
 - S&M Cue Buss...
 - S&M Find...
 - S&M Live Configs...
+Removed the following split actions:
 Contrary to their related native versions, the following ones were splitting selected items *and only them*, see http://forum.cockos.com/showthread.php?t=51547|this related thread|.
 Due to REAPER v3.67's new native pref "If no items are selected, some split/trim/delete actions affect all items at the edit cursor",
 those actions are less useful (well, they would still split only selected items even if that native pref is ticked).
 Also removed because of the spam in the action list (many split actions).
 - SWS/S&M: Split selected items at play cursor
 - SWS/S&M: Split selected items at time selection
 - SWS/S&M: Split selected items at edit cursor (no change selection)
 - SWS/S&M: Split selected items at time selection (select left)
 - SWS/S&M: Split selected items at time selection (select right)
 - SWS/S&M: Split selected items at edit or play cursor
 - SWS/S&M: Split selected items at edit or play cursor
+Removed the following take actions:
 Due to native actions "Rotate take lanes forward/backward" added in REAPER v3.67 (move active take up/down actions still there, of course).
 - SWS/S&M: Takes - Move all up (cycling) in selected items"
 - SWS/S&M: Takes - Move all down (cycling) in selected items"

Other S&M updates/fixes:
+Added action: SWS/S&M: Left mouse click at cursor position (use w/o modifier)
+Themable GUIs: hover, pressed,.. states for buttons, actions are now performed on mouse up events, un-stretched PNGs, default focus tweaks, tick boxes look better, use theme 3D colors for dropdows (if defined), etc..
+Fixed Notes/help and Resources views toggle states
+Fixed Adam's Fills Gaps actions
+Fixed disabled some popup items not being grayed
+Fixed UI refresh issues for "Find" and "Notes/help" views

Issue 225: Fixed selected text in Notes/help view when switching between docker tabs

!SWS v1.x.x
Goto http://sws-extension.org/download/whatsnew_v1.txt|here| for older changes<|MERGE_RESOLUTION|>--- conflicted
+++ resolved
@@ -1,4 +1,3 @@
-<<<<<<< HEAD
 +Enable media file tagging features on Linux
 +Update TagLib on macOS to v1.11.1
 +Split the macOS release into 32-bit and 64-bit versions, delete reaper_sws_extension.dylib
@@ -60,10 +59,9 @@
 Fixes:
 - Contextual toolbars: restore focus to last focused window when toolbar is auto closed (report https://forum.cockos.com/showthread.php?t=218978|here|)
 Fix hiding send envelopes accidentally removing the subsequent send/receive (Issue 1183)
-=======
+
 Fixes:
 "Xenakios/SWS: [Deprecated] Load project template ..": don't change default save path, REAPER 5.983+ (report https://forum.cockos.com/showpost.php?p=2140690&postcount=2605|here|)
->>>>>>> f6290d59
 
 !v2.10.0 #1 Featured build (February 6, 2019)
 Mega thanks to nofish and cfillion for their many contributions, and X-Raym for doing the tedious work of merging everything into a release.
