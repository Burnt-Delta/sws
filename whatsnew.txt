<<<<<<< HEAD
Snapshots:
#Fix 'Prompt on recalling deleted tracks' option (report https://github.com/reaper-oss/sws/issues/1073#issuecomment-562705617|here|)
ReaScript API:
+Added NF_Win32_GetSystemMetrics (Issue 1235)
<strong>Reminder: this new SWS version requires REAPER v5.982+!</strong>

Miscellaneous:
+Fix scrolling the arrange view to track envelopes (2.11.0 regression, report https://forum.cockos.com/showthread.php?p=2212495|here|)
+Fix inserting new envelope point at mouse cursor when the arrange view is scrolled (2.11.0 regression, Issue 1266)

ReaScript API:
+Fix crash in CF_GetClipboard and CF_GetClipboardBig when the text clipboard does not have data (regression from v2.11.0)
+Add support for REAPER v6's new auto-stretch item timebase in "SWS/AW: Set selected items timebase" actions (report https://forum.cockos.com/showthread.php?p=2210126|here|, REAPER v6.01+ only)
Localization:
+Fix SWS/SN: Focus MIDI editor localization
Envelopes:
 #SWS/S&M: Remove all envelopes for selected tracks: if prompt enabled, prompt only if there are envelopes present (report https://forum.cockos.com/showthread.php?p=2215029#post2215029|here|) 
Notes:
+Fix bad encoding conversion and truncation to 256 characters when toggling "Wrap text" on Windows (Issue 1252)
+Fix non-working word wrapping on Linux and macOS
=======
Windows installer:
+Add support for silent installs and setting the REAPER install path from the command line (Issue 1247)
>>>>>>> df0e8dd3

!v2.11.0 pre-release build
<strong>Reminder: this new SWS version requires REAPER v5.979+!</strong>

<strong>Update notice:</strong> The SWS extension filenames have changed in this release. Linux and macOS users should remove the previous version before updating.

Envelopes:
+Fix hiding send envelopes accidentally removing the subsequent send/receive (Issue 1183)
+Fix wrong point values when using envelope-related actions with fader scaling mode (regression from 2.10.0, report https://forum.cockos.com/showthread.php?p=2094872|here|, requires REAPER 5.979 or newer)
+LFO Generator: allow for generating more points and account for take playrate (Issue 1158)
+Prompt before executing "SWS/S&M: Remove all envelopes for selected tracks" (may be disabled by setting <REAPER resource path>/S&M.ini/[Misc]/RemoveAllEnvsSelTracksPrompt=0) (Issue 1175)

Contextual toolbars:
+Restore focus to last focused window when toolbar is auto closed (report https://forum.cockos.com/showthread.php?t=218978|here|)

Global notes: (Issue 1170)
+Display a [modified] indicator in the notes window after editing global notes until saving
+Fix global notes only appearing in first project tab
+Fix text flickering (report https://forum.cockos.com/showpost.php?p=2141877&postcount=2611|here|)
+Internal tweaks (more efficient load/save)
+Additionally to saving when project is saved, can be saved via notes window context menu (global notes are stored in <REAPER resource path>/SWS_global notes.txt)

Linux:
+Added official Linux ARM builds (32-bit and 64-bit)
+Enable media file tagging features
+Fix "show in explorer/finder" and edit file actions
+Fix empty list cells leading to misaligned columns (Issue 1147)

Loudness:
+Improve handling of incomplete sample buffers when analyzing video items (Issue 1210)
+High precision mode:
 - Disable creating graph, disable go to max. short-term / momentary (Issue 1120) (these are currently not implemented for high precision mode)
 - Fix potential crash when analyzing items shorter than 3 seconds
 - Fix potentially invalid max. short-term/momentary measurements

Note: details about high precision mode use case https://forum.cockos.com/showthread.php?p=2118098#post2118098|here|

macOS:
+Harden "show in explorer/finder" and edit file actions against command injection
+Split the extension file into 32-bit and 64-bit versions
+Update TagLib to v1.11.1

Marker List and Track List:
+Don't block the Del key (Issue 1119)

Miscellaneous:
+Add support for REAPER v6's new TCP/EnvCP/MCP architecture (thanks Justin!)
+Fix 'Xenakios/SWS: Normalize selected takes to dB value...' if take polarity is flipped (report https://forum.cockos.com/showthread.php?t=219269|here|)
+Fix flickering in some vertical zooming actions
+Fix various Xenakios take volume actions if take polarity is flipped
+Harden against various potential crashes (eg. unexpectedly long translations in language packs)
+Quantize actions / BR_Env actions / grid line API: support Measure grid line spacing (Issue 1117, Issue 1058)
+"SWS/S&M: Select FX x for selected tracks": fix creating undo point (create if at least one track is updated, rather than only if last track is updated), improve performance when the FX chain is open
+"Xenakios/SWS: [Deprecated] Load project template ...": don't change default save path, REAPER 5.983+ (report https://forum.cockos.com/showpost.php?p=2140690&postcount=2605|here|)

New actions:
+Add SWS/NF: Toggle render speed (apply FX/render stems) realtime/not limited (Issue 1065)

Play from edit/mouse cursor actions:
+Obey 'Solo defaults to in-place solo' preference (Issue 1181)
+Prevent UI updates from being disabled when stopping BR mouse playback via ReaScript (thanks Justin!) (Issue 1180)

Preview media item/take under mouse cursor actions:
+Fix media item preview through track when transport is paused (Issue 1189)

ReaScript API:
+Added NF_ReadID3v2Tag (request https://forum.cockos.com/showpost.php?p=2175039|here|)
+Added NF_TakeFX_GetModuleName (take version of already existing BR_TrackFX_GetModuleName)
+BR_EnvGet/SetProperties: add optional parameter automationItemsOptions (REAPER v5.979+), add second ACT token from track envelope state chunk (automation items options) (Issue 1153, partly)
+Deprecate CF_GetClipboardBig (use CF_GetClipboard instead)
+Extend CF_GetClipboard to allow reading more than 1023 characters
+Fix CF_GetTrackFXChain with named tracks (Issue 1222) and disambiguate FX chains across all opened projects
+Harden ConfigVar functions against invalid type interpretation (Issue 1131)

Region Playlist:
+Fix pasting region playlists containing grouped items (Issue 1118)
+Fix pasting region playlists when "Overlap and crossfade items when splitting" is enabled in Preferences > Project > Media Item Defaults (Issue 1204)

Resources:
+Enter key in Filter textbox focuses list and don't block Del key (Issue 1119)

Snapshots:
+Add option to (not) prompt for deleting abandoned items when recalling snapshots which contain deleted tracks (snapshots will be recalled and abandoned items deleted without confirmation with this option disabled) (Issue 1073)
+Harden getting send envelopes (displays error message in case of failure)
+Include track phase (polarity) in Full Track Mix, add separate Phase tickbox as custom filter (Issue 455)

Note: Send envelopes should now be stored/recalled correctly with Snapshots (long standing bug) as of SWS v2.10.0, though it hasn't been tested much. Since snapshots are based on state chunks, changes within automation items (AI) envelopes are not stored/recalled currently (https://forum.cockos.com/showthread.php?t=205406|FR|), though AI properties (e.g. position) should be recalled correctly. Also note that when deleting an AI and trying to recall a previously stored snapshot which contains this AI it won't be recalled correctly.

Windows installer:
+Allow installing SWS to paths containing characters outside of the system's ANSI codepage
+Fix nonworking check for running REAPER processes
+Fix the install path being initially empty when launching the Windows installer if REAPER is not installed
+Make installing the Python ReaScript support optional
+Migrate the extension DLL to <resource path>\UserPlugins, reaper_sws.py to <resource path>\Scripts

"Xenakios/SWS: Rename takes and source files...": (Issue 1140)
+Add '(no undo)' to the action name
+Automatically delete old .reapeaks files (also for "Xenakios/SWS: Rename take source files...")
+Don't double-append file extension if already contained in new filename/takename

!v2.10.0 #1 Featured build (February 6, 2019)
Mega thanks to nofish and cfillion for their many contributions, and X-Raym for doing the tedious work of merging everything into a release.
Recommended use of REAPER 5.965.

Revert 'Track height actions and vertical zoom actions obey track height locking' (for not breaking existing workflows, may come back as optional later on)
"SWS/NF: Enable / Disable multichannel metering (...)" actions: Improve performance (report https://forum.cockos.com/showthread.php?p=2090523#post2090523|here|, thanks Edgemeal!)

!v2.10.0 pre-release build (February 2, 2019)
New features:
+Auto color/icon/layout: Add '(hide)' Layout to auto hide TCP / MCP of tracks (rightclick in "TCP Layout" / "MCP Layout" fields to set) (Issue 1008)
+Global notes
+Loudness: Add 'high precision' analyzing mode
 Set in 'SWS/BR: Analyze loudness...' window -> Options or via action, see below), to ensure full compliance with BS.1770-4. Off by default.
 Notes: This mode is slower than the 'normal' analyzing mode and should only be needed when ensuring exact results of max. momentary values in certain (corner) cases is required.
 All other results should be compliant with BS.1770-4 also in 'normal' analyzing mode.
 Technically this mode uses 100 Hz refresh rate / 10 ms buffer rather than default 5 Hz refresh rate / 200 ms buffer for analyzing.
 For background see https://github.com/reaper-oss/sws/issues/1046#issuecomment-428914818|here| and https://github.com/jiixyj/libebur128/issues/93#issuecomment-429043548|here|.
 ReScript Loudness functions respect this preference.
 - Add action 'SWS/BR/NF: Toggle use high precision mode for loudness analyzing'

Actions:
+New actions (Main section):
 - Snapshots: Add actions to delete current/all snapshots (request https://forum.cockos.com/showthread.php?p=1997530|here|)
 - SWS: Select nearest previous folder, SWS: Select nearest next folder (Issue 981)
 - SWS/FNG: Apply selected groove (use curent settings from opened groove tool)
 - SWS/NF: Disable multichannel metering (all tracks)
 - SWS/NF: Disable multichannel metering (selected tracks)
 - SWS/NF: Enable multichannel metering (all tracks)
 - SWS/NF: Enable multichannel metering (selected tracks)
 - SWS/NF: Cycle through MIDI recording modes (also available in ME section) (Issue 994)
 - SWS/NF: Cycle through track automation modes (Issue 995)
 - SWS/S&M: Show/Hide take ... envelope, SWS/S&M: Toggle show take ... envelope (unlike the native "Take: Toggle take ... envelope" actions these change visibility only) (Issue 1078)

Fixes:
+Issue 537: Snapshots: (Attempt to) Fix longstanding issue with send envelopes not restored when recalling snapshots (thanks ovnis for testing!)
 Note: Since snapshots are based on state chunks, changes within AI envelopes are not recalled currently (https://forum.cockos.com/showthread.php?t=205406|FR|), though AI properties (e.g. position) should be recalled correctly. Also note that when deleting an AI and trying to recall a previously stored snapshot which contains this AI it won't be recalled correctly.
+Issue 938: SWS/S&M: Copy FX Chain (Depending on Focus) - if take FX chain, also copy take FX chain channel count
+Issue 966: Track height actions and vertical zoom actions obey track height locking (REAPER 5.78+)
+Issue 1041: m3u/pls playlist import
 - Fix crash when cancelling playlist import
 - Fix items always being created for missing files when importing playlists
+Issue 1047: ReaConsole: Redraw the status label when resizing the window on Windows
+Issue 1054: "SWS/S&M: Show take volume envelopes" - obey volume fader scaling preference if new envelope is created
+Issue 1057: Fix quantize actions moving items to incorrect positions or hanging in some cases when the grid line spacing is set to Frames, typically when a project start time offset is used
+Issue 1060: Fix "SWS/Shane: Batch Render Regions" crashing when a region contains a slash on Linux and macOS
+Issue 1077: Fix crash after stopping the active track preview from another project tab
+Issue 1086: Fix envelope reconstitution when automation items are connected to the underlying envelope
+Auto color/icon/layout: "(vca master)" filter - also apply rules to groups 33 - 64 (report https://forum.cockos.com/showthread.php?t=207722|here|) (REAPER 5.70+)
+Cycle Action editor: Fix minor issue with not opening with correct section (report https://forum.cockos.com/showpost.php?p=1986045&postcount=3|here|)
+Fix hang when parsing item chunks containing lines bigger than 255 characters (https://github.com/reaper-oss/sws/issues/912#issuecomment-426892230|Issue 912 (comment)|)
+Fix freeze when running "SWS/S&M: Remove all envelopes for selected tracks" with the master track selected (regression from v2.9.8)
+"SWS/S&M: Close all FX chain windows", "SWS/S&M: Close all floating FX windows (...)" - include take FX (report https://forum.cockos.com/showpost.php?p=1978820&postcount=2425|here|)
+"SWS/NF: Enable / Disable multichannel metering (...)" actions: Improve performance (report https://forum.cockos.com/showthread.php?p=2090523#post2090523|here|, thanks Edgemeal!)
+Auto group:
 - Revert creating explicit undo point (match behaviour prior v2.95)
 - Prevent grouping of selected items on not record armed tracks
+Loudness:
 - Revert (mistakenly) changing integrated Loudness relative gate threshold from -10.0 LU to -20.0 LU in SWS v2.9.8 (https://github.com/jiixyj/libebur128/issues/92#issuecomment-426889385|technical explaination|)
 - Fix getting project sample rate
 - Don't apply item vol. and pan/vol. envelope correction beyond actual audio data (Issue 1074)
 - Fix item Loudness analysis if take contains vol. envelope and item position not 0.0 (thanks X-Raym!) (Issue 957, https://github.com/reaper-oss/sws/issues/957#issuecomment-371233030|details|)
 - Pan/vol. envelope correction is now sample accurate (instead of being processed in blocks)
 - Fix export format wildcard descriptions not being translated (report https://forum.cockos.com/showthread.php?t=206229|here|)
 - Harden 'prevent items going offline during analysis' (also prevent during quick reanalyze)
+ReaScript:
 +Issue 950: Make BR_SetItemEdges() only work on item passed in function (rather than all selected items), refix from v2.9.8
 - Avoid crashing in BR_Win32{Get,Write}PrivateProfileString when keyName is empty
 - BR_GetMouseCursorContext_MIDI() - add support for Notation Events lane (Issue 1082)
 - Fix BR_MIDI_CCLaneRemove(), BR_MIDI_CCLaneReplace() (report https://forum.cockos.com/showpost.php?p=2002814&postcount=1|here|.)
 - Repair CF_LocateInExplorer()

New ReaScript functions:
(thanks Breeder!)
+BR_Win32_CB_FindString()
+BR_Win32_CB_FindStringExact()
+BR_Win32_ClientToScreen()
+BR_Win32_FindWindowEx()
+BR_Win32_GET_X_LPARAM()
+BR_Win32_GET_Y_LPARAM()
+BR_Win32_GetConstant()
+BR_Win32_GetCursorPos()
+BR_Win32_GetFocus()
+BR_Win32_GetForegroundWindow()
+BR_Win32_GetMainHwnd()
+BR_Win32_GetMixerHwnd()
+BR_Win32_GetMonitorRectFromRect()
+BR_Win32_GetParent()
+BR_Win32_GetWindow()
+BR_Win32_GetWindowLong()
+BR_Win32_GetWindowRect()
+BR_Win32_GetWindowText()
+BR_Win32_HIBYTE()
+BR_Win32_HIWORD()
+BR_Win32_HwndToString()
+BR_Win32_IsWindow()
+BR_Win32_IsWindowVisible()
+BR_Win32_LOBYTE()
+BR_Win32_LOWORD()
+BR_Win32_MAKELONG()
+BR_Win32_MAKELPARAM()
+BR_Win32_MAKELRESULT()
+BR_Win32_MAKEWORD()
+BR_Win32_MAKEWPARAM()
+BR_Win32_MIDIEditor_GetActive()
+BR_Win32_ScreenToClient()
+BR_Win32_SendMessage()
+BR_Win32_SetFocus()
+BR_Win32_SetForegroundWindow()
+BR_Win32_SetWindowLong()
+BR_Win32_SetWindowPos()
+BR_Win32_ShowWindow()
+BR_Win32_StringToHwnd()
+BR_Win32_WindowFromPoint()
+CF_EnumMediaSourceCues()
+CF_ExportMediaSource()
+CF_GetMediaSourceMetadata()
+CF_GetMediaSourceRPP()
+CF_GetMediaSourceBitDepth() (Issue 1010)
+CF_GetMediaSourceOnline()
+CF_SetMediaSourceOnline()
+CF_EnumerateActions()
+CF_EnumSelectedFX()
+CF_GetCommandText()
+CF_GetFocusedFXChain()
+CF_GetTakeFXChain()
+CF_GetTrackFXChain()
+CF_GetSWSVersion() (Issue 975)
+NF_AnalyzeMediaItemPeakAndRMS() (Issue 674)
+NF_GetMediaItemMaxPeakAndMaxPeakPos() (Issue 953)
+Issue 755:
 - NF_GetSWSMarkerRegionSub()
 - NF_SetSWSMarkerRegionSub()
 - NF_UpdateSWSMarkerRegionSubWindow()

Other changes:
- Rename "SWS: Analyze and display item peak and RMS" to "SWS: Analyze and display item peak and RMS (entire item)" (https://forum.cockos.com/showthread.php?p=2074089#post2074089|background|)
- Rename and deprecate "Xenakios/SWS: Toggle stop playback at end of time selection" (Issue 1066)
- Rename "SWS/S&M: Show/Hide take ... envelope" actions to "SWS/S&M: Show/Hide and unbypass/bypass take ... envelope" (Issue 1078)
- Rename 'take ... envelopes' to 'take ... envelope' (to be consistent with native actions)
- Remove useless code vulnerable to buffer overflows
+"SWS/NF: Eraser tool...":
 - Add 'ignoring snap' variant
 - Change functionality (now cuts item sections on shortcut release rather than continuous erasing because it didn't work well with Ripple editing), changed action description to reflect this change
+ReaScript:
 - Mark SNM_MoveOrRemoveTrackFX() as deprecated (native API equivalent added in REAPER 5.95)
 - Remove NF_TrackFX/TakeFX_ Set/GetOffline() (native API equivalent added in REAPER 5.95)
+TagLib VS 2017 update for Windows (from v1.6.3. to v1.11.1)

!v2.9.8 pre-release build (March 5, 2018)
Now requires REAPER 5.50+!

Actions:
+New actions (Main section):
 - SWS/NF: Eraser tool (perform until shortcut released)
   Note: Should be assigned to a shortcut key without modifier, for not clashing with other mouse modifiers
 - SWS: Split items at time selection (if exists), else at edit cursor (also during playback)
 - SWS: Split items at time selection, edit cursor (also during playback), or mouse cursor
 - SWS/S&M: Region Playlist - Options/Toggle smooth seek (only in Region Playlist) (Issue 890)
 - SWS/S&M: Region Playlist - Options/Enable smooth seek (only in Region Playlist)
 - SWS/S&M: Region Playlist - Options/Disable smooth seek (only in Region Playlist)
 - SWS/S&M: Region Playlist - Play next region (based on current playing region)
 - SWS/S&M: Region Playlist - Play previous region (based on current playing region)
+Renamed "SWS: Split items at time selection (if exists), else at edit cursor" to "SWS: Split items at time selection (if exists), play cursor (during playback), else at edit cursor" (Issue 796)
+Renamed "SWS: Split items at time selection, edit cursor, or mouse cursor" to "SWS: Split items at time selection, edit cursor, play cursor (during playback), or mouse cursor" (Issue 796)
+Renamed "SWS: Crossfade adjacent selected items (move later items)" to "SWS: Crossfade adjacent selected items (move edges of adjacent items)" (Issue 902)

Fixes:
+Issue 936: Auto layout didn't work without also enabling Auto color or Auto icon
+Issue 802: Disable FXID filtering in SNM_MoveOrRemoveTrackFX() (thanks Justin!)
+Crossfade actions: Prevent item content movement if takes contain stretch markers (https://forum.cockos.com/showthread.php?t=197584 posts #11, #12) and / or take playrate is other than 1.0
 (Also fix for  "SWS/AW: Fade in/out/crossfade selected area of selected items" and "SWS/AW: Trim selected items to fill selection")
+Loudness:
 - Issue 927: Change relative gating threshold from -10.0 LU to -20.0 LU (to match with EBU TECH3342 notes)
 - Prevent items going offline during analysis (hopefully fixes cornercase issue with occasionally wrong analysis results)
 - Enable the Cancel button only while analyzing
 - Fix crashing with bad params/too little memory
 - Sort the true peak column by the numerical value
 - fix potential crash when normalizing and nothing is selected https://forum.cockos.com/showthread.php?t=202718
+Issue 864: "SWS/S&M: Float next FX (and close others) for selected tracks" now skips over offline FX
+Issue 918: Fix various issues with "SWS/S&M: Remove all envelopes for selected tracks"
+Support for UTF-8 resource paths on Windows (Issues #934, #935)
+Issue 942: Fix column header context menu when a langpack is used
+Issue 886: Potentially fix occasional skipping of adjacent regions in Region Playlist, needs testing
+Issue 945: "SWS/S&M: Toolbar - Toggle track envelopes in touch/latch/write" - add latch preview
+Issue 950: Prevent takes envelopes and stretch markers offset with  BR_SetItemEdges() and "SWS/BR: Trim MIDI item to active content"

New ReaScript functions:
+CF_ShellExecute
+CF_LocateInExplorer
+NF_TrackFX_GetOffline()
+NF_TrackFX_SetOffline()
+NF_TakeFX_GetOffline()
+NF_TakeFX_SetOffline()
+NF_GetSWSTrackNotes() (Issue 755)
+NF_SetSWSTrackNotes() (Issue 755)

!v2.9.7 featured build (September 28, 2017)
Fixes:
+Issue 897: Fix major issues with OSX 10.13 High Sierra
+Issue 877: Fix ReaConsole default shortcut on Linux and Windows
+Fix missing null terminator in CF_GetClipboard on Windows when clipboard length >= buffer size
+Fix NF_GetMediaItemAverageRMS() calculation
+Fix issue with action "SWS/AW/NF: Toggle assign random colors if auto group newly recorded items is enabled" (http://forum.cockos.com/showpost.php?p=1882461&postcount=422)

New ReaScript functions:
+CF_GetClipboardBig (Thanks cfillion!)
+NF_GetMediaItemPeakRMS_Windowed()
+NF_GetMediaItemPeakRMS_NonWindowed()

!v2.9.6 featured build (September 4, 2017)
Fixes:
+Fix BR Envelope action/ReaScript crashes on Reaper <= 5.4
+Fix small issue with action "SWS/AW: Toggle auto group newly recorded items"

!v2.9.5 pre-release build (August 30, 2017)
Action
+New action (Main section):
 - SWS/SN: Focus MIDI editor

New ReaScript functions:
+SN_FocusMIDIEditor() - focuses windowed or docked MIDI editor
+Issue 880: (thanks, nofish!)
 - NF_AnalyzeTakeLoudness_IntegratedOnly()
 - NF_AnalyzeTakeLoudness()
 - NF_AnalyzeTakeLoudness2()
+CF_SetClipboard() - Write a given string into the system clipboard
+CF_GetClipboard() - Read the contents of the system clipboard

Fixes:
+Issue 587: "SWS/AW: Toggle auto group newly recorded items" now also works in takes recording mode
 - Added related action "SWS/AW/NF: Toggle assign random colors if auto group newly recorded items is enabled"
+Issue 865: Fix SWS/FNG: Set selected MIDI items name to first note - Ignores MIDI Octave Name Display Offset
+Issue 860: Fix automation item removed after SWS/wol: Set selected envelope height... actions

!v2.9.4 pre-release build (April 6, 2017)
New ReaScript function:
+BR_IsMidiOpenInInlineEditor() - Check to see if a midi take has the inline editor open

Fixes:
+Issue 821: Fix "SWS/BR: Split selected items at stretch markers"
+Fixed some OSX window issues that cropped up since v2.9.2

!v2.9.3 pre-release build (April 2, 2017)
Actions
+New actions (MIDI editor) (Issue 514):
 - SWS/NF: Toggle dotted grid
 - SWS/NF: Toggle triplet grid
 (reflect toggle state when used as ME toolbar buttons)

New ReaScript functions (Issue 781)
+NF_GetMediaItemMaxPeak()
+NF_GetMediaItemAverageRMS()

Removed deprecated "SWS/AW: Grid to x" actions (sorry if this breaks your toolbars, please replace with native actions)

Fixes
+Issue 850: "SWS/Xenakios Create markers from selected items..." should now order markers properly
+Issue 851: Fix odd behavior of "SWS: Normalize item(s) to peak RMS

!v2.9.2 pre-release build (March 27, 2017)
Fixes
+Issue 533: Add custom color swatches to OSX "Set custom color" menu items
+Issue 811: Fix "Xenakios/SWS: Reposition selected items" on OSX
+Issue 839: "Remove all automation envelopes for selected tracks" now removes Trim Volume.
+Issue 843: Fix snapshots with complicated sets of sends not being saved/replicated properly

!v2.9.1 pre-release build (March 24, 2017)
Auto color/icon/layout
+Add filter "(vca master)"

Actions
+New actions (Main section):
 - SWS/wol: Save height of selected envelope, slot n (8 slots)
 - SWS/wol: Apply height to selected envelope, slot n (8 slots)

Fixes
+Issue 771: BR_GetMouseCursorContext now ignores mouse Y position when checking for stretch markers.  This isn't perfect, see issue link for discussion.
+Issue 823: Removed buggy "Insert random points to selected envelopes" action
+Issue 831: Fix quanitize items edges not behaving correctly
+Issue 832: Avoid Clear Midi CC Lane Toggle RPP file size runaway
+Issue 846: Don't add a newline to the end of single filenames for "SWS/BR: Copy take media source file path of selected items to clipboard"

!v2.9.0 pre-release build (March 14, 2017)
Actions
+New actions (Main section):
 - SWS/NF: Bypass FX (except VSTi) for selected tracks

Fixes
+Issue 837: Fix TCP handle lookup from the master track

!v2.8.8 featured build (March 13, 2017)
<strong>We're back!</strong>

This is just the 2.8.7 pre-release build officially released, and rebuilt to better support latest REAPER versions.
I plan to continue on and work on some of the bug fixes next.  I hope everyone is well!  -SWS

!v2.8.7 pre-release build (March 26, 2016)
<strong>Reminder: this new SWS version requires REAPER v5.15pre1+!</strong>

Auto color/icon/layout
+Add filter "(record armed)"
+Fix http://forum.cockos.com/showpost.php?p=1634111|rules with icons in sub-folders|

Fixes
+Fix various http://forum.cockos.com/showpost.php?p=1633922|Resources window issues| introduced in v2.8.6
+Fix various BR/FNG/Xenakios envelope issues
+Fix various actions/features vs tempo maps
+Media file actions: fix playback stop vs certain media files
+About box: fix pre-release what's new URL

Other
+Speed up REAPER launch and REAPER exit
+OS X: smaller build, internal improvements (SWS imports REAPER's SWELL)
+Windows OS: prevent reaper_sws_whatsnew.txt deployment
+Windows OS: reduce list views flickering
+Windows OS: improve DLL file tags (copyright, authors, etc)

!v2.8.6 pre-release build (February 5, 2016)
<strong>Reminder: this new SWS version requires REAPER v5.15pre1+!</strong>

Live Configs
+<strong>Remove the action section "S&M Extension"</strong>
 This section is useless now (it was introduced to workaround some old API limitations).
 <strong>All related actions have been moved to to the "Main" section. If you have learned some of these actions, you will need to update these controller bindings (sorry for the trouble!)</strong>
+Support up to 8 controllers/configs
+Add option "Disarm all but active track"
 Note: this new option is disabled/grayed if an input track is defined (incompatible)
+Input track: mute sends when creating an input track or when adding new config tracks (prevent sound blast)
+Fix/improve preset display and context menus (esp. for VST3 presets)
+Improve support of user presets: support shell plug-ins (e.g. Waves plug-ins), DX plug-ins, etc
+Internal updates (RPP state)

Notes window
+Properly support REAPER project notes
+Add a new type of notes: "Extra project notes"
+Windows OS: remove "Action help"

Fixes
+Fix context menu issues vs multiple monitors
+OS X: make sure comments will be preserved when saving the S&M.ini file
+Fix action "Select project (MIDI/OSC only)" (could stop working)
+Fix action "Trigger preset [...] (MIDI/OSC only)" (could stop working)
+Fix preset actions vs VST3 factory preset files (.vstpreset files)
+Auto color/icon/layout: fix http://forum.cockos.com/showpost.php?p=1628164&postcount=2080|drag-drop slowdown|

Other
+Speed up REAPER exit
+Improve support for files transferred from/to OS X from/to Win
+Improve list view sort (logical sort)
+Improve color menus (logical sort)
+Improve some envelope actions (e.g. remove all/arm all envelope actions also take HW send envelopes into account)
+Improve "Dump action list/wiki ALR" actions (don't require the action window to be open anymore)
+ReaScript: tweak documentation

!v2.8.5 pre-release build (January 29, 2016)
<strong>This new SWS version requires REAPER v5.15pre1+!</strong>

Auto color/icon/layout
+Fix automatic layout http://forum.cockos.com/showpost.php?p=1629507&postcount=201|issues|, thanks cfillion!
+Major performance improvements
 <strong>Note: requires REAPER v5.15pre6+, automatic track icons will not work otherwise!</strong>

Actions
+Improve performances vs mass item selection
+Improve performances vs track selection

!v2.8.4 pre-release build (January 28, 2016)
Auto color/icon/layout
+Issue 756: support automatic layouts (e.g. changing track names can automatically change track layouts)
 - Double-click the new columns "TCP Layout" (track panel) and/or "MCP Layout" (mixer panel) to enter layout names
 - Enable the related option in Main menu > Extensions > SWS Options > Enable auto track layout
+Improve performances (more to come), various tweaks

Live Configs
+Fix potential stuck notes (vs sustain pedal events, CC64) when switching configs
+Improve support of JSFX and AU user presets (.rpl files)
+Improve support of VST3 user presets
+Support VST3 factory preset files (.vstpreset files, REAPER v5.11+ is required)
+Input track: don't mute sends to out-of-config tracks
+Improve tiny fades: preserve user preferences, fix corner case issues (e.g. the option "mute all but active track" was not working when tiny fades were disabled)
+Improve performances, wordings, monitoring windows (prevent overlapped texts, etc)

"All notes off" actions/features
+Fix potential stuck notes vs sustain pedal events (now also reset CC64)
+Send "All notes off" events in a synchronous way (e.g. can now be reliably used in macros)
+Add similar action "SWS/S&M: Send all sounds off to selected tracks" (i.e. http://www.blitter.com/~russtopia/MIDI/~jglatt/tech/midispec/sndoff.htm|CC120| on selected tracks)

Fixes
+Zoom actions: fix "breathing" room (3% on each side)
+Issue 789: fix actions "Horizontal scroll to put edit/play cursor at x%"
+Issue 783: fix BR_GetMouseCursorContext_MIDI return value
+Fix "SWS/BR: Save/restore selected items' mute state" actions (http://forum.cockos.com/showpost.php?p=1625781&postcount=2079|incorrect slots|)
+Fix "SWS/BR: Save/restore track solo/mute states" actions (incorrect states)

Other
+<strong>OS X: new compiler, optimized build</strong>
+Improve many zoom action/features (requires REAPER v5.12pre4+)
+Region Playlist: improve monitoring mode (prevent overlapped texts, misc. tweaks)
+Snapshot paste: http://forum.cockos.com/showpost.php?p=1605660&postcount=2051|improve name-matching|

!v2.8.3 featured build (January 8, 2016)
New global startup action (in addition to per-project startup actions)
+The global startup action is performed one time, when launching REAPER
+To edit/view/clear startup actions: Main menu / Extensions / Startup actions
+Tip: if you want to perform several actions at launch time, create a macro and set it as the global startup action

Actions
+New actions (Main section):
 - SWS/wol: Full zoom selected envelope (in media lane only) to upper/lower half in time selection
 - SWS/wol: Vertical zoom selected envelope (in media lane only) to upper/lower half
 - SWS/wol: Put selected envelope in media/envelope lane
+Remove outdated actions (issue 787):
 - Xenakios/SWS: Process item with csound phase vocoder
 - Xenakios/SWS: Process item with RubberBand
+Prevent various delete take/item/source file actions to delete subproject files

Other
+Harden functions exported to ReaScript
+Support new ReaScript command IDs (REAPER v5.11pre14+)
+Update win32 installer to NSIS 2.5.0, resolves security issues

!v2.8.2 featured build (November 3, 2015)
Snapshots
+Fixed http://forum.cockos.com/showthread.php?t=166652|snapshots with bypassed FX Chains|
+Improved snapshot recall (faster)

Cycle Actions
+Ease action selection (works regardless of the displayed columns in the Action window)
+Support new ReaScript command IDs (REAPER v5.05pre1+)

Autocolor: Make sure the color picker is always visible

Fixes
+Localization: fixed partly broken user LangPacks (thanks ecl!)
+Localization: http://forum.cockos.com/showpost.php?p=1579264&postcount=242|various fixes| (thanks Mr Data!)
+Fixed http://forum.cockos.com/showpost.php?p=1579114&postcount=2010|"SWS/AW: Consolidate Selection" potential crash|

!v2.8.1 featured build (September 10, 2015)
New actions
+Main:
 - SWS/BR: Options - Set "Run FX after stopping for" to x ms (various values)
 - SWS/wol: Adjust selected envelope height, zoom center to middle arrange/mouse cursor (MIDI CC relative/mousewheel)
 - SWS/wol: Adjust selected envelope or last touched track height, zoom center to middle arrange/mouse cursor (MIDI CC relative/mousewheel)
 - SWS/wol: Adjust envelope or track height under mouse cursor, zoom center to mouse cursor (MIDI CC relative/mousewheel)

Autorender
+Fallback to WAV render if no render settings are found
+Updated/added guiding messages

Fixes
+Fixed http://forum.cockos.com/showpost.php?p=1567618&postcount=1968|mass item selection hang| vs grouped/pooled items, requires REAPER v5.02pre3+
+Fixed http://forum.cockos.com/showpost.php?p=1563402&postcount=191|potential crash in zoom functions|
+Issue 761: Obey preference for volume envelope scaling when creating volume send envelopes with various actions
+Issue 757: fixed actions "SWS: Set snapshots to 'mix' mode" and "SWS: Set snapshots to 'visibility' mode"
+Issue 765: Fixed various actions and ReaScript API not working properly with stretch markers at mouse cursor when take playrate is modified
+Renamed "SWS/wol: Set "Vertical/Horizontal zoom center" to..." actions to "SWS/wol: Options - Set "Vertical/Horizontal zoom center" to..." to be consistent with Breeder's actions.
+Added missing undo points for some SWS and Xenakios actions
+ReaConsole: fixed default key shortcut "C"

Other
+SWS auto-update now checks for REAPER compatibility before announcing a new SWS version is available
+Increased all SWS/BR slot actions count to 16
+Optimizations around item/take selection/activation

ReaScript
+Added functions:
 - BR_TrackFX_GetFXModuleName
+Issue 764, issue 760: fixed BR_GetMediaTrackLayout/BR_SetMediaTrackLayout issues, requires REAPER v5.02+

!v2.8.0 featured build (August 13, 2015)
<strong>This new SWS version requires and supports REAPER v5.0+!</strong><br>
Lots of new features/fixes: everything listed below is new, down to v2.6 (all intermediate versions were pre-releases/beta/fixup builds).
</strong>

New actions
+Main:
 - SWS/BR: Options - Automatically insert stretch markers when inserting tempo markers with SWS actions
  - Note:  The option is enabled by default. It allows for stretch markers to get automatically inserted when editing tempo map with various SWS/BR features (warp grid, freehand draw, tempo mapping). When appropriate, some of these features (i.e. warp grid) won't insert stretch markers in items with effective timebase time. See some examples http://stash.reaper.fm/24586/sws%20auto%20stretch%20markers.gif|here|
 - SWS/BR: Copy selected points in selected envelope to envelope at mouse cursor
 - SWS/BR: Copy points in time selection in selected envelope to envelope at mouse cursor
 - SWS/BR: Copy selected points in selected envelope to to envelope at mouse cursor (paste at edit cursor)
 - SWS/BR: Copy points in time selection in selected envelope to envelope at mouse cursor (paste at edit cursor)
 - SWS/BR: Options - Set "Run FX after stopping for" to x ms (various values)
 - SWS/BR: Toggle play from mouse cursor position
 - SWS/BR: Toggle play from mouse cursor position and solo active item's track for the duration
 - SWS/BR: Toggle play from mouse cursor position and solo active item for the duration
 - SWS/BR: Toggle play from edit cursor position and solo active item's track for the duration
 - SWS/BR: Toggle play from edit cursor position and solo active item for the duration
+MIDI editor:
 - SWS/BR: Toggle play from mouse cursor position
 - SWS/BR: Toggle play from mouse cursor position and solo track under mouse for the duration
 - SWS/BR: Toggle play from mouse cursor position and solo item and track under mouse for the duration
 - SWS/BR: Toggle play from edit cursor position and solo track under mouse for the duration
 - SWS/BR: Toggle play from edit cursor position and solo item and track under mouse for the duration
 - SWS/BR: Move active floating window to mouse cursor (9 version with different horizontal and vertical positions in regards to mouse cursor)

Contextual toolbars
+Fixes:
 - Fixed stretch marker detection when take had modified playrate
+Other:
 - Added toggle states to all actions for toggling toolbars

ReaScript
+Other:
 - BR_GetMouseCursorContext: fixed stretch marker detection when take had modified playrate

Fixes
+Fixed SWS/BR actions that show send envelopes. In certain corner cases they didn't work and could potentially remove FXs from receiving track
+Fixed SWS/BR actions that copy other stuff to envelopes (CC events, envelope points from other envelopes etc...) when dealing with FX envelopes

!v2.7.3 pre-release build (July 8, 2015)
ReaScript: fixed missing exported functions

!v2.7.2 pre-release build (July 7, 2015)
<strong>REAPER v5.0rc1+ is required!</strong>

New actions
+Main:
 - Resources: brought back all "prompt for slot" actions
 - SWS/BR: Preview take under mouse (lots of different versions, see action list)
 - SWS/BR: Hide all but selected track envelope for all/selected tracks (except envelopes in separate lanes)
 - SWS/BR: Hide all but selected track envelope for all/selected tracks (except envelopes in track lanes)
 - SWS/BR: Options - Toggle "Send all-notes-off on stop/play"
 - SWS/BR: Options - Toggle "Reset pitch on stop/play"
 - SWS/BR: Options - Toggle "Reset CC on stop/play"
 - SWS/BR: Options - Toggle "Flush FX on stop"
 - SWS/BR: Options - Toggle "Flush FX when looping"
 - SWS/BR: Options - Toggle "Move edit cursor to start of time selection on time selection change"
 - SWS/BR: Options - Toggle "Move edit cursor when pasting/inserting media"
 - SWS/BR: Options - Toggle "Move edit cursor to end of recorded items on record stop"
 - SWS/BR: Options - Toggle "Stop/repeat playback at end of project"
 - SWS/BR: Options - Toggle "Scroll view to edit cursor on stop"
 - SWS/BR: Options - Set grid/marker line Z order (6 actions that cover all settings)
 - SWS/wol: Adjust envelope or track height under mouse cursor (MIDI CC relative/mousewheel)
+MIDI editor:
 - SWS/BR: Show only used CC lanes with selected events (detect 14-bit)
 - SWS/BR: Move last clicked CC lane up/down
 - SWS/BR: Set all CC lanes' height to x pixel
 - SWS/BR: Increase/Decrease all CC lanes' height by x pixel
 - SWS/BR: Delete all events in last clicked lane
 - SWS/BR: Delete selected events in last clicked lane
+Main and MIDI editor:
 - SWS/BR: Convert selected points in selected envelope to CC events (various versions)
 - SWS/BR: Convert selected envelope's curve in time selection to CC events (various versions)
  - Note: when converting envelope curve, event density is determined by setting "Events per quarter note when drawing in CC lanes" (Preferences->Editing Behavior->MIDI Editor)

ReaScript
+Added functions:
 - BR_GetMidiTakePoolGUID
 - BR_GetCurrentTheme
 - BR_Win32_GetPrivateProfileString
 - BR_Win32_ShellExecute
 - BR_Win32_WritePrivateProfileString
+Fixes:
 - BR_GetClosestGridDivision, BR_GetNextGridDivision, BR_GetPrevGridDivision now work properly with frame grid
 - BR_Env functions now account for take playrate when it's set to something other than 1
+Other:
 - BR_GetSetTrackSendInfo: added support for linking volume/pan to MIDI
 - Hardened BR_Env functions so they don't crash REAPER in certain scenarios (reported and explained http://forum.cockos.com/showthread.php?p=1529077#post1529077|here|)

Fixes
+Fixed Groove tool crash vs duplicate Control Change events (report http://forum.cockos.com/showpost.php?p=1519436&postcount=111|here|)
+Hardened various actions related to takes
+Potential OSC output fixes (Region Playlist, Live Configs)
+Fixed possible crash in MIDI editor actions that show/hide used CC lanes
+Fixed various problems with envelope functionality related to volume envelope range when default volume envelope scaling was set to amplitude
+Fixed various issues related to take envelopes when takes playrate was set to something other than 1
+Various actions will now properly work with frame grid
+Fixed the action <em>SWS/BR: Trim MIDI item to active content</em>
+Preview actions now work properly in certain scenarios on MIDI items (looped items, MIDI editor timebase set to source (beats) etc...)
+<em>SWS/BR: Disable "Ignore project tempo" for selected MIDI items preserving time position of MIDI events</em> should now work properly when dealing with looped items
+Fixed "perform until shortcut released" playback actions playing back muted tracks/items shortly after shortcut release
+"perform until shortcut released" playback actions restore view when starting the playback from mouse cursor (if option "scroll view to edit cursor on stop" is turned on)
+Fixed missing check mark in context menu of docked SWS dialogs next to menu item "Dock window in Docker"
+Actions that move closest grid line now work properly when "Grid snap settings follow grid visibility" is disabled

Other
+When using "perform until shortcut released" playback actions, create undo point for restoring track/item mute/solo state in case of project changes during playback
+Renamed various actions (removed (s) prefix - this way it's more uniform with rest of the REAPER and easier to search in the action list)
+Disabled Marker Actions while rendering
+Removed actions to simplify title bar. It wasn't reliable in certain situations and may not be morally right :)

!v2.7.1 pre-release build (May 7, 2015)
<strong>OSX:</strong>
+<strong>New installation disk image (.dmg)</strong>
 - The new .dmg proposes to install the SWS Extension in a different directory:
   /Library/Application Support/REAPER/UserPlugins (instead of ~/Library/Application Support/REAPER/UserPlugins)
 - This eases the installation ("normal" drag-drop .dmg, no more script), fixes some security issues, etc but has a small inconvenience when upgrading too, some information messages will guide you in this case though
 - More details http://forum.cockos.com/showpost.php?p=1518816&postcount=96|here|
+Fixed UI issues with listviews on Yosemite and trackpads

Region Playlist
+Crop project to playlist, paste playlist, etc support automation on folder/empty tracks (issue 701)
+Fixed some corner-case playback issues

Resources
+Issue 709: More commands obey multiple selection in the list view (e.g. play all selected media files in one go, open a bunch of project tabs in one go, etc)

Added actions
+Main:
 - SWS/AW: Set selected tracks timebase to project default
 - SWS/AW: Set selected items timebase to project/track default
 - SWS/AW: Set selected items timebase to time
 - SWS/AW: Set selected items timebase to beats (position only)
 - SWS/AW: Set selected items timebase to beats (position, length, rate)
 - SWS/BR: Disable "Ignore project tempo" for selected MIDI items preserving time position of MIDI events
 - SWS/BR: Move active floating track FX window to mouse cursor (9 version with different horizontal and vertical positions in regards to mouse cursor)

ReaScript
+Added functions:
 - BR_GetArrangeView
 - BR_GetMidiTakeTempoInfo
 - BR_GetNextGridDivision
 - BR_GetPrevGridDivision
 - BR_SetMidiTakeTempoInfo

Fixes
+Fixed various buglets (Region Playlist, marker/region actions, etc) when some regions/markers/envelopes end later than the last media item
+Using SWS/BR actions to enable "ignore project tempo" will not change tempo information of items that are already ignoring project tempo
+Fixed various envelope functionality in regards to certain FX parameter envelopes (for example, freehand actions not properly setting the envelope to mouse cursor vertical position on ReaEQ gain parameter envelopes, like seen http://forum.cockos.com/showpost.php?p=1517026&postcount=4|here|)
+Fixed various small usability corner-cases of envelope freehand actions
+Fixed positions of certain check boxes in Contextual toolbar dialog

!v2.7.0 featured build (May 7, 2015)
OSX: fixed UI issues with listviews on Yosemite and trackpads

Fixed various buglets (Region Playlist, marker/region actions, etc) when some regions/markers end later than the last media item

!v2.6.4 pre-release build (May 1, 2015)
<strong>REAPER v5.0pre21+ is required!</strong>

<strong>Custom mouse cursors</strong>
+From now on you can create custom mouse cursors to replace existing SWS cursors. All future updates in regards to this will be shown in what's new under <strong>Custom mouse cursors</strong> section to ease things for theme and cursor developers when new things are added or changed
+Current list of customizable mouse cursors can be found http://wiki.cockos.com/wiki/index.php/SWS_mouse_cursors|on Cockos wiki|
+Some SWS/BR actions got new cursors, but not to clog the change log with all the details, see upper wiki link. Note that these cursors are not set in stone, if you think you could contribute better default cursors, let us know (you can do it on our dedicated http://forum.cockos.com/showthread.php?t=153702|forum topic|)

Contextual toolbars
+Contextual toolbars dialog:
 - When checking for modifications in contextual toolbars dialog (in case of closing the dialog or switching from the unsaved preset) also check position offset and auto close properties
 - Added an option to <em>Set toolbar to foreground</em>. When enabled, toolbar will be set to foreground (focused) every time it's shown. The option is disabled by default
+Fixed various issues with toolbar window manipulation (set always on top, auto close, position offset/override) when toolbar had the same name as some other window (i.e. toolbar was named "Mixer")

Added actions
+Main:
 - SWS/BR: Freehand draw envelope while snapping points to left side grid line (perform until shortcut released)
  - Note: also works with tempo map (2 versions, one that draws on selected envelope and the other which draws on envelope at mouse cursor)
 - SWS/BR: Select envelope at mouse cursor and set closest (left side) envelope point's value to mouse cursor (perform until shortcut released)
 - SWS/BR: Apply next action to all visible (record-armed) envelopes in selected tracks
 - SWS/BR: Apply next action to all visible (record-armed) envelopes in selected tracks if there is no track envelope selected
 - SWS/BR: Copy selected points in selected envelope to all visible (record-armed) envelopes in selected tracks (2 versions: direct copy and at edit cursor)
 - SWS/BR: Copy points in time selection in selected envelope to all visible (recorded-armed) envelopes in selected tracks (2 versions: direct copy and at edit cursor)
 - SWS/BR: Select all partial time signature markers
 - SWS/BR: Reset position of selected partial time signature markers
 - SWS/BR: Snap position of selected partial time signature markers to closest grid line
 - SWS/BR: Move active floating window to mouse cursor (9 version with different horizontal and vertical positions in regards to mouse cursor)
 - SWS/BR: Simplify main window title bar (3 mutually exclusive versions) (windows only, sorry OSX users)
 - SWS/BR: Toggle "Display media item take name"
 - SWS/BR: Toggle "Display media item pitch/playrate if set"
 - SWS/BR: Toggle "Display media item gain if set"
 - SWS/BR: Project track selection action - Set/Show/Clear...
  - Note: action set with this should get called every time a track gets selected by clicking the track with the mouse in TCP/MCP. Known limitation: the action won't get called if Mixer option "Scroll view when tracks activated" is disabled.
 - SWS/BR: Play from edit cursor position (perform until shortcut released)
 - SWS/BR: Play from edit cursor position and solo track under mouse for the duration (perform until shortcut released)
 - SWS/BR: Play from edit cursor position and solo item and track under mouse for the duration (perform until shortcut released)
+MIDI editor:
 - SWS/BR: Play from edit cursor position (perform until shortcut released)
 - SWS/BR: Play from edit cursor position and solo active item's track for the duration (perform until shortcut released)
 - SWS/BR: Play from edit cursor position and solo active item for the duration (perform until shortcut released)

ReaScript
+Improved Python function wrappers (sws_python*.py)
+Fixed BR_EnvGetProperties not returning correct values for envelope types
+Issue 702: Fixed ULT_SetMediaItemNote
+Added media file tagging functions, see http://taglib.github.io|TagLib| for supported tags/files
 - SNM_TagMediaFile
 - SNM_ReadMediaFileTag
+Added functions to convert track/item/take from and to GUID:
 - BR_GetMediaItemByGUID
 - BR_GetMediaItemGUID
 - BR_GetMediaItemTakeGUID (function to get take from GUID already exists, see SNM_GetMediaItemTakeByGUID)
 - BR_GetMediaTrackByGUID
 - BR_GetMediaTrackGUID
+Added other functions:
 - BR_EnvSortPoints
 - BR_GetClosestGridDivision
 - BR_GetMediaItemImageResource
 - BR_GetMediaTrackFreezeCount
 - BR_GetMediaTrackLayouts
 - BR_GetMediaTrackSendInfo_Envelope
 - BR_GetMediaTrackSendInfo_Track
 - BR_GetMidiSourceLenPPQ
 - BR_GetSetTrackSendInfo
 - BR_GetTakeFXCount
 - BR_IsTakeMidi
 - BR_SetArrangeView
 - BR_SetItemEdges
 - BR_SetMediaItemImageResource
 - BR_SetMediaTrackLayouts

Fixes
+Notes/Windows OS: fixed "wrap text" option (Issue 690)
+Issue 709: Prevent loading templates when loading projects in new tabs
+Compatibility fixes for new envelope max display options of +12db or +24db (introduced in REAPER v5.0pre21)
+Autorender/OSX: fixed UTF8 issues with media file tags (Issue 670)
+Preserve metronome patterns when editing tempo envelope with various actions and dialogs
+Fixed non-selectable radio buttons in SWS/BR: Select and adjust tempo markers... dialog
+Don't change solo state of tracks if mouse is over master track when running certain "perform until shortcut released" playback actions
+Fixed various SWS/BR actions so they work properly with hardware sends envelopes
+Fixed wrong vertical position of shadowed area when using Zoom tool (marquee) with master track visible
+Fixed various zooming issues when zooming tracks that have more than one envelope lane visible
+<em>SWS/S&M: Open/close image window</em> now reports it's state
+Fixed <em>SWS/BR: Delete tempo marker (preserve overall tempo and positions if possible)</em> not deleting moved partial time signature markers properly
+Fixed <em>SWS/BR: Set closest (left side) envelope point's value to mouse cursor (perform until shortcut released)</em> reseting position of moved partial time signature markers

Other
+Added ability to select only partial time signatures with <em>SWS/BR: Select and adjust tempo markers...</em>
+Toggle state of all docked SWS dialogs will be set to ON only when the window is visible in the docker (same behavior REAPER is using for its own docked dialogs)
+When running <em>SWS/BR: Set closest (left side) envelope point's value to mouse cursor (perform until shortcut released)</em> on mute envelope, snap values to top or bottom

!v2.6.3 pre-release build (March 12, 2015)
<strong>REAPER v5.0pre14b+ is required!</strong>

Contextual toolbars
+Fixes:
 - Fixed toolbars not loading in certain instances if some tracks are hidden from TCP (this also probably fixes some other issues)
 - Fixed MIDI editor flickering when setting detected CC lane as last clicked
+Other:
 - Toolbar is always shown within monitor bounds (previously, this was the case only if toolbar had position override/offset set)
 - When closing toolbar, restore focus to last focused window

Added actions
+Main:
 - SWS: Zoom to selected items/tracks (ignore last track's envelope lanes)
 - SWS: Vertical zoom to selected items/tracks (ignore last track's envelope lanes)
 - SWS: Toggle zoom to selected tracks/items/time selection (ignore last track's envelope lanes)
 - SWS/BR: Save/Restore selected/all items' mute state, slot x (8 slots)
 - SWS/BR: Save/Restore selected/all tracks' solo and mute state, slot x (8 slots)
 - SWS/BR: Play from mouse cursor position (perform until shortcut released)
 - SWS/BR: Play from mouse cursor position and solo track under mouse for the duration (perform until shortcut released)
 - SWS/BR: Play from mouse cursor position and solo item and track under mouse for the duration (perform until shortcut released)
+MIDI editor:
 - SWS/BR: Create CC lane and make it last clicked
 - SWS/BR: Copy selected CC events in active item to last clicked CC lane/lane under mouse cursor
 - SWS/BR: Play from mouse cursor position (perform until shortcut released)
 - SWS/BR: Play from mouse cursor position and solo active item's track for the duration (perform until shortcut released)
 - SWS/BR: Play from mouse cursor position and solo active item for the duration (perform until shortcut released)

ReaScript
+Updated BR_EnvGetProperties and BR_EnvSetProperties (volume envelope fader scaling support)

Fixes
+SWS/BR:Set closest envelope point's value to mouse cursor now properly formats tooltip value for FX envelopes
+Fixed certain SWS/BR actions in MIDI editor so they work properly with looped MIDI items
+Fixed SWS/BR preview active item actions in MIDI editor not working right in certain cases
+Don't create redundant undo point when using:
 - SWS: Save selected track(s) selected item(s), slot x
 - SWS: Save selected item(s)
+Zooming functionality:
 - Restored behavior of actions that zoom vertically to selected tracks/items so they include track envelopes of the last selected item/track (changed in v2.5.1)
 - Fixed problems with master track (reported http://forum.cockos.com/showpost.php?p=1458143&postcount=1725|here|)
 - Fixes related to hidden TCP tracks and actions that hide unselected tracks when zooming
 - Make sure zoomed tracks fill TCP completely when appropriate (related only to actions that minimize other tracks)

Other:
+Optimized various envelope actions and ReaScript envelope functions using new envelope API (testing showed increase in performance up to x10) (not applicable to tempo envelope)
+Various fixes for REAPER 5 compatibility (contextual toolbars, envelope actions, MIDI editor actions)

!v2.6.2 pre-release build (January 16, 2015)
<strong>REAPER v5.0pre6+ is required!</strong> (this REAPER version supports SWS functions exported to EEL and Lua)

Fixes:
+REAPER 5/Windows OS: fixed crash vs unsupported REAPER versions
+Hardened SWS initialization, display error messages

!v2.6.1 pre-release build (January 7, 2015)
<strong>REAPER v5.0pre4+ is required!</strong>

REAPER 5 preliminary support
+ReaScript function export to EEL and Lua
+Fixed action selection broken in various places (e.g. Cycle Action editor)

!v2.6.0 featured build (January 7, 2015)
Notes window
+Added "Wrap text" option in the context menu
+Import SubRip file: name regions with subtitles content
+Issue 686: fixed new lines added in subtitles when saving the project

!v2.5.2 pre-release build (December 11, 2014)
<strong>REAPER v4.75+ is required!</strong>

Contextual toolbars
+Contextual toolbars dialog:
 - Added support for auto close:
  - If enabled, toolbar will automatically get closed after pressing any of it's buttons
  - Option exists separately for each context. To enable or disable the option, right-click or double click the <em>Auto close</em> column in the context list
  - Note that you can't set the option if context doesn't have a toolbar assigned to it
 - Added support for custom positioning of the toolbar:
  - There are two separate ways to set custom positioning of the toolbar:
   - Position override found in <em>Options</em> under group <em>All</em>. Enable to set where you want <strong>all the toolbars</strong> to appear in relation to mouse cursor.
   - Position offset that can be set up separately for each context. To set the option, right-click or double click the <em>Position offset</em> column in context list and type desired offset values
  - Setting one option doesn't exclude the other, they are cumulative.
  - If toolbar position is managed by Contextual toolbars, toolbar will never get displayed out of monitor bounds
  - Note that you can't set the option if context doesn't have a toolbar assigned to it
 -Other:
  - Previously, you always had to right-click the context list to edit it, now it's also possible to edit it by double clicking the cell
+Other:
 - Toolbars that are set to be <em>always on top</em> don't hide the tooltip anymore. Note that this works only for toolbars loaded by Contextual toolbars, the issue where REAPER hides tooltip behind pinned toolbar still exists and is reported http://forum.cockos.com/project.php?issueid=5199|here|
 - Renamed the actions <em>SWS/BR: <strong>Exclusive toggle</strong> contextual toolbar under mouse cursor, preset x</em> to <em>SWS/BR: <strong>Open/close</strong> contextual toolbar under mouse cursor, preset x</em>
 - Removed <em>Named notes mode</em> context from <em>Inline MIDI editor</em> group. It's currently not supported by REAPER and was mistakenly put there in the first place
+Added actions:
 - SWS/BR: Exclusive toggle contextual toolbar under mouse cursor, preset x (added in all sections: Main, MIDI editor, etc...)
  - Note: unlike other actions which simply close all toolbars if at least one of them is open, this will always open the contextual toolbar if valid toolbar is found for the context under mouse cursor. If found toolbar is already visible or no toolbar has been found, all toolbars will get closed

Analyze and normalize loudness
+Analyze loudness dialog:
 - Disable analyze button while analysis is progress

Added actions
+Main:
 - SWS/BR: Adjust playrate (MIDI CC only)
 - SWS/BR: Adjust playrate options...
  - Note: These two actions work in tandem. The first action changes playrate so you can automate it.The second action opens the dialog where you can set automatable playrate range. Also note that due to the API problems, actions can't respond to OSC, but in this case it shouldn't matter since you can configure REAPER OSC to manage playrate.

Fixes
+Resources: http://forum.cockos.com/showthread.php?p=1440002|fixed lost bookmarks|
+These actions now work properly when item is trimmed or stretched:
 - SWS/BR: Split selected items at stretch markers
 - SWS/BR: Create project markers from stretch markers in selected items
+Don't reload FX when undoing certain SWS actions

!v2.5.1 pre-release build (November 24, 2014)
<strong>REAPER v4.74+ is required!</strong>
New API functions were introduced in this version, they enable various improvements in the SWS/S&M Extension.
Thank you Cockos!

<strong>Contextual toolbars</strong>
+Functionality in general:
 - Feature relies heavily on existing REAPER toolbars. The basic concept is fairly simple. User assigns different REAPER toolbars to different contexts (things like TCP, item, piano roll, etc...) and loads them under mouse cursor by calling a single action. The action will then load an appropriate toolbar for a thing under the mouse cursor, http://wiki.cockos.com/wiki/images/3/3c/Contextual_toolbars_example.gif|like this.|
 - For more information, please http://wiki.cockos.com/wiki/index.php/Contextual_toolbars_with_SWS|visit the wiki on the subject| (which is also accessible from the Contextual toolbars dialog). In case you want to contribute to the wiki, you're more than welcome.
+Contextual toolbars dialog:
 - To open a dialog for setting up contextual toolbars either run the action SWS/BR: Contextual toolbars... or go to Main menu > Extensions > Contextual toolbars...
 - Dialog is divided into 3 parts, preset selector, list of possible contexts, and various options tied to those contexts. Select an arbitrary preset and right click contexts to assign them toolbars. Options can be found on the right and are executed only when toolbar is loaded. Once set up, use provided actions to load toolbars for each preset.
+Added actions:
  - SWS/BR: Contextual toolbars...
  - SWS/BR: Exclusive toggle contextual toolbar under mouse cursor, preset x (8 presets) (added in all sections: Main, MIDI editor, etc...)
   - Note: Actions work as toggle switches. If any of the toolbars set up in Contextual toolbars dialog is visible, all of them will get closed - otherwise toolbar corresponding to context under mouse cursor will get loaded.
+<strong>Feedback needed:</strong>
 - Note that while new contexts won't get added at this time (but fades and volume handles are planned) now is the time to help us. Any feedback, comments and criticism of current contexts hierarchy is highly welcome. For example, http://wiki.cockos.com/wiki/index.php/Contextual_toolbars_with_SWS#Special_cases:_item_stretch_markers_and_take_envelopes|this workaround| would definitely benefit from discussion. Don't hesitate to express your opinion on http://forum.cockos.com/showthread.php?t=150702|dedicated forum topic.| Thanks!

Analyze and normalize loudness
+Analyze loudness dialog:
 - Analyzer can now measure true peak (disabled by default since it prolongs analysis due to resampling - see Options to enable/disable)
  - Double-click true peak cell to move edit cursor to true peak location (or right-click selected item/track in list view to reveal the option)
 - Added user preference to display either LUFS or LU (see Options->Unit).
  - To set reference level for 0 LU and formatting of LU unit, see Options->Global preferences (or run SWS/BR: Global loudness preferences)
  - Right-click menu entry for normalizing follows Options->Unit and will alternate between "Normalize to -23 LUFS" and "Normalize to 0 LU"
  - Normalizing to specific value can normalize to both LUFS and LU
 - Export list of analyzed items/tracks to clipboard or file
  - To export the list, select items in list view, right-click them and select "Export formated list to clipboard/file"
  - For setting the format of exported items, see Options->Export format
   - Formating supports wildcards. Wildcards description can be found in the same dialog. To hide description, simply resize the dialog
   - Besides typing, wildcards can also be inserted using the "Wildcard" button.
   - Previously used format patterns are stored in the "Wildcard" button submenu
 - Analyzed objects are now restored on project load
 - Other:
  - Right-click menu entry for creating loudness graph no longer queries range, instead it uses range set in Options->Global preferences (or SWS/BR: Global loudness preferences)
  - Normalize dialog is no longer modal (but will be closed if loudness analyzer is closed/hidden to avoid confusion)
  - Display new items/tracks in list view as soon as they're analyzed
  - Analyze button changes caption depending on what is to be analyzed
  - Added Help... menu entry to options menus
   - Note: opens http://wiki.cockos.com/wiki/index.php/Measure_and_normalize_loudness_with_SWS|wiki page on everything loudness related in SWS| which is currently unfinished (if you want to contribute you're more than welcome. Big thanks to user http://forum.cockos.com/member.php?u=1482|Airon| for the work so far)
  - Various small fixes
+Added actions:
 +SWS/BR: Global loudness preferences...
  - Note: Preferences set here affect everything loudness related in SWS (analyze loudness dialog and separate normalize actions)
   - 0 LU reference can be set to an arbitrary value (most common values are provided in the dropdown)
   - LU unit format only affects display of LU unit in various dialogs
   - Envelope graph range affects drawing range when drawing loudness envelopes in Analyze loudness dialog
 +SWS/BR: Normalize loudness of selected items to 0 LU
 +SWS/BR: Normalize loudness of selected tracks to 0 LU
+Other:
 - Renamed SWS/BR: Normalize loudness of selected items to SWS/BR: Normalize loudness of selected items/tracks (also no longer modal)
 - Removed SWS/BR: Normalize loudness of selected tracks

Added actions
+Main:
 - SWS/BR: Select envelope points on/between grid (2 versions: time selection and normal)
 - SWS/BR: Add envelope points located on/between grid to existing selection (2 versions: time selection and normal)
 - SWS/BR: Delete envelope points on/between grid (2 versions: time selection and normal)
 - SWS/BR: Create project marker at mouse cursor
 - SWS/BR: Create project marker at mouse cursor (obey snapping)
 - SWS/BR: Insert 2 envelope points at time selection to all visible track envelopes
 - SWS/BR: Insert 2 envelope points at time selection to all visible track envelopes in selected tracks
 - SWS/BR: Show all active FX envelopes for selected tracks
 - SWS/BR: Show all FX envelopes for selected tracks
 - SWS/BR: Show all/volume/pan/mute active send envelopes for selected track
 - SWS/BR: Show all/volume/pan/mute send envelopes for selected track
  - Note: all show FX/send envelope actions come in 3 flavors : show, hide and toggle show
 - SWS/BR: Show/hide track envelope for last adjusted send (3 verions)
  - Note: that's right, due to API limitation it's last adjusted, not touched
 - SWS/BR: Enable "Ignore project tempo" for selected MIDI items preserving time position of MIDI events (use tempo at item's start)
  - Note: the action is meant for http://forum.cockos.com/showthread.php?p=1374175#post1374175|these kind of issues|
 - SWS/BR: Select all MIDI/audio/video/click/timecode/empty/PiP items
 - SWS/BR: Move closest project marker to edit/play/mouse cursor (2 versions: normal and obey snapping) (Issue 668)
 - SWS/BR: Focus tracks
 - SWS/BR: Unselect envelope
 - SWS/BR: Increase/Decrease selected envelope points by x db (volume envelope only) (multiple versions: 0.1, 0.5, 1, 5 and 10 db)
 - SWS/BR: Delete take under mouse cursor (Issue 124)
 - SWS/BR: Select TCP/MCP track under mouse cursor (Issue 124)
 - SWS/BR: Select envelope under mouse cursor (Issue 124)
 - SWS/BR: Select/Delete envelope point under mouse cursor (2 versions: selected envelope only and whatever envelope is under mouse cursor) (Issue 124)
 - SWS/BR: Split selected items at stretch markers
 - SWS/wol: Select all tracks except folder parents
 - SWS: Toggle horizontal zoom to selected items/time selection
+MIDI editor:
 - SWS/BR: Save/Restore selected events in last clicked CC lane (8 slots) (Save has 2 versions: last clicked lane, lane under mouse cursor. Restore has 3 versions: last clicked lane, lane under mouse cursor, all visible lanes)
 - SWS/BR: Insert CC event at edit cursor in CC lane under mouse cursor (active item only)
 - SWS/BR: Hide last clicked/under mouse cursor CC lane
 - SWS/BR: Hide all CC lanes except last clicked/under mouse cursor CC lane
 - SWS/BR: Toggle hide all CC lanes except last clicked/mouse cursor CC lane (multiple versions: one normal and bunch of others that set lane to specific height)
 - SWS/BR: Convert selected CC events to envelope points in selected envelope (multiple versions for different point shape and clearing existing envelope points)

ReaScript
+BR_GetMouseCursorContext:
 - Fixes related to MIDI editor (changes introduced in REAPER v4.7 broke it)
 - Fixed segment detection in ruler
 - Added support for stretch markers
+Changed envelope object type in BR_EnvAlloc and other functions to avoid confusion (existing scripts should be unaffected)

Fixes
+Improved deleting tempo markers with different time signatures when using SWS/BR: Delete tempo marker and preserve position and length of items (including MIDI events)
+Preserve options between REAPER sessions set with these actions:
 - SWS/BR: Set "Apply trim when adding volume/pan envelope"
 - SWS/BR: Toggle "Playback position follows project timebase when changing tempo"
 - SWS/wol: Set "Vertical/Horizontal zoom center"
+MIDI editor actions that hide/show used CC lanes now obey filter's channel settings
+Prevent toggling zoom with zoom actions when inappropriate (i.e. toggling zoom to selected items when there are no selected items)
+All SWS/BR actions now obey lock settings
+Zooming functionality:
 - All zoom actions now obey track sizes set by custom themes (things like small/medium/full track height)
 - Actions that zoom vertically to selected tracks/items never show track envelopes of the last selected item/track
 - Fixed save/restore arrange view actions not working on envelopes with high point count (Issue 660)
+Fixed target BPM not updating when adjusting BPM by percent in Select and adjust tempo markers
+OSX: Fixed "Unselect tempo markers" child dialog of "Select and adjust tempo markers". It got hidden behind other dialogs when it lost focus
+Issue 678: removed duplicate configurable actions in the S&M.ini file
+Issue 671 and issue 673: fixed Region Playlist misbehavior

Other
+Increased all SWS/BR slot actions to 8 slots
+Display proper dialog icon (same one REAPER uses) in all dialogs (win only)
+Added tempo actions to Main menu > Extensions > Tempo
+Renamed certain actions for uniformity (time sel to time selection, sel items to selected items etc...)

!v2.5.0 #1 featured build (December 11, 2014)
+Resources: http://forum.cockos.com/showthread.php?p=1440002|fixed lost bookmarks|

!v2.5.0 featured build (November 24, 2014)
Notes window
+Added "Wrap text" option in the context menu
+Import SubRip file: name regions with subtitles content
+Issue 686: fixed new lines added in subtitles when saving the project

!v2.4.0 #10 pre-release build (July 11, 2014)
<strong>REAPER v4.70+ is required!</strong>
New API functions were introduced in this version, they enable various improvements in the SWS/S&M Extension.
Thank you Cockos!

Analyze and normalize loudness
+Added an option to preserve already analyzed tracks/items when analyzing selected tracks/items
+Creating graph in selected envelope functionality now works with take envelopes
+Fixes:
 - Analyzing items with different channel modes should now work properly
 - Fixed analyzing short items/tracks
 - Fixed undo when normalizing tracks
 - Pressing DELETE key will delete selected list view entries

Added actions
+Main:
 - SWS/wol: Set selected envelope height to default/minimum/maximum
 - SWS/wol: Adjust selected envelope height (MIDI CC relative/mousewheel)
 - SWS/wol: Adjust selected envelope or last touched track height (MIDI CC relative/mousewheel)
 - SWS/wol: Toggle enable extended zoom for envelopes in track lane
 - SWS/wol: Toggle enable envelopes overlap for envelopes in track lane
 - SWS/wol: Force overlap for selected envelope in track lane in its track height
 - SWS/wol: Restore previous envelope overlap settings
 - SWS/wol: Horizontal zoom to selected envelope in time selection
 - SWS/wol: Full zoom to selected envelope in time selection
 - SWS: Save/Restore current arrange view (5 slots)
 - SWS/BR: Fit selected envelope points to time selection
 - SWS/BR: Create project markers from stretch markers in selected items
 - SWS/BR: Set closest (left side) envelope point's value to mouse cursor (perform until shortcut released)
   - Note: these 2 actions are actually meant to solve the problem of freehand points editing in the tempo map. Use SWS/BR: Create tempo markers at grid after every selected tempo marker to set needed density of the tempo map and then use this action to easily edit the tempo map.
 - SWS/BR: Trim MIDI item to active content
 - SWS/AW: Grid to 1/64 notes
 - SWS/AW: Grid to 1/128 notes
+Main and MIDI editor:
 - SWS/BR: Play from mouse cursor position (3 versions)
+MIDI editor:
 - SWS/BR: Preview active media item (lots of versions: from mouse position, selected notes only, measure sync etc...)
 - SWS/BR: Save/Restore note selection from/to active take (5 slots)
 - SWS/BR: Save/Restore edit cursor position (5 slots)
  - Note: edit cursor slots are shared with already existing actions in Main
 - SWS/FNG: Cycle through CC lanes
 - SWS/FNG: Cycle through CC lanes (keep lane heights constant)
 - SWS/FNG: Show only used CC lanes
 - SWS/FNG: Hide unused CC lanes
 - SWS/FNG: Show only top CC lane
 - SWS/FNG: Select muted MIDI notes
 - SWS/FNG: Select notes nearest edit cursor
 - SWS/FNG: Apply groove to selected MIDI notes (within 16th)/(withing 32nd)
 - SWS/BR: Show only used CC lanes (detect 14-bit)
 - SWS/S&M: Restore displayed CC lanes, slot n - where 'n' is in [1; 8], http://forum.cockos.com/showthread.php?p=984786#post984786|customizable in the S&M.ini file)
 - SWS/S&M: Save displayed CC lanes, slot n - where 'n' is in [1; 8], http://forum.cockos.com/showthread.php?p=984786#post984786|customizable in the S&M.ini file)
   - Note: these 2 actions are also present in the main section. These new instances allow to bind them to MIDI toolbars, for ex.

ReaScript
+BR_GetMouseCursorContext:
 - Added support for MIDI editor
 - Fixed BR_GetMouseCursorContext envelope detection when envelope is in track lane
 - Changed return strings (ruler segments) in BR_GetMouseCursorContext
+Added functions:
 - BR_EnvAlloc, BR_EnvCountPoints, BR_EnvDeletePoint, BR_EnvFind, BR_EnvFindNext, BR_EnvFindPrevious, BR_EnvFree, BR_EnvGetParentTake, BR_EnvGetParentTrack, BR_EnvGetPoint, BR_EnvGetProperties, BR_EnvSetPoint, BR_EnvSetProperties, BR_EnvVauelAtPos
 - BR_MIDI_CCLaneRemove
 - BR_MIDI_CCLaneReplace

Fixes
+Cycle Actions / issue 636: fixed ON/OFF state corner case (as reported http://forum.cockos.com/showpost.php?p=1344403&postcount=1747|here|)
+Notes window / issue 642: fixed loading notes containing special characters
+Localization: fix for actions dealing with the Media Explorer
+Localization / Windows OS: fixed stuff that could potentially make things broken when using:
 - SWS/BR: Preview media item under mouse
 - SWS/BR: Move closest grid line to mouse cursor
 - ReaScript BR_GetMouseCursorContext and similar functions
 - Project navigation functionality (zoom/scroll etc...)
+Prevent moving project markers with the same ID:
 - SWS: Auto Color/Icon
 - SWS: Nudge marker under cursor left/right
 - Xenakios/SWS: Rename project markers with ascending numbers
+Preview media item actions:
  - Preview stops after last note/CC/sysex event when previewing MIDI
  - Actions that pause playback should work properly now
  - Prevent toggling preview state during recording
+Fixed unresponsive SWS/BR: Move closest envelope point to edit cursor
+SWS/FNG: Hide unused CC lanes in active midi editor:
 - Wasn't working if all displayed lanes were empty
 - Wasn't detecting 14-bit lanes properly
+SWS/FNG: Expand/Compress amplitude of selected envelope points around midpoint now obeys tempo map timebase
+These actions now work with take envelopes:
 - SWS/BR: Move edit cursor to next/previous envelope point
 - SWS/BR: Select next/previous envelope point
 - SWS/BR: Expand/Shrink envelope point selection to the right/left
 - SWS/BR: Shift envelope point selection left/right
 - SWS/BR: Select peaks/dips in envelope
 - SWS/BR: Unselect envelope points outside/in time selection
 - SWS/BR: Set selected envelope points to next/previous/last selected/first selected point's value
 - SWS/BR: Move closest (selected) envelope point to edit cursor
 - SWS/BR: Insert 2 envelope points at time selection
 - SWS/BR: Insert new envelope point at mouse cursor
 - SWS/BR: Save/Restore envelope point selection
 - SWS/FNG: Move selected envelope points up/down/left/right
 - SWS/FNG: Shift selected envelope points up/down on left/right
 - SWS/FNG: Expand/Compress amplitude of selected envelope points around midpoint
 - SWS/FNG: Time compress/stretch selected envelope points
 - Xenakios/SWS: Shift current envelope to left/right
+Fixed SWS/BR: Create project markers from notes in selected MIDI items not working properly with looped items
+OSX: Fixed various things when detecting mouse cursor at the top of arrange (ReaScript, Warp grid actions etc...)
+Issue 645: "Xenakios/SWS: Select takes in selected items, shuffled random" now does not select the same take number 1+ times consecutively

Other:
+Renamed FNG MIDI actions in Main section (remove MIDI prefix and added "in active MIDI editor" description at the end)
+Capitalized certain FNG actions names
+OSX: Change mouse cursor while using SWS/BR: Move closest tempo marker/grid line to mouse cursor (this was win only feature until now)
+Renamed SWS: Save/Restore current arrange view to SWS: Save/Restore current arrange view, slot 1
+Renamed SWS/BR: Move closest tempo marker/grid line/ to mouse cursor (added (perform until shortcut released) to clearly reflect how they work)
+Renamed SWS/BR: Hide all but active envelope for all/selected tracks (so it's clear that it works only with selected track envelopes)
+Renamed SWS/BR: Insert new envelope point at mouse cursor (added "using value at current position (obey snapping)" at the end)
+S&M Notes maximum length raised to 64kb
+Better startup error message (can now be displayed over the splash window)

!v2.4.0 #9 pre-release build (April 19, 2014)
<strong>This version requires REAPER v4.62pre8+</strong>, an "Incompatible version" error message will be displayed otherwise...

Cycle Actions support conditional statements (IF, IF NOT, etc) in the MIDI Editor

Fixes
+Windows OS: fixed extension not being loaded
+Cycle Action editor: fixed "Run" context menu item

!v2.4.0 #8 pre-release build (April 13, 2014)
Cycle Actions can be registered in any section of the action list (e.g. MIDI Editor)
Note: <strong>requires REAPER v4.62pre7+</strong>

!v2.4.0 #7 pre-release build (April 9, 2014)
Added actions in the MIDI Editor action list (<strong>requires REAPER v4.62pre7+</strong>)
+SWS/S&M: Hide all CC lanes
+SWS/S&M: Create CC lane
+SWS/S&M: Restore displayed CC lanes, slot n (where 'n' is in [1; 8], http://forum.cockos.com/showthread.php?p=984786#post984786|customizable in the S&M.ini file|, up to 99 slots)
+SWS/S&M: Save displayed CC lanes, slot n
 Note: these actions were already present in the "Main" section of the action list, they will remain there (not to break users' configs), but these versions are deprecated now

Snapshots: the default number of recall actions is now configurable in REAPER.ini
Edit the key "DefaultNbSnapsRecall" in the section [SWS] (quit REAPER before editing this file!)

!v2.4.0 #6 pre-release build (April 6, 2014)
Misc
+Cycle Actions: improved toolbar refresh
+Exclusive toggle actions are now off on start-up
+Prevent conflicts with dupe/clone extensions

Fixes
+Fixed some memory leaks (loudness, tempo)
+Fixed undo in certain instances when moving grid to mouse cursor

!v2.4.0 #5 pre-release build (March 30, 2014)
<strong>Analyze and normalize loudness</strong>
+Functionality in general:
 - Loudness is measured according to EBU 3342 standard thanks to excellent http://github.com/jiixyj/libebur128|libebur128| by Jan Kokemuller
 - Due to <strong>limitations in Reaper API</strong>, we can extract audio data only from certain parts of the audio chain. Chart can be found http://wiki.cockos.com/wiki/images/5/50/SWS_loudness_analysis_signal_flow_chart.png|here|. A few gotchas:
   - You can't use item fades for extensive volume control
   - If you need to use FX, current workaround is to put one item with needed FX in an empty track and measure that track
+Added actions:
 - SWS/BR: Normalize loudness of selected items/tracks...
 - SWS/BR: Normalized loudness of selected items/tracks to -23 LUFS
 - SWS/BR: Analyze loudness...
+Analyze loudness dialog:
 - Accessible from the Action list or Main menu > Extensions > Loudness...
 - Right-click on the dialog or just click "Options" button for various settings
 - Measures integrated, range, short-term and momentary loudness of selected items and tracks
 - To normalize items or tracks, right-click analyzed targets in the list view - often faster than using separate actions because data for already analyzed targets in the dialog is cached (to prevent needles reanalyzing before normalization if nothing changed)
 - Draw momentary and short-term loudness graph to selected envelope. Right-clicking analyzed item should reveal the feature. You can use dummy JS effects from http://stash.reaper.fm/v/20187/SWS%20dummy%20loudness%20graph|here| as a canvas for loudness graphs
 - After the target is analyzed, it's possible to position edit cursor over maximum short-term and momentary loudness interval by double-clicking cells holding their measurements. There is also an option to create time selection over that part of the item/track.
 - Dialog is designed to follow project state. If you rename or delete analyzed target, the change will get reflected in the dialog. For various settings relating to this, check dialog options
 - Analyzing happens in a separate thread so user is free to keep on using Reaper while it's happening.

Warp grid
+SWS/BR: Move closest grid line/tempo marker to mouse cursor:
 - Prevent creating multiple undo points while shortcut is kept on being pressed
 - Smoother reaction to mouse movements, not depending on the OS keyboard settings anymore
 - While the shortcut is pressed, target grid gets "locked" to mouse so it isn't possible to accidentally edit surrounding grids
 - Change mouse cursor when using the action (win only)
 - Improved efficiency when dealing with high tempo marker count
 - Note: due to the way upper improvements are made, you can't arm the action from the toolbar (as some users are doing http://forum.cockos.com/showthread.php?p=1332827#post1332827|here|). If you really need that, you can create a separate macro just for that:
     - SWS/BR Save edit cursor position, slot x
     - View: Move edit cursor to mouse cursor (no snapping)
     - SWS/BR: Move closest grid to edit cursor
     - SWS/BR Restore edit cursor position, slot x
+Added actions:
 - SWS/BR: Move closest (measure) grid line to edit/play cursor (Issue 638)
 - SWS/BR: Move closest left/right side grid line to edit cursor

Project startup action
+Added "SWS/S&M: Show project startup action"
+Added dedicated menu items in Main menu > Extensions > Project startup action (for easier set-up)
+The action (and new menu item) "SWS/S&M: Set project startup action" now prompts to overwrite

Cycle actions
+Added "LOOP x" statement (thanks wol!): prompts the user for the number of times to repeat something
+Tiny fixes (corner cases)

Marker list
+Export formatted marker list to clipboard now works on OSX

Added actions
+SWS/wol: Set "Vertical zoom center" to "Track at center of view"
+SWS/wol: Set "Vertical zoom center" to "Top visible track
+SWS/wol: Set "Vertical zoom center" to "Last selected track"
+SWS/wol: Set "Vertical zoom center" to "Track under mouse cursor"
+SWS/wol: Set "Horizontal zoom center" to "Edit cursor or play cursor (default)"
+SWS/wol: Set "Horizontal zoom center" to "Edit cursor"
+SWS/wol: Set "Horizontal zoom center" to "Center of view"
+SWS/wol: Set "Horizontal zoom center" to "Mouse cursor"
+SWS/BR: Copy take media source file path of selected items to clipboard
+SWS/BR: Toggle "Playback position follows project timebase when changing tempo"
+SWS/BR: Move closest (selected) envelope point to edit cursor
+SWS/BR: Insert 2 envelopes points at time selection

Added ReaScript functions
+ULT_GetMediaItemNote
+ULT_SetMediaItemNote

Fixes
+The action "SWS/BR: Delete tempo marker and preserve position and length of (selected) items (including MIDI events)" should now work properly
 - Note: due to bug in the API, please update to 4.611 otherwise you will lose any text and sysex events
+Fixed rounding issues when converting projects markers to tempo markers in time selection (reported http://forum.cockos.com/showthread.php?p=1330369#post1330369|here|)

!v2.4.0 #4 (March 13, 2014)
<strong>REAPER v4.60+ is required!</strong>
New API functions were introduced in this version, they enable various improvements in the SWS/S&M Extension.
Thank you Cockos!

Added actions
+SWS/BR: Preview media item under mouse (versions for pausing project playback during preview)
+SWS/BR: Toggle media item online/offline
+SWS/BR: Set selected envelope points to next/previous point's value
+SWS/BR: Set selected envelope points to first/last selected point's value
+SWS/BR: Delete tempo marker while preserving position and length of (selected) items (including MIDI events)
+SWS/BR: Move closest tempo marker to mouse cursor
+SWS/BR: Move closest (measure) grid line to mouse cursor (may create tempo marker)
 Hint: There is an interesting effect if you keep shortcut key pressed while moving the mouse - grid/tempo marker will follow it.
 The only con is that a bunch of undo points will get created
+Added stock toggle actions:
 - SWS/S&M: Dummy toggle n (where 'n' is in [1; 8], http://forum.cockos.com/showthread.php?p=984786#post984786|customizable in the S&M.ini file|, up to 99 toggles)
 - SWS/S&M: Exclusive toggle An (where 'n' is in [1; 4], http://forum.cockos.com/showthread.php?p=984786#post984786|customizable in the S&M.ini file|, up to 99 toggles)
 - SWS/S&M: Exclusive toggle Bn (where 'n' is in [1; 4])
 - SWS/S&M: Exclusive toggle Cn (where 'n' is in [1; 4])
 - SWS/S&M: Exclusive toggle Dn (where 'n' is in [1; 4])
   "Exclusive toggle" means only one toggle action is ON at a time.
   For ex: in the set of toggles "A", if "Exclusive toggle A03" is ON, A01 A02 and A04 are OFF.
   These actions come in handy with Cycle Actions for example, see details and use-cases http://forum.cockos.com/showpost.php?p=1315222&postcount=1652|here| (thanks Reno.thestraws!)

Resources: auto-save media files improvements

ReaConsole
+Issue 588: added option in the context menu to invert ENTER and  CRTL+ENTER (CMD+ENTER on OS X) key shortcuts:
 - The ENTER key can either perform commands and let the console open, while CRTL+ENTER performs commands but closes it
   Useful when ReaConsole is docked for example, default behavior
 - Or the ENTER key can perform commands and close the console, while CRTL+ENTER performs commands but let it open
   Useful when using ReaConsole the old-school way, as a dialog box
+New default shortcut 'c' to open ReaConsole ('C' might conflict with the native action "Insert time signature/tempo Marker")

Cycle actions
+Issue 634: our new project member wol has added some conditional statements, thanks!
 - IF AND: if both next actions are ON
 - IF NAND: if at least 1 of the next 2 actions is OFF
 - IF OR: if at least 1 of the next 2 actions is ON
 - IF NOR: if both next actions are OFF
 - IF XOR: if the next 2 actions' states are different
 - IF XNOR: if the next 2 actions' states are the same
 Note: these new statements must be followed by <strong>two</strong> actions that report a toggle state
+Editor: commands indentation
+Editor: better description of conditional statements (in plain English)
+Tweaks: better context menu, message dialog box, etc

Added ReaScript functions
+BR_GetMouseCursorContext
+BR_GetMouseCursorContext_Envelope
+BR_GetMouseCursorContext_Item
+BR_GetMouseCursorContext_Position
+BR_GetMouseCursorContext_Take
+BR_GetMouseCursorContext_Track
+BR_ItemAtMouseCursor
+BR_PositionAtMouseCursor
+BR_TakeAtMouseCursor
+BR_TrackAtMouseCursor
+BR_GetMediaSourceProperties
+BR_SetMediaSourceProperties
+BR_SetTakeSourceFromFile2

Fixes
+Preview media item actions now send all-notes-off when stopping MIDI item preview
+More efficient toolbars auto refresh in certain instances
+Action "SWS/BR: Create project markers from notes in selected MIDI items" now works properly with looped items

!v2.4.0 #3 (February 5, 2014)
Added actions
+Xenakios/SWS: Preview selected media item through track (toggle and normal)
+SWS/BR: Preview media item under mouse (lots of different versions, see action list) (Note: "Xenakios/SWS: Stop current media item preview" works on these too)
+SWS/BR: Select next/previous envelope point
+SWS/BR: Expand envelope point selection to the right/left (normal and end point only version)
+SWS/BR: Shrink envelope point selection from the right/left (normal and end point only version)
+SWS/BR: Shift envelope point selection left/right
+SWS/BR: Select peaks/dips in envelope
+SWS/BR: Unselect envelope points outside/in time selection
+SWS/BR: Insert new envelope point at mouse cursor
+SWS/BR: Save/Restore envelope point selection (5 slots)
+SWS/BR: Save/Restore edit cursor position (5 slots)
+SWS/BR: Toggle "Grid snap settings follow grid visibility"
+SWS/BR: Set "Apply trim when adding volume/pan envelopes"
+SWS/BR: Cycle through record modes
+SWS/BR: Focus arrange window

Fixes
+<strong>Windows OS / Issue 619, issue 621:</strong>
 fixed various features which were broken when using LangPacks and certain regional settings (i.e. comma as a decimal mark)
+OS X 64-bit: fixed broken list views (as reported http://forum.cockos.com/showpost.php?p=1307498&postcount=39|here|)
+Issue 613 / Region Playlist: fixed rounding issues (with adjacent regions)
+Issue 618: fixed cycle actions using toggle states from other cycle actions (starting with IF/IF NOT statements)
+Fixed broken actions "SWS: Set auto crossfade on/off"
+Action "Xenakios/SWS: Preview selected media item" now works properly with muted items

Other
+OS X DMG / Issue 608: added info allowing Mavericks/10.9+ users to run the installation script
+Made .beats optional for the action "SWS/S&M: Insert silence (measures.beats)", e.g. enter 5 (or 5.0) to insert 5 measures of silence/empty space
+Cycle Actions & Live Configs editors: shorten action names when possible, e.g. "<s>SWS/S&M: </s>Insert silence (measures.beats)"
+Better Snapshot details/descriptions
+SWS: Exported marker list format dialog opens centered
+Added "..." to the end of all (hopefully) Xenakios dialog actions that were missing it
+Small renames of captions in SWS/BR dialogs
+Xenakios's preview actions will stop on transport stop (same goes for new SWS/BR preview actions)
+The following Xenakios' dialog boxes are now themed:
 - Auto-rename selected takes
 - Create new tracks
 - Disk space calculator
 - Find missing media for project's takes
 - Insert random points to selected envelope
 - Item property interpolator
 - Normalize selected takes to dB value
 - Process item with Rubberband/csound phase vocoder
 - Project media
 - Randomize item positions
 - Remap item positions
 - Rename selected takes
 - Rename selected tracks
 - Rename takes
 - Render item to new take with tail
 - Repeat paste
 - Reposition selected items
 - Scale item positions/lengths by percentage
 - Search takes
 - Set volume and pan of selected takes
 - Set volume of selected items
 - Show/hide floating item/track info
 - Skip select items from selected items
 - Skip select items in selected tracks
 - Spread selected items over tracks
 - Swing item positions
 - Take mixer
 - Toggle selected items selected randomly

!v2.4.0 #2 (November 15, 2013)
<strong>MIDI/OSC actions support learn with both MIDI Pitch and "normalized" OSC messages</strong>
+To enable this new option: set "LearnPitchAndNormOSC" to 1 in the section [General] of the S&M.ini file (quit REAPER first!)
+When the new option is enabled, all actions of the section "S&M Extension" can be learned with:
 - <strong>New:</strong> OSC messages with floating-point argument in [0, 1] (14-bit resolution)
   Useful for OSC controllers that cannot handle absolute float values, e.g. <strong>TouchOSC for Android needs this!</strong>
 - <strong>New:</strong> MIDI Pitch messages (14-bit resolution)
 - MIDI CC messages (absolute and relative modes, as usual)

Region Playlist
+<strong>Fixed playback that could get out of sync randomly</strong>
+Added option "Smooth seek (seek immediately if disabled)" in the context menu, details http://forum.cockos.com/showthread.php?t=128371|here|

Auto color/icon
+Issue 602: Marker/region rules now support the filters (any) and (unnamed)
+Issue 600 / Windows OS: fixed potential crash when changing colors
+Fixed marker/region auto-coloring rules not obeying priorities

Cycle Actions
+Cycle Actions now support all 3rd party extensions' actions
+Issue 607: better recursion detection/protection, thanks Big Bob!
+Editor: reject unreliable command ids for SWS actions, macros and scripts

Notes window
+Make it possible to monitor/edit marker/region names and subtitles separately,
 i.e. added "Marker names", "Marker subtitles", "Region names" and "Region subtitles"
 in the dropdown box (in addition to "Marker/region names" and "Marker/region subtitles")
+Added related actions:
 - SWS/S&M: Open/close Notes window (marker names)
 - SWS/S&M: Open/close Notes window (region names)
 - SWS/S&M: Open/close Notes window (marker subtitles)
 - SWS/S&M: Open/close Notes window (region subtitles)
+If REAPER >= v4.55: Mark project dirty (needing save) rather than creating undo points for each key stroke
+Potential fix for http://forum.cockos.com/showpost.php?p=1180135&postcount=1595|"things that smells like Pont-l'�v�que"|
+House cleaning: allow notes for macros and scripts (aka "Action help")
 To easy copy/paste, string identifiers used to be displayed in the Notes window for macros/scripts.
 This is now useless since the action list offers "Copy selected action cmdID/identifier string".

Resources / Issue 591: make it possible to save and use new slots/files only via user macros (w/o tweaking the S&M.ini file, etc..)
+Made "Auto-save" slots/files <em>actions</em> more macro-friendly: they won't prompt for anything
 Note: the "Auto-save" <em>button</em> still prompt to overwrite selected slots/files
+Added a "last slot" version for all existing slot actions (i.e. new actions to deal with "auto-saved slots")
 A few examples:
 - SWS/S&M: Resources - Apply track template to selected tracks, <em>last slot</em>
 - SWS/S&M: Resources - Apply track template (+envelopes/items) to selected tracks, <em>last slot</em>
 - SWS/S&M: Resources - Import tracks from track template, <em>last slot</em>
 - etc..
+Added actions to cleanup things at the end of user macros, if needed:
 - SWS/S&M: Resources - Delete last track template slot/file
 - SWS/S&M: Resources - Delete last FX chain slot/file
 - SWS/S&M: Resources - Delete last media slot/file
 - SWS/S&M: Resources - Delete last project slot/file
 - SWS/S&M: Resources - Delete last theme slot/file
 - SWS/S&M: Resources - Delete last image slot/file

Resources: other updates
+Tag bookmark names with [x] when relevant slot actions are attached to them
+Media files: added "Add media file" options in the context menu (+ related actions)
 - Stretch/loop to fit time selection
 - Try to match tempo 0.5x
 - Try to match tempo 1x
 - Try to match tempo 2x
 <strong>Note: all existing "Add media file" slot actions obey these new options too</strong>
+Track templates: fixed the option "Offset items/envelopes by edit cursor" not being obeyed, sometimes
+Track templates: added actions where 'n' is in [1; 4], http://forum.cockos.com/showthread.php?p=984786#post984786|customizable in the S&M.ini file|:
 - SWS/S&M: Resources - Paste (replace) template items to selected tracks, slot n
 - SWS/S&M: Resources - Paste (replace) template items to selected tracks, last slot
 - SWS/S&M: Resources - Paste template items to selected tracks, slot n
 - SWS/S&M: Resources - Paste template items to selected tracks, last slot
+GUI tweaks, better wordings and undo point names (with slot numbers), etc..
+<strong>House cleaning: Removed all "prompt for slot" actions (*)</strong>
 Prehistoric actions that used to make sense when there was no dedicated GUI...
+<strong>House cleaning: Deprecated the "project loader/selecter" tool (*)</strong>
 This tool was useful to switch projects or select project tabs (during live performances, for ex.)
 Instead, you can just create a new dedicated bookmark (say "Live projects": click the tiny button +),
 add projects to it (drag-drop RPP files from an Explorer/Finder), and attach relevant slot actions to
 it via the context menu > Bookmark > Attach project slot actions to this bookmark.
 Deprecated actions have been replaced as follow:
 - "Resources - Project loader/selecter: next (cycle)"  ->  "Resources - Open project, next slot (cycle)"
 - "Resources - Project loader/selecter: previous (cycle)"  ->  "Resources - Open project, previous slot (cycle)"
 Also added:
 - SWS/S&M: Resources - Open project, next slot (new tab, cycle)
 - SWS/S&M: Resources - Open project, previous slot (new tab, cycle)
+(*) If you have any trouble because of that, please http://code.google.com/p/sws-extension/issues/list|say something|!

ReaScript function export
+Added function BR_SetTakeSourceFromFile()
+Issue 598: fixed potential crash with FNG_FreeMidiTake

Ruler's drag zoom / Issue 540: added actions for better usability
+SWS: Toggle drag zoom enable (ruler top half)
+SWS: Toggle drag zoom enable (ruler bottom half)

Fixes
+Issue 603: fixed potential crash when pasting track groups
+Localization / Windows OS: fixed broken features/actions when the extension was translated (thanks drikssa� & neilerua):
 - Most of zoom features
 - Xenakios "Scroll track view" actions
 - S&M "Toggle offscreen item selection" actions
+Issue 595: cut/copy/paste take actions now handle multiple item selection
+The action "Cut active take" now removes items if needed (rather than leaving empty items)
+Issue 601: fixed marker <-> region conversion actions (and export actions) that could affect playback
+Issue 606 / OS X: fixed text display � la "Big Clock" for Notes, Region Playlist and Live Config Monitor windows
+S&M actions to switch FX presets now support concurrent use (e.g. tweaking 2 knobs at the same time)
+Fixed the toggle state reported by some "Toggle offscreen item selection" actions

Other
+<strong>Various performance/timing improvements</strong>
+Various font rendering improvements
+Windows OS: ClearType font rendering is now enabled by default (still optionnal via the S&M.ini file)
+Update checker: wait for project to load completely before displaying startup dialog
+S&M project startup action: faster, safer, reject unreliable command ids for SWS actions, macros and scripts
+The About box is now modeless
+Issue 517 / OS X: S&M actions and commands that open the Finder now also reveal files (like on Windows OS)
+Issue 593: increased maximum cell length for all list views

!v2.4.0 #1 (August 6, 2013)
Fixed some actions learned with <strong>relative</strong> MIDI CC events
+SWS/S&M: Select project (MIDI CC/OSC only)
+SWS/S&M: Trigger preset for FX n of selected track (MIDI CC/OSC only) - where 'n' is in [1; 8]
 Note: FX 4 to FX 8 are new actions
+SWS/S&M: Trigger preset for selected FX of selected track (MIDI CC/OSC only)
+Reminder: those actions belong to the section "S&M extension" of the action list (top-right dropdown box)

Live Configs:
+Allow switches to "comments-only" configs (e.g. OSC feedback with random/custom strings)
+Added actions (where 'n' is in [1; 4], http://forum.cockos.com/showthread.php?p=984786#post984786|customizable in the S&M.ini file|):
 - SWS/S&M: Live Config n - Preload next config
 - SWS/S&M: Live Config n - Preload previous config
 Notes: useful to preload configs with -/+ controllers (like pedals), there already are similar actions to switch to the next/previous config
+Monitor windows:
 - Mouse wheel/trackpad gesture now cycles back to the first/last config
 - Mouse wheel/trackpad gesture now obeys the option "Ignore switches to empty configs"
+Editor window tweaks:
 - More guiding context menus
 - Allow cell edition in the columns "Activate action" and "Deactivate action"
 - Skinned knobs (if knob images are available in the current theme)

Cycle Action editor: copy/paste commands with Ctrl-C, Ctrl-V, Ctrl-X (on OS X: CMD-C, etc..)

!v2.3.0 #23 (July 22, 2013)
Fixed theme actions http://forum.cockos.com/showthread.php?p=1213324#post1213324|vs some user preferences|, thanks Breeder!

Resources window:
+Improved context menus (right-click the bookmark dropdown box, the attached project label, etc..)
+OS X: Context menu > "Edit file..." opens files with the default text editor (like on Windows OS)

ReaScript function export:
+Truncate or delete midi notes which go past the all-notes-off event
+ConfigVar functions now cover global MIDI preferences too (in case it works on REAPER's end someday)

!v2.3.0 #22 (July 15, 2013)
Fixed screenset saving

!v2.3.0 #21 (July 11, 2013)
Fixes:
+Screenset fixes as reported http://forum.cockos.com/showpost.php?p=1209144&postcount=1329|here|
+Image window: restore last displayed image on startup
+Issue 507: Fix OS X ReaConsole character highlighting

!v2.3.0 #20 (July 9, 2013)
Added actions:
+SWS/BR: Hide all but active envelope for selected tracks
+SWS/BR: Enable "Ignore project tempo" for selected MIDI items (use tempo at item's start)
+SWS/BR: Disable "Ignore project tempo" for selected MIDI items

Other:
+Cycle Action editor: improved context menu (http://forum.cockos.com/showpost.php?p=1205514&postcount=5|as discussed here|)
+Cycle Action editor: make it obvious when the Apply button is being disabled
+Live Config editor: various undo improvements
+Issue 577: Snapshot paste defaults to (none) for the destination track when non matching track is found

Fixes:
+Prevent creating redundant undo points in SWS/BR: Randomize selected tempo markers...
+SWS/BR windows always refresh toolbar buttons properly
+SWS/BR: Increase/decrease tempo marker:
 - fixed unresponsiveness in certain corner-cases involving square points
 - fixed behavior for consequential selections
+SWS/BR: Alter slope of gradual tempo marker:
 - fixed behavior for consequential selections

Enabled more code optimizations on Windows builds to increase action speed in some cases, especially with x64.

!v2.3.0 #19 (June 27, 2013)
Fixes:
+Issue 585 / OS X: fixed font rendering crashes, thank YOU Justin!
+More screenset fixes (including http://code.google.com/p/sws-extension/source/detail?r=1077|these issues|)

Added actions:
+SWS/BR: Hide all but active track envelope (issue 456)

Other:
+<strong>Renamed a bunch of S&M "slot actions" to make it clear they are attached to the Resources window</strong>
 For ex.: <em>SWS/S&M: Import tracks from track template, slot 3</em> has been renamed into <em>SWS/S&M: <strong>Resources - </strong>Import tracks from track template, slot 3</em>
+Cycle Action editor: display unregistered cycle actions as such (IDs in parenthesis)
+Actions that renumber marker/region IDs now create undo points

!v2.3.0 #18 (June 9, 2013)
Issue 517 / Windows OS: S&M actions and commands that open the Explorer now also reveal files
OS X: better fonts in S&M windows (again!)

Fixes:
+SWS/FNG: Compress/Expand amplitude of selected envelope points around midpoint (inconsistent behavior for playrate and width envelopes)
+More screenset fixes as reported http://forum.cockos.com/showpost.php?p=1172448&postcount=1283|here|
+Resources/Windows OS: fixed "Edit file..."
+Issue 576: fixed auto-icon crash
+Issue 581 / OS X port: the action "SWS/S&M: Set project startup action" now prompts for a command ID or an identifier string
 (to copy such IDs, right-click an action in the Actions window > Copy selected action cmdID/identifier string)

!v2.3.0 #17 (April 30, 2013)
<strong>REAPER v4.33+ is required!</strong>
New API functions were introduced in this version, they enable various improvements in the SWS/S&M Extension.
Thank you Cockos!

Cycle Action (CA)
+Cycle Actions for all sections (Media Explorer, Inline MIDI Editor, etc..)
+Support macros & scripts in all sections
+Improved the timing of Cycle Actions (again!)
+Support special macros using actions like "No-op", "Wait n seconds before next action", etc..
+Editor: various usability improvements, incl. a bit of issue 565
+Editor / Issue 562: added instruction LABEL to run Label Processor commands (and make your own "Label Processor actions")
 Example: LABEL /Lmy_suffix
 Reminder: the syntax is described in Main menu > Extensions > Label Processor
+Editor: fixed paranoid test that was preventing some valid CAs to be registered, thanks Big Bob!
+Fixed possible "no-op" CAs in the Action list

Resources window and related "slot actions"
+<strong>Issue 560: added commands and options to attach/detach resource files to/from projects</strong>
 When saving your work to another directory (using save as/copy media), all files that have been attached to the project in the Resources window will be backed up too.
 When a bookmark is attached to a project, any file/slot that will be added to (or removed from) this bookmark will be automatically attached to (or detached from) the project.
 Use-case examples: Comping, http://forum.cockos.com/showthread.php?t=121131|"Revolver tracks"|
 - Added Context menu > Bookmark > "Attach bookmark to X.RPP" and "Detach bookmark from Y.RPP"
 - Added option "Attach bookmark to this project" when creating new bookmarks
 - Added label for the attached project name (if any), right-click to load/select the said project
+<strong>Added custom bookmarks</strong>: Context menu > Bookmark > New bookmark > Custom...
 The definition format is: resource_directory_name,description,file_extensions (no spaces around commas)
 - Example1: Configurations,ReaConfig,ReaperConfigZip
   => Bank of configs example: auto-fill, then double-click slots to switch ReaConfigs (or, on Win, drag-drop slots to the arrange)
 - Example2: Docs,Document,txt,rtf,pdf => Multiple file extensions example
 - Example3: Misc,Any file,* => Can be useful to attach any type of file to a project, for example
+<strong>Theme bookmarks and related slots actions: OS X port + now support both .ReaperthemeZip and .ReaperTheme files</strong>
 For Mac users, an interesting new action is "SWS/S&M: Load theme, slot n" - where 'n' is in [1; 4], http://forum.cockos.com/showthread.php?p=984786#post984786|customizable in the S&M.ini file|: up to 99 themes
+Image bookmarks and related slots actions now support the same image formats than REAPER: PNG, JPG, BMP, etc..
 Note: Image bookmarks were limited to PNG files before this version (only the action "SWS/S&M: Show image, slot n" is still limited to PNG)
+Project bookmarks and related slots actions now support the same project files than REAPER: RPP, EDL, RPP-BAK, etc..
 Note: Project bookmarks were limited to RPP files before this version
+Context menus: new commands
+Various tweaks, tiny fixes (localization, media file filters, etc..)

Fixes:
+Notes window: undoing "remove tracks" now restores tracks notes, if any
+Removed default shortcut Ctrl+Shift+M ("SWS: Open marker list"): conflict with the default/native shortcut for "View: show track manager window"
+Removed default shortcut Ctrl+F (for "SWS/S&M: Find"): no known conflict but more future-proof
+Screenset load now sets size/position of undocked SWS windows as reported http://forum.cockos.com/showpost.php?p=1158117&postcount=1248|here|

!v2.3.0 #16 (April 18, 2013)
Added H:M:S.F to marker list export format

Fixes:
+Fixed screensets broken in v2.3.0 #15
+OS X now supports all track template files, thanks mustgroove!
 This fixes this http://forum.cockos.com/showpost.php?p=1157294&postcount=31|Resources window issue| (and probably other things on OS X)
+Issue 552: auto-saved track templates now sync to tempo (i.e. added beat information in auto-saved templates)

!v2.3.0 #15 (April 8, 2013)
Live Configs:
+Added basic OSC feedback
 To bind an OSC device: Live Configs window > Context menu > OSC feedback, and choose a device in the list
 Devices listed there are the OSC "control surfaces" defined in Options > Preferences > Control Surfaces
 Note: only the name, IP, max packet size and output port parameters are required.
 Unless you need REAPER feedback as well, you do not need to tick the option "Send to port"
 Up to 4 OSC devices are managed, i.e. distinct feedback for Live Config #1, #2, #3 and #4
 The possible OSC messages (with string arguments) are:
 - /snm/liveconfig<strong>n</strong>/current/changed - when the active config changed for the Live Config #<strong>n</strong>
 - /snm/liveconfig<strong>n</strong>/current/changing - when the active config is changing for the Live Config #<strong>n</strong> (same as grayed display in monitoring windows)
 - /snm/liveconfig<strong>n</strong>/preload/changed - when the preloaded config changed for the Live Config #<strong>n</strong>
 - /snm/liveconfig<strong>n</strong>/preload/changing - when the active config is changing for the Live Config #<strong>n</strong> (same as grayed display in monitoring windows)
+Fixed ~1s delay when switching configs (with the option "Send all notes off when switching configs"), thanks Breeder!
+Undoing config switches now properly update monitoring windows
 Note: just fixed for the sake of it as it is recommended to disable undo points for live performances!

Region Playlist:
+Support main transport pause
 Before this version the playlist was stopped on pause, now it just plays again when "un-pausing", as expected
+Added basic OSC feedback
 To bind an OSC device, etc.. see above: same as the Live Configs' OSC feedback
 The possible OSC messages (with string arguments) are:
 - /snm/rgnplaylist/current - current region
 - /snm/rgnplaylist/next - next region

Added actions:
+SWS: Set takes in selected item(s) to random custom color(s)
+SWS: Set takes in selected item(s) to color gradient
+SWS: Set takes in selected item(s) to ordered custom colors
+SWS/BR: Create tempo markers at grid after every selected tempo marker
+Issue 180:
 - SWS/BR: Create project markers from selected items (name by item's notes)
 - SWS/BR: Create regions from selected items (name by item's notes)

Fixes:
+About box: fixed update checker connection issues in certain instances (Win only)
+Cycle actions: fixed ReaScript support broken in v2.3.0 #14, thanks gofer!
+OS X x64: fixed font rendering crash (when using alpha)
+Fixed crazy behavior (SWS stops working) when running these actions on empty items:
 - SWS/BR: Create project markers from notes in selected MIDI items
 - SWS/FNG: legato selected media items on same track (change rate)
 - SWS/FNG: Time compress/stretch selected items
+Refresh arrange after running SWS/FNG: unselect items that do not start in time selection
+Prevent loss of item selection when running Xenakios/SWS: Remove muted items
+Small rename (for the sake of clarity) of 2 actions: Xenakios/SWS: Shuffle order of selected items
+Don't skip last fade shape when using Xenakios/SWS: Set next/previous fade in/out shape for items
+More consistent behavior for:
 - Xenakios/SWS: Explode selected items to new tracks (keeping positions)
 - Xenakios/SWS: Select takes in selected items, shuffled random
 - Xenakios/SWS: Select takes of selected items cyclically
+These actions now work with empty items (issue 281):
 - SWS: Create regions from sel item(s) named with take
 - Xenakios/SWS: Create markers from selected items (name by take source file name)
 - Xenakios/SWS: Explode selected items to new tracks (keeping positions)
 - Xenakios/SWS: Remove muted items
 - Xenakios/SWS: Reverse order of selected items
 - Xenakios/SWS: Shuffle order of selected items
 - Xenakios/SWS: Shuffle order of selected items (2)
 - Xenakios/SWS: Select items under edit cursor on selected tracks
 - Xenakios/SWS: Time selection adaptive delete
 - Xenakios/SWS: Toggle selected items selected randomly

Other:
+OS X: better font rendering

!v2.3.0 #14 (March 23, 2013)
Cycle Actions (CAs)
+Improved timing when performing CAs
+Issue 550: CAs can now contain <em>other</em> CAs, recursively
+The character comma (,) can now be used in CONSOLE instructions
+Added instruction ELSE
+Improved toggle states reporting
 - CAs can now either report fake toggle states (like it was before v2.3.0 #9) or real ones (i.e. toggle state of the first relevant "sub-action")
   This ensures transparent upgrades from older versions. This toggle state is configurable in the column "Toggle" of the editor, <strong>see details http://forum.cockos.com/showpost.php?p=1090262&postcount=1136|here|</strong>
 - Better initialization for CAs that report real toggle states (i.e. <strong>avoid to run some of them one time before they sync properly</strong>)
+Editor: display MIDI action names (with REAPER >= v4.33pre16)
+Editor: new menu items to cut/copy/paste commands (works across CAs)
+Editor: new menu item to explode CAs, custom actions (i.e. macros) and ReaConsole actions into individual actions
 <strong>This helps sharing Cycle Actions with other users, see important remarks http://forum.cockos.com/showpost.php?p=1170459&postcount=1267|here|</strong>
 (before this version you probably had to share other files, now you just have to export a single file where all CAs have been "exploded")
+Editor tweaks: added CA text filter, more helpful messages (again), etc...
+Fixed missing undo points for CONSOLE commands (when the option "Consolidate undo points" was disabled)
+Removed "cycling tooltips" (when CAs were attached to toolbar buttons, the reason why is detailed http://forum.cockos.com/showpost.php?p=1212048&postcount=1331|here|)
 Note: when the opetion "Consolidate undo points" is enabled, steps like !bla or !foo still provide distinct undo point names though ("Undo foo", "Undo bla")

Live Configs
+Ignore preload over the current/active track
+Improved action learn: prompt to replace current bindings or to add a new binding (with REAPER >= v4.33pre20)
+Monitoring windows: improved redraw + click the "CURRENT" panel to show/hide the "PRELOAD" one
+Fixed Cut command and corner-cases

Snapshot improvements: (Thanks for the contributions, Chris!)
+Added Previous and Next buttons for navigating snapshots and added associated actions
+Added Move Up & Down buttons for re-ordering snapshots list and added similar actions
+Added Notes field (limited to 100 characters)
+Changed the way snapshots are deleted so the sort column remains continuously numbered

Added actions:
+Issue 543: SWS/S&M: Go to/select region n (obeys smooth seek)
 where 'n' is in [1; 4], http://forum.cockos.com/showthread.php?p=984786#post984786|customizable in the S&M.ini file|: up to 99 actions/regions
+Issue 307: actions to increase/decrease the metronome volume (by steps of ~ 0.15dB)
 SWS/S&M: Increase metronome volume
 SWS/S&M: Decrease metronome volume
+SWS/BR: Move closest tempo marker to edit cursor

Other:
+"SWS: Minimize selected track(s)" now returns a toggle state:
 reports ON if the selected track (or all selected tracks) is (are) minimized
+ReaConcole: reduced minimum height and margins
+S&M project startup actions: tweaks to support theme switching on project load (details http://forum.cockos.com/showpost.php?p=1140973&postcount=18|here|)

Fixes:
+<strong>S&M Notes window / OS X 10.7+: fixed refresh issues, thanks chriscomfort!</strong>
+OS X 10.7+ x64: fixed list views being right aligned
+All S&M windows: fixed button display for some themes (e.g. http://forum.cockos.com/showpost.php?p=1124199&postcount=169|Apollo theme|)
+Fixed action "SWS/S&M: Open project path in explorer/finder"
 This action was opening the project's parent folder, not the project's folder
+About box: fixed disabled button in update checker in certain instances
+ReaMote: fixed unexpected "Version Incompatibility" error message

!v2.3.0 #13 (February 2, 2013)
ReaConsole updates
+Create actions made of console commands directly in the Cycle Action editor, see below + example and details http://forum.cockos.com/showpost.php?p=1115796&postcount=1179|here|
 In other words, to create your own console actions, <strong>you do not need to create/tweak a text file anymore</strong> (i.e. reaconsole_customcommands.txt)
 => better action names, for example: a custom "Select bass tracks" instead of "SWS: Run console command: s*bass*"
 => simpler configuration (no file edition/re-start)
 => benefit from other Cycle Actions' features: toggle state reporting, etc..
 => indirectly fixes little issues on OS X
 Note: although it is deprecated now, the file reaconsole_customcommands.txt still parsed for ascendant compatibility
+<strong>New command 'x' to add track FX</strong> by names, see examples and details http://forum.cockos.com/showpost.php?p=1115796&postcount=1179|here|
 Note: the command will do nothing if the FX is already present
+<strong>New command '/' to send local OSC messages</strong> (as if they were sent by a device on the network), see examples and details http://forum.cockos.com/showpost.php?p=1115796&postcount=1179|here|
 Longer console commands.. but this opens a bunch of doors: receives, sends, FX parameters, FX presets, etc..
+Issue 484: the ReaConsole window is now modeless, dockable, resizable, etc..
 <strong>=> key shortcuts swap!</strong>
 - The ENTER key runs a command and now keeps the Console window open
 - CTRL+ENTER (CMD+ENTER on OS X) will now close the Console window after running a command
+Fixed a few console commands' undo points that were ignored

Cycle Action editor updates
+Added instruction CONSOLE to run ReaConsole commands, see example and details http://forum.cockos.com/showpost.php?p=1115796&postcount=1179|here|
 Example: CONSOLE x ReaComp
 Reminder: the syntax of ReaConsole commands is detailed http://www.standingwaterstudios.com/reaconsole.php|here|
+More helpful messages
+Improved toggle states for cycle actions using instructions IF and IF NOT

Ported more features to OS X:
+<strong>Theme helpers for OS X</strong> (actions referenced in the http://www.houseofwhitetie.com/reaper/walter_themers_guide.pdf|WALTER user manual|):
 - SWS/S&M: Show theme helper (all tracks)
 - SWS/S&M: Show theme helper (selected tracks)
+More toolbar auto-refresh actions:
 - SWS/S&M: Toolbar - Toggle offscreen item selection (top)
 - SWS/S&M: Toolbar - Toggle offscreen item selection (bottom)
+More CMD+A support in text fields (select all)

Issue 524: new actions to detect and unselect offscreen items (just to unify the 4 existing actions "Toggle offscreen item selection (left/right/top/bottom)")
+SWS/S&M: Unselect offscreen items
+SWS/S&M: Toolbar - Toggle offscreen item selection
 This one deselects offscreen items and reselects them on toggle
+Reminder: toolbar buttons of those actions automatically light-up when at least one selected item is offscreen
 (the option "Main menu > Extensions > SWS options > Auto-refresh toolbars" must be enabled)

Other:
+Cue buss dialog box: key shortcuts pass through to the main window
+Fixed potential issues with relative paths like "./stuff.rpp"

!v2.3.0 #12 (January 30, 2013)
Automatic check for updates:
+Option can be found in REAPER > Extensions > About SWS Extensions
 - Performed once per day (startup check is silent, user gets notified only if new version is available)
 - Turned on by default for official updates
 - When searching manually (instead of startup search) both official and beta updates are checked

Tempo improvements:
+Convert project markers to tempo markers:
 - More sane results when creating gradual tempo changes (thanks to middle points)
 - Option to split middle point into 2 points to smooth things out
+Added actions:
 - SWS/BR: Randomize selected tempo markers...
 - SWS/BR: Delete tempo marker (preserve overall tempo and positions if possible)
 - SWS/BR: Set tempo marker shape to linear (preserve positions)
 - SWS/BR: Set tempo marker shape to square (preserve positions)
 - SWS/BR: Set tempo marker shape (options)...
 - SWS/BR: Increase/Decrease tempo marker (preserve it's time position) (% and BPM versions)
   => These actions are mostly intended for manipulation of linear (gradual) tempo. See documentation for more
 - SWS/BR: Alter slope of gradual tempo marker (increase/decrease) (% and BPM versions)
   => As the name suggest, these actions work only on gradual tempo markers. See documentation for more
 - SWS/BR: Create project markers from selected tempo markers
 - SWS/BR: Create project markers from notes in selected MIDI items
+Other:
 - All dialogs under SWS/BR:
     - Options are preserved through sessions
     - Tiny OS X cosmetic fixes
 - All existing tempo operations should be much faster when dealing with a lot of points
 - Tiny renames of move actions for easier readability
 - Documentations available on http://wiki.cockos.com/wiki/index.php/Category:Tempo|wiki.cockos.com|, namely http://wiki.cockos.com/wiki/index.php/Tempo-mapping_in_Reaper|here| and http://wiki.cockos.com/wiki/index.php/Tweaking_tempo|here|
   => Big thanks to user http://forum.cockos.com/member.php?u=22191|G-Sun| for all the wiki work, suggestions and testing

Added actions:
+Issue 544: SWS/S&M: Set project startup action (and SWS/S&M: Clear project startup action)
 Note: startup actions are defined <strong>per project</strong>. If you need to run an action when launching REAPER (or with new blank projects),
 define a project template (in Preferences > Project) and a startup action for this template.
+SWS/BR: Check for new SWS version...

Fix for OSC & MIDI CC relative "mode 3" learn

!v2.3.0 #11 (January 15, 2013)
Fix for snapshot merge crash

!v2.3.0 #10 (January 11, 2013)
Live Configs: support OSC and rotary controllers
+Improved the "learnability" of the following actions of the "S&M Extension" section, they have been renamed accordingly:
 - SWS/S&M: Apply Live Config n (MIDI CC absolute only)  ->  SWS/S&M: Apply Live Config n (MIDI CC/OSC only)
 - SWS/S&M: Preload Live Config n (MIDI CC absolute only) ->  SWS/S&M: Preload Live Config n (MIDI CC/OSC only)
+Support all types of MIDI CC controllers (like endless rotary encoders)
 - In addition to the "Absolute" mode, all "Relative" modes of the Learn dialog box are now supported too
 - Acceleration is also supported
+Support OSC learn (OSC message with float parameter)
 - Example: say you have learned the action "SWS/S&M: Apply Live Config 3 (MIDI CC/OSC only)" with the OSC message "/blabla",
   sending "/blabla/f/107.0" will switch to the instrument/effect #107 of the Live Config #3

Added actions (http://forum.cockos.com/showthread.php?p=984786#post984786|customizable in the S&M.ini file|):
+SWS/S&M: Bypass all FX (except n) for selected tracks - where 'n' is in [1; 8] by default
 - Might be useful for FX comparisons (A/B)
+SWS/S&M: Set all FX (except n) offline for selected tracks - where 'n' is in [1; 8] by default
 - Might be useful for live applications
The following new actions are a bit specific, so they are <strong>hidden by default</strong> (n=0 in the S&M.ini file)
+SWS/S&M: Unbypass all FX (except n) for selected tracks
+SWS/S&M: Set all FX (except n) online for selected tracks
+SWS/S&M: Dummy toggle n
 - These actions just report a toggle state
+SWS/S&M: Exclusive toggle n
 - These actions just report a toggle state, only one of them is ON at a time (all others are automatically turned OFF)

ReaScript:
+Added function SNM_AddTCPFXParm()
+Hardened http://forum.cockos.com/showpost.php?p=1099358&postcount=1162|SNM_TieResourceSlotActions()|

Auto color/icon:
+Fixed color edition in place in the list view
+Fixed possible crash when the extension is localized

Other:
+Updated action "Xenakios/SWS: Randomize item positions...":
 - Added an option to move all grouped items by the same amount
+All actions of the "S&M Extension" section now support OSC and rotary controllers

!v2.3.0 #9 (December 23, 2012)
<strong>Live Configs: big overhaul, merged a dedicated extension plugin.</strong>
The fine details will be posted in this http://forum.cockos.com/showthread.php?p=1079515#post1079515|thread/PDF| (not up-to-date yet!), in the meantime major changes are:
+New "core" to ensure smooth/glitch-free config switches, new "All notes off" logic (now optional)
+Added Preload feature: you can prepare an instrument/effect while playing another
 This can be done with a second controller (click the new "Learn" button) or multi-touch gesture (see below).
 Once a config is preloaded, you can switch/switch-back between the preloaded and the current config with new actions like
 "SWS/S&M: Live Config n - Apply preloaded config (swap preload/current)"
 Preload comes in handy when switching FX chains, or Track Templates or with the new option "Offline all but active/preloaded tracks" (see below)
+<strong>Added Monitoring windows, demo http://stash.reaper.fm/14847/S%26M_LiveConfigMonitor.gif|here|</strong>
 - Useful with controllers that do not provide visual feedback
 - Support 2 fingers scroll gesture over "Current" and "Preload" areas, e.g. switch or preload instruments/effects with a trackpad
 - Click on the "Preload" area to swap the preloaded and the current config
 - Up to 4 Monitor Windows can be used simultaneously, i.e. one per Live Config/controller
+Added (per config) option: "Offline all but active/preloaded tracks (RAM savings)"
 When enabled, instruments/effects will be only be loaded for the current and preloaded tracks.
 Other tracks that are not part of the config will remain as they are, of course.
 This option works without preload too (switches will be slower though).
 Note: handle with care! Do not use <del>this option with</del> buggy instruments/effects!
+Added (per config) option: "Ignore switches to empty configs"
 When enabled, you will switch to the next/previous valid config whatever is the gap of empty configs in between.
 Especially useful for -/+ controllers (like pedals) and "Apply next/previous config" actions
+Added (per config) option: "Send all notes off when switching configs"
+Added (per config) option: "Select/scroll to track on list view click"
+Added (per config) option "Automatically update sends from the input track"
 When enabled, sends of the "Input track" will be automatically created/updated,
 each a new track is added/removed from the editor's list view, for example
+New logic for "Activation" and "Deactivation" actions/macros/scripts:
 - If a track is defined for a config (a row), only this track will be selected when the
   "Activation" (or "Deactivation") action is performed.
   Track selection is restored right after the action is performed.
   => Useful since many actions deal with "selected track(s)"
 - If no track is defined for a config, no track will be selected when the "Activation" (or "Deactivation")
   action is performed, track selection is restored right after
   => Useful to master the current selection state when performing actions
+Added "Tiny fades" knob
 It tweaks lengths of tiny fades-out/in when deactivating/activating configs.
 Disabling fades is allowed but instrument/effect switches might be glitchy!
 Note: when a config is made of trailing effects (delay, verb, etc..), you can either disable tiny fades,
 or better, route the (tiny faded) audio to a track which is not used by the Live Configs
+Added "Learn" button: direct action learn for "Apply" and "Preload" actions
+Added "Create input track" in the context menu (creates a track with needed properties and sends)
+Added "Switch delay" knob (no more S&M.ini file tweaks needed). One "Switch delay" per config.
+Added a bunch of actions (preload, toggle options or tiny fades on/off, open/close monitoring windows, etc..): filter the action list with "Live Config"!
 Note: some of the new actions are very specific and thus hidden by default (http://forum.cockos.com/showthread.php?p=984786#post984786|customizable in the S&M.ini file|)
+New context menu items in the Live Configs editor:
 - Copy/cut/paste configs (rows)
 - Insert config (shift rows up/down) + obey INSERT key
 - Apply/preload configs
 - Shortcuts: "Show FX chain..." and "Show routing window..." in Track column and Input track context menus

Region Playlist
+<strong>Playlist re-synchronization when seeking by hand or via actions</strong> (issue 532)
 Use-case example: now, you can also use actions like "Regions: Go to region #n" to switch regions defined in a playlist
 Note: when seeking to a position that is not part of the playlist, the extension will switch back ASAP to the region it was supposed to play
+Re-synchronize the playlist when editing it while playing (or when its regions are edited)
+Fixed various corner cases: audio block rounding, possible issues with unknown regions (e.g. deleted), etc..
+Improved monitoring mode (separate region numbers and region names, display number of remaining loops, new red "sync loss" status, etc..)
+Added options (in the context menu): "Seek play" and "Scroll view when selecting regions"
+Reorganized the window a bit: added columns, moved playlist length as tooltip, etc..

Cycle actions
+<strong>Added basic instructions: IF, IF NOT, and LOOP n</strong>
 This is mainly to ensure consistent toggle states for cycle actions but this also introduces conditional macros, see details and examples http://forum.cockos.com/showpost.php?p=1090262&postcount=1136|here|
 This is a "basic" support because you cannot yet have nested LOOPs or nested IFs. However you can have an IF in a LOOP or a LOOP in an IF.
+Toggle cycle actions now report real toggle states (i.e. the state of the first relevant action)
+Cycle action editor
 - Right list view: insert commands rather than adding them (avoids to systematically drag new commands)
 - Right list view: added "Add/insert instruction" in the context menu
 - Various tweaks, including new tiny buttons to enlarge list views

Export functions to ReaScript
+Fixed possible FNG function crash
+Added functions:
 - SNM_RemoveReceivesFrom()
 - SNM_SelectResourceBookmark()
 - http://forum.cockos.com/showpost.php?p=1099358&postcount=1162|SNM_TieResourceSlotActions()|
+Updated API, updated SNM_AddReceive() to obey preferences

Added actions
+Added "go to" marker/region actions
 REAPER already proposes 30 goto actions for markers and 40 for regions,
 so those new actions are just meant to target up to 99 regions/markers, they are <strong>hidden by default!</strong>
 This number of actions is http://forum.cockos.com/showthread.php?p=984786#post984786|customizable in the S&M.ini file|
 Note: comes in handy with the new Region Playlist "re-synchronization" feature, see above
 - SWS/S&M: Go to marker n (obeys smooth seek)
 - SWS/S&M: Go to region n (obeys smooth seek)
+Issue 528:
 - SWS/S&M: Insert marker at edit cursor
 - SWS/S&M: Insert marker at play cursor
+Issue 535:
 - SWS: Select unmuted items
 - SWS: Select unmuted items on selected tracks
+New on OS X (were already there on Windows OS):
 - SWS/S&M: Dump action list (w/o SWS extension)
 - SWS/S&M: Dump action list (SWS extension only)
 - SWS/S&M: Dump action list (custom actions only)

All list views:
+Obey to HOME, END, PAGE UP and PAGE DOWN keys
+OS X: obey to CMD-A like on Windows OS (select all)
+Windows OS: fixed a themed grid line glitch

Other:
+Fixed possible Auto color/icon crash when exiting REAPER
+Fixed possible crash with FX selection actions
+OS X: directory browsers allow directory creation (issue 511)
+OS X: fixed single line tooltips
+The action "SWS/S&M: Insert silence (measures.beats)" now supports tempo/time signature markers
+Offline FX actions now fully unload VST plugins
+Localization: sorted menus like default English menus
+Snapshot window: replaced the button "show/hide options" with 2 tiny buttons, i.e. fixes http://forum.cockos.com/showpost.php?p=1034735&postcount=969|this report|
+Resources window: moved the tick box "Tie slot actions to this bookmark" to the context menu ("advanced" stuff)
+Updated all S&M windows: removed margins when possible, every pixel counts!

!v2.3.0 #8 (November 1, 2012)
<strong>Region playlist: http://forum.cockos.com/showpost.php?p=1063758&postcount=10|new features for live use!|</strong>
+Support for infinite region loops, screenshot http://stash.reaper.fm/14468/S%26M_rgnplaylist_infiniteloop.jpg|here|
 Such regions will loop forever unless you switch to another region thanks to the new actions "Play previous/next region (smooth seek)".
+Added "Monitoring" mode, i.e. displays current/next regions with a "big font", screenshot http://stash.reaper.fm/14469/S%26M_rgnplaylist_monitoring.jpg|here|
 Click the new lock button to toggle monitoring/edition modes (or use the new related action).
 Note: the "big font" name can be customized in the S&M.ini file ("BigFontName" in the section [RegionPlaylist])
+Added actions:
 - SWS/S&M: Region Playlist - Play previous region (smooth seek)
 - SWS/S&M: Region Playlist - Play next region (smooth seek)
 - SWS/S&M: Region Playlist - Toggle monitoring/edition mode
+Seek play when switching regions/playlists
+Project edition:
 - Improved append/paste playlist/regions commands and actions (faster)
 - Fixed possible undo unstability for "crop project to playlist" commands/actions

Export functions to ReaScript
+Issue 531: fixed MIDI notes shrinking bug
+Fixed SNM_GetMediaItemTakeByGUID() crash

Other
+Issue 174: improved S&M cut/copy/paste sends/receives/routings actions as detailed http://forum.cockos.com/showpost.php?p=1061214&postcount=1529|here|
+Notes window: improved "big font" rendering (now uses all the available width)

!v2.3.0 #7 (October 17, 2012)
Export functions to ReaScript
+Added functions (more details in REAPER > Main menu > Help > HTML Lists > ReaScript documentation):
 - SNM_MoveOrRemoveTrackFX
 - SNM_SetProjectMarker
 - SNM_GetProjectMarkerName - because ReaScript cannot handle the char** param of RPR_EnumProjectMarkers()
+Issue 520: removed SNM_DeleteObject, added SNM_DeleteFastString

Added actions
+Issue 517: SWS/S&M: Open selected item path in explorer/finder
+SWS/S&M: Remove selected FX for selected tracks
+SWS/S&M: Dump action list (custom actions only)
+SWS/BR: Move edit cursor to next/previous envelope point
+SWS/BR: Move edit cursor to next/previous envelope point and add to selection
 Note: this last action (that adds points to selection) can make tinny changes to the envelope.
 It's a bug in Reaper, you can read about it http://forum.cockos.com/project.php?issueid=4416|here|

Other
+Cycle action editor: double-click in the "Id" column (or pressing the RETURN key) runs the selected cycle action
+Issue 488/Image window: display image filenames/slot numbers in tooltips
+Issue 525: the master track obeys the action "SWS: Minimize selected tracks"
+OS X / S&M windows: better fonts

Fixes
+Issue 519: fixed "SWS: Hide docker" and "SWS: Show docker" (broken since REAPER v4 and multi-dockers)
+Fixed a possible crash in Convert project markers to tempo markers dialog

House cleaning, renamed cryptic "auto-refreshed" toolbar actions:
+SWS/S&M: Toolbar left item selection toggle -> SWS/S&M: Toolbar - Toggle offscreen item selection (left)
+SWS/S&M: Toolbar right item selection toggle -> SWS/S&M: Toolbar - Toggle offscreen item selection (right)
+SWS/S&M: Toolbar top item selection toggle -> SWS/S&M: Toolbar - Toggle offscreen item selection (top)
+SWS/S&M: Toolbar bottom item selection toggle -> SWS/S&M: Toolbar - Toggle offscreen item selection (bottom)
+SWS/S&M: Toolbar track envelopes in touch/latch/write mode toggle -> SWS/S&M: Toolbar - Toggle track envelopes in touch/latch/write

Tempo manipulation improvements:
+Convert project markers to tempo markers:
 - Added an option to create gradual tempo changes (aka linear tempo points)
+Select and adjust tempo markers improvements:
 - Option to invert selection only if marker obeys criteria. (possible usage: invert only within time selection)
 - Added button for deselecting markers that conform to criteria
 - Added button that toggles supplementary dialog which lets you deselect every Nth marker selected (possible usage: easier manipulation of linear points)

!v2.3.0 #6 (October 3, 2012)
<strong>Auto color for regions and markers, thanks Brado231!</strong> (issue 339)
+Added column "Type" (type = track, marker or region) in the "Auto color/icon" window's list
+Reorganized the window/context menus a bit
+Added options (new actions + new button "Options" + main menu > extensions > sws options)
 - Enable auto marker coloring - Disabled by default!
 - Enable auto region coloring - Disabled by default!

<strong>Localization: (almost) everything can be translated!</strong>
Fixes/improvements (thanks Mr Data!):
+Fixed unused translations in various windows/dialog boxes
+Fixed stupid assumption that plural strings always end with 's'
+Auto-resize some buttons according to string lengths
Notes for translators:
+A new SWS Template LangPack file is available http://code.google.com/p/sws-extension/downloads/list|here|
+The following tools are intentionally not localized (to avoid useless translations):
 - S&M Find (a new version will come at some point)
 - SWS TrackList (might be removed at some point, over exceeded by the new native Track Manager)
 - A few (exotic) Xenakios tools

Export functions to ReaScript
+Added functions (more details in REAPER > Main menu > Help > HTML Lists > ReaScript documentation):
 - SNM_GetSetObjectState()
 - SNM_GetSetSourceState2()
 - SNM_GetSourceType()
 - SNM_RemoveReceive()
 - SNM_CreateFastString()
 - SNM_GetFastString()
 - SNM_GetFastStringLength()
 - SNM_SetFastString()
 - SNM_DeleteObject()
 - FNG_AllocMidiTake()
 - FNG_FreeMidiTake()
 - FNG_CountMidiNotes()
 - FNG_GetMidiNote()
 - FNG_GetMidiNoteIntProperty()
 - FNG_SetMidiNoteIntProperty()
 - FNG_AddMidiNote()
+Updated some APIs functions with WDL_FastString* parameters (tighter memory allocation + get rid of string length limitations for ReaScripters)
 Might be temporary, see details & example http://forum.cockos.com/showpost.php?p=1040948&postcount=1016|here|
+<strong>To request some functions please use/see issue 513</strong> (exported functions wish-list)

Added actions:
+SWS/BR: Move selected tempo markers forward
+SWS/BR: Move selected tempo markers back
+SWS/BR: Move selected tempo markers forward X ms
+SWS/BR: Move selected tempo markers back X ms
 Note: These actions don't screw with unselected points positions. Ideal for extensive tempo manipulation.
 First two actions move points depending on zoom, more zoom means less movement - recommended for keybinding.
 Others move points by predetermined values in milliseconds
+SWS/BR: Select and adjust tempo markers...
+SWS/BR: Move edit cursor to next/previous envelope point and select it
+SWS/S&M: Pan active takes of selected items to 25%, 50%, and 75% left and right
+SWS/S&M: [developer] Write C++ API functions header
 Internal stuff, for SWS devs only.

Updated actions "Set selected tracks folder states"
+Renamed actions:
 - "SWS/S&M: Set selected tracks folder states to on"  ->  "[...] to parent"
 - "SWS/S&M: Set selected tracks folder states to off"  ->  "[...] to normal"
+Added actions (they were missing for the above ones to make sense..):
 - SWS/S&M: Set selected tracks folder states to last of all folders
 - SWS/S&M: Set selected tracks folder states to last in folder
 Note: when this last action is performed on a track which is already the last one in a folder,
 running it again will turn the track into the last in the innermost and next-innermost folders, etc..

Region playlist
+Paste/crop to playlist: make sure envelopes are pasted too
 (whatever is the pref. "Envelope points move with media items")
+Avoid "flashy" cursor while playing playlists
+Reorganized the window/context menus a bit

Other
+Updated action "SWS/S&M: Remove all envelopes for selected tracks":
 This action removes all track/plugin envelopes. Now it also removes parameter modulations.
+Cycle action editor: added button "Import/export..."
+Issue 516/Resources: auto-save actions now overwrite empty selected slots
+Issue 515/Find window: RETURN key = find next (reminder: F3/Shift-F3 = find next/previous)
+GUI tweaks: smaller fonts on OS X, preserve XP style for list views on Windows OS, etc..

Fixes
+Issue 459: fixed possible crash when applying grooves
+Fixed some Xenakios actions related to takes
+Fixed inverted left/right channels for "SWS/S&M: Pan active takes of selected items to 100% left/right"
+Fixed faulty undo point for "Xenakios/SWS: Toggle selected takes normalized/unity gain"
+Minor fix in warning dialog for SWS/BR: Convert project markers to tempo markers

!v2.3.0 #5 (September 13, 2012)
<strong>Issue 432: Export functions to ReaScript and/or to other extensions. See documentation http://code.google.com/p/sws-extension/wiki/Functions_export_to_ReaScript|here|</strong>.
Added functions:
+SNM_GetSetSourceState()
+SNM_GetMediaItemTakeByGUID()
+SNM_AddReceive()
+SNM_GetIntConfigVar()
+SNM_SetIntConfigVar()
+SNM_GetDoubleConfigVar()
+SNM_SetDoubleConfigVar()

Convert project Markers dialog is now toggleable and has a state
Issue 504: (re-)added horizontal scrollbar in the Notes window
Issue 512: improved http://stash.reaper.fm/13968/sws_dmg.jpg|OS X install disk| (added a script that does all the job, just double-click on it!)

Added "What's new?" (via HTML file generation)
+Added a button "What's new?" in the About box
+Added action "SWS/S&M - What's new?"

Added actions:
+SWS/BR: Convert project markers to tempo markers
+SWS/BR: Split selected items at tempo markers

Removed actions (were already available - use native actions):
+SWS/BR: Move edit cursor to next tempo marker
+SWS/BR: Move edit cursor to previous tempo marker

!v2.3.0 #4 (August 30, 2012)
<strong>REAPER v4.26+ is required</strong>

A big welcome to our latest developer, Breeder!  He added actions:
+SWS/BR: Move edit cursor to next tempo marker
+SWS/BR: Move edit cursor to previous tempo marker

External MIDI file support + MIDI source offset support (action "SWS/S&M: Takes - Remove empty MIDI takes/items among selected items", etc..)
Improved "All notes off" handling (Live Configs tool + "All notes off" actions)
Fixed/improved "Xenakios/SWS: Create markers from selected items" (bug reported http://forum.cockos.com/showpost.php?p=1022691&postcount=961|here|)
OS X / Resources window: better text filter behavior

!v2.3.0 #3 (August 22, 2012)
Issue 498: OS X - Fixed docked SWS window close issues

!v2.3.0 #2 (July 28, 2012)
Fixed theming issues on Windows XP/7 (reported http://forum.cockos.com/showpost.php?p=1003969&postcount=918|here|)
Fixed Label processor crash (reported http://forum.cockos.com/showpost.php?p=1004406&postcount=926|here|)
More localization for the Groove tool

!v2.3.0 #1 (July 22, 2012)
<strong>REAPER v4.25+ is required</strong>

!v2.2.0 #17 (July 13, 2012)
Label processor:
+Added option to process all takes
+Added take count (/K) and take number (/k)

Windows OS: fixed possible stuck tooltips and buttons stuck on hover state
Fix for OS X ini files

!v2.2.0 #16 (July 9, 2012)
Full localization for "Fill gaps", "Snapshots merge" and "ReaConsole" tools
Main dialog boxes are now themed
Fixed actions "SWS/S&M: Move selected FX up/down in chain for selected tracks" (broken in v2.2.0 #3)
Fixed actions "SWS/S&M: Active MIDI Editor - Save/Restore displayed CC lanes, slot n" (broken in v2.2.0 #3)
House cleaning: removed actions "SWS/S&M: Takes - Build lanes for selected tracks/items" (those glorious actions are useless now: REAPER features take alignment)

!v2.2.0 #15 (June 25, 2012)
The following windows are now themed:
+Snapshots
+Auto Color/Icon
+MarkerList
+TrackList
+ProjectList
+Groove Tool

OS X / Live Configs
+Browse FX user presets like on Windows OS
+Support for AU user presets

List views
+OS X: themed grid lines (almost like on Windows OS)
+OS X: column reordering (drag-drop column headers like on Windows OS)
+Little fixes

Localization for item/track color and snapshot context menus (thanks neilerua!)
Removed smooth scroll, please use native version

!v2.2.0 #14 (June 14, 2012)
Resources window and related slots actions
+"Paste" and "Paste (replace)" items from a track template file that contains several tracks now obeys multi-track selection
+Applying a track template file that contains several tracks now obeys multi-track selection - http://forum.cockos.com/showthread.php?t=104140|Example|: applying folder tracks to other projects
 Reminder: track template files can be applied in 2 different ways, either use items/envelopes present in template files or preserve existing items/envelopes, see details http://forum.cockos.com/showpost.php?p=979823&postcount=16|here|
 The following updates deal with the latter option:
 - Applying track templates now preserves all existing track envelopes (except FX parameter envelopes since FX Chains are replaced with templates' ones)
 - Applying track templates now preserves folder states

Region Playlist
+The playlist being played can be different from the displayed one
+SWS/S&M: Region Playlist #n - Play (where 'n' is in [1; 4], http://forum.cockos.com/showthread.php?p=984786#post984786|customizable in the S&M.ini file|: up to 99 playlists)
+SWS/S&M: Region Playlist - Set repeat off
+SWS/S&M: Region Playlist - Set repeat on
+SWS/S&M: Region Playlist - Toggle repeat

Live Configs
+Activation/Deactivation columns: totally hide action IDs stuff for the user (action names are displayed instead, to edit: context menu > learn action)
+Fix for track template files containing more than 1 track

Notes window: better refresh, fixed broken helper to copy/paste custom macro IDs
Cue buss generator: fix for track template files containing more than 1 track
Added undo points for track icon actions
Issue 458: Fixed zoom actions that "hide others"
Issue 486: added actions SWS/S&M: Show next/previous image slot

!v2.2.0 #13 (June 6, 2012)
Localization
+Fixed broken Resources window with non-English LangPacks
+Fixed UTF-8 issues in the Cue Buss Generator, Envelope Processor, LFO Generator and Fills Gaps window
+Full localization for the MarkerList (context menus, messages, etc..)
+Full localization for IX's Label Processor
Note: a new SWS template LangPack will be released with the next official SWS version!

!v2.2.0 #12 (June 3, 2012)
Issue 476: Fix deleting of descriptions in MarkerList, Notes window too
Notes window: now can select all text with Ctrl-A (Windows only)
OS X: fixed macro learn (Cycle Action editor and Live Configs)
OS X: list view selections behave like on Windows OS
Fixed a few localized strings that were ignored

!v2.2.0 #11 (May 31, 2012)
Issue 475: region playlist stops in sync
Issue 473/Resources window: the auto-save button now prompts to overwrite selected slots/files
Fixed "file not found" label

!v2.2.0 #10 (May 29, 2012)
Resources window
+Pasting template envelopes obeys the option "Offset template items/envelopes by edit cusor" (in previous versions, only items were offseted according to this pref)
+Fixed "Paste" and "Paste (replace)" template items commands (when template files were containing more than 1 track)
+The tiny "+" button now adds a new bookmark without copying currents slots
+Creating new bookmarks now sets auto-save and auto-fill directories to the default resource path (i.e. you will not be promped for directories anymore)

Region playlist: added repeat button
Notes window: re-added marker/region names edition (and display à la "Big clock" when text edition is locked)
Added actions (for issue 470 & macros based on cue buss actions)
+SWS/S&M: Save default track send preferences
+SWS/S&M: Recall default track send preferences
+SWS/S&M: Set default track sends to audio and MIDI
+SWS/S&M: Set default track sends to audio only
+SWS/S&M: Set default track sends to MIDI only

!v2.2.0 #9 (May 16, 2012)
Added source filename (/s) to Label processor
Issue 471: fixed file renaming from the Resources window

!v2.2.0 #8 (May 11, 2012)
Fixed lost actions (reported http://forum.cockos.com/showpost.php?p=957863&postcount=823|here|)
Issue 469: fixed playlist loop

!v2.2.0 #7 (May 8, 2012)
Issue 466: fixed "add all regions" and related issues in Region Playlist window (broken in v2.2.0 #6)
Issue 467: fixed possible crash when pasting text in the Notes window
More UTF-8 fixes
Added action "Export formatted marker list to file"

Improved all S&M track FX actions: use new native APIs + configurable bypass/unbypass and online/offline actions (http://forum.cockos.com/showthread.php?p=984786#post984786|in the S&M.ini file|, up to 99 FX)
Added very specific track FX actions (hidden by default, i.e. default number of actions = 0 in the S&M.ini file)
+SWS/S&M: Toggle all FX (except n) online/offline for selected tracks
+SWS/S&M: Toggle all FX (except n) bypass for selected tracks

!v2.2.0 #6 (May 1, 2012)
Region Playlist
+Fixed append/crop/paste playlist actions and commands
+"Paste playlist at edit cursor" can now insert playlists in the middle of projects (rather than "pasting over"). Demo: http://stash.reaper.fm/12421/S%26M%20Region%20Playlist%20-%20Paste%20plalist%20at%20edit%20cursor.gif|here|
+Context menu: added commands to append/paste selected regions
+Better list view refresh (new region lengths, renamed regions, etc..)

Added actions
+Issue 345: SWS/S&M: Remove all envelopes for selected tracks - Works with the master track, fx param envelopes, frozen tracks (i.e. "frozen envelopes" are preserved), etc..
+SWS/S&M: Insert silence (seconds)
+SWS/S&M: Insert silence (measures.beats)
+SWS/S&M: Insert silence (samples)

Other
+Fixed handling of midi events which precede the item start position by resizing the take and adjusting the take offset
+Added undo point for "SWS/gofer: Split selected items at mouse cursor (obey snapping)"

!v2.2.0 #5 (April 23, 2012)
Region Playlist
+<strong>Play preview: no more constraint on region ends, the play preview now exactly follows region boundaries! REAPER v4.23+ is required</strong> (pre-release at the moment)
 Consequences: removed play preview options added in v2.2.0 #4 (useless now), added a warning message when there are nested regions/markers (due to the new smooth seek option)
+Do not force envelope points updates when pasting/cropping a playlist but obeys the preference "envelope points move with media items" instead (so both behaviors are now possible: copy/move envelope points or not)
+Fixed actions "Paste playlist" and "Append playlist" that were ignoring items smaller than region sizes
+Issue 461: fixed actions "Paste playlist" and "Append playlist" that were unexpectedly splitting items at region boundaries

SWS localization
+Fixed many dialog boxes/windows that were ignoring translated strings
+Fixed UTF-8 issuess in action names (translations could be ignored)
+Win 7 (x64): fixed UTF-8 issues in list views and dropdown boxes
+Added/fixed localization for (few) missing action names

OS X love:
+Fixed broken context menus. Important for the Resources window for example, where right-clicking auto-save and auto-fill buttons was impossible on OS X!
+Cycle action editor: added action learn (right-click in the right list view). Note: the editor is now exactly the same as on Windows OS.
+Live Configs: added action learn (right-click the columns "Activation" and "Deactivation"). Note: the Live Configs window is now exactly the same as on Windows OS.
+Better tooltips

Other
+Fixed possible cue buss volume bug when no default send gain was defined in the prefs (reported http://forum.cockos.com/showpost.php?p=949269&postcount=1378|here|)
+Issue 358: now fixed everywhere in the extension

!v2.2.0 #4 (April 9, 2012)
<strong>SWS localization</strong>
The SWS extension now also uses the language pack file defined in the preferences (just like REAPER).
The SWS template LangPack file is available http://code.google.com/p/sws-extension/downloads/list|here| (it will be regulary updated for "official" SWS releases).
This file should be merged with the main <strong>translated</strong> REAPER LangPack file as explained http://forum.cockos.com/showpost.php?p=941893&postcount=810|here|.
All action names can be translated (and most of undo point names: same string). Many dialog boxes and windows can be translated.
Full localization support for (on-going work..):
+Sanpshots
+Auto Color/Icon
+All S&M windows (+dynamically sized according to string lengths)

Region playlist
+Fixes, tweaks (added tooltips, retain current playlist, etc..)
+Added options (right-click the play button): "Play regions until next measure" and "Play regions until next beat" (see the note in the v2.2.0 #3 changelog)
Added actions (and new context menu items):
+SWS/S&M: Region Playlist - Crop project to playlist
+SWS/S&M: Region Playlist - Crop project to playlist (new project tab)
+SWS/S&M: Region Playlist - Append playlist to project
+SWS/S&M: Region Playlist - Paste playlist at edit cursor

Other
+Fixed some dropped character bugs in Label processor
+ClearType for tooltips too
 Optional: set "ClearTypeFont" to 1 in the section [General] of the S&M.ini file (quit REAPER first!)
+Refresh some S&M views when changing time mode

!v2.2.0 #3 (March 25, 2012)
<strong>Dropped support for REAPER v3.x, REAPER v4.20+ is required!</strong>

<strong>REAPER localization support</strong>: fixed broken Snapshots and LFO Generator vs localized envelope names, fixed action learn in S&M windows, Theme helper, etc..
Note: localization of the SWS extension is coming soon!

<strong>Added new "S&M Region Playlist" window</strong> - http://reaper.mj-s.com/S&M_RegionPlaylist.jpg|Screenshot|
Useful to preview different song structures (i.e. non-linear play) and apply them via the command "Crop project to playlist".
Use the context menu to add/remove/etc.. regions, use drag-drop to reorder regions in the playlist. Undo points are created for playlist editions.
Manage several playlists: top left dropdown box and tiny plus/minus buttons. Playlists are saved in project files.
Note: the play preview is based on "smooth seeking" so regions are played until the next measure (start positions of regions do not matter). Croping a project to a playlist will respect regions boundaries, of course.
Added related actions:
+SWS/S&M: Open/close Region Playlist window
+SWS/S&M: Play (Region Playlist)

Live Configs:
+OS X: FX presets support like on Windows OS
+All FX presets are now supported via the new Learn command: VST patches (.fxp), AU factory/user Presets (.aupreset), etc.. Note: support was limited to user presets (.rpl files) before this version.
+Send all notes-off when deactivating a track
+Context menu: added "Learn current preset"

Cue buss generator:
+New dropdown box "Cue buss settings": up to 8 different settings can be defined
+Added actions "SWS/S&M: Create cue buss from track selection, settings n" where 'n' is in [1; 8]
+Tweaks: removed confusing "save properties" button (settings are now saved on the fly), better OS X display, added error messages, etc..

Resources window and related "slot actions":
+<strong>All "SWS/S&M: Apply track template" actions now preserve receives.</strong> This is to use track templates a bit like snapsshots (track sends were already preserved).
 The same goes with "Apply track template" commands in the Resources window (on double-click or ENTER key).
+New option to sync auto-save and auto-fill directories: changing one changes the other
+Maximum number of bookmarks raised to 32
+Issue 450: retain the last used path when loading slots

Label processor:
+Added item duration (/D) and source offset (/O)

FX presets actions improvements: OS X support + improved on Windows OS (use new dedicated APIs)
Added in the main section of the action list (new on OS X):
+SWS/S&M: Trigger next preset for FX n of selected tracks - where 'n' is in [1; 4], http://forum.cockos.com/showthread.php?p=984786#post984786|customizable in the S&M.ini file| (up to 99 slots)
+SWS/S&M: Trigger previous preset for FX n of selected tracks - where 'n' is in [1; 4], http://forum.cockos.com/showthread.php?p=984786#post984786|customizable in the S&M.ini file| (up to 99 slots)
+SWS/S&M: Trigger next preset for selected FX of selected tracks
+SWS/S&M: Trigger previous preset for selected FX of selected tracks
Added in the "S&M extension" of the action list (new on OS X):
+SWS/S&M: Trigger preset for selected FX of selected tracks (MIDI CC absolute only)" }, "S&M_SELFX_PRESET", TriggerFXPreset, NULL, -1},
+SWS/S&M: Trigger preset for FX n of selected tracks (MIDI CC absolute only)- where 'n' is in [1; 4]
Added new FX preset actions in the main section (new on OS X and Windows OS):
+SWS/S&M: Trigger next preset for last touched FX
+SWS/S&M: Trigger previous preset for last touched FX

Marker list:
+Convert markers to regions
+Convert regions to markers

Other, fixes:
+All S&M windows: optional Windows-rendered fonts (ClearType)
 To enable this option set "ClearTypeFont" to 1 in the section [General] of the S&M.ini file (quit REAPER first!)
+Support the global preference "Disable saving full plugin states"
+Fixed all S&M copy/cut/paste sends/receives/routings actions (possible problem with multi track selection, see issue 174).
 Note: this also fixes SWS smart cut/copy actions: "SWS: Copy items/tracks/env, obeying time sel" and "SWS: Cut items/tracks/env, obeying time sel"
+Auto Color/Icon: fixed broken drag-drop of rows (i.e. useful to order rule priorities - reminder: drag-drop only works when the sorted column is the 1st one!)
+SWS List views tweaks: drag-drop of multiple rows, no arrow displayed when not sortable, etc..

Added other actions:
+SWS/IX: Import m3u/pls playlist. Imports local files from playlist to new track (streaming media ignored)
+SWS/S&M: Split and select items in region near cursor
+SWS/S&M: Select only track with selected envelope

!v2.2.0 #2 (March 7, 2012)
Fixed groove tool context menu
Added label processor (Extensions->Label processor). Automatic labelling of selected items using various parameters.  <= Thanks IXix!

!v2.2.0 #1 (February 13, 2012)
<strong>Lots of changes from 2.1 -> 2.2.  The fine details are below, but the major changes are:</strong>
+Snapshots fully working with v4 - pans, frozen tracks, all envelopes, etc.
+Markerlist supports region/marker colors
+S&M windows are themed to match Reaper
+Cycle action editor for OS X
+Item normalizing to RMS
+Too many Resources window/Live Configs updates to list here
+Notes/help subtitle support
+Lots of stability and performance improvements.  We <strong>strongly</strong> recommend you update to v2.2 if you're still running SWS v2.1.0.

Fixed support for REAPER 3.x
Issue 449: fixed cue buss actions not copying track levels to buss' receives when in pre-fader mode
Faster undos (UNDO_STATE_MISCCFG & UNDO_STATE_ALL)
Fixed flickering of docked SWS and S&M windows when resizing them (http://stash.reaper.fm/11694/ShakeThisOut.gif|before fix|, http://stash.reaper.fm/11695/ShakeThisOut_fixed.gif|after|)
List views: fixed wrong context menu when columns were hidden/moved (Auto Color/Icon, Live Configs, etc...)
List views (Windows OS): fixed possible missing vertical grid lines and better grid display vs cell edition
All S&M track group actions now also support the master track
Issue 256: Fixed "SWS: Toggle auto add envelopes when tweaking in write mode" also affecting other preferences

Live Configs:
+Added "Learn from Actions window" (in the context menu of columns "Activate action" and "Deactivate action") - Windows OS only
+GUI fixes and tweaks: fixed FX 1st preset display, "Edit" menu items, support for INSERT and F2 keys, etc..
Added actions (useful to switch configs without MIDI CC controller, e.g. -/+ controllers (like pedals) sending MIDI note messages)
+SWS/S&M: Live Config #n - Next (where 'n' is in [1; 8])
+SWS/S&M: Live Config #n - Previous (where 'n' is in [1; 8])

Resources window:
+More "macro friendly" slots actions: when the list view is empty, add the needed number of slots and browse for file (rather than displaying an error message)
+Auto-fill now hehaves like Auto-save: new top left button for auto-fill too, same context menu, etc.. (issue 436, indirectly)
+Added Bookmark commands in the context menu: new, delete and rename bookmarks (issue 436)
+Auto-save: fixed automatic building of filenames (strip forbidden characters)
+Dedicated context menus for auto-fill and auto-save buttons (faster access to options, http://stash.reaper.fm/11693/S%26M_ResourcesView_ContextMenu.gif|demo|)
+Tweaks: support for INSERT key (insert empty slot), better tooltips, etc..
Resources/Track templates slots:
+Issue 441: new auto-save option to retain envelopes in templates (the option to retain items was already there)
+Added tick box for the new REAPER v4.15 option "Offset template items/envelopes by edit cusor"
+Added actions "SWS/S&M: Apply track template (with envelopes/items) to selected tracks, slot n" where 'n' is in [1; 4], http://forum.cockos.com/showthread.php?p=984786#post984786|customizable in the S&M.ini file| (up to 99 slots)

Cycle action editor:
+Additional consistency checks before aplying/registering cycle actions
+Support for DELETE and F2 keys (remove/renames cycle actions and commands)

House cleaning:
+All S&M windows: better/tighter context menus
+Tagged "Xenakios/SWS: Load project template" actions as deprecated (you can use "SWS/S&M: Open/select project template, slot n" instead: these new actions are not tied to paths/filenames)
+Renamed all toggle actions "SWS/S&M: Open [...] window" into "SWS/S&M: Open/close [...] window"
+Renamed all actions "[...]Notes/Subtitles/Help[...]" into "[...]Notes[...]"
+Beware! The following actions have new custom ids => an update is needed if they were used in toolbars, macros, etc.. (sorry about that! SWS localization side-effect..)
 SWS/S&M: Open Cycle Action editor
 SWS/S&M: Open Cycle Action editor (event list)
 SWS/S&M: Open Cycle Action editor (piano roll)

!v2.1.0 #28 (January 25, 2012)
Fixed "SWS/AW: Split selected items at edit cursor w/crossfade on left" - now crossfade time is zoom independent

!v2.1.0 #27 (January 23, 2012)
Remove broken/confusing action "Toggle visibility of selected folder parent's children in mixer".  Replace with macro "sel children"/"toggle mixer vis" if you like.
Move cursor left/right ms/config seconds now respects preference "When moving edit cursor via action or control surface: Scrub/Do not scrub"

!v2.1.0 #26 (January 4, 2012)
Fingers MIDI action fixes:
+Remove negative Midi Events before commiting
+Fix for MIDI event positioning when take has an offset and playrate != 1.0

Issue 426: Fixed snapshots problem with 'frozen' tracks
On Windows OS: all S&M list views now support grid lines, i.e. they use the color "Window list grid lines" of the Theme Editor
OS X: Fixed "beachball" when running cycle actions

!v2.1.0 #25 (January 1, 2012)
Cycle actions: OS X cleanup/fixes (thanks to Kundalinguist and CaptainHook!)
+Fixed import and edition of cycle actions
+Added "Cycle Action Editor" in main menu > extensions (like on Windows OS)
+Cycle Action Editor it is now available out of the box

Resources window:
+New auto-save preferences for FX chains: Context menu > Auto-save configuration > "Create filename from track/item name" (default) and "Create filename from 1st FX name" (useful to create FX libraries)
Resources/Media file slots: new option and actions for playback synchronization
+SWS/S&M: Play media file in selected tracks (sync with next measure), slot n - where 'n' is in [1; 4], http://forum.cockos.com/showthread.php?p=984786#post984786|customizable in the S&M.ini file| (up to 99 slots)
+SWS/S&M: Loop media file in selected tracks (sync with next measure), slot n - where 'n' is in [1; 4], http://forum.cockos.com/showthread.php?p=984786#post984786|customizable in the S&M.ini file| (up to 99 slots)
+Added "advanced" option in the S&M.ini file to synchronously play/stop/pause/etc.. media files across tracks (see details in issue 435)

Notes/Subtitles/Help window:
+Fixed refresh problem introduced in v2.1.0 #23
+The "big font" name can be customized in the S&M.ini file: "BigFontName" in the section [NOTES_HELP_VIEW]
+House cleaning: removed "Region/marker names" deprecated since v2.1.0 #23 (added marker and region subtitles/notes)

Added other actions:
+SWS/S&M: Clear image window
+SWS/S&M: Open image window

!v2.1.0 #24 (December 16, 2011)
Image window:
+Fixed alpha channel problem
+Added stretch option in the context menu

Resources window: bookmark names as defined by the user

!v2.1.0 #23 (December 15, 2011)
Notes/Help window -> Notes/Subtitles/Help
+Subtitles support: new mode "Marker/Region subtitles" in the top left dropdown box.
 You can edit notes for regions and/or markers. Such notes are saved in project files.
 When the view/text edition is locked, notes are displayed with a dynamic sized font (display à la "Big clock") and they follow the play cursor position (i.e. subtitles!).
 Useful for lyrics, video stuff (you can display subtitles or even to edit them in REAPER), etc...
 Also added new buttons and actions to import/export SubRip subtitle files (.srt files, this format is supported by most video players) :
+SWS/S&M: Notes/Subtitles/Help - Import subtitle file... - It adds a region with notes for each subtitle of the loaded file
+SWS/S&M: Notes/Subtitles/Help - Export subtitle file... - It exports current region/marker notes as a subtitle file

Resources window updates:
+Fixed few slot actions that could not be tied to bookmarks (they were not obeying the tick box "Tie slot actions")
Added clear/delete slot actions (Issue 431):
+SWS/S&M: Delete all FX chain slots
+SWS/S&M: Delete all track template slots
+SWS/S&M: Delete all project template slots
+SWS/S&M: Delete all media file slots
+SWS/S&M: Delete all image slots
+SWS/S&M: Delete all theme slots - On Windows OS only
 <strong>Important:</strong> a bit specific, so the following actions are hidden by default (i.e. 0 slot in the S&M.ini file but this is http://forum.cockos.com/showthread.php?p=984786#post984786|customizable|: up to 99 slots)
+SWS/S&M: Clear FX chain slot n
+SWS/S&M: Clear track template slot n
+SWS/S&M: Clear project template slot n
+SWS/S&M: Clear media file slot n
+SWS/S&M: Clear image slot n
+SWS/S&M: Clear theme slot n - On Windows OS only

Resources/Media file slots improvements:
+Only send all notes off when MIDI files are stopped (i.e. no extra CC123 MIDI messages when MIDI files are played until the end). Useful for MIDI hardware outputs.
+Other improvements when stopping media files (better fix for issue 411)
Added actions with pause:
+SWS/S&M: Play media file in selected tracks (toggle pause), slot n - where 'n' is in [1; 4], http://forum.cockos.com/showthread.php?p=984786#post984786|customizable in the S&M.ini file| (up to 99 slots)
+SWS/S&M: Play media file in selected tracks (toggle pause), prompt for slot
+SWS/S&M: Loop media file in selected tracks (toggle pause), prompt for slot - Infinite looping! To be stopped!
 <strong>Important:</strong> due to its scary name, the following action is hidden by default (i.e. 0 slot in the S&M.ini file but this is http://forum.cockos.com/showthread.php?p=984786#post984786|customizable|: up to 99 slots)
+SWS/S&M: Loop media file in selected tracks (toggle pause), slot n - Infinite looping! To be stopped!

New "Images" slot type in the Resources window: manage slots for PNG files (Issue 418)
+Reminder: you can switch the Resources window to "Images" in the top left dropdown box
+External drag-drop (e.g. drag a bunch of PNG files from an external tool -> drop them into the Resources window)
+Internal drag-drop (e.g. re-order slots, drag a slot from the Resources window -> drop it into a track) - Windows OS only
+Context menu: show image, set as track icon, etc.. various "auto-fill slots" features, insert/add/clear/etc..
In this view, double-click and the ENTER key can be customized to:
+Show an image (in a dedicated dockable/resizable "S&M - Image" window)
+Set an image as track icon
+Add an image as an item to the current track
Added slot actions for images:
+SWS/S&M: Open Resources window (images)
+SWS/S&M: Show image, slot n - where 'n' is in [1; 4], customizable in the S&M.ini file (up to 99 slots)
+SWS/S&M: Show image, prompt for slot
+SWS/S&M: Set track icon for selected tracks, slot n - where 'n' is in [1; 4], customizable in the S&M.ini file (up to 99 slots)
+SWS/S&M: Set track icon for selected tracks, prompt for slot
+SWS/S&M: Clear image slot...
+SWS/S&M: Open/clear image window

Issue 430: Added Rename to Markerlist context menu, F2 renames too
Issue 433: fixed creation of cycle actions broken in v2.1.0 #22

House cleaning:
+Renamed all actions "SWS/S&M: Select/load project template [...]" into "Open/select project template [...]"
+Renamed all actions "SWS/S&M: Play/loop media file [...]" into "Loop media file [...]"
+Removed Media Pool dialog - replaced natively plus with Resource window "play" actions

!v2.1.0 #22 (December 12, 2011)
Resources window updates:
Issue 408: added resource slot bookmarks
+New tiny add/delete bookmark buttons
+New tick box: slots actions can be tied to bookmarks instead of default resource types (FX chains, Track templates, etc..)
Added actions (Issue 422):
+SWS/S&M: Auto-save FX Chain slots for selected tracks
+SWS/S&M: Auto-save input FX Chain slots for selected tracks
+SWS/S&M: Auto-save FX Chain slots for selected items
+SWS/S&M: Auto-save track template slots
+SWS/S&M: Auto-save track template (with items) slots
+SWS/S&M: Auto-save project template slot
+SWS/S&M: Auto-save media file slots for selected items
Other:
+Added tooltips
+Issue 412: reorganized the GUI a bit, better docking/resizing behavior
+Default customizable action: the ENTER key now also acts as double-click

Cycle action editor: re-fixed drag-drop of commands in the right list view re-broken in v2.1.0 #21
Live Configs: the ENTER key activates the selected config
Notes/help window: less flickering
Properly keep marker/region colors when renumbering

!v2.1.0 #21 (November 28, 2011)
Cycle actions improvements:
+The Cycle action editor is now resizable, dockable, themable, etc..
 Note: import, export and reset features have been moved to the context menu
+Cycle actions are now saved in a distinct file S&M_Cyclactions.ini (they were saved in the S&M.ini file before)
 This is to ease REAPER's configurations export/import (ReaperConfigZip or copy/paste): the new S&M_Cyclactions.ini is exchangeable, not the S&M.ini file (which can contain local paths, etc..)
 Auto upgrade: the new S&M_Cyclactions.ini file is automatically created with your current cycle actions (if needed, a S&M_Cyclactions.BAK file is also saved).
+OS X support: to be enabled in the S&M.ini file, details http://code.google.com/p/sws-extension/issues/detail?id=416#c0|here|: same editor than on Windows OS (minus the "action learn" feature)

Live Configs:
+Fixed possible crash on Win 7 (when switching projects)
+Fixed possible loss of the "Input track" dropdown box (with veeeery long track names)

Resources window:
+Track templates: new double click option, better context menu item names, etc..
+Fixed possible crash when removing a custom resource type from the S&M.ini file
+<strong>Limited "spam" in the action list: all slot actions now only have 4 instances by default</strong> (http://forum.cockos.com/showthread.php?p=984786#post984786|customizable in the S&M.ini file|, up to 99 slots per action)
 Note: your current numbers of slot actions are preserved, of course!

Notes/help: do not update region/marker names when playing and editing (but only when the view is locked)

<strong>S&M windows theming</strong>
S&M windows now use themed buttons (i.e. toolbar_blank.png and composite_toolbar_overlay.png, if it exists)
List views also obey following colors of the Theme Editor (REAPER > v4.11, on Windows OS and OS X!) :
+Window list selection bg
+Window list selection fg
+Window list selection inactive bg
+Window list selection inactive fg

The following media item actions will work whatever is the current track selection:
+SWS/S&M: Takes - Move active up (cycling) in selected items
+SWS/S&M: Takes - Move active down (cycling) in selected items
+SWS/S&M: Takes - Activate lanes from selected items
+SWS/S&M: Takes - Activate lane under mouse cursor

!v2.1.0 #20 (November 19, 2011)
Added action:
+SWS/S&M: Send all notes off to selected tracks

Resources window:
+Custom resource types !? Details http://forum.cockos.com/showpost.php?p=851041&postcount=690|here|.
+More REAPER-ish text filter (by name, by path and/or by comment, configurable in the context menu)
Auto-save for media file slots:
+Select some items (incl. in-project MIDI items) and click on the top left Auto-save button
+The auto-save directory can be displayed/changed in the context menu
Issue 411, fixes for S&M media files slot actions (thanks Anton9!):
+Fixed play and loop toggle actions when MIDI files are imported as in-project MIDI items (in the preferences)
+Fixed toggle states for all actions "Play/loop media file, slot n (toggle)" (toggle states were stuck to "off")
+Send all notes off when stopping MIDI files (i.e. fixed stuck notes)

House cleaning:
+Renamed all "SWS/S&M: Apply FX chain [...]" actions into "Paste (replace) FX chain [...]"
+Notes/help window (in "Action help" mode): renamed the button "Wiki ALR" into "Online help..."
+Windows OS: do not systematically send deleted files to the recycle bin (hard delete for temp files)
+OS X: S&M logos like on Windows OS

Fixed toggle states for all actions "SWS/S&M: Toggle arming of [...] envelope for selected tracks" (toggle states were stuck to "off")
Issue 400: Fixed marker set paste in Reaper v4.x

!v2.1.0 #19 (November 14, 2011)
Issue 375: Fixed "SWS: Nudge master output 1 volume -1db" action

!v2.1.0 #18 (November 14, 2011)
<strong>Resources window: two new slot types, Media files and Themes!</strong>

Resources window: new "Media files" slot type
Manage slots for all media file types supported by REAPER (WAV, MIDI, etc..).
+Reminder: you can switch the Resources window to "Media files" in the top left dropdown box
+External drag-drop (e.g. drag a bunch of files from an external tool -> drop them into the Resources window)
+Internal drag-drop (e.g. re-order slots, drag a bunch of slots from the Resources window -> drop them into the arrange) - Windows OS only
Context menu:
+Various "auto-fill slots" features, rename & delete file(s), insert/add/clear/etc.. slot, show path in explorer/finder, etc..
+Bulk-add multiple selected media file slots to current track, to new tracks or to selected items as takes
+Bulk-play or loop multiple media file slots
In the list view the double-click can be customized to:
+Toggle play or loop in selected tracks
+Add media file to current track, to new track or to selected items as takes
Added slot actions for media files:
+SWS/S&M: Open Resources window (Media files)
+SWS/S&M: Add media file to current track, slot n  - where 'n' is in [1; 4], http://forum.cockos.com/showthread.php?p=984786#post984786|customizable in the S&M.ini file| (up to 99 slots)
+SWS/S&M: Add media file to new track, slot n  - where 'n' is in [1; 4], customizable
+SWS/S&M: Add media file to selected items as takes, slot n - where 'n' is in [1; 4], customizable
+SWS/S&M: Play media file in selected tracks, slot n - where 'n' is in [1; 8], customizable
+SWS/S&M: Play media file in selected tracks, prompt for slot
+SWS/S&M: Play media file in selected tracks (toggle), slot n - where 'n' is in [1; 8], customizable
+SWS/S&M: Play media file in selected tracks (toggle), prompt for slot
+SWS/S&M: Play/loop media file in selected tracks (toggle), slot n - where 'n' is in [1; 8], customizable
+SWS/S&M: Play/loop media file in selected tracks (toggle), prompt for slot
+SWS/S&M: Play/loop media file in selected tracks, slot n - where 'n' is in [1; 8], customizable
+SWS/S&M: Play/loop media file in selected tracks, prompt for slot
+SWS/S&M: Stop playing media files
+SWS/S&M: Stop playing media files in selected tracks

New "Themes" slot type in the Resources window (on Windows OS only):
Manage slots for themes, i.e. slots for ReaperthemeZip files (unpacked themes are not supported).
+Reminder: you can switch the Resources window to "Themes" in the top left dropdown box
+External drag-drop (e.g. drag a bunch of .ReaperthemeZip files -> drop them into the Resources window)
+Internal drag-drop (e.g. re-order slots, drag a slot from the Resources window -> drop it into the arrange)
+Context menu: load theme, various "auto-fill slots" features, insert/add/clear/etc..
Added slot actions for themes:
+SWS/S&M: Open Resources window (Themes)
+SWS/S&M: Load theme, slot n - where 'n' is in [1; 4], customizable in the S&M.ini file (up to 99 slots)
+SWS/S&M: Load theme, prompt for slot
+SWS/S&M: Clear theme slot...

Show Bank Select and Bank/Program Select lanes in FNG CC lane actions
Fixed FNG crashes (issue 410 and issue 390)

Issue 375: Added actions to control the master track hardware output:
+SWS: Nudge master output 1 volume +1/-1db
+SWS: Set master output 1 volume to 0db

Fixed issue 409: bad theming colors when REAPER version was < v4.11
Many Xenakios actions now have consistent undo names (vs action names), removed a log file
S&M.ini file: better presentation of configurable slot actions

!v2.1.0 #17 (November 2, 2011)
Added media file slot actions (details in issue 386):
+SWS/S&M: Play media file in selected tracks, slot n - where 'n' is in [1; 8], http://forum.cockos.com/showthread.php?p=984786#post984786|customizable in the S&M.ini file| (up to 99 slots). Supports any media file (.mid, .wav, etc..).
+SWS/S&M: Clear media file slot...

Cycle action editor:
+Added "Consolidated undo points" tick box. On OS X (with basic cycle action editor), this option can be changed in the S&M.ini file, e.g. [Cyclactions]Undos=0
+Action learn: now, SWS actions can be learned whatever are the displayed columns in the action list
+Macro learn: a clear error message is displayed when the column "Custom ID" is not displayed in the action list

Notes/Help window: region names can be edited too (they are edited/displayed according to edit/play cursor position)

Resources window: the context menu item "Select/load project templates (new tab)" now also opens multiple selected projects in separate tabs (issue 369)

All S&M themable windows use the following configurable colors of the Theme Editor (on Windows & REAPER v4.11):
+Window background
+Window text
+Window edit background
+Window list background
+Window list text
+I/O Window 3D highlight and shadows colors ("Main Window 3D" colors are poorly defined in the v4 default theme..)

Optimizations:
+Many actions run faster
+"Auto-refresh toolbars" option (Main menu > Extensions > SWS options): optimizations for large projects

House cleaning:
+Removed buggy/deprecated "Xenakios/SWS: Save current contents of actions list to file" (issue 311)

!v2.1.0 #16 (October 14, 2011)
S&M themable windows: fixed 3D highlight/shadow colors

Resource window: Project Loader/Selecter overhauled
+Added context menu items "Set project loader/selecter from selection" and "Clear project loader/selecter configuration"
+Slots that are part of the configuration are now surrounded as such (in the 1st column)
+Added actions:
 - SWS/S&M: Project loader/selecter: next (cycle)
 - SWS/S&M: Project loader/selecter: previous (cycle)
+The current open project slot is automatically selected
+Reminder: the Project Loader/Selecter allows you opening some projects (or selecting project tabs) with following actions.
 It is useful for live performance. Details and demo http://forum.cockos.com/showpost.php?p=831103&postcount=655|here|.

Fixed autogrouping broken in 2.1.0 #15

!v2.1.0 #15 (October 13, 2011)
Added actions:
+SWS/AW: Toggle auto group newly recorded items
+SWS/S&M: Set selected tracks to first unused group (default flags)
+SWS/S&M: Set selected tracks to group n (default flags) - where 'n' is in [1; 8], http://forum.cockos.com/showthread.php?p=984786#post984786|customizable in the S&M.ini file| (up to 32 groups)
+SWS/S&M: Remove track grouping for selected tracks

Cue Buss Generator & Live Configs: track templates improvements (same as issue 376)
Resources window: saved FX chains and track templates are now indented
Notes/Help window: better resizing, improved "big font" display (less flickering)
Faster REAPER startup, especially with large projects (for real this time!)

House cleaning:
+Removed following actions (the action "Create cue buss track from track selection (use last settings)" is enough):
 - SWS/S&M: Create cue buss track from track selection (pre-fader/post-FX)
 - SWS/S&M: Create cue buss track from track selection (post-fader)
 - SWS/S&M: Create cue buss track from track selection (pre-FX)
+Some actions were slightly renamed ("ME" -> "MIDI Editor")

!v2.1.0 #14 (October 9, 2011)
"Auto-refresh toolbars" option (Main menu > Extensions > SWS options): added toolbar enabled actions and advanced parameter
+SWS/AW: Set selected tracks timebase to time
+SWS/AW: Set selected tracks timebase to beats (position only)
+SWS/AW: Set selected tracks timebase to beats (position/length/rate)
+Added advanced parameter "ToolbarsAutoRefreshFreq" in the S&M.ini file: the default value should be fine but you can tweak it so that toolbars are refreshed without noticeable lag
+ToolbarsAutoRefreshFreq is in ms (min: 100, max: 5000). Make sure you exited REAPER before editing the INI file.

SWS list views:
+Fixed SWS list views not obeying to sort requests (sometimes)
+Faster sort when clicking on headers

Issue 394: SWS Wait... actions don't work on OS X, removed from OS X release.

Added actions:
+SWS: Set selected items length...
+SWS/AW: Set selected tracks pan mode to stereo balance
+SWS/AW: Set selected tracks pan mode to 3.x balance
+SWS/AW: Set selected tracks pan mode to stereo pan
+SWS/AW: Set selected tracks pan mode to dual pan

OS X: Now building with Xcode 3.2, please report any regression issues.

!v2.1.0 #13 (September 23, 2011)
Issue 385: Fixed slow REAPER startup introduced in v2.1.0 #11
Issue 377: Frozen tracks support

!v2.1.0 #12 (September 21, 2011)
Issue 380: Fixed possible hang when exiting REAPER on Windows 7
Issue 372:
+"SWS: Name selected track(s) like first sel item" is now "Name sel track(s) like first sel item on track"
+Added "SWS: Name sel track(s) like first sel item in project"
+Added undo point
+Fixed naming with in-project MIDI items

!v2.1.0 #11 (September 15, 2011)
Resources window / track templates: auto-save now fully mimics the way track templates are saved natively (details in issue 376)
Resources window / FX Chains: auto-save now fully mimics the way FX Chains are saved natively (Issue 376)

Optimization: faster SWS init / REAPER startup

REAPER v4.03pre's track freeze: some actions won't have any effect on frozen tracks
(temporary until this new native feature is not officially released and properly managed in SWS extensions)

!v2.1.0 #10 (September 13, 2011)
Live configs:
+Smoother switching between configs: now respects the native "track mute fade" preference (more to come..)
+Auto track selection: make sure that only configured tracks are selected while performing "Activate" and "Deactivate" actions (and restore selection just after)
+Live configs window: now displays user preset names (rather than ids)
+Fixed ignored FX presets switches (when "Auto track selection" was not ticked)

Resources window:
+Context menu (issue 373): added menu items "Auto-save", "Auto-fill from project path" and "Auto-fill..."
+OS X (issue 373): multiple selection of slots
+Text filter: added "Name" criteria, filtering by path now ignores trailing filenames

Issue 371: Added action "SWS: Normalize items to overall peak RMS", adjusts all selected items by the same amount (eg adjusting volume of a split/comped line)

!v2.1.0 #9 (September 7, 2011)
Issue 367: OS X: Fixed issues after opening docked windows

!v2.1.0 #8 (September 4, 2011)
Fixed crashing on undo reported in the main reaper forum thread
Fixed possible SWS list views refresh issues introduced in v2.1.0 #5
Cycle action editor: fixed drag & drop of commands (right list view) broken since v2.1.0 #5

!v2.1.0 #7 (September 2, 2011)
Issue 366: Fixed crash with Show Used CC lanes
Issue 348: Fixed note on left hand edge of take sometimes being missed when applying groove
Faster parsing and construction of midi takes
Fix crash with groove quantize when no notes are selected
Cycle action editor: fixed action renaming bug introduced in v2.1.0 #5
Cycle action editor: fixed corrupted "Right click here..." cycle action introduced in v2.1.0 #5

Marker list now supports save/restore and changing of colors ("Set color..." in the context menu), including en masse with ctrl-click - requires Reaper v4.03

Resources window: "Auto-fill" (context menu) now adds slots rather than inserting them (i.e. do not change existing slot numbers)
Resources window/FX Chains: support for track channels when FX Chains are saved in the Resources view (Issue 363)
Resources window/Projects: added "Add recent projects" in the context menu (it adds all recent projects as listed in Main menu>File>Recent projects)
Resources window/Projects: added project loader/selecter actions (useful for live performance):
+SWS/S&M: Project loader/selecter: configuration - This one allows you defining start/end slots (empty slot gaps are ignored)
+SWS/S&M: Project loader/selecter: next (cycle)
+SWS/S&M: Project loader/selecter: previous (cycle)

Cycle actions:
+Undoing a cycle action now also restores its previous state (Issue 361)
+Cycle action buttons are now refreshed on undo

Added action:
+SWS/S&M: Open project path in explorer/finder

!v2.1.0 #6 (August 28, 2011)
Issue 358: Fixed possible crash on project load
Issue 360: Fixed SWS list crash introduced in v2.1.0 #5
Issue 362: Fixed possible cycle action corruption and other sort issues

!v2.1.0 #5 (August 22, 2011)
Issue 353: Much improved SWS window list performance (eg Markerlist with many, many markers)
Issue 354: Fixed crash when importing non-RPP project files.
Removed broken "SWS/AW: Toggle TCP"

!v2.1.0 #4 (August 21, 2011)
Issue 352: fixed cycle actions that contain Custom actions

Cycle action editor:
+Better drag & drop support for the right list view (drag & drop of commands)
+Cycle actions now support SWS/FNG actions

!v2.1.0 #3 (August 21, 2011)
Issue 77/Issue 147: Snapshots now store native envelopes:
+"Vol" option now stores pre and post FX envelopes
+"Pan" option now stores pre and post pan and width envelopes
+"Mute" option now stores mute envelopes

Bug fix for new SWS install defaulting to deprecated FX snapshot storage (thanks, cylens!)

!v2.1.0 #2 (August 18, 2011)
Issue 340 / Issue 60: Added actions for item/sample analysis, especially drum sample pack creating:
+SWS: Normalize items to RMS (entire item)
+SWS: Normalize items to peak RMS (Like watching for the highest a RMS meter goes over time)
+SWS: Organize items by peak
+SWS: Organize items by RMS (entire item)
+SWS: Organize items by peak RMS
+SWS: Set RMS analysis/normalize options (Sets target db for normalize and window size for peak RMS calculation)
+Also similar are existing actions "SWS: Analyze and display item peak and RMS" and "SWS: Move cursor to item peak amplitude"

Issue 77 / Issue 147: Added pan law to pan snapshots

!v2.1.0 #1 (August 9, 2011)
Offical SWS v2.1 release to coincide with Reaper v4!  Please note this version of SWS will work with both Reaper v3 and v4, but v3 support will be dropped in the future.  Please support Cockos and purchase a v4 license if you do not already own one.

!v2.0.0 #35 (August 8, 2011)
Issue 332: OS X: Fixed cycle action editor -- now replaced with a basic "create cycle action" modal dialog box. The dialog box can be opened from the actions list (there are 3 "create cycle action" actions) but not from the main "Extensions" menu like on Windows.
Issue 335: OS X: Fixed crash when starting Reaper with Notes/Help window previously open

Added actions:
+SWS/AW: Paste (pastes intelligently obeying "trim behind" mode to include empty space)
+SWS/AW: Insert click track (inserts a new track named "Click" with a click source)
+SWS/AW: Toggle click track mute (intelligently mutes the click track if it exists, or toggles the built in metronome if there is no click track)

!v2.0.0 #34 (August 3, 2011)
Fixed cycle actions window context menu on OS X

!v2.0.0 #33 (August 2, 2011)
Fixed "stuck" cycle actions window on OS X

!v2.0.0 #31 (July 31, 2011)
Added configurable slot actions (hidden by default, http://forum.cockos.com/showthread.php?p=984786#post984786|customizable in the S&M.ini file|):
+SWS/S&M: Apply input FX chain to selected tracks, slot n
+SWS/S&M: Paste input FX chain to selected tracks, slot n

Issue 324: Snapshot support for v4 pan styles/settings
Added action "SWS: Toggle selecting one grouped item selects group"
Fixed x64 installer issue
Renamed actions "Set displayed CC lanes, slot n" into "Restore displayed CC lanes, slot n"
Removed useless action "SWS/S&M: Notes/Help - Disables auto updates"

!v2.0.0 #30 (July 7, 2011)
Issue 309: Add action "SWS: Open last project"
Issue 310: Fixed Autorender not working in Reaper v4.0 beta
Issue 315: Add action "SWS: Toggle between current and saved track selection"
Issue 319: Fixed double-click renaming of fields on OS X
Issue 323: Fixed duplicated "Recall snapshot" actions
Issue 326: Renamed "set/unset/toggle master send" actions to "master outputs", added toggles to 12

S&M Resources window:
<strong>The number of slot actions can now be customized in the S&M.ini file, in the new section [NbOfActions].</strong>
*Quit REAPER* before customizing the number of slots/actions (none: 0, max: 99).
An example (with the current list of configurable actions and their default numbers) is http://reaper.mj-s.com/NbOfActions.txt|here|.
This also "unhides" (i.e. 0 slot by default) 2 new actions:
+SWS/S&M: Apply FX chain to selected items, all takes, slot n
+SWS/S&M: Paste FX chain to selected items, all takes, slot n

Beware! following actions are now configurable but their custom ids have changed:
+SWS/S&M: Trigger next preset for FX n of selected tracks
+SWS/S&M: Trigger previous preset for FX n of selected tracks
 => if used in toolbars, macros, etc.. an update is needed (sorry about that!)

!v2.0.0 #29 (June 30, 2011)
<strong>Added "Cycle action editor"</strong> (Main menu > Extensions > Cycle Action editor):
+<strong>A step-by-step example showing how to create a Cycle Action is available http://forum.cockos.com/showthread.php?t=84978|here|</strong> (thanks Mercado_Negro!)
+Unlimited number of cycle actions
+Unlimited number of commands per cycle action
+Import/export features
+Learn selected commands of the action list (Windows OS only)

Other cycle action updates:
+Performance improvements
+Consolidated undo points

S&M Notes/help:
+When the view is locked, the text is now displayed with a dynamic sized font (i.e. display à la "Big clock")
+Added marker names (in the top left dropdown box). They are edited/displayed according to edit/play cursor position (can be used for lyrics, etc..)
+Demo http://reaper.mj-s.com/S&M_big_notes.gif|here|

Issue 308: Fixed "Select/load project template" actions
Issue 317: Fixed Shorcircuit hang when set online with open GUI (needs "BuggyPlugsSupport=1" in the S&M.ini file, full story http://code.google.com/p/sws-extension/issues/detail?id=317|here|)
Tweaks: little Unicode fixes, better message boxes on OS X..

Added actions:
+SWS/S&M: Open Resources window (project templates)
+SWS/S&M: Clear project template slot...

!v2.0.0 #28 (June 13, 2011)
Fixed duplicated "take pan envelopes" actions
Fixed subtle "recursive cycle action" cases (e.g. a cycle action that calls a macro that calls a cycle action)

Added actions:
+SWS/S&M: Copy FX chain (depending on focus)
+SWS/S&M: Paste FX chain (depending on focus)
+SWS/S&M: Paste (replace) FX chain (depending on focus)
+SWS/S&M: Cut FX chain (depending on focus)

S&M Find: added "Zoom/Scroll" option (when searching for items)

<strong>S&M Resources: now also supports project templates</strong> (i.e. new option in top left dropdown box)
Added options/popup menu items common for FX chains, track template & project templates:
+Display current auto-save path
+Set auto-save directory to default resource path
+Set auto-save directory to project path (/FXChains, TrackTemplate or ProjectTemplates)
Added project template slot actions:
+SWS/S&M: Select/load project template, slot n  - where 'n' is in [1; 10]
+SWS/S&M: Select/load project template, prompt for slot
+SWS/S&M: Select/load project template (new tab), slot n  - where 'n' is in [1; 10]
+SWS/S&M: Select/load project template (new tab), prompt for slot

House cleaning: simplified a bunch of actions names (i.e. "Load/apply", "Load/paste", etc.. => "Apply", "Paste", etc..)

!v2.0.0 #27 (June 4, 2011)
Issue 301: Fixed "Crossfade adjacent selected items" crash
Issue 302: Fixed "Move right by 1 sample (on grid)" action
Issue 298: Find "all" now zooms to found items (reminder: find "next/prev" scrolls to the found item)

Added actions:
+SWS/S&M: Toggle all take FX online/offline for selected items
+SWS/S&M: Set all take FX offline for selected items
+SWS/S&M: Set all take FX online for selected items
+SWS/S&M: Toggle all take FX bypass for selected items
+SWS/S&M: Bypass all take FX for selected items
+SWS/S&M: Unbypass all take FX for selected items
+SWS/S&M: Set active take pan envelopes to 100% right
+SWS/S&M: Set active take pan envelopes to 100% left
+SWS/S&M: Set active take pan envelopes to center
+SWS/S&M: Scroll to selected item (no undo)

S&M Resources window:
+Fixed grayed "Add slot" and "Insert slot" popup menu items (since v2.0.0 #26)
+Track templates: auto save now also works with the master track (saving a "master track template" is not possible natively)
+Track templates: applying track templates to the master track is now possible
+Track templates: tweaks (new popup menu items, wordings..)

Padre's Envelope Processor and LFO generator now respect the "Per-take pitch envelope range" preference (was hard coded to 3 semitones before)

!v2.0.0 #26 (May 28, 2011)
Merged tiny extension plugin (2 new actions that can help WALTERing themes
+SWS/S&M: Show theme helper (all tracks) - Windows OS only
+SWS/S&M: Show theme helper (selected track) - Windows OS only

Theming updates for all S&M windows (Find, Resources, Notes/help and Live Configs):
+Dynamic positioning of themed dropdowns, buttons, etc.. (i.e. no more truncated texts, no more unaligned components)
+Windows OS: more use of themes' background colors (instead of "white backgrounds")
+Fonts are now updated when switching themes

Added actions:
+SWS/S&M: Set selected tracks MIDI input to all channels
+SWS/S&M: Set selected tracks MIDI input to channel n - where 'n' is in [1; 16]
+Issue 291: SWS/S&M: Map selected tracks MIDI input to source channel
+Issue 291: SWS/S&M: Map selected tracks MIDI input to channel n - where 'n' is in [1; 16]

S&M Resource window updates:
+New option (in popup menu) to filter the list view by comments or paths
+Switch to "fast listview" mode only if there are more than 500 slots

S&M Find updates:
+Issue 298: move view to found item (more to come..)
+Use text buttons rather than icons (looked bad with some themes)
+Red "Not found!" message

House cleaning:
+S&M Live Configs: dropped OS X support for user FX presets (=> Windows OS only)
+Removed "SWS/S&M: Close all routing windows"
+Removed "SWS/S&M: Close all envelope windows"

Issue 300: Fixed "Open REAPER project in item BWAV info" crash

!v2.0.0 #25 (May 22, 2011)
Issue 273: New actions for moving the edit cursor:
+SWS: Move cursor left/right 1 sample (on grid)
+SWS: Move cursor left/right 1ms/5ms
+SWS: Move cursor left/right by default fade length

Issue 283: New action "SWS: Select unmuted tracks"
Issue 286: New actions "SWS: Set master mono" and "SWS: Set master stereo"
Issue 297: Fixed bug with project file size increasing with each save after using groove tool. Load and resave affected projects to automatically fix.

!v2.0.0 #24 (May 18, 2011)
Zoom updates:
+Option to seek play when moving the edit cursor on zoom in
+Mouse cursor doesn't move in Y when drag zooming, more Abelton Live like (Windows OS only)

S&M Resource window updates:
+Fixed drag-drop of slots within the list view (comments were lost)
+Fixed text editing when some columns are hidden/moved

!v2.0.0 #23 (May 17, 2011)
Fixed ruler not moving edit cursor

!v2.0.0 #22 (May 17, 2011)
SWS Zoom updates:
+Merged in Boreg's drag zoom plugin, see the http://forum.cockos.com/showthread.php?t=42722|related thread|. Open SWS Zoom preferences (Extensions menu) to enable (OS X, too!)
+Issue 212: Added options "Move edit cursor when zooming in" and "Set time selection when zooming in"

Snapshot improvements:
+Issue 107: Add option to snapshots window for "Show snapshots for selected tracks only"
 This filters the snapshots to include only snaps that include selected tracks
+Issue 179: Separate "selected tracks only" options for save/recall
+Issue 294: Fixed "Save over current snapshot" and others inappropriately clearing the active snapshot

Fixed the following actions/dialog boxes (crash with v4 empty take lanes):
+Xenakios/SWS: Rename selected takes (deprecated)...
+Xenakios/SWS: Take mixer
+Xenakios/SWS: Toggle selected takes normalized/unity gain
+Xenakios/SWS: Trim/untrim item left edge to edit cursor
+Xenakios/SWS: Implode items to takes and pan symmetrically
+Xenakios/SWS: Pan takes of item symmetrically
+Xenakios/SWS: Set item playrate based on item pitch (and reset pitch)
+Xenakios/SWS: Set item pitch based on item playrate
+Xenakios/SWS: Switch item contents to next cue
+Xenakios/SWS: Switch item contents to next cue (preserve item length)
+Xenakios/SWS: Switch item contents to previous cue
+Xenakios/SWS: Switch item contents to previous cue (preserve item length)
+Xenakios/SWS: Switch item contents to first cue
+Xenakios/SWS: Switch item contents to random cue
+Xenakios/SWS: Switch item contents to random cue (preserve item length)

House cleaning:
+Dropped OS X support for all "SWS/S&M: Trigger preset" actions (=> Windows OS only)
+Removed "Xenakios/SWS: Select last track of folder" ("not implemented" message, issue 284)
+Removed duplicate "Xenakios/SWS: Toggle selected tracks visible in mixer"

!v2.0.0 #21 (May 11, 2011)
Fixed browsing for folder in Windows when path contains unicode characters
Fixed opening of groove presets with unicode characters in paths on Windows
Toolbar auto-refresh option disabled by default
House cleaning: removed "SWS/S&M: Let REAPER breathe" (see why http://forum.cockos.com/showpost.php?p=737539&postcount=378|here|.)

Cycle action updates:
+MIDI Editor cycle actions can also run custom macro or ReaScripts
+Cycle actions can also run SWS actions
+More customizable cycle actions (and toolbar buttons):
 - Optional dynamic action renaming (e.g. different tooltips for each step)
 - Optional toggle state (buttons can light up or not)

!v2.0.0 #20 (May 5, 2011)
Added cycle actions (user configurable):
+SWS/S&M: Create cycle action
+SWS/S&M: Create cycle ME action (event list)
+SWS/S&M: Create cycle ME action (piano roll)

Added actions:
+SWS/AW: Render tracks to stereo stem tracks, obeying time selection
+SWS/AW: Render tracks to mono stem tracks, obeying time selection
+SWS/AW: Cascade selected track inputs
+SWS/AW: Split selected items at edit cursor w/crossfade on left

Bug fixes:
+Fixed bug in "autogroup" actions

!v2.0.0 #19 (April 29, 2011)
Added toolbar actions with "auto-refreshed" button states (if the new option "Main menu > Extensions > SWS Options > Enable toolbars auto refresh" is ticked):
+SWS/S&M: Toolbar right item selection toggle
+SWS/S&M: Toolbar left item selection toggle
+SWS/S&M: Toolbar top item selection toggle - Windows OS only!
+SWS/S&M: Toolbar bottom item selection toggle - Windows OS only!
 These actions are to prevent user errors with selected items that are offscreen.
 The idea is to put those actions into a toolbar: they will light up when some selected items are not visible in the arrange (offscreen).
 Clicking those buttons will deselect offscreen items (and re-selects them on toggle).
 See details, howto and toolbar auto-refresh anim http://forum.cockos.com/showpost.php?p=728774&postcount=315|here|.
+AW's grid actions button states now reflect the current grid setting (when changed elsewhere in REAPER)
 See grid toolbar auto-refresh anim http://stash.reaper.fm/8523/awGridToolbar.gif|here| and details about Adam's grid actions http://forum.cockos.com/showthread.php?p=706294|here|.
+SWS/S&M: Toolbar track envelopes in touch/latch/write mode toggle
 This action sets track envelopes that are in one of the write modes into read mode and re-sets those previous write modes on toggle. Related toolbar buttons will light up if any envelope is in one of the write modes.
+SWS/S&M: Toggle toolbars auto refresh enable

Added FX preset actions (v4 only, see implementation remarks http://forum.cockos.com/showpost.php?p=728774&postcount=315|here|). They works with any type of FX and any presets (user or factory presets):
+SWS/S&M: Trigger next preset for selected FX of selected tracks
+SWS/S&M: Trigger previous preset for selected FX of selected tracks
+SWS/S&M: Trigger next preset for FX n of selected tracks - where 'n' is in [1; 4]
+SWS/S&M: Trigger previous preset for FX n of selected tracks - where 'n' is in [1; 4]
+SWS/S&M: Trigger preset for selected FX of selected tracks (MIDI CC absolute only)
+SWS/S&M: Trigger preset for FX n of selected tracks (MIDI CC absolute only) - where 'n' is in [1; 4]
 Remarks: these 2 last MIDI actions are present in the "S&M Extension" section (see top right dropdown in the action dialog box).
 They are a bit different from the native "Link to PG change" feature: they work with any type of FX (e.g. JS).
 Bonus: since v4, "Program Change" MIDI events can be learned.
+S&M Live Configs window: the "User preset" column is back !

Added other actions:
+SWS/S&M: Pan active takes of selected items to 100% right
+SWS/S&M: Pan active takes of selected items to 100% left
+SWS/S&M: Pan active takes of selected items to center
 Note: "pan takes" not "pan cakes".
+SWS/S&M: Dump action list (w/o SWS extension) - Windows OS only!
+SWS/S&M: Dump action list (w/ SWS extension) - Windows OS only!
 Note: dumped files are formatted (readable in Excel for example). See how to use these 2 actions http://wiki.cockos.com/wiki/index.php/S%26M_Dump_action_list|here|.

Find window:
+SWS/S&M: Find next
+SWS/S&M: Find previous
+Preserve the searched string (when closing, undocking, etc.)
+Added shortcuts when the window is focused (F3 = find next, shift-F3 = find previous)

Fixes, tweaks, house cleaning:
+Fixed issue 287 (Unexpected behavior of "SWS/S&M: focus next floating fx for selected tracks (cycle)")
+Many S&M track FX (and FX chain) actions run faster ("fix" for http://forum.cockos.com/showpost.php?p=724194&postcount=13|this report|)
+All S&M track envelope arming actions now support v4 panning (width/dual pan)
+Updated "SWS/S&M: Dump ALR Wiki summary [snip]" actions (FNG extension merge)
+Removed "SWS/S&M: Toggle show all routing windows" (too much limitations)
+Removed "SWS/S&M: Toggle show all envelope windows" (too much limitations)
+Removed "SWS/S&M: Save selected item as item/take template..." (private)

!v2.0.0 #18 (March 28, 2011)
Added actions:
+Issue 256: "SWS: Toggle auto add envelopes when tweaking in write mode"
+Issue 280: "SWS: Toggle grid lines over/under items"
+"SWS: Horizontal scroll to put play cursor at 10%"

Readded Xenakios' "Command parameters" to the Extensions menu
Fix crash when parsing a MIDI take with a large extended MIDI event.

!v2.0.0 #17 (March 16, 2011)
Added actions (issue 165, Windows OS only):
+SWS/S&M: Focus main window (close others)
+SWS/S&M: Focus next window (cycle, hide/unhide others)
+SWS/S&M: Focus previous window (cycle, hide/unhide others)
Remark: for these actions to work, keyboard shortcuts must use modifiers in order to pass-through to the main window (ex: Ctrl+minus = focus previous, Ctrl+plus = focus next)

House cleaning, removed "duplicated" actions (remaining focus actions now also focus the main window on cycle):
+SWS/S&M: Focus previous floating FX for selected tracks (+ main window on cycle)
+SWS/S&M: Focus next floating FX for selected tracks (+ main window on cycle)
+SWS/S&M: Focus previous floating FX (+ main window on cycle)
+SWS/S&M: Focus next floating FX (+ main window on cycle)

New actions from Adam Wathan:
+SWS/AW: Enable 'link time selection and edit cursor'
+SWS/AW: Disable 'link time selection and edit cursor'
+SWS/AW: Toggle 'link time selection and edit cursor'
+SWS/AW: Enable clear loop points on click in ruler
+SWS/AW: Disable clear loop points on click in ruler
+SWS/AW: Toggle clear loop points on click in ruler
+SWS/AW: Set project timebase to time
+SWS/AW: Set project timebase to beats (position only)
+SWS/AW: Set project timebase to beats (position, length, rate)

S&M Notes/help window: optimizations, fixed issue 204 (actions were not refreshed when the view was docked)
S&M GUI tweaks
Bug fixes for "Fill Gaps" and "AW Fade" actions

!v2.0.0 #16 (March 9, 2011)
Added actions:
+SWS: Ignore next marker action
+SWS: Move cursor and time sel left to grid
+SWS: Move cursor and time sel right to grid

"Load project template X" actions are now automatically added for any number of project templates that exist in the ProjectTemplates directory.

!v2.0.0 #15 (March 4, 2011)
These actions now support v4 empty take lanes as well as alternate peak (.reapeaks) cache path:
+SWS/S&M: Delete selected items' takes and source files (prompt, no undo)
+SWS/S&M: Delete selected items' takes and source files (no undo)
+SWS/S&M: Delete active take and source file in selected items (prompt, no undo)
+SWS/S&M: Delete active take and source file in selected items (no undo)

Added actions (issue 268):
+SWS/S&M: Reassign MIDI learned channels of all FX for selected tracks (prompt)
+SWS/S&M: Reassign MIDI learned channel of selected FX for selected tracks (prompt)
+SWS/S&M: Reassign MIDI learned channels of all FX to input channel for selected tracks

Fixes:
+Some v4 empty take lanes management in S&M actions
+"Load/apply and Load/paste fx chain to selected tracks" actions that were adding input-fx-chains instead of standard track-fx-chains

Shift-click in marker list now makes a time selection

!v2.0.0 #14 (March 1, 2011)
Performance improvements (REAPER startup, S&M actions related to notes, FX, FX chains and track grouping)
S&M FX chains actions now properly manage FX comments

v4 input FX chains support
+Added input FX chain features in the S&M Resources window (see below)
+Added actions:
 - SWS/S&M: Clear input FX chain for selected tracks
 - SWS/S&M: Copy input FX chain from selected track
 - SWS/S&M: Cut input FX chain from selected tracks
 - SWS/S&M: Paste (replace) input FX chain to selected tracks
 - SWS/S&M: Paste input FX chain to selected tracks
Remark:
+With S&M FX chain actions, you can copy a FX chain from a track, an item and paste it as an *input* FX chain and vice et versa (shared FX chain clipboard)
+v4 only! (those actions are visible in v3 but are no-op)

S&M Resources window updates:
+Auto save button (top right) now *adds* new slots. Note: before, a new slot was inserted before the selected one but this could mess slot actions (because all following slot ids were changed..)
+Auto save button now proposes to define the auto save directory when needed
+Tweaks (better undo wordings, few user prefs were not saved, popup menu clean-up, etc.)
In "FX chain" mode (i.e. "FX chain" selected in the top left dropdown box):
+Added double click option to apply (or paste) FX chain slots as *input* FX chains (visible but nop in v3, see http://reaper.mj-s.com/S&M_ResourcesView_InputFx.jpg|screenshot|)
+Auto save FX chain (top right button) can now be configured to save track FX chains, *input* FX chains as well as active takes' FX chains, see http://reaper.mj-s.com/S&M_ResourcesView_popup.jpg|new popup menu|

Added actions (issue 258):
+SWS/S&M: Move selected FX up in chain for selected tracks
+SWS/S&M: Move selected FX down in chain for selected tracks
+SWS/S&M: Select last FX for selected tracks

!v2.0.0 #13 (February 24, 2011)
Installers updated to include grooves (installed in Reaper resource path\Grooves on Win, manual install for OS X)
Fixed sws-autocoloricon.ini reading on OS X
S&M Find now supports v4 empty take lanes
Fixed issue 262: pre-FX and post-fader S&M cue buss actions now obey send & HW output default prefs (i.e. prefrences > project > track/send defaults). Note: pre-fader busses still mimic the volume of selected tracks.
Restored deprecated Xen's "Load track template n" (where n>10) actions

!v2.0.0 #12 (February 18, 2011)
Autorender: Fixed another silent render bug for relative media items not in the project root directory

!v2.0.0 #11 (February 16, 2011)
Issue 245: Added "SWS: Goto/select next marker/region" and "SWS: Goto/select previous marker/region"
Autorender: Fixed bug where projects with relative paths to media files rendered silent tracks
Removed "SWS: Toggle auto fades for new items", use native "Toggle enable/disable default fadein/fadeout" instead

!v2.0.0 #10 (February 7, 2011)
Support for v4 empty take lanes:
+S&M build lanes actions now turn "take mosaics" into lanes using v4 empty takes (rather than v3 empty takes)
 These actions still useful to create take lanes à la v4 from older project saved with "mosaics", for example.
+The action "S&M Remove empty take/item among selected items" now also removes v4 empty takes
 Remark: this action was limited to v3 empty takes before, i.e. takes with empty source
+The action "S&M Clear active take/items" now clears takes using v4 empty takes (rather than v3 empty takes). If all takes of an item are empty, the item is removed.
 Remark: a v4 empty take can be removed thanks to "S&M Cut active take" (removing an empty take is not yet possible natively)

Main "Extensions" menu:
+Added AW's "Fill gaps..."
+Fixed "Envelope Processor..." menu item
+(Temporary?) removed "Item/Take" sub-menu (Xenakios actions need to be updated for v4)

Autorender:
+Added option to only render tracks with a specified prefix (and optionally remove that prefix from rendered files)
+Added global preferences menu
+Added option to not prepend track numbers to rendered files
+Added limited support to append duplicate numbers to rendered files that would otherwise overwrite each other (This Song(2).mp3)
+Added auto-calculation of track pad length (for projects with large numbers of regions to be rendered)

Fixed crash when running some of the S&M Resources window's slot actions (applying, importing, pasting, etc. track templates or FX chains from unexisting slots)
Fixed corner case refresh bug in S&M Resources window
Issue 250: Added action "SWS: Toggle auto fades for new items"
Added action "SWS: Toolbar mute toggle"
Fixed directory scan for grooves on OS X

!v2.0.0 #9 (February 4, 2011)
Autorender:
+Added global preferences dialog with default render directory option, option to allow stem rendering
+Fixed crash with new portable installations

Added actions:
+"SWS: Toolbar solo toggle" (Note, this replaces "SWS: Are any tracks soloed? [no-op, for toolbar]", please re-add to toolbar)
+"SWS: Toolbar arm toggle"
+"SWS: Set all sel tracks inputs to match first sel track"

Duplicate recording input check now ignores "input monitoring only" record mode.
Fixed possible S&M.ini file corruption (thanks Mercado Negro!)

House cleaning (more to come):
+Main menu: Moved all SWS, S&M and Shane extension menu items in the main "Extensions" menu
+Main "Extensions" menu filled in alphabetical order (and not structured by developper anymore)

!v2.0.0 #8 (February 1, 2011)
Autorender updates:
+No need to enter data into the project notes field, now use "Autorender: Edit project metadata"
+Unicode character support (Windows only? Testing needed)

Support for v4 empty take lanes (more to come):
+Fixed all S&M actions relate to takes
+Fixed take envelope processing in Padre's Envelope LFO Generator and Envelope Processor
+Example: with items starting with a v4 empty take, some actions were broken or had no effect..

Added pitch take envelope support for Padre's Envelope LFO Generator and Envelope Processor (v4 only)

Added actions:
+SWS/S&M: Copy active take
+SWS/S&M: Cut active take
+SWS/S&M: Paste take
+SWS/S&M: Paste take (after active take)

House cleaning (more to come):
+Main "Extensions" menu: added Padre's Envelope LFO Generator and Envelope Processor
+Main "Extensions" menu: removed Xenakios' "Misc/Experimental" sub-menu (actions remain available in the action list)
+Media item context menu: removed Xenakios' "Item/Take selection" and "Item/Take manipulation" sub-menus (actions remain available in the action list and in the main "Extensions" menu)
+TCP context menu: removed Xenakios' "Track/Mixer/Envelopes" sub-menu (actions remain available in the action list and in the main "Extensions" menu)
+Tagged action "Xenakios/SWS: Project media..." as deprecated

Issue 50:  SWS: Create regions from sel item(s) named with take
Issue 126: Warn about recording same inputs on multiple tracks: http://www.standingwaterstudios.com/shup/RecInputCheck.png Also added actions "SWS: Enable/Disable checking for duplicate inputs when recording."
Issue 244: Added "SWS: Set selected take(s) to custom color X" actions
Issue 246: Added toolbar-status only action "SWS: Are any tracks soloed? [no-op, for toolbar]"
Fixed using Windows generated reaconsole_customcommands.txt files on OS X.

!v2.0.0 #7 (January 29, 2011)
NEW: Preliminary version of "Autorender."  Thanks, Shane!  For more information, run Autorender: show instructions from the File->Autorender menu (or actions).

Added actions:
+SWS/S&M: Show take pitch envelope - v4 only (visible but no-op in v3)
+SWS/S&M: Hide take pitch envelope - v4 only (visible but no-op in v3)
+SWS/S&M: Copy selected track grouping
+SWS/S&M: Cut selected tracks grouping
+SWS/S&M: Paste grouping to selected tracks

Notes/help window fixes:
+Pass keystrokes to the main window when locked (i.e. lock button)
+Properly init S&M project notes with REAPER ones when possible

!v2.0.0 #6 (January 27, 2011)
Fixed corruption of last item in auto color list
Fixed keyboard focus issues
Improved groove tool keyboard handling
(#5b) Improved "SWS: Set all takes to next/prev mono/stereo channel mode" actions

!v2.0.0 #5 (January 26, 2011)
FNG Groove Tool Updates:
+Fixed applying strength to velocity groove quantize
+Added separate velocity strength control to Groove Tool (set to zero to disable either)
+Fixed refresh of groove list in Groove Tool when changing folders
+Remove zero length notes when modifying MIDI take state (bad things happen otherwise)
+Code cleanup and performance improvements for MIDI take state reading and writing
+Added "FNG: Groove Tool..." to the Extensions menu
+Removed menu bar and moved applicable items to the context menu
+Removed "passthrough" action/keyboard section workaround

S&M updates:
+Resources window:
 - Performance improvements: REAPER start-up & shutdown, show/hide, auto fill, all editions features, filtering, etc.
 - Track templates: added "Paste items to sel. tracks" and "Replace items of sel. tracks" as customizable double-click behaviours
 - Track templates: added toggle popup menu item "Save track templates with items" (so that track templates can be auto-saved w/ or w/o items)
+Notes/help window:
 - Project notes: now displays the related RPP filename
 - Project notes: initialize S&M project notes with REAPER's ones when possible (i.e. when S&M ones don't exist but REAPER's ones exist)
 Reminder: due to an API limitation, for the moment the "project notes" displayed in the Notes/help window are different from REAPER's one
+Other:
 - Performance improvements for all cue buss & routing actions
 - Fixed corner case Cue buss crash
 - GUI tweaks

Fixed bug that "silently" deleted items in SWS lists while renaming (Thanks, Bevosss)
4 new actions: "SWS: Set all takes to next/prev mono/stereo channel mode"

!v2.0.0 #4 (January 23, 2011)
Groove Tool fixes:
+Fixed pass through to main window
+Fixed muted midi events bug introduced in v2.0.0 #3
+Modified Undo handling for items

Fixed auto color needing to be forced in some situations
Fixed some screenset loading issues

!v2.0.0 #3 (January 22, 2011)
<strong>Fingers/FNG extension update/merge!</strong>
+Issue 238: Groove quantize now supports velocity
+Issue 234: Added support for unquantize for MIDI for any FNG action modifying MIDI data
+Update dialog to use SWS-style dockable windows
+Note: grooves are not part of the installer, yet. Download FingersExtras.zip from the beta download area.

Auto color/icon fixes from really broken build #2.
Auto color/icon information is stored in a new file sws-autocoloricon.ini for easy sharing (old settings copied for you)
Issue 225: Fixed selected text in Notes/help window when switching between docker tabs
Fix for toggle actions to focus SWS views when docked

!v2.0.0 #2 (January 21, 2011)
Fix to close our windows on initial screenset load (thanks Bevosss)
Auto color/icon updates:
+Icons are removed if a track changes name to something not recognized
+Auto-icon won't overwrite custom icons
+Added "Ignore" field to the color, so you can auto-icon without changing color of that track too
+Proper priority order icon setting
+Performance enhancements

!v2.0.0 #1 (January 19, 2011)
<strong>BETA: CAUTION !</strong>
Due to a change in the way S&M.ini file is managed, you may face some issues when switching between SWS official <-> SWS beta.
Well, a clean upgrade is automatically managed when SWS official -> SWS beta, but you'll probably loose your FX Chains setup when switching back to SWS beta -> SWS official.
So a backup of the "official" S&M.ini might be a good idea (or sticking with the beta as the new S&M.ini format won't change).

<strong>Short changelog:</strong>

+PiP support
+Many S&M updates (including new http://reaper.mj-s.com/resourceview.jpg|"Resources" window|: FX chains + Track templates + goodies). See details below.
+Updated SWS Autocolor view: now also features auto track icon. Demo http://reaper.mj-s.com/autoicon.gif|here|.
+Preliminary V4 updates (S&M, Padre, Xenakios)
+House cleaning, fixes

<strong>Changelog details:</strong>

Added S&M http://reaper.mj-s.com/resourceview.jpg|Resources window|
The "FX chains" view turned into a "Resources" window: FX chains + Track templates + goodies
The same features that exist for FX chains are now available for track templates too. A cool thing now is that we can patch existing tracks with track templates (and not only  "add track template as new track"). Well, some other sort of snapshots..
Also, saving track templates and FX chains is eased thanks to the "auto-save" feature, see below. A new feature "Auto-fill" also allows creating slots automatically.
Bonus: check out Tallisman's awesome FX Chain library, http://forum.cockos.com/showthread.php?t=35128|here|!
+Auto-save feature:
 An "Auto-save" button has been added: it automatically saves the selected tracks' FX chains (or track templates) and insert the related files/slots in the resource list.
 It's a one "click feature", i.e. no file browser is displayed: filenames are automatically generated from track names and saved in REAPER's default FX chains (or track templates) resource path.
 This "auto save" directory can be customized (new popup menu items "Set auto save directory") and filenames can now be renamed ("Name" column is editable).
+Auto-fill feature:
 If not already present, all FX chain (or track template) files found in the related resource path and its sub-folders are automatically inserted at the selected slot.
+Applying track templates preserves items:
 - if there's no item present in an applied track template file, the current ones are preserved
 - if some items are present in an applied track template file, those ones are used instead
 - if several tracks are present in a track template file, only the first one is used (when *applying*, when importing, all tracks present in the file are added)
+New actions:
 - SWS/S&M: Open Resources window (FX chains)... - just renamed (replaces "Open FX chains view...")
 - SWS/S&M: Open Resources window (track templates)...
 - SWS/S&M: Load/apply track template to selected tracks, slot n - where n is in [1;10]
 - SWS/S&M: Load/apply track template to selected tracks, prompt for slot
 - SWS/S&M: Load/import tracks from track template, slot n - where n is in [1;10]
 - SWS/S&M: Load/import tracks from track template, prompt for slot
 - SWS/S&M: Clear track template slot...
 Added actions that paste FX chains slots (exiting ones only "apply", i.e. replace FX Chains):
 - SWS/S&M: Load/paste FX chain to selected tracks, slot n - where n is in [1;8]
 - SWS/S&M: Load/paste FX chain to selected tracks, prompt for slot
 - SWS/S&M: Load/paste FX chain to selected items, slot n - where n is in [1;8]
 - SWS/S&M: Load/paste FX chain to selected items, prompt for slot
 - SWS/S&M: Load/paste FX chain to selected items, all takes, prompt for slot
+New popup menu items:
 - For FX chains and track templates: added "Auto fill (from resource path)"
 - Load/apply track template to selected tracks
 - Load/import tracks from track template
 - Set FX chain auto save directory...
 - Set track template auto save directory...
 - Auto save FX chains and insert slots (from track selection)
 - Auto save track templates and insert slots (from track selection)
 -> those 2 last menu items do the same things than the auto-save button, files are saved and inserted at the selected slot
 - Delete slots & files
 -> on Win, files are sent to the recycle bin
 - Show path in Explorer/Finder...
+Column "Name" is now editable (file renaming from the view)
+Drag-drop improvements:
 - Internal drag-drop of slots (i.e. now moves slots rather than copying them)
 - More 'natural' + fixed shortcomings: d'n'd of empty slots, selection after d'n'd, d'n'd when the list is empty, etc..
+On Win, "Display track template/FX chain" (in the popup menu) now launches notepad
+Paths pointing to unexisting files aren't emptyied anymore
+Tagged "Xenakios/SWS: Load track template n" actions as deprecated

Updated SWS Autocolor view: now also features auto track icon (the view has been renamed into "SWS Auto Color/Icon"), demo http://reaper.mj-s.com/autoicon.gif|here|.
+Added a column "Icon" in the view (right-click in this column or double-click it to set an icon filename) and a tick box "Enable auto icon".
+Also added action "SWS/S&M Toggle auto icon enable".
Rmk: your current color configurations will be preserved when upgrading..

S&M Notes/help view updates:
+Action help: now, when selecting custom macros, the related (veeeery long!) custom id is displayed in the text field (i.e. custom notes about macros are no more saved but that eases the copy/paste of custom ids)
+Action help: added http://reaper.mj-s.com/alrButton.jpg|"ALR" button|, i.e. online help to the http://wiki.cockos.com/wiki/index.php/Action_List_Reference|Action List Reference| wiki
+Added actions in order to make things clear:
 - SWS/S&M: Open Notes/Help window (project notes)...
 - SWS/S&M: Open Notes/Help window (item notes)...
 - SWS/S&M: Open Notes/Help window (track notes )...
 - SWS/S&M: Open Notes/Help window (action help)...
Remark: here's an http://reaper.mj-s.com/OnlineHelp.gif|anim| showing how to use notes, action help & online help

S&M Live Configs updates:
+Added "Auto track selection" option/tick box
+Fixed activate/deactivate actions not obeying the config's "Enable" parameter
+Added actions (in the main section) "SWS/S&M: Toggle enable live config n" - where n is in [1;8]
+Added advanced parameter "CC_DELAY" in S&M.ini (in REAPER's resource directory) - to be tweaked manually!
 If this parameter is set to 0, MIDI CC events will trigger their related "Apply live config" action *immediately* but, in this case, when moving a fader on a large scale for example, all configs in between will also be applied. With a delay (e.g. 250ms, the default value) only the last stable CC value will be taken into account.
+Undo points for all controls

S&M Cue buss:
+"Open Cue Buss window" is now a toggle action (+ reports a toggle state)
+When creating a cue buss, auto scroll to created the track (TCP)

S&M house cleaning:
+Cleaned the main "Extensions" menu a bit + added following menu items:
 - S&M Cue Buss...
 - S&M Find...
 - S&M Live Configs...
+Removed the following split actions:
 Contrary to their related native versions, the following ones were splitting selected items *and only them*, see http://forum.cockos.com/showthread.php?t=51547|this related thread|.
 Due to REAPER v3.67's new native pref "If no items are selected, some split/trim/delete actions affect all items at the edit cursor",
 those actions are less useful (well, they would still split only selected items even if that native pref is ticked).
 Also removed because of the spam in the action list (many split actions).
 - SWS/S&M: Split selected items at play cursor
 - SWS/S&M: Split selected items at time selection
 - SWS/S&M: Split selected items at edit cursor (no change selection)
 - SWS/S&M: Split selected items at time selection (select left)
 - SWS/S&M: Split selected items at time selection (select right)
 - SWS/S&M: Split selected items at edit or play cursor
 - SWS/S&M: Split selected items at edit or play cursor
+Removed the following take actions:
 Due to native actions "Rotate take lanes forward/backward" added in REAPER v3.67 (move active take up/down actions still there, of course).
 - SWS/S&M: Takes - Move all up (cycling) in selected items"
 - SWS/S&M: Takes - Move all down (cycling) in selected items"

Other S&M updates/fixes:
+Added action: SWS/S&M: Left mouse click at cursor position (use w/o modifier)
+Themable GUIs: hover, pressed,.. states for buttons, actions are now performed on mouse up events, un-stretched PNGs, default focus tweaks, tick boxes look better, use theme 3D colors for dropdows (if defined), etc..
+Fixed Notes/help and Resources views toggle states
+Fixed Adam's Fills Gaps actions
+Fixed disabled some popup items not being grayed
+Fixed UI refresh issues for "Find" and "Notes/help" views

Issue 225: Fixed selected text in Notes/help view when switching between docker tabs

!SWS v1.x.x
Goto http://sws-extension.org/download/whatsnew_v1.txt|here| for older changes<|MERGE_RESOLUTION|>--- conflicted
+++ resolved
@@ -1,4 +1,3 @@
-<<<<<<< HEAD
 Snapshots:
 #Fix 'Prompt on recalling deleted tracks' option (report https://github.com/reaper-oss/sws/issues/1073#issuecomment-562705617|here|)
 ReaScript API:
@@ -19,10 +18,8 @@
 Notes:
 +Fix bad encoding conversion and truncation to 256 characters when toggling "Wrap text" on Windows (Issue 1252)
 +Fix non-working word wrapping on Linux and macOS
-=======
 Windows installer:
 +Add support for silent installs and setting the REAPER install path from the command line (Issue 1247)
->>>>>>> df0e8dd3
 
 !v2.11.0 pre-release build
 <strong>Reminder: this new SWS version requires REAPER v5.979+!</strong>
