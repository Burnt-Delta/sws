--- conflicted
+++ resolved
@@ -1,4 +1,3 @@
-<<<<<<< HEAD
 Region Playlist:
 +Add toggle action to enable shuffling of region playlists
 
@@ -96,11 +95,10 @@
 +Add "track" to tags supported by SNM_ReadMediaFileTag/SNM_TagMediaFile in ReaScript documentation (it was undocumented previously) (Issue 1302)
 
 +Fix crash in "SWS/BR: Options - Cycle through record modes" when the record mode is set to time selection auto punch (regression from 2.11, report https://forum.cockos.com/showthread.php?p=2251882|here|)
-=======
+
 ReaScript API:
 +Let CF_GetTrackFXChain and CF_GetTakeFXChain find docked FX chains (Issue 1305)
 +Let CF_GetTrackFXChain find the floating FX chain of folder tracks (Issue 1305)
->>>>>>> e0aa9277
 
 !v2.11.0 pre-release build
 <strong>Reminder: this new SWS version requires REAPER v5.979+!</strong>
