<<<<<<< HEAD
Region Playlist:
+Add toggle action to enable shuffling of region playlists

Snapshots:
#Fix 'Prompt on recalling deleted tracks' option (report https://github.com/reaper-oss/sws/issues/1073#issuecomment-562705617|here|)
ReaScript API:
+Added NF_Win32_GetSystemMetrics (Issue 1235)
<strong>Reminder: this new SWS version requires REAPER v5.982+!</strong>

Miscellaneous:
+Fix scrolling the arrange view to track envelopes (2.11.0 regression, report https://forum.cockos.com/showthread.php?p=2212495|here|)
+Fix inserting new envelope point at mouse cursor when the arrange view is scrolled (2.11.0 regression, Issue 1266)

ReaScript API:
+Fix crash in CF_GetClipboard and CF_GetClipboardBig when the text clipboard does not have data (regression from v2.11.0)
+Add support for REAPER v6's new auto-stretch item timebase in "SWS/AW: Set selected items timebase" actions (report https://forum.cockos.com/showthread.php?p=2210126|here|, REAPER v6.01+ only)
Localization:
+Fix SWS/SN: Focus MIDI editor localization
Envelopes:
 #SWS/S&M: Remove all envelopes for selected tracks: if prompt enabled, prompt only if there are envelopes present (report https://forum.cockos.com/showthread.php?p=2215029#post2215029|here|) 
Notes:
+Fix bad encoding conversion and truncation to 256 characters when toggling "Wrap text" on Windows (Issue 1252)
+Fix non-working word wrapping on Linux and macOS
Windows installer:
+Add support for silent installs and setting the REAPER install path from the command line (Issue 1247)

ReaScript API:
+Fix BR_GetCurrentTheme (was broken since REAPER 5) and mark as deprecated (use REAPER's GetLastColorThemeFile instead) (report https://forum.cockos.com/showthread.php?p=2218974|here|)
Contextual toolbars:
+Add an option to auto-close toolbars when losing focus rather than on button click (Issue 1260)
Cycle actions:
+Check whether CONSOLE statements are valid ReaConsole commands
+Fix single-letter ReaConsole commands being recognized as invalid (report https://forum.cockos.com/showpost.php?p=2223834|here|)
+Fix the "SWS/AW: Set selected tracks pan mode" actions not redrawing the MCP in REAPER v6 (Issue 1267)

Contextual toolbars:
+Fix the MIDI Inline Editor context not being detected unless the Arrange context has a toolbar assigned (Issue 1261)

Cycle actions:
+Allow using scripts with a toggle state in conditions (Note: the toggle state is not refreshed while the cycle action is running)

Contextual toolbars:
+Fix empty toolbar/auto close/position offset columns when the window is restored at REAPER startup

Linux:
Implement the list column customization context menu when right-clicking on the column header

macOS:
Fix the list column customization context menu not being displayed when the list is scrolled
Unindent selected track(s):
+Allow unindending folder tracks
+Fix subsequent unintented tracks becoming mistakenly indented (Issue 1275)

Miscellaneous:
+Disable scrollbar size compensation in REAPER v6 (Issue #1279)
New actions:
+Xenakios/SWS/NF: Set selected tracks heights to A/B, respect height locked tracks (report https://forum.cockos.com/showthread.php?t=229948|here|)
Auto color/icon/layout:
+Limit the minimum width of the window to prevent overlapping buttons

ReaScript API:
+Allow omitting the buffer/buffer_sz arguments of the following functions in Lua:
 - BR_TrackFX_GetFXModuleName
 - CF_EnumerateActions
 - CF_GetClipboard
 - CF_GetMediaSourceRPP
 - CF_GetSWSVersion
 - NF_ReadID3v2Tag
 - NF_TakeFX_GetModuleName
 - SNM_ReadMediaFileTag
Region playlist:
+Fix the "Move edit cursor when clicking regions" option being persisted as "Seek playback when clicking regions" (Issue 1289)

Miscellaneous:
+Fix reference track defaulting to the master track (v2.11 regression, report https://forum.cockos.com/showthread.php?p=2233601|here|)

Notes:
+Fix potential crash/writing garbage when saving
+Prevent creating SWS_Global notes.txt if global notes feature isn't used (report https://forum.cockos.com/showpost.php?p=2233645&postcount=2755|here|)
=======
ReaScript API:
+Fix crash in NF_GetPeak/RMS functions when passing null pointer (nil) (Issue 1295) 
>>>>>>> 8475fc5c

!v2.11.0 pre-release build
<strong>Reminder: this new SWS version requires REAPER v5.979+!</strong>

<strong>Update notice:</strong> The SWS extension filenames have changed in this release. Linux and macOS users should remove the previous version before updating.

Envelopes:
+Fix hiding send envelopes accidentally removing the subsequent send/receive (Issue 1183)
+Fix wrong point values when using envelope-related actions with fader scaling mode (regression from 2.10.0, report https://forum.cockos.com/showthread.php?p=2094872|here|, requires REAPER 5.979 or newer)
+LFO Generator: allow for generating more points and account for take playrate (Issue 1158)
+Prompt before executing "SWS/S&M: Remove all envelopes for selected tracks" (may be disabled by setting <REAPER resource path>/S&M.ini/[Misc]/RemoveAllEnvsSelTracksPrompt=0) (Issue 1175)

Contextual toolbars:
+Restore focus to last focused window when toolbar is auto closed (report https://forum.cockos.com/showthread.php?t=218978|here|)

Global notes: (Issue 1170)
+Display a [modified] indicator in the notes window after editing global notes until saving
+Fix global notes only appearing in first project tab
+Fix text flickering (report https://forum.cockos.com/showpost.php?p=2141877&postcount=2611|here|)
+Internal tweaks (more efficient load/save)
+Additionally to saving when project is saved, can be saved via notes window context menu (global notes are stored in <REAPER resource path>/SWS_global notes.txt)

Linux:
+Added official Linux ARM builds (32-bit and 64-bit)
+Enable media file tagging features
+Fix "show in explorer/finder" and edit file actions
+Fix empty list cells leading to misaligned columns (Issue 1147)

Loudness:
+Improve handling of incomplete sample buffers when analyzing video items (Issue 1210)
+High precision mode:
 - Disable creating graph, disable go to max. short-term / momentary (Issue 1120) (these are currently not implemented for high precision mode)
 - Fix potential crash when analyzing items shorter than 3 seconds
 - Fix potentially invalid max. short-term/momentary measurements

Note: details about high precision mode use case https://forum.cockos.com/showthread.php?p=2118098#post2118098|here|

macOS:
+Harden "show in explorer/finder" and edit file actions against command injection
+Split the extension file into 32-bit and 64-bit versions
+Update TagLib to v1.11.1

Marker List and Track List:
+Don't block the Del key (Issue 1119)

Miscellaneous:
+Add support for REAPER v6's new TCP/EnvCP/MCP architecture (thanks Justin!)
+Fix 'Xenakios/SWS: Normalize selected takes to dB value...' if take polarity is flipped (report https://forum.cockos.com/showthread.php?t=219269|here|)
+Fix flickering in some vertical zooming actions
+Fix various Xenakios take volume actions if take polarity is flipped
+Harden against various potential crashes (eg. unexpectedly long translations in language packs)
+Quantize actions / BR_Env actions / grid line API: support Measure grid line spacing (Issue 1117, Issue 1058)
+"SWS/S&M: Select FX x for selected tracks": fix creating undo point (create if at least one track is updated, rather than only if last track is updated), improve performance when the FX chain is open
+"Xenakios/SWS: [Deprecated] Load project template ...": don't change default save path, REAPER 5.983+ (report https://forum.cockos.com/showpost.php?p=2140690&postcount=2605|here|)

New actions:
+Add SWS/NF: Toggle render speed (apply FX/render stems) realtime/not limited (Issue 1065)

Play from edit/mouse cursor actions:
+Obey 'Solo defaults to in-place solo' preference (Issue 1181)
+Prevent UI updates from being disabled when stopping BR mouse playback via ReaScript (thanks Justin!) (Issue 1180)

Preview media item/take under mouse cursor actions:
+Fix media item preview through track when transport is paused (Issue 1189)

ReaScript API:
+Added NF_ReadID3v2Tag (request https://forum.cockos.com/showpost.php?p=2175039|here|)
+Added NF_TakeFX_GetModuleName (take version of already existing BR_TrackFX_GetModuleName)
+BR_EnvGet/SetProperties: add optional parameter automationItemsOptions (REAPER v5.979+), add second ACT token from track envelope state chunk (automation items options) (Issue 1153, partly)
+Deprecate CF_GetClipboardBig (use CF_GetClipboard instead)
+Extend CF_GetClipboard to allow reading more than 1023 characters
+Fix CF_GetTrackFXChain with named tracks (Issue 1222) and disambiguate FX chains across all opened projects
+Harden ConfigVar functions against invalid type interpretation (Issue 1131)

Region Playlist:
+Fix pasting region playlists containing grouped items (Issue 1118)
+Fix pasting region playlists when "Overlap and crossfade items when splitting" is enabled in Preferences > Project > Media Item Defaults (Issue 1204)

Resources:
+Enter key in Filter textbox focuses list and don't block Del key (Issue 1119)

Snapshots:
+Add option to (not) prompt for deleting abandoned items when recalling snapshots which contain deleted tracks (snapshots will be recalled and abandoned items deleted without confirmation with this option disabled) (Issue 1073)
+Harden getting send envelopes (displays error message in case of failure)
+Include track phase (polarity) in Full Track Mix, add separate Phase tickbox as custom filter (Issue 455)

Note: Send envelopes should now be stored/recalled correctly with Snapshots (long standing bug) as of SWS v2.10.0, though it hasn't been tested much. Since snapshots are based on state chunks, changes within automation items (AI) envelopes are not stored/recalled currently (https://forum.cockos.com/showthread.php?t=205406|FR|), though AI properties (e.g. position) should be recalled correctly. Also note that when deleting an AI and trying to recall a previously stored snapshot which contains this AI it won't be recalled correctly.

Windows installer:
+Allow installing SWS to paths containing characters outside of the system's ANSI codepage
+Fix nonworking check for running REAPER processes
+Fix the install path being initially empty when launching the Windows installer if REAPER is not installed
+Make installing the Python ReaScript support optional
+Migrate the extension DLL to <resource path>\UserPlugins, reaper_sws.py to <resource path>\Scripts

"Xenakios/SWS: Rename takes and source files...": (Issue 1140)
+Add '(no undo)' to the action name
+Automatically delete old .reapeaks files (also for "Xenakios/SWS: Rename take source files...")
+Don't double-append file extension if already contained in new filename/takename

!v2.10.0 #1 Featured build (February 6, 2019)
Mega thanks to nofish and cfillion for their many contributions, and X-Raym for doing the tedious work of merging everything into a release.
Recommended use of REAPER 5.965.

Revert 'Track height actions and vertical zoom actions obey track height locking' (for not breaking existing workflows, may come back as optional later on)
"SWS/NF: Enable / Disable multichannel metering (...)" actions: Improve performance (report https://forum.cockos.com/showthread.php?p=2090523#post2090523|here|, thanks Edgemeal!)

!v2.10.0 pre-release build (February 2, 2019)
New features:
+Auto color/icon/layout: Add '(hide)' Layout to auto hide TCP / MCP of tracks (rightclick in "TCP Layout" / "MCP Layout" fields to set) (Issue 1008)
+Global notes
+Loudness: Add 'high precision' analyzing mode
 Set in 'SWS/BR: Analyze loudness...' window -> Options or via action, see below), to ensure full compliance with BS.1770-4. Off by default.
 Notes: This mode is slower than the 'normal' analyzing mode and should only be needed when ensuring exact results of max. momentary values in certain (corner) cases is required.
 All other results should be compliant with BS.1770-4 also in 'normal' analyzing mode.
 Technically this mode uses 100 Hz refresh rate / 10 ms buffer rather than default 5 Hz refresh rate / 200 ms buffer for analyzing.
 For background see https://github.com/reaper-oss/sws/issues/1046#issuecomment-428914818|here| and https://github.com/jiixyj/libebur128/issues/93#issuecomment-429043548|here|.
 ReScript Loudness functions respect this preference.
 - Add action 'SWS/BR/NF: Toggle use high precision mode for loudness analyzing'

Actions:
+New actions (Main section):
 - Snapshots: Add actions to delete current/all snapshots (request https://forum.cockos.com/showthread.php?p=1997530|here|)
 - SWS: Select nearest previous folder, SWS: Select nearest next folder (Issue 981)
 - SWS/FNG: Apply selected groove (use curent settings from opened groove tool)
 - SWS/NF: Disable multichannel metering (all tracks)
 - SWS/NF: Disable multichannel metering (selected tracks)
 - SWS/NF: Enable multichannel metering (all tracks)
 - SWS/NF: Enable multichannel metering (selected tracks)
 - SWS/NF: Cycle through MIDI recording modes (also available in ME section) (Issue 994)
 - SWS/NF: Cycle through track automation modes (Issue 995)
 - SWS/S&M: Show/Hide take ... envelope, SWS/S&M: Toggle show take ... envelope (unlike the native "Take: Toggle take ... envelope" actions these change visibility only) (Issue 1078)

Fixes:
+Issue 537: Snapshots: (Attempt to) Fix longstanding issue with send envelopes not restored when recalling snapshots (thanks ovnis for testing!)
 Note: Since snapshots are based on state chunks, changes within AI envelopes are not recalled currently (https://forum.cockos.com/showthread.php?t=205406|FR|), though AI properties (e.g. position) should be recalled correctly. Also note that when deleting an AI and trying to recall a previously stored snapshot which contains this AI it won't be recalled correctly.
+Issue 938: SWS/S&M: Copy FX Chain (Depending on Focus) - if take FX chain, also copy take FX chain channel count
+Issue 966: Track height actions and vertical zoom actions obey track height locking (REAPER 5.78+)
+Issue 1041: m3u/pls playlist import
 - Fix crash when cancelling playlist import
 - Fix items always being created for missing files when importing playlists
+Issue 1047: ReaConsole: Redraw the status label when resizing the window on Windows
+Issue 1054: "SWS/S&M: Show take volume envelopes" - obey volume fader scaling preference if new envelope is created
+Issue 1057: Fix quantize actions moving items to incorrect positions or hanging in some cases when the grid line spacing is set to Frames, typically when a project start time offset is used
+Issue 1060: Fix "SWS/Shane: Batch Render Regions" crashing when a region contains a slash on Linux and macOS
+Issue 1077: Fix crash after stopping the active track preview from another project tab
+Issue 1086: Fix envelope reconstitution when automation items are connected to the underlying envelope
+Auto color/icon/layout: "(vca master)" filter - also apply rules to groups 33 - 64 (report https://forum.cockos.com/showthread.php?t=207722|here|) (REAPER 5.70+)
+Cycle Action editor: Fix minor issue with not opening with correct section (report https://forum.cockos.com/showpost.php?p=1986045&postcount=3|here|)
+Fix hang when parsing item chunks containing lines bigger than 255 characters (https://github.com/reaper-oss/sws/issues/912#issuecomment-426892230|Issue 912 (comment)|)
+Fix freeze when running "SWS/S&M: Remove all envelopes for selected tracks" with the master track selected (regression from v2.9.8)
+"SWS/S&M: Close all FX chain windows", "SWS/S&M: Close all floating FX windows (...)" - include take FX (report https://forum.cockos.com/showpost.php?p=1978820&postcount=2425|here|)
+"SWS/NF: Enable / Disable multichannel metering (...)" actions: Improve performance (report https://forum.cockos.com/showthread.php?p=2090523#post2090523|here|, thanks Edgemeal!)
+Auto group:
 - Revert creating explicit undo point (match behaviour prior v2.95)
 - Prevent grouping of selected items on not record armed tracks
+Loudness:
 - Revert (mistakenly) changing integrated Loudness relative gate threshold from -10.0 LU to -20.0 LU in SWS v2.9.8 (https://github.com/jiixyj/libebur128/issues/92#issuecomment-426889385|technical explaination|)
 - Fix getting project sample rate
 - Don't apply item vol. and pan/vol. envelope correction beyond actual audio data (Issue 1074)
 - Fix item Loudness analysis if take contains vol. envelope and item position not 0.0 (thanks X-Raym!) (Issue 957, https://github.com/reaper-oss/sws/issues/957#issuecomment-371233030|details|)
 - Pan/vol. envelope correction is now sample accurate (instead of being processed in blocks)
 - Fix export format wildcard descriptions not being translated (report https://forum.cockos.com/showthread.php?t=206229|here|)
 - Harden 'prevent items going offline during analysis' (also prevent during quick reanalyze)
+ReaScript:
 +Issue 950: Make BR_SetItemEdges() only work on item passed in function (rather than all selected items), refix from v2.9.8
 - Avoid crashing in BR_Win32{Get,Write}PrivateProfileString when keyName is empty
 - BR_GetMouseCursorContext_MIDI() - add support for Notation Events lane (Issue 1082)
 - Fix BR_MIDI_CCLaneRemove(), BR_MIDI_CCLaneReplace() (report https://forum.cockos.com/showpost.php?p=2002814&postcount=1|here|.)
 - Repair CF_LocateInExplorer()

New ReaScript functions:
(thanks Breeder!)
+BR_Win32_CB_FindString()
+BR_Win32_CB_FindStringExact()
+BR_Win32_ClientToScreen()
+BR_Win32_FindWindowEx()
+BR_Win32_GET_X_LPARAM()
+BR_Win32_GET_Y_LPARAM()
+BR_Win32_GetConstant()
+BR_Win32_GetCursorPos()
+BR_Win32_GetFocus()
+BR_Win32_GetForegroundWindow()
+BR_Win32_GetMainHwnd()
+BR_Win32_GetMixerHwnd()
+BR_Win32_GetMonitorRectFromRect()
+BR_Win32_GetParent()
+BR_Win32_GetWindow()
+BR_Win32_GetWindowLong()
+BR_Win32_GetWindowRect()
+BR_Win32_GetWindowText()
+BR_Win32_HIBYTE()
+BR_Win32_HIWORD()
+BR_Win32_HwndToString()
+BR_Win32_IsWindow()
+BR_Win32_IsWindowVisible()
+BR_Win32_LOBYTE()
+BR_Win32_LOWORD()
+BR_Win32_MAKELONG()
+BR_Win32_MAKELPARAM()
+BR_Win32_MAKELRESULT()
+BR_Win32_MAKEWORD()
+BR_Win32_MAKEWPARAM()
+BR_Win32_MIDIEditor_GetActive()
+BR_Win32_ScreenToClient()
+BR_Win32_SendMessage()
+BR_Win32_SetFocus()
+BR_Win32_SetForegroundWindow()
+BR_Win32_SetWindowLong()
+BR_Win32_SetWindowPos()
+BR_Win32_ShowWindow()
+BR_Win32_StringToHwnd()
+BR_Win32_WindowFromPoint()
+CF_EnumMediaSourceCues()
+CF_ExportMediaSource()
+CF_GetMediaSourceMetadata()
+CF_GetMediaSourceRPP()
+CF_GetMediaSourceBitDepth() (Issue 1010)
+CF_GetMediaSourceOnline()
+CF_SetMediaSourceOnline()
+CF_EnumerateActions()
+CF_EnumSelectedFX()
+CF_GetCommandText()
+CF_GetFocusedFXChain()
+CF_GetTakeFXChain()
+CF_GetTrackFXChain()
+CF_GetSWSVersion() (Issue 975)
+NF_AnalyzeMediaItemPeakAndRMS() (Issue 674)
+NF_GetMediaItemMaxPeakAndMaxPeakPos() (Issue 953)
+Issue 755:
 - NF_GetSWSMarkerRegionSub()
 - NF_SetSWSMarkerRegionSub()
 - NF_UpdateSWSMarkerRegionSubWindow()

Other changes:
- Rename "SWS: Analyze and display item peak and RMS" to "SWS: Analyze and display item peak and RMS (entire item)" (https://forum.cockos.com/showthread.php?p=2074089#post2074089|background|)
- Rename and deprecate "Xenakios/SWS: Toggle stop playback at end of time selection" (Issue 1066)
- Rename "SWS/S&M: Show/Hide take ... envelope" actions to "SWS/S&M: Show/Hide and unbypass/bypass take ... envelope" (Issue 1078)
- Rename 'take ... envelopes' to 'take ... envelope' (to be consistent with native actions)
- Remove useless code vulnerable to buffer overflows
+"SWS/NF: Eraser tool...":
 - Add 'ignoring snap' variant
 - Change functionality (now cuts item sections on shortcut release rather than continuous erasing because it didn't work well with Ripple editing), changed action description to reflect this change
+ReaScript:
 - Mark SNM_MoveOrRemoveTrackFX() as deprecated (native API equivalent added in REAPER 5.95)
 - Remove NF_TrackFX/TakeFX_ Set/GetOffline() (native API equivalent added in REAPER 5.95)
+TagLib VS 2017 update for Windows (from v1.6.3. to v1.11.1)

!v2.9.8 pre-release build (March 5, 2018)
Now requires REAPER 5.50+!

Actions:
+New actions (Main section):
 - SWS/NF: Eraser tool (perform until shortcut released)
   Note: Should be assigned to a shortcut key without modifier, for not clashing with other mouse modifiers
 - SWS: Split items at time selection (if exists), else at edit cursor (also during playback)
 - SWS: Split items at time selection, edit cursor (also during playback), or mouse cursor
 - SWS/S&M: Region Playlist - Options/Toggle smooth seek (only in Region Playlist) (Issue 890)
 - SWS/S&M: Region Playlist - Options/Enable smooth seek (only in Region Playlist)
 - SWS/S&M: Region Playlist - Options/Disable smooth seek (only in Region Playlist)
 - SWS/S&M: Region Playlist - Play next region (based on current playing region)
 - SWS/S&M: Region Playlist - Play previous region (based on current playing region)
+Renamed "SWS: Split items at time selection (if exists), else at edit cursor" to "SWS: Split items at time selection (if exists), play cursor (during playback), else at edit cursor" (Issue 796)
+Renamed "SWS: Split items at time selection, edit cursor, or mouse cursor" to "SWS: Split items at time selection, edit cursor, play cursor (during playback), or mouse cursor" (Issue 796)
+Renamed "SWS: Crossfade adjacent selected items (move later items)" to "SWS: Crossfade adjacent selected items (move edges of adjacent items)" (Issue 902)

Fixes:
+Issue 936: Auto layout didn't work without also enabling Auto color or Auto icon
+Issue 802: Disable FXID filtering in SNM_MoveOrRemoveTrackFX() (thanks Justin!)
+Crossfade actions: Prevent item content movement if takes contain stretch markers (https://forum.cockos.com/showthread.php?t=197584 posts #11, #12) and / or take playrate is other than 1.0
 (Also fix for  "SWS/AW: Fade in/out/crossfade selected area of selected items" and "SWS/AW: Trim selected items to fill selection")
+Loudness:
 - Issue 927: Change relative gating threshold from -10.0 LU to -20.0 LU (to match with EBU TECH3342 notes)
 - Prevent items going offline during analysis (hopefully fixes cornercase issue with occasionally wrong analysis results)
 - Enable the Cancel button only while analyzing
 - Fix crashing with bad params/too little memory
 - Sort the true peak column by the numerical value
 - fix potential crash when normalizing and nothing is selected https://forum.cockos.com/showthread.php?t=202718
+Issue 864: "SWS/S&M: Float next FX (and close others) for selected tracks" now skips over offline FX
+Issue 918: Fix various issues with "SWS/S&M: Remove all envelopes for selected tracks"
+Support for UTF-8 resource paths on Windows (Issues #934, #935)
+Issue 942: Fix column header context menu when a langpack is used
+Issue 886: Potentially fix occasional skipping of adjacent regions in Region Playlist, needs testing
+Issue 945: "SWS/S&M: Toolbar - Toggle track envelopes in touch/latch/write" - add latch preview
+Issue 950: Prevent takes envelopes and stretch markers offset with  BR_SetItemEdges() and "SWS/BR: Trim MIDI item to active content"

New ReaScript functions:
+CF_ShellExecute
+CF_LocateInExplorer
+NF_TrackFX_GetOffline()
+NF_TrackFX_SetOffline()
+NF_TakeFX_GetOffline()
+NF_TakeFX_SetOffline()
+NF_GetSWSTrackNotes() (Issue 755)
+NF_SetSWSTrackNotes() (Issue 755)

!v2.9.7 featured build (September 28, 2017)
Fixes:
+Issue 897: Fix major issues with OSX 10.13 High Sierra
+Issue 877: Fix ReaConsole default shortcut on Linux and Windows
+Fix missing null terminator in CF_GetClipboard on Windows when clipboard length >= buffer size
+Fix NF_GetMediaItemAverageRMS() calculation
+Fix issue with action "SWS/AW/NF: Toggle assign random colors if auto group newly recorded items is enabled" (http://forum.cockos.com/showpost.php?p=1882461&postcount=422)

New ReaScript functions:
+CF_GetClipboardBig (Thanks cfillion!)
+NF_GetMediaItemPeakRMS_Windowed()
+NF_GetMediaItemPeakRMS_NonWindowed()

!v2.9.6 featured build (September 4, 2017)
Fixes:
+Fix BR Envelope action/ReaScript crashes on Reaper <= 5.4
+Fix small issue with action "SWS/AW: Toggle auto group newly recorded items"

!v2.9.5 pre-release build (August 30, 2017)
Action
+New action (Main section):
 - SWS/SN: Focus MIDI editor

New ReaScript functions:
+SN_FocusMIDIEditor() - focuses windowed or docked MIDI editor
+Issue 880: (thanks, nofish!)
 - NF_AnalyzeTakeLoudness_IntegratedOnly()
 - NF_AnalyzeTakeLoudness()
 - NF_AnalyzeTakeLoudness2()
+CF_SetClipboard() - Write a given string into the system clipboard
+CF_GetClipboard() - Read the contents of the system clipboard

Fixes:
+Issue 587: "SWS/AW: Toggle auto group newly recorded items" now also works in takes recording mode
 - Added related action "SWS/AW/NF: Toggle assign random colors if auto group newly recorded items is enabled"
+Issue 865: Fix SWS/FNG: Set selected MIDI items name to first note - Ignores MIDI Octave Name Display Offset
+Issue 860: Fix automation item removed after SWS/wol: Set selected envelope height... actions

!v2.9.4 pre-release build (April 6, 2017)
New ReaScript function:
+BR_IsMidiOpenInInlineEditor() - Check to see if a midi take has the inline editor open

Fixes:
+Issue 821: Fix "SWS/BR: Split selected items at stretch markers"
+Fixed some OSX window issues that cropped up since v2.9.2

!v2.9.3 pre-release build (April 2, 2017)
Actions
+New actions (MIDI editor) (Issue 514):
 - SWS/NF: Toggle dotted grid
 - SWS/NF: Toggle triplet grid
 (reflect toggle state when used as ME toolbar buttons)

New ReaScript functions (Issue 781)
+NF_GetMediaItemMaxPeak()
+NF_GetMediaItemAverageRMS()

Removed deprecated "SWS/AW: Grid to x" actions (sorry if this breaks your toolbars, please replace with native actions)

Fixes
+Issue 850: "SWS/Xenakios Create markers from selected items..." should now order markers properly
+Issue 851: Fix odd behavior of "SWS: Normalize item(s) to peak RMS

!v2.9.2 pre-release build (March 27, 2017)
Fixes
+Issue 533: Add custom color swatches to OSX "Set custom color" menu items
+Issue 811: Fix "Xenakios/SWS: Reposition selected items" on OSX
+Issue 839: "Remove all automation envelopes for selected tracks" now removes Trim Volume.
+Issue 843: Fix snapshots with complicated sets of sends not being saved/replicated properly

!v2.9.1 pre-release build (March 24, 2017)
Auto color/icon/layout
+Add filter "(vca master)"

Actions
+New actions (Main section):
 - SWS/wol: Save height of selected envelope, slot n (8 slots)
 - SWS/wol: Apply height to selected envelope, slot n (8 slots)

Fixes
+Issue 771: BR_GetMouseCursorContext now ignores mouse Y position when checking for stretch markers.  This isn't perfect, see issue link for discussion.
+Issue 823: Removed buggy "Insert random points to selected envelopes" action
+Issue 831: Fix quanitize items edges not behaving correctly
+Issue 832: Avoid Clear Midi CC Lane Toggle RPP file size runaway
+Issue 846: Don't add a newline to the end of single filenames for "SWS/BR: Copy take media source file path of selected items to clipboard"

!v2.9.0 pre-release build (March 14, 2017)
Actions
+New actions (Main section):
 - SWS/NF: Bypass FX (except VSTi) for selected tracks

Fixes
+Issue 837: Fix TCP handle lookup from the master track

!v2.8.8 featured build (March 13, 2017)
<strong>We're back!</strong>

This is just the 2.8.7 pre-release build officially released, and rebuilt to better support latest REAPER versions.
I plan to continue on and work on some of the bug fixes next.  I hope everyone is well!  -SWS

!v2.8.7 pre-release build (March 26, 2016)
<strong>Reminder: this new SWS version requires REAPER v5.15pre1+!</strong>

Auto color/icon/layout
+Add filter "(record armed)"
+Fix http://forum.cockos.com/showpost.php?p=1634111|rules with icons in sub-folders|

Fixes
+Fix various http://forum.cockos.com/showpost.php?p=1633922|Resources window issues| introduced in v2.8.6
+Fix various BR/FNG/Xenakios envelope issues
+Fix various actions/features vs tempo maps
+Media file actions: fix playback stop vs certain media files
+About box: fix pre-release what's new URL

Other
+Speed up REAPER launch and REAPER exit
+OS X: smaller build, internal improvements (SWS imports REAPER's SWELL)
+Windows OS: prevent reaper_sws_whatsnew.txt deployment
+Windows OS: reduce list views flickering
+Windows OS: improve DLL file tags (copyright, authors, etc)

!v2.8.6 pre-release build (February 5, 2016)
<strong>Reminder: this new SWS version requires REAPER v5.15pre1+!</strong>

Live Configs
+<strong>Remove the action section "S&M Extension"</strong>
 This section is useless now (it was introduced to workaround some old API limitations).
 <strong>All related actions have been moved to to the "Main" section. If you have learned some of these actions, you will need to update these controller bindings (sorry for the trouble!)</strong>
+Support up to 8 controllers/configs
+Add option "Disarm all but active track"
 Note: this new option is disabled/grayed if an input track is defined (incompatible)
+Input track: mute sends when creating an input track or when adding new config tracks (prevent sound blast)
+Fix/improve preset display and context menus (esp. for VST3 presets)
+Improve support of user presets: support shell plug-ins (e.g. Waves plug-ins), DX plug-ins, etc
+Internal updates (RPP state)

Notes window
+Properly support REAPER project notes
+Add a new type of notes: "Extra project notes"
+Windows OS: remove "Action help"

Fixes
+Fix context menu issues vs multiple monitors
+OS X: make sure comments will be preserved when saving the S&M.ini file
+Fix action "Select project (MIDI/OSC only)" (could stop working)
+Fix action "Trigger preset [...] (MIDI/OSC only)" (could stop working)
+Fix preset actions vs VST3 factory preset files (.vstpreset files)
+Auto color/icon/layout: fix http://forum.cockos.com/showpost.php?p=1628164&postcount=2080|drag-drop slowdown|

Other
+Speed up REAPER exit
+Improve support for files transferred from/to OS X from/to Win
+Improve list view sort (logical sort)
+Improve color menus (logical sort)
+Improve some envelope actions (e.g. remove all/arm all envelope actions also take HW send envelopes into account)
+Improve "Dump action list/wiki ALR" actions (don't require the action window to be open anymore)
+ReaScript: tweak documentation

!v2.8.5 pre-release build (January 29, 2016)
<strong>This new SWS version requires REAPER v5.15pre1+!</strong>

Auto color/icon/layout
+Fix automatic layout http://forum.cockos.com/showpost.php?p=1629507&postcount=201|issues|, thanks cfillion!
+Major performance improvements
 <strong>Note: requires REAPER v5.15pre6+, automatic track icons will not work otherwise!</strong>

Actions
+Improve performances vs mass item selection
+Improve performances vs track selection

!v2.8.4 pre-release build (January 28, 2016)
Auto color/icon/layout
+Issue 756: support automatic layouts (e.g. changing track names can automatically change track layouts)
 - Double-click the new columns "TCP Layout" (track panel) and/or "MCP Layout" (mixer panel) to enter layout names
 - Enable the related option in Main menu > Extensions > SWS Options > Enable auto track layout
+Improve performances (more to come), various tweaks

Live Configs
+Fix potential stuck notes (vs sustain pedal events, CC64) when switching configs
+Improve support of JSFX and AU user presets (.rpl files)
+Improve support of VST3 user presets
+Support VST3 factory preset files (.vstpreset files, REAPER v5.11+ is required)
+Input track: don't mute sends to out-of-config tracks
+Improve tiny fades: preserve user preferences, fix corner case issues (e.g. the option "mute all but active track" was not working when tiny fades were disabled)
+Improve performances, wordings, monitoring windows (prevent overlapped texts, etc)

"All notes off" actions/features
+Fix potential stuck notes vs sustain pedal events (now also reset CC64)
+Send "All notes off" events in a synchronous way (e.g. can now be reliably used in macros)
+Add similar action "SWS/S&M: Send all sounds off to selected tracks" (i.e. http://www.blitter.com/~russtopia/MIDI/~jglatt/tech/midispec/sndoff.htm|CC120| on selected tracks)

Fixes
+Zoom actions: fix "breathing" room (3% on each side)
+Issue 789: fix actions "Horizontal scroll to put edit/play cursor at x%"
+Issue 783: fix BR_GetMouseCursorContext_MIDI return value
+Fix "SWS/BR: Save/restore selected items' mute state" actions (http://forum.cockos.com/showpost.php?p=1625781&postcount=2079|incorrect slots|)
+Fix "SWS/BR: Save/restore track solo/mute states" actions (incorrect states)

Other
+<strong>OS X: new compiler, optimized build</strong>
+Improve many zoom action/features (requires REAPER v5.12pre4+)
+Region Playlist: improve monitoring mode (prevent overlapped texts, misc. tweaks)
+Snapshot paste: http://forum.cockos.com/showpost.php?p=1605660&postcount=2051|improve name-matching|

!v2.8.3 featured build (January 8, 2016)
New global startup action (in addition to per-project startup actions)
+The global startup action is performed one time, when launching REAPER
+To edit/view/clear startup actions: Main menu / Extensions / Startup actions
+Tip: if you want to perform several actions at launch time, create a macro and set it as the global startup action

Actions
+New actions (Main section):
 - SWS/wol: Full zoom selected envelope (in media lane only) to upper/lower half in time selection
 - SWS/wol: Vertical zoom selected envelope (in media lane only) to upper/lower half
 - SWS/wol: Put selected envelope in media/envelope lane
+Remove outdated actions (issue 787):
 - Xenakios/SWS: Process item with csound phase vocoder
 - Xenakios/SWS: Process item with RubberBand
+Prevent various delete take/item/source file actions to delete subproject files

Other
+Harden functions exported to ReaScript
+Support new ReaScript command IDs (REAPER v5.11pre14+)
+Update win32 installer to NSIS 2.5.0, resolves security issues

!v2.8.2 featured build (November 3, 2015)
Snapshots
+Fixed http://forum.cockos.com/showthread.php?t=166652|snapshots with bypassed FX Chains|
+Improved snapshot recall (faster)

Cycle Actions
+Ease action selection (works regardless of the displayed columns in the Action window)
+Support new ReaScript command IDs (REAPER v5.05pre1+)

Autocolor: Make sure the color picker is always visible

Fixes
+Localization: fixed partly broken user LangPacks (thanks ecl!)
+Localization: http://forum.cockos.com/showpost.php?p=1579264&postcount=242|various fixes| (thanks Mr Data!)
+Fixed http://forum.cockos.com/showpost.php?p=1579114&postcount=2010|"SWS/AW: Consolidate Selection" potential crash|

!v2.8.1 featured build (September 10, 2015)
New actions
+Main:
 - SWS/BR: Options - Set "Run FX after stopping for" to x ms (various values)
 - SWS/wol: Adjust selected envelope height, zoom center to middle arrange/mouse cursor (MIDI CC relative/mousewheel)
 - SWS/wol: Adjust selected envelope or last touched track height, zoom center to middle arrange/mouse cursor (MIDI CC relative/mousewheel)
 - SWS/wol: Adjust envelope or track height under mouse cursor, zoom center to mouse cursor (MIDI CC relative/mousewheel)

Autorender
+Fallback to WAV render if no render settings are found
+Updated/added guiding messages

Fixes
+Fixed http://forum.cockos.com/showpost.php?p=1567618&postcount=1968|mass item selection hang| vs grouped/pooled items, requires REAPER v5.02pre3+
+Fixed http://forum.cockos.com/showpost.php?p=1563402&postcount=191|potential crash in zoom functions|
+Issue 761: Obey preference for volume envelope scaling when creating volume send envelopes with various actions
+Issue 757: fixed actions "SWS: Set snapshots to 'mix' mode" and "SWS: Set snapshots to 'visibility' mode"
+Issue 765: Fixed various actions and ReaScript API not working properly with stretch markers at mouse cursor when take playrate is modified
+Renamed "SWS/wol: Set "Vertical/Horizontal zoom center" to..." actions to "SWS/wol: Options - Set "Vertical/Horizontal zoom center" to..." to be consistent with Breeder's actions.
+Added missing undo points for some SWS and Xenakios actions
+ReaConsole: fixed default key shortcut "C"

Other
+SWS auto-update now checks for REAPER compatibility before announcing a new SWS version is available
+Increased all SWS/BR slot actions count to 16
+Optimizations around item/take selection/activation

ReaScript
+Added functions:
 - BR_TrackFX_GetFXModuleName
+Issue 764, issue 760: fixed BR_GetMediaTrackLayout/BR_SetMediaTrackLayout issues, requires REAPER v5.02+

!v2.8.0 featured build (August 13, 2015)
<strong>This new SWS version requires and supports REAPER v5.0+!</strong><br>
Lots of new features/fixes: everything listed below is new, down to v2.6 (all intermediate versions were pre-releases/beta/fixup builds).
</strong>

New actions
+Main:
 - SWS/BR: Options - Automatically insert stretch markers when inserting tempo markers with SWS actions
  - Note:  The option is enabled by default. It allows for stretch markers to get automatically inserted when editing tempo map with various SWS/BR features (warp grid, freehand draw, tempo mapping). When appropriate, some of these features (i.e. warp grid) won't insert stretch markers in items with effective timebase time. See some examples http://stash.reaper.fm/24586/sws%20auto%20stretch%20markers.gif|here|
 - SWS/BR: Copy selected points in selected envelope to envelope at mouse cursor
 - SWS/BR: Copy points in time selection in selected envelope to envelope at mouse cursor
 - SWS/BR: Copy selected points in selected envelope to to envelope at mouse cursor (paste at edit cursor)
 - SWS/BR: Copy points in time selection in selected envelope to envelope at mouse cursor (paste at edit cursor)
 - SWS/BR: Options - Set "Run FX after stopping for" to x ms (various values)
 - SWS/BR: Toggle play from mouse cursor position
 - SWS/BR: Toggle play from mouse cursor position and solo active item's track for the duration
 - SWS/BR: Toggle play from mouse cursor position and solo active item for the duration
 - SWS/BR: Toggle play from edit cursor position and solo active item's track for the duration
 - SWS/BR: Toggle play from edit cursor position and solo active item for the duration
+MIDI editor:
 - SWS/BR: Toggle play from mouse cursor position
 - SWS/BR: Toggle play from mouse cursor position and solo track under mouse for the duration
 - SWS/BR: Toggle play from mouse cursor position and solo item and track under mouse for the duration
 - SWS/BR: Toggle play from edit cursor position and solo track under mouse for the duration
 - SWS/BR: Toggle play from edit cursor position and solo item and track under mouse for the duration
 - SWS/BR: Move active floating window to mouse cursor (9 version with different horizontal and vertical positions in regards to mouse cursor)

Contextual toolbars
+Fixes:
 - Fixed stretch marker detection when take had modified playrate
+Other:
 - Added toggle states to all actions for toggling toolbars

ReaScript
+Other:
 - BR_GetMouseCursorContext: fixed stretch marker detection when take had modified playrate

Fixes
+Fixed SWS/BR actions that show send envelopes. In certain corner cases they didn't work and could potentially remove FXs from receiving track
+Fixed SWS/BR actions that copy other stuff to envelopes (CC events, envelope points from other envelopes etc...) when dealing with FX envelopes

!v2.7.3 pre-release build (July 8, 2015)
ReaScript: fixed missing exported functions

!v2.7.2 pre-release build (July 7, 2015)
<strong>REAPER v5.0rc1+ is required!</strong>

New actions
+Main:
 - Resources: brought back all "prompt for slot" actions
 - SWS/BR: Preview take under mouse (lots of different versions, see action list)
 - SWS/BR: Hide all but selected track envelope for all/selected tracks (except envelopes in separate lanes)
 - SWS/BR: Hide all but selected track envelope for all/selected tracks (except envelopes in track lanes)
 - SWS/BR: Options - Toggle "Send all-notes-off on stop/play"
 - SWS/BR: Options - Toggle "Reset pitch on stop/play"
 - SWS/BR: Options - Toggle "Reset CC on stop/play"
 - SWS/BR: Options - Toggle "Flush FX on stop"
 - SWS/BR: Options - Toggle "Flush FX when looping"
 - SWS/BR: Options - Toggle "Move edit cursor to start of time selection on time selection change"
 - SWS/BR: Options - Toggle "Move edit cursor when pasting/inserting media"
 - SWS/BR: Options - Toggle "Move edit cursor to end of recorded items on record stop"
 - SWS/BR: Options - Toggle "Stop/repeat playback at end of project"
 - SWS/BR: Options - Toggle "Scroll view to edit cursor on stop"
 - SWS/BR: Options - Set grid/marker line Z order (6 actions that cover all settings)
 - SWS/wol: Adjust envelope or track height under mouse cursor (MIDI CC relative/mousewheel)
+MIDI editor:
 - SWS/BR: Show only used CC lanes with selected events (detect 14-bit)
 - SWS/BR: Move last clicked CC lane up/down
 - SWS/BR: Set all CC lanes' height to x pixel
 - SWS/BR: Increase/Decrease all CC lanes' height by x pixel
 - SWS/BR: Delete all events in last clicked lane
 - SWS/BR: Delete selected events in last clicked lane
+Main and MIDI editor:
 - SWS/BR: Convert selected points in selected envelope to CC events (various versions)
 - SWS/BR: Convert selected envelope's curve in time selection to CC events (various versions)
  - Note: when converting envelope curve, event density is determined by setting "Events per quarter note when drawing in CC lanes" (Preferences->Editing Behavior->MIDI Editor)

ReaScript
+Added functions:
 - BR_GetMidiTakePoolGUID
 - BR_GetCurrentTheme
 - BR_Win32_GetPrivateProfileString
 - BR_Win32_ShellExecute
 - BR_Win32_WritePrivateProfileString
+Fixes:
 - BR_GetClosestGridDivision, BR_GetNextGridDivision, BR_GetPrevGridDivision now work properly with frame grid
 - BR_Env functions now account for take playrate when it's set to something other than 1
+Other:
 - BR_GetSetTrackSendInfo: added support for linking volume/pan to MIDI
 - Hardened BR_Env functions so they don't crash REAPER in certain scenarios (reported and explained http://forum.cockos.com/showthread.php?p=1529077#post1529077|here|)

Fixes
+Fixed Groove tool crash vs duplicate Control Change events (report http://forum.cockos.com/showpost.php?p=1519436&postcount=111|here|)
+Hardened various actions related to takes
+Potential OSC output fixes (Region Playlist, Live Configs)
+Fixed possible crash in MIDI editor actions that show/hide used CC lanes
+Fixed various problems with envelope functionality related to volume envelope range when default volume envelope scaling was set to amplitude
+Fixed various issues related to take envelopes when takes playrate was set to something other than 1
+Various actions will now properly work with frame grid
+Fixed the action <em>SWS/BR: Trim MIDI item to active content</em>
+Preview actions now work properly in certain scenarios on MIDI items (looped items, MIDI editor timebase set to source (beats) etc...)
+<em>SWS/BR: Disable "Ignore project tempo" for selected MIDI items preserving time position of MIDI events</em> should now work properly when dealing with looped items
+Fixed "perform until shortcut released" playback actions playing back muted tracks/items shortly after shortcut release
+"perform until shortcut released" playback actions restore view when starting the playback from mouse cursor (if option "scroll view to edit cursor on stop" is turned on)
+Fixed missing check mark in context menu of docked SWS dialogs next to menu item "Dock window in Docker"
+Actions that move closest grid line now work properly when "Grid snap settings follow grid visibility" is disabled

Other
+When using "perform until shortcut released" playback actions, create undo point for restoring track/item mute/solo state in case of project changes during playback
+Renamed various actions (removed (s) prefix - this way it's more uniform with rest of the REAPER and easier to search in the action list)
+Disabled Marker Actions while rendering
+Removed actions to simplify title bar. It wasn't reliable in certain situations and may not be morally right :)

!v2.7.1 pre-release build (May 7, 2015)
<strong>OSX:</strong>
+<strong>New installation disk image (.dmg)</strong>
 - The new .dmg proposes to install the SWS Extension in a different directory:
   /Library/Application Support/REAPER/UserPlugins (instead of ~/Library/Application Support/REAPER/UserPlugins)
 - This eases the installation ("normal" drag-drop .dmg, no more script), fixes some security issues, etc but has a small inconvenience when upgrading too, some information messages will guide you in this case though
 - More details http://forum.cockos.com/showpost.php?p=1518816&postcount=96|here|
+Fixed UI issues with listviews on Yosemite and trackpads

Region Playlist
+Crop project to playlist, paste playlist, etc support automation on folder/empty tracks (issue 701)
+Fixed some corner-case playback issues

Resources
+Issue 709: More commands obey multiple selection in the list view (e.g. play all selected media files in one go, open a bunch of project tabs in one go, etc)

Added actions
+Main:
 - SWS/AW: Set selected tracks timebase to project default
 - SWS/AW: Set selected items timebase to project/track default
 - SWS/AW: Set selected items timebase to time
 - SWS/AW: Set selected items timebase to beats (position only)
 - SWS/AW: Set selected items timebase to beats (position, length, rate)
 - SWS/BR: Disable "Ignore project tempo" for selected MIDI items preserving time position of MIDI events
 - SWS/BR: Move active floating track FX window to mouse cursor (9 version with different horizontal and vertical positions in regards to mouse cursor)

ReaScript
+Added functions:
 - BR_GetArrangeView
 - BR_GetMidiTakeTempoInfo
 - BR_GetNextGridDivision
 - BR_GetPrevGridDivision
 - BR_SetMidiTakeTempoInfo

Fixes
+Fixed various buglets (Region Playlist, marker/region actions, etc) when some regions/markers/envelopes end later than the last media item
+Using SWS/BR actions to enable "ignore project tempo" will not change tempo information of items that are already ignoring project tempo
+Fixed various envelope functionality in regards to certain FX parameter envelopes (for example, freehand actions not properly setting the envelope to mouse cursor vertical position on ReaEQ gain parameter envelopes, like seen http://forum.cockos.com/showpost.php?p=1517026&postcount=4|here|)
+Fixed various small usability corner-cases of envelope freehand actions
+Fixed positions of certain check boxes in Contextual toolbar dialog

!v2.7.0 featured build (May 7, 2015)
OSX: fixed UI issues with listviews on Yosemite and trackpads

Fixed various buglets (Region Playlist, marker/region actions, etc) when some regions/markers end later than the last media item

!v2.6.4 pre-release build (May 1, 2015)
<strong>REAPER v5.0pre21+ is required!</strong>

<strong>Custom mouse cursors</strong>
+From now on you can create custom mouse cursors to replace existing SWS cursors. All future updates in regards to this will be shown in what's new under <strong>Custom mouse cursors</strong> section to ease things for theme and cursor developers when new things are added or changed
+Current list of customizable mouse cursors can be found http://wiki.cockos.com/wiki/index.php/SWS_mouse_cursors|on Cockos wiki|
+Some SWS/BR actions got new cursors, but not to clog the change log with all the details, see upper wiki link. Note that these cursors are not set in stone, if you think you could contribute better default cursors, let us know (you can do it on our dedicated http://forum.cockos.com/showthread.php?t=153702|forum topic|)

Contextual toolbars
+Contextual toolbars dialog:
 - When checking for modifications in contextual toolbars dialog (in case of closing the dialog or switching from the unsaved preset) also check position offset and auto close properties
 - Added an option to <em>Set toolbar to foreground</em>. When enabled, toolbar will be set to foreground (focused) every time it's shown. The option is disabled by default
+Fixed various issues with toolbar window manipulation (set always on top, auto close, position offset/override) when toolbar had the same name as some other window (i.e. toolbar was named "Mixer")

Added actions
+Main:
 - SWS/BR: Freehand draw envelope while snapping points to left side grid line (perform until shortcut released)
  - Note: also works with tempo map (2 versions, one that draws on selected envelope and the other which draws on envelope at mouse cursor)
 - SWS/BR: Select envelope at mouse cursor and set closest (left side) envelope point's value to mouse cursor (perform until shortcut released)
 - SWS/BR: Apply next action to all visible (record-armed) envelopes in selected tracks
 - SWS/BR: Apply next action to all visible (record-armed) envelopes in selected tracks if there is no track envelope selected
 - SWS/BR: Copy selected points in selected envelope to all visible (record-armed) envelopes in selected tracks (2 versions: direct copy and at edit cursor)
 - SWS/BR: Copy points in time selection in selected envelope to all visible (recorded-armed) envelopes in selected tracks (2 versions: direct copy and at edit cursor)
 - SWS/BR: Select all partial time signature markers
 - SWS/BR: Reset position of selected partial time signature markers
 - SWS/BR: Snap position of selected partial time signature markers to closest grid line
 - SWS/BR: Move active floating window to mouse cursor (9 version with different horizontal and vertical positions in regards to mouse cursor)
 - SWS/BR: Simplify main window title bar (3 mutually exclusive versions) (windows only, sorry OSX users)
 - SWS/BR: Toggle "Display media item take name"
 - SWS/BR: Toggle "Display media item pitch/playrate if set"
 - SWS/BR: Toggle "Display media item gain if set"
 - SWS/BR: Project track selection action - Set/Show/Clear...
  - Note: action set with this should get called every time a track gets selected by clicking the track with the mouse in TCP/MCP. Known limitation: the action won't get called if Mixer option "Scroll view when tracks activated" is disabled.
 - SWS/BR: Play from edit cursor position (perform until shortcut released)
 - SWS/BR: Play from edit cursor position and solo track under mouse for the duration (perform until shortcut released)
 - SWS/BR: Play from edit cursor position and solo item and track under mouse for the duration (perform until shortcut released)
+MIDI editor:
 - SWS/BR: Play from edit cursor position (perform until shortcut released)
 - SWS/BR: Play from edit cursor position and solo active item's track for the duration (perform until shortcut released)
 - SWS/BR: Play from edit cursor position and solo active item for the duration (perform until shortcut released)

ReaScript
+Improved Python function wrappers (sws_python*.py)
+Fixed BR_EnvGetProperties not returning correct values for envelope types
+Issue 702: Fixed ULT_SetMediaItemNote
+Added media file tagging functions, see http://taglib.github.io|TagLib| for supported tags/files
 - SNM_TagMediaFile
 - SNM_ReadMediaFileTag
+Added functions to convert track/item/take from and to GUID:
 - BR_GetMediaItemByGUID
 - BR_GetMediaItemGUID
 - BR_GetMediaItemTakeGUID (function to get take from GUID already exists, see SNM_GetMediaItemTakeByGUID)
 - BR_GetMediaTrackByGUID
 - BR_GetMediaTrackGUID
+Added other functions:
 - BR_EnvSortPoints
 - BR_GetClosestGridDivision
 - BR_GetMediaItemImageResource
 - BR_GetMediaTrackFreezeCount
 - BR_GetMediaTrackLayouts
 - BR_GetMediaTrackSendInfo_Envelope
 - BR_GetMediaTrackSendInfo_Track
 - BR_GetMidiSourceLenPPQ
 - BR_GetSetTrackSendInfo
 - BR_GetTakeFXCount
 - BR_IsTakeMidi
 - BR_SetArrangeView
 - BR_SetItemEdges
 - BR_SetMediaItemImageResource
 - BR_SetMediaTrackLayouts

Fixes
+Notes/Windows OS: fixed "wrap text" option (Issue 690)
+Issue 709: Prevent loading templates when loading projects in new tabs
+Compatibility fixes for new envelope max display options of +12db or +24db (introduced in REAPER v5.0pre21)
+Autorender/OSX: fixed UTF8 issues with media file tags (Issue 670)
+Preserve metronome patterns when editing tempo envelope with various actions and dialogs
+Fixed non-selectable radio buttons in SWS/BR: Select and adjust tempo markers... dialog
+Don't change solo state of tracks if mouse is over master track when running certain "perform until shortcut released" playback actions
+Fixed various SWS/BR actions so they work properly with hardware sends envelopes
+Fixed wrong vertical position of shadowed area when using Zoom tool (marquee) with master track visible
+Fixed various zooming issues when zooming tracks that have more than one envelope lane visible
+<em>SWS/S&M: Open/close image window</em> now reports it's state
+Fixed <em>SWS/BR: Delete tempo marker (preserve overall tempo and positions if possible)</em> not deleting moved partial time signature markers properly
+Fixed <em>SWS/BR: Set closest (left side) envelope point's value to mouse cursor (perform until shortcut released)</em> reseting position of moved partial time signature markers

Other
+Added ability to select only partial time signatures with <em>SWS/BR: Select and adjust tempo markers...</em>
+Toggle state of all docked SWS dialogs will be set to ON only when the window is visible in the docker (same behavior REAPER is using for its own docked dialogs)
+When running <em>SWS/BR: Set closest (left side) envelope point's value to mouse cursor (perform until shortcut released)</em> on mute envelope, snap values to top or bottom

!v2.6.3 pre-release build (March 12, 2015)
<strong>REAPER v5.0pre14b+ is required!</strong>

Contextual toolbars
+Fixes:
 - Fixed toolbars not loading in certain instances if some tracks are hidden from TCP (this also probably fixes some other issues)
 - Fixed MIDI editor flickering when setting detected CC lane as last clicked
+Other:
 - Toolbar is always shown within monitor bounds (previously, this was the case only if toolbar had position override/offset set)
 - When closing toolbar, restore focus to last focused window

Added actions
+Main:
 - SWS: Zoom to selected items/tracks (ignore last track's envelope lanes)
 - SWS: Vertical zoom to selected items/tracks (ignore last track's envelope lanes)
 - SWS: Toggle zoom to selected tracks/items/time selection (ignore last track's envelope lanes)
 - SWS/BR: Save/Restore selected/all items' mute state, slot x (8 slots)
 - SWS/BR: Save/Restore selected/all tracks' solo and mute state, slot x (8 slots)
 - SWS/BR: Play from mouse cursor position (perform until shortcut released)
 - SWS/BR: Play from mouse cursor position and solo track under mouse for the duration (perform until shortcut released)
 - SWS/BR: Play from mouse cursor position and solo item and track under mouse for the duration (perform until shortcut released)
+MIDI editor:
 - SWS/BR: Create CC lane and make it last clicked
 - SWS/BR: Copy selected CC events in active item to last clicked CC lane/lane under mouse cursor
 - SWS/BR: Play from mouse cursor position (perform until shortcut released)
 - SWS/BR: Play from mouse cursor position and solo active item's track for the duration (perform until shortcut released)
 - SWS/BR: Play from mouse cursor position and solo active item for the duration (perform until shortcut released)

ReaScript
+Updated BR_EnvGetProperties and BR_EnvSetProperties (volume envelope fader scaling support)

Fixes
+SWS/BR:Set closest envelope point's value to mouse cursor now properly formats tooltip value for FX envelopes
+Fixed certain SWS/BR actions in MIDI editor so they work properly with looped MIDI items
+Fixed SWS/BR preview active item actions in MIDI editor not working right in certain cases
+Don't create redundant undo point when using:
 - SWS: Save selected track(s) selected item(s), slot x
 - SWS: Save selected item(s)
+Zooming functionality:
 - Restored behavior of actions that zoom vertically to selected tracks/items so they include track envelopes of the last selected item/track (changed in v2.5.1)
 - Fixed problems with master track (reported http://forum.cockos.com/showpost.php?p=1458143&postcount=1725|here|)
 - Fixes related to hidden TCP tracks and actions that hide unselected tracks when zooming
 - Make sure zoomed tracks fill TCP completely when appropriate (related only to actions that minimize other tracks)

Other:
+Optimized various envelope actions and ReaScript envelope functions using new envelope API (testing showed increase in performance up to x10) (not applicable to tempo envelope)
+Various fixes for REAPER 5 compatibility (contextual toolbars, envelope actions, MIDI editor actions)

!v2.6.2 pre-release build (January 16, 2015)
<strong>REAPER v5.0pre6+ is required!</strong> (this REAPER version supports SWS functions exported to EEL and Lua)

Fixes:
+REAPER 5/Windows OS: fixed crash vs unsupported REAPER versions
+Hardened SWS initialization, display error messages

!v2.6.1 pre-release build (January 7, 2015)
<strong>REAPER v5.0pre4+ is required!</strong>

REAPER 5 preliminary support
+ReaScript function export to EEL and Lua
+Fixed action selection broken in various places (e.g. Cycle Action editor)

!v2.6.0 featured build (January 7, 2015)
Notes window
+Added "Wrap text" option in the context menu
+Import SubRip file: name regions with subtitles content
+Issue 686: fixed new lines added in subtitles when saving the project

!v2.5.2 pre-release build (December 11, 2014)
<strong>REAPER v4.75+ is required!</strong>

Contextual toolbars
+Contextual toolbars dialog:
 - Added support for auto close:
  - If enabled, toolbar will automatically get closed after pressing any of it's buttons
  - Option exists separately for each context. To enable or disable the option, right-click or double click the <em>Auto close</em> column in the context list
  - Note that you can't set the option if context doesn't have a toolbar assigned to it
 - Added support for custom positioning of the toolbar:
  - There are two separate ways to set custom positioning of the toolbar:
   - Position override found in <em>Options</em> under group <em>All</em>. Enable to set where you want <strong>all the toolbars</strong> to appear in relation to mouse cursor.
   - Position offset that can be set up separately for each context. To set the option, right-click or double click the <em>Position offset</em> column in context list and type desired offset values
  - Setting one option doesn't exclude the other, they are cumulative.
  - If toolbar position is managed by Contextual toolbars, toolbar will never get displayed out of monitor bounds
  - Note that you can't set the option if context doesn't have a toolbar assigned to it
 -Other:
  - Previously, you always had to right-click the context list to edit it, now it's also possible to edit it by double clicking the cell
+Other:
 - Toolbars that are set to be <em>always on top</em> don't hide the tooltip anymore. Note that this works only for toolbars loaded by Contextual toolbars, the issue where REAPER hides tooltip behind pinned toolbar still exists and is reported http://forum.cockos.com/project.php?issueid=5199|here|
 - Renamed the actions <em>SWS/BR: <strong>Exclusive toggle</strong> contextual toolbar under mouse cursor, preset x</em> to <em>SWS/BR: <strong>Open/close</strong> contextual toolbar under mouse cursor, preset x</em>
 - Removed <em>Named notes mode</em> context from <em>Inline MIDI editor</em> group. It's currently not supported by REAPER and was mistakenly put there in the first place
+Added actions:
 - SWS/BR: Exclusive toggle contextual toolbar under mouse cursor, preset x (added in all sections: Main, MIDI editor, etc...)
  - Note: unlike other actions which simply close all toolbars if at least one of them is open, this will always open the contextual toolbar if valid toolbar is found for the context under mouse cursor. If found toolbar is already visible or no toolbar has been found, all toolbars will get closed

Analyze and normalize loudness
+Analyze loudness dialog:
 - Disable analyze button while analysis is progress

Added actions
+Main:
 - SWS/BR: Adjust playrate (MIDI CC only)
 - SWS/BR: Adjust playrate options...
  - Note: These two actions work in tandem. The first action changes playrate so you can automate it.The second action opens the dialog where you can set automatable playrate range. Also note that due to the API problems, actions can't respond to OSC, but in this case it shouldn't matter since you can configure REAPER OSC to manage playrate.

Fixes
+Resources: http://forum.cockos.com/showthread.php?p=1440002|fixed lost bookmarks|
+These actions now work properly when item is trimmed or stretched:
 - SWS/BR: Split selected items at stretch markers
 - SWS/BR: Create project markers from stretch markers in selected items
+Don't reload FX when undoing certain SWS actions

!v2.5.1 pre-release build (November 24, 2014)
<strong>REAPER v4.74+ is required!</strong>
New API functions were introduced in this version, they enable various improvements in the SWS/S&M Extension.
Thank you Cockos!

<strong>Contextual toolbars</strong>
+Functionality in general:
 - Feature relies heavily on existing REAPER toolbars. The basic concept is fairly simple. User assigns different REAPER toolbars to different contexts (things like TCP, item, piano roll, etc...) and loads them under mouse cursor by calling a single action. The action will then load an appropriate toolbar for a thing under the mouse cursor, http://wiki.cockos.com/wiki/images/3/3c/Contextual_toolbars_example.gif|like this.|
 - For more information, please http://wiki.cockos.com/wiki/index.php/Contextual_toolbars_with_SWS|visit the wiki on the subject| (which is also accessible from the Contextual toolbars dialog). In case you want to contribute to the wiki, you're more than welcome.
+Contextual toolbars dialog:
 - To open a dialog for setting up contextual toolbars either run the action SWS/BR: Contextual toolbars... or go to Main menu > Extensions > Contextual toolbars...
 - Dialog is divided into 3 parts, preset selector, list of possible contexts, and various options tied to those contexts. Select an arbitrary preset and right click contexts to assign them toolbars. Options can be found on the right and are executed only when toolbar is loaded. Once set up, use provided actions to load toolbars for each preset.
+Added actions:
  - SWS/BR: Contextual toolbars...
  - SWS/BR: Exclusive toggle contextual toolbar under mouse cursor, preset x (8 presets) (added in all sections: Main, MIDI editor, etc...)
   - Note: Actions work as toggle switches. If any of the toolbars set up in Contextual toolbars dialog is visible, all of them will get closed - otherwise toolbar corresponding to context under mouse cursor will get loaded.
+<strong>Feedback needed:</strong>
 - Note that while new contexts won't get added at this time (but fades and volume handles are planned) now is the time to help us. Any feedback, comments and criticism of current contexts hierarchy is highly welcome. For example, http://wiki.cockos.com/wiki/index.php/Contextual_toolbars_with_SWS#Special_cases:_item_stretch_markers_and_take_envelopes|this workaround| would definitely benefit from discussion. Don't hesitate to express your opinion on http://forum.cockos.com/showthread.php?t=150702|dedicated forum topic.| Thanks!

Analyze and normalize loudness
+Analyze loudness dialog:
 - Analyzer can now measure true peak (disabled by default since it prolongs analysis due to resampling - see Options to enable/disable)
  - Double-click true peak cell to move edit cursor to true peak location (or right-click selected item/track in list view to reveal the option)
 - Added user preference to display either LUFS or LU (see Options->Unit).
  - To set reference level for 0 LU and formatting of LU unit, see Options->Global preferences (or run SWS/BR: Global loudness preferences)
  - Right-click menu entry for normalizing follows Options->Unit and will alternate between "Normalize to -23 LUFS" and "Normalize to 0 LU"
  - Normalizing to specific value can normalize to both LUFS and LU
 - Export list of analyzed items/tracks to clipboard or file
  - To export the list, select items in list view, right-click them and select "Export formated list to clipboard/file"
  - For setting the format of exported items, see Options->Export format
   - Formating supports wildcards. Wildcards description can be found in the same dialog. To hide description, simply resize the dialog
   - Besides typing, wildcards can also be inserted using the "Wildcard" button.
   - Previously used format patterns are stored in the "Wildcard" button submenu
 - Analyzed objects are now restored on project load
 - Other:
  - Right-click menu entry for creating loudness graph no longer queries range, instead it uses range set in Options->Global preferences (or SWS/BR: Global loudness preferences)
  - Normalize dialog is no longer modal (but will be closed if loudness analyzer is closed/hidden to avoid confusion)
  - Display new items/tracks in list view as soon as they're analyzed
  - Analyze button changes caption depending on what is to be analyzed
  - Added Help... menu entry to options menus
   - Note: opens http://wiki.cockos.com/wiki/index.php/Measure_and_normalize_loudness_with_SWS|wiki page on everything loudness related in SWS| which is currently unfinished (if you want to contribute you're more than welcome. Big thanks to user http://forum.cockos.com/member.php?u=1482|Airon| for the work so far)
  - Various small fixes
+Added actions:
 +SWS/BR: Global loudness preferences...
  - Note: Preferences set here affect everything loudness related in SWS (analyze loudness dialog and separate normalize actions)
   - 0 LU reference can be set to an arbitrary value (most common values are provided in the dropdown)
   - LU unit format only affects display of LU unit in various dialogs
   - Envelope graph range affects drawing range when drawing loudness envelopes in Analyze loudness dialog
 +SWS/BR: Normalize loudness of selected items to 0 LU
 +SWS/BR: Normalize loudness of selected tracks to 0 LU
+Other:
 - Renamed SWS/BR: Normalize loudness of selected items to SWS/BR: Normalize loudness of selected items/tracks (also no longer modal)
 - Removed SWS/BR: Normalize loudness of selected tracks

Added actions
+Main:
 - SWS/BR: Select envelope points on/between grid (2 versions: time selection and normal)
 - SWS/BR: Add envelope points located on/between grid to existing selection (2 versions: time selection and normal)
 - SWS/BR: Delete envelope points on/between grid (2 versions: time selection and normal)
 - SWS/BR: Create project marker at mouse cursor
 - SWS/BR: Create project marker at mouse cursor (obey snapping)
 - SWS/BR: Insert 2 envelope points at time selection to all visible track envelopes
 - SWS/BR: Insert 2 envelope points at time selection to all visible track envelopes in selected tracks
 - SWS/BR: Show all active FX envelopes for selected tracks
 - SWS/BR: Show all FX envelopes for selected tracks
 - SWS/BR: Show all/volume/pan/mute active send envelopes for selected track
 - SWS/BR: Show all/volume/pan/mute send envelopes for selected track
  - Note: all show FX/send envelope actions come in 3 flavors : show, hide and toggle show
 - SWS/BR: Show/hide track envelope for last adjusted send (3 verions)
  - Note: that's right, due to API limitation it's last adjusted, not touched
 - SWS/BR: Enable "Ignore project tempo" for selected MIDI items preserving time position of MIDI events (use tempo at item's start)
  - Note: the action is meant for http://forum.cockos.com/showthread.php?p=1374175#post1374175|these kind of issues|
 - SWS/BR: Select all MIDI/audio/video/click/timecode/empty/PiP items
 - SWS/BR: Move closest project marker to edit/play/mouse cursor (2 versions: normal and obey snapping) (Issue 668)
 - SWS/BR: Focus tracks
 - SWS/BR: Unselect envelope
 - SWS/BR: Increase/Decrease selected envelope points by x db (volume envelope only) (multiple versions: 0.1, 0.5, 1, 5 and 10 db)
 - SWS/BR: Delete take under mouse cursor (Issue 124)
 - SWS/BR: Select TCP/MCP track under mouse cursor (Issue 124)
 - SWS/BR: Select envelope under mouse cursor (Issue 124)
 - SWS/BR: Select/Delete envelope point under mouse cursor (2 versions: selected envelope only and whatever envelope is under mouse cursor) (Issue 124)
 - SWS/BR: Split selected items at stretch markers
 - SWS/wol: Select all tracks except folder parents
 - SWS: Toggle horizontal zoom to selected items/time selection
+MIDI editor:
 - SWS/BR: Save/Restore selected events in last clicked CC lane (8 slots) (Save has 2 versions: last clicked lane, lane under mouse cursor. Restore has 3 versions: last clicked lane, lane under mouse cursor, all visible lanes)
 - SWS/BR: Insert CC event at edit cursor in CC lane under mouse cursor (active item only)
 - SWS/BR: Hide last clicked/under mouse cursor CC lane
 - SWS/BR: Hide all CC lanes except last clicked/under mouse cursor CC lane
 - SWS/BR: Toggle hide all CC lanes except last clicked/mouse cursor CC lane (multiple versions: one normal and bunch of others that set lane to specific height)
 - SWS/BR: Convert selected CC events to envelope points in selected envelope (multiple versions for different point shape and clearing existing envelope points)

ReaScript
+BR_GetMouseCursorContext:
 - Fixes related to MIDI editor (changes introduced in REAPER v4.7 broke it)
 - Fixed segment detection in ruler
 - Added support for stretch markers
+Changed envelope object type in BR_EnvAlloc and other functions to avoid confusion (existing scripts should be unaffected)

Fixes
+Improved deleting tempo markers with different time signatures when using SWS/BR: Delete tempo marker and preserve position and length of items (including MIDI events)
+Preserve options between REAPER sessions set with these actions:
 - SWS/BR: Set "Apply trim when adding volume/pan envelope"
 - SWS/BR: Toggle "Playback position follows project timebase when changing tempo"
 - SWS/wol: Set "Vertical/Horizontal zoom center"
+MIDI editor actions that hide/show used CC lanes now obey filter's channel settings
+Prevent toggling zoom with zoom actions when inappropriate (i.e. toggling zoom to selected items when there are no selected items)
+All SWS/BR actions now obey lock settings
+Zooming functionality:
 - All zoom actions now obey track sizes set by custom themes (things like small/medium/full track height)
 - Actions that zoom vertically to selected tracks/items never show track envelopes of the last selected item/track
 - Fixed save/restore arrange view actions not working on envelopes with high point count (Issue 660)
+Fixed target BPM not updating when adjusting BPM by percent in Select and adjust tempo markers
+OSX: Fixed "Unselect tempo markers" child dialog of "Select and adjust tempo markers". It got hidden behind other dialogs when it lost focus
+Issue 678: removed duplicate configurable actions in the S&M.ini file
+Issue 671 and issue 673: fixed Region Playlist misbehavior

Other
+Increased all SWS/BR slot actions to 8 slots
+Display proper dialog icon (same one REAPER uses) in all dialogs (win only)
+Added tempo actions to Main menu > Extensions > Tempo
+Renamed certain actions for uniformity (time sel to time selection, sel items to selected items etc...)

!v2.5.0 #1 featured build (December 11, 2014)
+Resources: http://forum.cockos.com/showthread.php?p=1440002|fixed lost bookmarks|

!v2.5.0 featured build (November 24, 2014)
Notes window
+Added "Wrap text" option in the context menu
+Import SubRip file: name regions with subtitles content
+Issue 686: fixed new lines added in subtitles when saving the project

!v2.4.0 #10 pre-release build (July 11, 2014)
<strong>REAPER v4.70+ is required!</strong>
New API functions were introduced in this version, they enable various improvements in the SWS/S&M Extension.
Thank you Cockos!

Analyze and normalize loudness
+Added an option to preserve already analyzed tracks/items when analyzing selected tracks/items
+Creating graph in selected envelope functionality now works with take envelopes
+Fixes:
 - Analyzing items with different channel modes should now work properly
 - Fixed analyzing short items/tracks
 - Fixed undo when normalizing tracks
 - Pressing DELETE key will delete selected list view entries

Added actions
+Main:
 - SWS/wol: Set selected envelope height to default/minimum/maximum
 - SWS/wol: Adjust selected envelope height (MIDI CC relative/mousewheel)
 - SWS/wol: Adjust selected envelope or last touched track height (MIDI CC relative/mousewheel)
 - SWS/wol: Toggle enable extended zoom for envelopes in track lane
 - SWS/wol: Toggle enable envelopes overlap for envelopes in track lane
 - SWS/wol: Force overlap for selected envelope in track lane in its track height
 - SWS/wol: Restore previous envelope overlap settings
 - SWS/wol: Horizontal zoom to selected envelope in time selection
 - SWS/wol: Full zoom to selected envelope in time selection
 - SWS: Save/Restore current arrange view (5 slots)
 - SWS/BR: Fit selected envelope points to time selection
 - SWS/BR: Create project markers from stretch markers in selected items
 - SWS/BR: Set closest (left side) envelope point's value to mouse cursor (perform until shortcut released)
   - Note: these 2 actions are actually meant to solve the problem of freehand points editing in the tempo map. Use SWS/BR: Create tempo markers at grid after every selected tempo marker to set needed density of the tempo map and then use this action to easily edit the tempo map.
 - SWS/BR: Trim MIDI item to active content
 - SWS/AW: Grid to 1/64 notes
 - SWS/AW: Grid to 1/128 notes
+Main and MIDI editor:
 - SWS/BR: Play from mouse cursor position (3 versions)
+MIDI editor:
 - SWS/BR: Preview active media item (lots of versions: from mouse position, selected notes only, measure sync etc...)
 - SWS/BR: Save/Restore note selection from/to active take (5 slots)
 - SWS/BR: Save/Restore edit cursor position (5 slots)
  - Note: edit cursor slots are shared with already existing actions in Main
 - SWS/FNG: Cycle through CC lanes
 - SWS/FNG: Cycle through CC lanes (keep lane heights constant)
 - SWS/FNG: Show only used CC lanes
 - SWS/FNG: Hide unused CC lanes
 - SWS/FNG: Show only top CC lane
 - SWS/FNG: Select muted MIDI notes
 - SWS/FNG: Select notes nearest edit cursor
 - SWS/FNG: Apply groove to selected MIDI notes (within 16th)/(withing 32nd)
 - SWS/BR: Show only used CC lanes (detect 14-bit)
 - SWS/S&M: Restore displayed CC lanes, slot n - where 'n' is in [1; 8], http://forum.cockos.com/showthread.php?p=984786#post984786|customizable in the S&M.ini file)
 - SWS/S&M: Save displayed CC lanes, slot n - where 'n' is in [1; 8], http://forum.cockos.com/showthread.php?p=984786#post984786|customizable in the S&M.ini file)
   - Note: these 2 actions are also present in the main section. These new instances allow to bind them to MIDI toolbars, for ex.

ReaScript
+BR_GetMouseCursorContext:
 - Added support for MIDI editor
 - Fixed BR_GetMouseCursorContext envelope detection when envelope is in track lane
 - Changed return strings (ruler segments) in BR_GetMouseCursorContext
+Added functions:
 - BR_EnvAlloc, BR_EnvCountPoints, BR_EnvDeletePoint, BR_EnvFind, BR_EnvFindNext, BR_EnvFindPrevious, BR_EnvFree, BR_EnvGetParentTake, BR_EnvGetParentTrack, BR_EnvGetPoint, BR_EnvGetProperties, BR_EnvSetPoint, BR_EnvSetProperties, BR_EnvVauelAtPos
 - BR_MIDI_CCLaneRemove
 - BR_MIDI_CCLaneReplace

Fixes
+Cycle Actions / issue 636: fixed ON/OFF state corner case (as reported http://forum.cockos.com/showpost.php?p=1344403&postcount=1747|here|)
+Notes window / issue 642: fixed loading notes containing special characters
+Localization: fix for actions dealing with the Media Explorer
+Localization / Windows OS: fixed stuff that could potentially make things broken when using:
 - SWS/BR: Preview media item under mouse
 - SWS/BR: Move closest grid line to mouse cursor
 - ReaScript BR_GetMouseCursorContext and similar functions
 - Project navigation functionality (zoom/scroll etc...)
+Prevent moving project markers with the same ID:
 - SWS: Auto Color/Icon
 - SWS: Nudge marker under cursor left/right
 - Xenakios/SWS: Rename project markers with ascending numbers
+Preview media item actions:
  - Preview stops after last note/CC/sysex event when previewing MIDI
  - Actions that pause playback should work properly now
  - Prevent toggling preview state during recording
+Fixed unresponsive SWS/BR: Move closest envelope point to edit cursor
+SWS/FNG: Hide unused CC lanes in active midi editor:
 - Wasn't working if all displayed lanes were empty
 - Wasn't detecting 14-bit lanes properly
+SWS/FNG: Expand/Compress amplitude of selected envelope points around midpoint now obeys tempo map timebase
+These actions now work with take envelopes:
 - SWS/BR: Move edit cursor to next/previous envelope point
 - SWS/BR: Select next/previous envelope point
 - SWS/BR: Expand/Shrink envelope point selection to the right/left
 - SWS/BR: Shift envelope point selection left/right
 - SWS/BR: Select peaks/dips in envelope
 - SWS/BR: Unselect envelope points outside/in time selection
 - SWS/BR: Set selected envelope points to next/previous/last selected/first selected point's value
 - SWS/BR: Move closest (selected) envelope point to edit cursor
 - SWS/BR: Insert 2 envelope points at time selection
 - SWS/BR: Insert new envelope point at mouse cursor
 - SWS/BR: Save/Restore envelope point selection
 - SWS/FNG: Move selected envelope points up/down/left/right
 - SWS/FNG: Shift selected envelope points up/down on left/right
 - SWS/FNG: Expand/Compress amplitude of selected envelope points around midpoint
 - SWS/FNG: Time compress/stretch selected envelope points
 - Xenakios/SWS: Shift current envelope to left/right
+Fixed SWS/BR: Create project markers from notes in selected MIDI items not working properly with looped items
+OSX: Fixed various things when detecting mouse cursor at the top of arrange (ReaScript, Warp grid actions etc...)
+Issue 645: "Xenakios/SWS: Select takes in selected items, shuffled random" now does not select the same take number 1+ times consecutively

Other:
+Renamed FNG MIDI actions in Main section (remove MIDI prefix and added "in active MIDI editor" description at the end)
+Capitalized certain FNG actions names
+OSX: Change mouse cursor while using SWS/BR: Move closest tempo marker/grid line to mouse cursor (this was win only feature until now)
+Renamed SWS: Save/Restore current arrange view to SWS: Save/Restore current arrange view, slot 1
+Renamed SWS/BR: Move closest tempo marker/grid line/ to mouse cursor (added (perform until shortcut released) to clearly reflect how they work)
+Renamed SWS/BR: Hide all but active envelope for all/selected tracks (so it's clear that it works only with selected track envelopes)
+Renamed SWS/BR: Insert new envelope point at mouse cursor (added "using value at current position (obey snapping)" at the end)
+S&M Notes maximum length raised to 64kb
+Better startup error message (can now be displayed over the splash window)

!v2.4.0 #9 pre-release build (April 19, 2014)
<strong>This version requires REAPER v4.62pre8+</strong>, an "Incompatible version" error message will be displayed otherwise...

Cycle Actions support conditional statements (IF, IF NOT, etc) in the MIDI Editor

Fixes
+Windows OS: fixed extension not being loaded
+Cycle Action editor: fixed "Run" context menu item

!v2.4.0 #8 pre-release build (April 13, 2014)
Cycle Actions can be registered in any section of the action list (e.g. MIDI Editor)
Note: <strong>requires REAPER v4.62pre7+</strong>

!v2.4.0 #7 pre-release build (April 9, 2014)
Added actions in the MIDI Editor action list (<strong>requires REAPER v4.62pre7+</strong>)
+SWS/S&M: Hide all CC lanes
+SWS/S&M: Create CC lane
+SWS/S&M: Restore displayed CC lanes, slot n (where 'n' is in [1; 8], http://forum.cockos.com/showthread.php?p=984786#post984786|customizable in the S&M.ini file|, up to 99 slots)
+SWS/S&M: Save displayed CC lanes, slot n
 Note: these actions were already present in the "Main" section of the action list, they will remain there (not to break users' configs), but these versions are deprecated now

Snapshots: the default number of recall actions is now configurable in REAPER.ini
Edit the key "DefaultNbSnapsRecall" in the section [SWS] (quit REAPER before editing this file!)

!v2.4.0 #6 pre-release build (April 6, 2014)
Misc
+Cycle Actions: improved toolbar refresh
+Exclusive toggle actions are now off on start-up
+Prevent conflicts with dupe/clone extensions

Fixes
+Fixed some memory leaks (loudness, tempo)
+Fixed undo in certain instances when moving grid to mouse cursor

!v2.4.0 #5 pre-release build (March 30, 2014)
<strong>Analyze and normalize loudness</strong>
+Functionality in general:
 - Loudness is measured according to EBU 3342 standard thanks to excellent http://github.com/jiixyj/libebur128|libebur128| by Jan Kokemuller
 - Due to <strong>limitations in Reaper API</strong>, we can extract audio data only from certain parts of the audio chain. Chart can be found http://wiki.cockos.com/wiki/images/5/50/SWS_loudness_analysis_signal_flow_chart.png|here|. A few gotchas:
   - You can't use item fades for extensive volume control
   - If you need to use FX, current workaround is to put one item with needed FX in an empty track and measure that track
+Added actions:
 - SWS/BR: Normalize loudness of selected items/tracks...
 - SWS/BR: Normalized loudness of selected items/tracks to -23 LUFS
 - SWS/BR: Analyze loudness...
+Analyze loudness dialog:
 - Accessible from the Action list or Main menu > Extensions > Loudness...
 - Right-click on the dialog or just click "Options" button for various settings
 - Measures integrated, range, short-term and momentary loudness of selected items and tracks
 - To normalize items or tracks, right-click analyzed targets in the list view - often faster than using separate actions because data for already analyzed targets in the dialog is cached (to prevent needles reanalyzing before normalization if nothing changed)
 - Draw momentary and short-term loudness graph to selected envelope. Right-clicking analyzed item should reveal the feature. You can use dummy JS effects from http://stash.reaper.fm/v/20187/SWS%20dummy%20loudness%20graph|here| as a canvas for loudness graphs
 - After the target is analyzed, it's possible to position edit cursor over maximum short-term and momentary loudness interval by double-clicking cells holding their measurements. There is also an option to create time selection over that part of the item/track.
 - Dialog is designed to follow project state. If you rename or delete analyzed target, the change will get reflected in the dialog. For various settings relating to this, check dialog options
 - Analyzing happens in a separate thread so user is free to keep on using Reaper while it's happening.

Warp grid
+SWS/BR: Move closest grid line/tempo marker to mouse cursor:
 - Prevent creating multiple undo points while shortcut is kept on being pressed
 - Smoother reaction to mouse movements, not depending on the OS keyboard settings anymore
 - While the shortcut is pressed, target grid gets "locked" to mouse so it isn't possible to accidentally edit surrounding grids
 - Change mouse cursor when using the action (win only)
 - Improved efficiency when dealing with high tempo marker count
 - Note: due to the way upper improvements are made, you can't arm the action from the toolbar (as some users are doing http://forum.cockos.com/showthread.php?p=1332827#post1332827|here|). If you really need that, you can create a separate macro just for that:
     - SWS/BR Save edit cursor position, slot x
     - View: Move edit cursor to mouse cursor (no snapping)
     - SWS/BR: Move closest grid to edit cursor
     - SWS/BR Restore edit cursor position, slot x
+Added actions:
 - SWS/BR: Move closest (measure) grid line to edit/play cursor (Issue 638)
 - SWS/BR: Move closest left/right side grid line to edit cursor

Project startup action
+Added "SWS/S&M: Show project startup action"
+Added dedicated menu items in Main menu > Extensions > Project startup action (for easier set-up)
+The action (and new menu item) "SWS/S&M: Set project startup action" now prompts to overwrite

Cycle actions
+Added "LOOP x" statement (thanks wol!): prompts the user for the number of times to repeat something
+Tiny fixes (corner cases)

Marker list
+Export formatted marker list to clipboard now works on OSX

Added actions
+SWS/wol: Set "Vertical zoom center" to "Track at center of view"
+SWS/wol: Set "Vertical zoom center" to "Top visible track
+SWS/wol: Set "Vertical zoom center" to "Last selected track"
+SWS/wol: Set "Vertical zoom center" to "Track under mouse cursor"
+SWS/wol: Set "Horizontal zoom center" to "Edit cursor or play cursor (default)"
+SWS/wol: Set "Horizontal zoom center" to "Edit cursor"
+SWS/wol: Set "Horizontal zoom center" to "Center of view"
+SWS/wol: Set "Horizontal zoom center" to "Mouse cursor"
+SWS/BR: Copy take media source file path of selected items to clipboard
+SWS/BR: Toggle "Playback position follows project timebase when changing tempo"
+SWS/BR: Move closest (selected) envelope point to edit cursor
+SWS/BR: Insert 2 envelopes points at time selection

Added ReaScript functions
+ULT_GetMediaItemNote
+ULT_SetMediaItemNote

Fixes
+The action "SWS/BR: Delete tempo marker and preserve position and length of (selected) items (including MIDI events)" should now work properly
 - Note: due to bug in the API, please update to 4.611 otherwise you will lose any text and sysex events
+Fixed rounding issues when converting projects markers to tempo markers in time selection (reported http://forum.cockos.com/showthread.php?p=1330369#post1330369|here|)

!v2.4.0 #4 (March 13, 2014)
<strong>REAPER v4.60+ is required!</strong>
New API functions were introduced in this version, they enable various improvements in the SWS/S&M Extension.
Thank you Cockos!

Added actions
+SWS/BR: Preview media item under mouse (versions for pausing project playback during preview)
+SWS/BR: Toggle media item online/offline
+SWS/BR: Set selected envelope points to next/previous point's value
+SWS/BR: Set selected envelope points to first/last selected point's value
+SWS/BR: Delete tempo marker while preserving position and length of (selected) items (including MIDI events)
+SWS/BR: Move closest tempo marker to mouse cursor
+SWS/BR: Move closest (measure) grid line to mouse cursor (may create tempo marker)
 Hint: There is an interesting effect if you keep shortcut key pressed while moving the mouse - grid/tempo marker will follow it.
 The only con is that a bunch of undo points will get created
+Added stock toggle actions:
 - SWS/S&M: Dummy toggle n (where 'n' is in [1; 8], http://forum.cockos.com/showthread.php?p=984786#post984786|customizable in the S&M.ini file|, up to 99 toggles)
 - SWS/S&M: Exclusive toggle An (where 'n' is in [1; 4], http://forum.cockos.com/showthread.php?p=984786#post984786|customizable in the S&M.ini file|, up to 99 toggles)
 - SWS/S&M: Exclusive toggle Bn (where 'n' is in [1; 4])
 - SWS/S&M: Exclusive toggle Cn (where 'n' is in [1; 4])
 - SWS/S&M: Exclusive toggle Dn (where 'n' is in [1; 4])
   "Exclusive toggle" means only one toggle action is ON at a time.
   For ex: in the set of toggles "A", if "Exclusive toggle A03" is ON, A01 A02 and A04 are OFF.
   These actions come in handy with Cycle Actions for example, see details and use-cases http://forum.cockos.com/showpost.php?p=1315222&postcount=1652|here| (thanks Reno.thestraws!)

Resources: auto-save media files improvements

ReaConsole
+Issue 588: added option in the context menu to invert ENTER and  CRTL+ENTER (CMD+ENTER on OS X) key shortcuts:
 - The ENTER key can either perform commands and let the console open, while CRTL+ENTER performs commands but closes it
   Useful when ReaConsole is docked for example, default behavior
 - Or the ENTER key can perform commands and close the console, while CRTL+ENTER performs commands but let it open
   Useful when using ReaConsole the old-school way, as a dialog box
+New default shortcut 'c' to open ReaConsole ('C' might conflict with the native action "Insert time signature/tempo Marker")

Cycle actions
+Issue 634: our new project member wol has added some conditional statements, thanks!
 - IF AND: if both next actions are ON
 - IF NAND: if at least 1 of the next 2 actions is OFF
 - IF OR: if at least 1 of the next 2 actions is ON
 - IF NOR: if both next actions are OFF
 - IF XOR: if the next 2 actions' states are different
 - IF XNOR: if the next 2 actions' states are the same
 Note: these new statements must be followed by <strong>two</strong> actions that report a toggle state
+Editor: commands indentation
+Editor: better description of conditional statements (in plain English)
+Tweaks: better context menu, message dialog box, etc

Added ReaScript functions
+BR_GetMouseCursorContext
+BR_GetMouseCursorContext_Envelope
+BR_GetMouseCursorContext_Item
+BR_GetMouseCursorContext_Position
+BR_GetMouseCursorContext_Take
+BR_GetMouseCursorContext_Track
+BR_ItemAtMouseCursor
+BR_PositionAtMouseCursor
+BR_TakeAtMouseCursor
+BR_TrackAtMouseCursor
+BR_GetMediaSourceProperties
+BR_SetMediaSourceProperties
+BR_SetTakeSourceFromFile2

Fixes
+Preview media item actions now send all-notes-off when stopping MIDI item preview
+More efficient toolbars auto refresh in certain instances
+Action "SWS/BR: Create project markers from notes in selected MIDI items" now works properly with looped items

!v2.4.0 #3 (February 5, 2014)
Added actions
+Xenakios/SWS: Preview selected media item through track (toggle and normal)
+SWS/BR: Preview media item under mouse (lots of different versions, see action list) (Note: "Xenakios/SWS: Stop current media item preview" works on these too)
+SWS/BR: Select next/previous envelope point
+SWS/BR: Expand envelope point selection to the right/left (normal and end point only version)
+SWS/BR: Shrink envelope point selection from the right/left (normal and end point only version)
+SWS/BR: Shift envelope point selection left/right
+SWS/BR: Select peaks/dips in envelope
+SWS/BR: Unselect envelope points outside/in time selection
+SWS/BR: Insert new envelope point at mouse cursor
+SWS/BR: Save/Restore envelope point selection (5 slots)
+SWS/BR: Save/Restore edit cursor position (5 slots)
+SWS/BR: Toggle "Grid snap settings follow grid visibility"
+SWS/BR: Set "Apply trim when adding volume/pan envelopes"
+SWS/BR: Cycle through record modes
+SWS/BR: Focus arrange window

Fixes
+<strong>Windows OS / Issue 619, issue 621:</strong>
 fixed various features which were broken when using LangPacks and certain regional settings (i.e. comma as a decimal mark)
+OS X 64-bit: fixed broken list views (as reported http://forum.cockos.com/showpost.php?p=1307498&postcount=39|here|)
+Issue 613 / Region Playlist: fixed rounding issues (with adjacent regions)
+Issue 618: fixed cycle actions using toggle states from other cycle actions (starting with IF/IF NOT statements)
+Fixed broken actions "SWS: Set auto crossfade on/off"
+Action "Xenakios/SWS: Preview selected media item" now works properly with muted items

Other
+OS X DMG / Issue 608: added info allowing Mavericks/10.9+ users to run the installation script
+Made .beats optional for the action "SWS/S&M: Insert silence (measures.beats)", e.g. enter 5 (or 5.0) to insert 5 measures of silence/empty space
+Cycle Actions & Live Configs editors: shorten action names when possible, e.g. "<s>SWS/S&M: </s>Insert silence (measures.beats)"
+Better Snapshot details/descriptions
+SWS: Exported marker list format dialog opens centered
+Added "..." to the end of all (hopefully) Xenakios dialog actions that were missing it
+Small renames of captions in SWS/BR dialogs
+Xenakios's preview actions will stop on transport stop (same goes for new SWS/BR preview actions)
+The following Xenakios' dialog boxes are now themed:
 - Auto-rename selected takes
 - Create new tracks
 - Disk space calculator
 - Find missing media for project's takes
 - Insert random points to selected envelope
 - Item property interpolator
 - Normalize selected takes to dB value
 - Process item with Rubberband/csound phase vocoder
 - Project media
 - Randomize item positions
 - Remap item positions
 - Rename selected takes
 - Rename selected tracks
 - Rename takes
 - Render item to new take with tail
 - Repeat paste
 - Reposition selected items
 - Scale item positions/lengths by percentage
 - Search takes
 - Set volume and pan of selected takes
 - Set volume of selected items
 - Show/hide floating item/track info
 - Skip select items from selected items
 - Skip select items in selected tracks
 - Spread selected items over tracks
 - Swing item positions
 - Take mixer
 - Toggle selected items selected randomly

!v2.4.0 #2 (November 15, 2013)
<strong>MIDI/OSC actions support learn with both MIDI Pitch and "normalized" OSC messages</strong>
+To enable this new option: set "LearnPitchAndNormOSC" to 1 in the section [General] of the S&M.ini file (quit REAPER first!)
+When the new option is enabled, all actions of the section "S&M Extension" can be learned with:
 - <strong>New:</strong> OSC messages with floating-point argument in [0, 1] (14-bit resolution)
   Useful for OSC controllers that cannot handle absolute float values, e.g. <strong>TouchOSC for Android needs this!</strong>
 - <strong>New:</strong> MIDI Pitch messages (14-bit resolution)
 - MIDI CC messages (absolute and relative modes, as usual)

Region Playlist
+<strong>Fixed playback that could get out of sync randomly</strong>
+Added option "Smooth seek (seek immediately if disabled)" in the context menu, details http://forum.cockos.com/showthread.php?t=128371|here|

Auto color/icon
+Issue 602: Marker/region rules now support the filters (any) and (unnamed)
+Issue 600 / Windows OS: fixed potential crash when changing colors
+Fixed marker/region auto-coloring rules not obeying priorities

Cycle Actions
+Cycle Actions now support all 3rd party extensions' actions
+Issue 607: better recursion detection/protection, thanks Big Bob!
+Editor: reject unreliable command ids for SWS actions, macros and scripts

Notes window
+Make it possible to monitor/edit marker/region names and subtitles separately,
 i.e. added "Marker names", "Marker subtitles", "Region names" and "Region subtitles"
 in the dropdown box (in addition to "Marker/region names" and "Marker/region subtitles")
+Added related actions:
 - SWS/S&M: Open/close Notes window (marker names)
 - SWS/S&M: Open/close Notes window (region names)
 - SWS/S&M: Open/close Notes window (marker subtitles)
 - SWS/S&M: Open/close Notes window (region subtitles)
+If REAPER >= v4.55: Mark project dirty (needing save) rather than creating undo points for each key stroke
+Potential fix for http://forum.cockos.com/showpost.php?p=1180135&postcount=1595|"things that smells like Pont-l'�v�que"|
+House cleaning: allow notes for macros and scripts (aka "Action help")
 To easy copy/paste, string identifiers used to be displayed in the Notes window for macros/scripts.
 This is now useless since the action list offers "Copy selected action cmdID/identifier string".

Resources / Issue 591: make it possible to save and use new slots/files only via user macros (w/o tweaking the S&M.ini file, etc..)
+Made "Auto-save" slots/files <em>actions</em> more macro-friendly: they won't prompt for anything
 Note: the "Auto-save" <em>button</em> still prompt to overwrite selected slots/files
+Added a "last slot" version for all existing slot actions (i.e. new actions to deal with "auto-saved slots")
 A few examples:
 - SWS/S&M: Resources - Apply track template to selected tracks, <em>last slot</em>
 - SWS/S&M: Resources - Apply track template (+envelopes/items) to selected tracks, <em>last slot</em>
 - SWS/S&M: Resources - Import tracks from track template, <em>last slot</em>
 - etc..
+Added actions to cleanup things at the end of user macros, if needed:
 - SWS/S&M: Resources - Delete last track template slot/file
 - SWS/S&M: Resources - Delete last FX chain slot/file
 - SWS/S&M: Resources - Delete last media slot/file
 - SWS/S&M: Resources - Delete last project slot/file
 - SWS/S&M: Resources - Delete last theme slot/file
 - SWS/S&M: Resources - Delete last image slot/file

Resources: other updates
+Tag bookmark names with [x] when relevant slot actions are attached to them
+Media files: added "Add media file" options in the context menu (+ related actions)
 - Stretch/loop to fit time selection
 - Try to match tempo 0.5x
 - Try to match tempo 1x
 - Try to match tempo 2x
 <strong>Note: all existing "Add media file" slot actions obey these new options too</strong>
+Track templates: fixed the option "Offset items/envelopes by edit cursor" not being obeyed, sometimes
+Track templates: added actions where 'n' is in [1; 4], http://forum.cockos.com/showthread.php?p=984786#post984786|customizable in the S&M.ini file|:
 - SWS/S&M: Resources - Paste (replace) template items to selected tracks, slot n
 - SWS/S&M: Resources - Paste (replace) template items to selected tracks, last slot
 - SWS/S&M: Resources - Paste template items to selected tracks, slot n
 - SWS/S&M: Resources - Paste template items to selected tracks, last slot
+GUI tweaks, better wordings and undo point names (with slot numbers), etc..
+<strong>House cleaning: Removed all "prompt for slot" actions (*)</strong>
 Prehistoric actions that used to make sense when there was no dedicated GUI...
+<strong>House cleaning: Deprecated the "project loader/selecter" tool (*)</strong>
 This tool was useful to switch projects or select project tabs (during live performances, for ex.)
 Instead, you can just create a new dedicated bookmark (say "Live projects": click the tiny button +),
 add projects to it (drag-drop RPP files from an Explorer/Finder), and attach relevant slot actions to
 it via the context menu > Bookmark > Attach project slot actions to this bookmark.
 Deprecated actions have been replaced as follow:
 - "Resources - Project loader/selecter: next (cycle)"  ->  "Resources - Open project, next slot (cycle)"
 - "Resources - Project loader/selecter: previous (cycle)"  ->  "Resources - Open project, previous slot (cycle)"
 Also added:
 - SWS/S&M: Resources - Open project, next slot (new tab, cycle)
 - SWS/S&M: Resources - Open project, previous slot (new tab, cycle)
+(*) If you have any trouble because of that, please http://code.google.com/p/sws-extension/issues/list|say something|!

ReaScript function export
+Added function BR_SetTakeSourceFromFile()
+Issue 598: fixed potential crash with FNG_FreeMidiTake

Ruler's drag zoom / Issue 540: added actions for better usability
+SWS: Toggle drag zoom enable (ruler top half)
+SWS: Toggle drag zoom enable (ruler bottom half)

Fixes
+Issue 603: fixed potential crash when pasting track groups
+Localization / Windows OS: fixed broken features/actions when the extension was translated (thanks drikssa� & neilerua):
 - Most of zoom features
 - Xenakios "Scroll track view" actions
 - S&M "Toggle offscreen item selection" actions
+Issue 595: cut/copy/paste take actions now handle multiple item selection
+The action "Cut active take" now removes items if needed (rather than leaving empty items)
+Issue 601: fixed marker <-> region conversion actions (and export actions) that could affect playback
+Issue 606 / OS X: fixed text display � la "Big Clock" for Notes, Region Playlist and Live Config Monitor windows
+S&M actions to switch FX presets now support concurrent use (e.g. tweaking 2 knobs at the same time)
+Fixed the toggle state reported by some "Toggle offscreen item selection" actions

Other
+<strong>Various performance/timing improvements</strong>
+Various font rendering improvements
+Windows OS: ClearType font rendering is now enabled by default (still optionnal via the S&M.ini file)
+Update checker: wait for project to load completely before displaying startup dialog
+S&M project startup action: faster, safer, reject unreliable command ids for SWS actions, macros and scripts
+The About box is now modeless
+Issue 517 / OS X: S&M actions and commands that open the Finder now also reveal files (like on Windows OS)
+Issue 593: increased maximum cell length for all list views

!v2.4.0 #1 (August 6, 2013)
Fixed some actions learned with <strong>relative</strong> MIDI CC events
+SWS/S&M: Select project (MIDI CC/OSC only)
+SWS/S&M: Trigger preset for FX n of selected track (MIDI CC/OSC only) - where 'n' is in [1; 8]
 Note: FX 4 to FX 8 are new actions
+SWS/S&M: Trigger preset for selected FX of selected track (MIDI CC/OSC only)
+Reminder: those actions belong to the section "S&M extension" of the action list (top-right dropdown box)

Live Configs:
+Allow switches to "comments-only" configs (e.g. OSC feedback with random/custom strings)
+Added actions (where 'n' is in [1; 4], http://forum.cockos.com/showthread.php?p=984786#post984786|customizable in the S&M.ini file|):
 - SWS/S&M: Live Config n - Preload next config
 - SWS/S&M: Live Config n - Preload previous config
 Notes: useful to preload configs with -/+ controllers (like pedals), there already are similar actions to switch to the next/previous config
+Monitor windows:
 - Mouse wheel/trackpad gesture now cycles back to the first/last config
 - Mouse wheel/trackpad gesture now obeys the option "Ignore switches to empty configs"
+Editor window tweaks:
 - More guiding context menus
 - Allow cell edition in the columns "Activate action" and "Deactivate action"
 - Skinned knobs (if knob images are available in the current theme)

Cycle Action editor: copy/paste commands with Ctrl-C, Ctrl-V, Ctrl-X (on OS X: CMD-C, etc..)

!v2.3.0 #23 (July 22, 2013)
Fixed theme actions http://forum.cockos.com/showthread.php?p=1213324#post1213324|vs some user preferences|, thanks Breeder!

Resources window:
+Improved context menus (right-click the bookmark dropdown box, the attached project label, etc..)
+OS X: Context menu > "Edit file..." opens files with the default text editor (like on Windows OS)

ReaScript function export:
+Truncate or delete midi notes which go past the all-notes-off event
+ConfigVar functions now cover global MIDI preferences too (in case it works on REAPER's end someday)

!v2.3.0 #22 (July 15, 2013)
Fixed screenset saving

!v2.3.0 #21 (July 11, 2013)
Fixes:
+Screenset fixes as reported http://forum.cockos.com/showpost.php?p=1209144&postcount=1329|here|
+Image window: restore last displayed image on startup
+Issue 507: Fix OS X ReaConsole character highlighting

!v2.3.0 #20 (July 9, 2013)
Added actions:
+SWS/BR: Hide all but active envelope for selected tracks
+SWS/BR: Enable "Ignore project tempo" for selected MIDI items (use tempo at item's start)
+SWS/BR: Disable "Ignore project tempo" for selected MIDI items

Other:
+Cycle Action editor: improved context menu (http://forum.cockos.com/showpost.php?p=1205514&postcount=5|as discussed here|)
+Cycle Action editor: make it obvious when the Apply button is being disabled
+Live Config editor: various undo improvements
+Issue 577: Snapshot paste defaults to (none) for the destination track when non matching track is found

Fixes:
+Prevent creating redundant undo points in SWS/BR: Randomize selected tempo markers...
+SWS/BR windows always refresh toolbar buttons properly
+SWS/BR: Increase/decrease tempo marker:
 - fixed unresponsiveness in certain corner-cases involving square points
 - fixed behavior for consequential selections
+SWS/BR: Alter slope of gradual tempo marker:
 - fixed behavior for consequential selections

Enabled more code optimizations on Windows builds to increase action speed in some cases, especially with x64.

!v2.3.0 #19 (June 27, 2013)
Fixes:
+Issue 585 / OS X: fixed font rendering crashes, thank YOU Justin!
+More screenset fixes (including http://code.google.com/p/sws-extension/source/detail?r=1077|these issues|)

Added actions:
+SWS/BR: Hide all but active track envelope (issue 456)

Other:
+<strong>Renamed a bunch of S&M "slot actions" to make it clear they are attached to the Resources window</strong>
 For ex.: <em>SWS/S&M: Import tracks from track template, slot 3</em> has been renamed into <em>SWS/S&M: <strong>Resources - </strong>Import tracks from track template, slot 3</em>
+Cycle Action editor: display unregistered cycle actions as such (IDs in parenthesis)
+Actions that renumber marker/region IDs now create undo points

!v2.3.0 #18 (June 9, 2013)
Issue 517 / Windows OS: S&M actions and commands that open the Explorer now also reveal files
OS X: better fonts in S&M windows (again!)

Fixes:
+SWS/FNG: Compress/Expand amplitude of selected envelope points around midpoint (inconsistent behavior for playrate and width envelopes)
+More screenset fixes as reported http://forum.cockos.com/showpost.php?p=1172448&postcount=1283|here|
+Resources/Windows OS: fixed "Edit file..."
+Issue 576: fixed auto-icon crash
+Issue 581 / OS X port: the action "SWS/S&M: Set project startup action" now prompts for a command ID or an identifier string
 (to copy such IDs, right-click an action in the Actions window > Copy selected action cmdID/identifier string)

!v2.3.0 #17 (April 30, 2013)
<strong>REAPER v4.33+ is required!</strong>
New API functions were introduced in this version, they enable various improvements in the SWS/S&M Extension.
Thank you Cockos!

Cycle Action (CA)
+Cycle Actions for all sections (Media Explorer, Inline MIDI Editor, etc..)
+Support macros & scripts in all sections
+Improved the timing of Cycle Actions (again!)
+Support special macros using actions like "No-op", "Wait n seconds before next action", etc..
+Editor: various usability improvements, incl. a bit of issue 565
+Editor / Issue 562: added instruction LABEL to run Label Processor commands (and make your own "Label Processor actions")
 Example: LABEL /Lmy_suffix
 Reminder: the syntax is described in Main menu > Extensions > Label Processor
+Editor: fixed paranoid test that was preventing some valid CAs to be registered, thanks Big Bob!
+Fixed possible "no-op" CAs in the Action list

Resources window and related "slot actions"
+<strong>Issue 560: added commands and options to attach/detach resource files to/from projects</strong>
 When saving your work to another directory (using save as/copy media), all files that have been attached to the project in the Resources window will be backed up too.
 When a bookmark is attached to a project, any file/slot that will be added to (or removed from) this bookmark will be automatically attached to (or detached from) the project.
 Use-case examples: Comping, http://forum.cockos.com/showthread.php?t=121131|"Revolver tracks"|
 - Added Context menu > Bookmark > "Attach bookmark to X.RPP" and "Detach bookmark from Y.RPP"
 - Added option "Attach bookmark to this project" when creating new bookmarks
 - Added label for the attached project name (if any), right-click to load/select the said project
+<strong>Added custom bookmarks</strong>: Context menu > Bookmark > New bookmark > Custom...
 The definition format is: resource_directory_name,description,file_extensions (no spaces around commas)
 - Example1: Configurations,ReaConfig,ReaperConfigZip
   => Bank of configs example: auto-fill, then double-click slots to switch ReaConfigs (or, on Win, drag-drop slots to the arrange)
 - Example2: Docs,Document,txt,rtf,pdf => Multiple file extensions example
 - Example3: Misc,Any file,* => Can be useful to attach any type of file to a project, for example
+<strong>Theme bookmarks and related slots actions: OS X port + now support both .ReaperthemeZip and .ReaperTheme files</strong>
 For Mac users, an interesting new action is "SWS/S&M: Load theme, slot n" - where 'n' is in [1; 4], http://forum.cockos.com/showthread.php?p=984786#post984786|customizable in the S&M.ini file|: up to 99 themes
+Image bookmarks and related slots actions now support the same image formats than REAPER: PNG, JPG, BMP, etc..
 Note: Image bookmarks were limited to PNG files before this version (only the action "SWS/S&M: Show image, slot n" is still limited to PNG)
+Project bookmarks and related slots actions now support the same project files than REAPER: RPP, EDL, RPP-BAK, etc..
 Note: Project bookmarks were limited to RPP files before this version
+Context menus: new commands
+Various tweaks, tiny fixes (localization, media file filters, etc..)

Fixes:
+Notes window: undoing "remove tracks" now restores tracks notes, if any
+Removed default shortcut Ctrl+Shift+M ("SWS: Open marker list"): conflict with the default/native shortcut for "View: show track manager window"
+Removed default shortcut Ctrl+F (for "SWS/S&M: Find"): no known conflict but more future-proof
+Screenset load now sets size/position of undocked SWS windows as reported http://forum.cockos.com/showpost.php?p=1158117&postcount=1248|here|

!v2.3.0 #16 (April 18, 2013)
Added H:M:S.F to marker list export format

Fixes:
+Fixed screensets broken in v2.3.0 #15
+OS X now supports all track template files, thanks mustgroove!
 This fixes this http://forum.cockos.com/showpost.php?p=1157294&postcount=31|Resources window issue| (and probably other things on OS X)
+Issue 552: auto-saved track templates now sync to tempo (i.e. added beat information in auto-saved templates)

!v2.3.0 #15 (April 8, 2013)
Live Configs:
+Added basic OSC feedback
 To bind an OSC device: Live Configs window > Context menu > OSC feedback, and choose a device in the list
 Devices listed there are the OSC "control surfaces" defined in Options > Preferences > Control Surfaces
 Note: only the name, IP, max packet size and output port parameters are required.
 Unless you need REAPER feedback as well, you do not need to tick the option "Send to port"
 Up to 4 OSC devices are managed, i.e. distinct feedback for Live Config #1, #2, #3 and #4
 The possible OSC messages (with string arguments) are:
 - /snm/liveconfig<strong>n</strong>/current/changed - when the active config changed for the Live Config #<strong>n</strong>
 - /snm/liveconfig<strong>n</strong>/current/changing - when the active config is changing for the Live Config #<strong>n</strong> (same as grayed display in monitoring windows)
 - /snm/liveconfig<strong>n</strong>/preload/changed - when the preloaded config changed for the Live Config #<strong>n</strong>
 - /snm/liveconfig<strong>n</strong>/preload/changing - when the active config is changing for the Live Config #<strong>n</strong> (same as grayed display in monitoring windows)
+Fixed ~1s delay when switching configs (with the option "Send all notes off when switching configs"), thanks Breeder!
+Undoing config switches now properly update monitoring windows
 Note: just fixed for the sake of it as it is recommended to disable undo points for live performances!

Region Playlist:
+Support main transport pause
 Before this version the playlist was stopped on pause, now it just plays again when "un-pausing", as expected
+Added basic OSC feedback
 To bind an OSC device, etc.. see above: same as the Live Configs' OSC feedback
 The possible OSC messages (with string arguments) are:
 - /snm/rgnplaylist/current - current region
 - /snm/rgnplaylist/next - next region

Added actions:
+SWS: Set takes in selected item(s) to random custom color(s)
+SWS: Set takes in selected item(s) to color gradient
+SWS: Set takes in selected item(s) to ordered custom colors
+SWS/BR: Create tempo markers at grid after every selected tempo marker
+Issue 180:
 - SWS/BR: Create project markers from selected items (name by item's notes)
 - SWS/BR: Create regions from selected items (name by item's notes)

Fixes:
+About box: fixed update checker connection issues in certain instances (Win only)
+Cycle actions: fixed ReaScript support broken in v2.3.0 #14, thanks gofer!
+OS X x64: fixed font rendering crash (when using alpha)
+Fixed crazy behavior (SWS stops working) when running these actions on empty items:
 - SWS/BR: Create project markers from notes in selected MIDI items
 - SWS/FNG: legato selected media items on same track (change rate)
 - SWS/FNG: Time compress/stretch selected items
+Refresh arrange after running SWS/FNG: unselect items that do not start in time selection
+Prevent loss of item selection when running Xenakios/SWS: Remove muted items
+Small rename (for the sake of clarity) of 2 actions: Xenakios/SWS: Shuffle order of selected items
+Don't skip last fade shape when using Xenakios/SWS: Set next/previous fade in/out shape for items
+More consistent behavior for:
 - Xenakios/SWS: Explode selected items to new tracks (keeping positions)
 - Xenakios/SWS: Select takes in selected items, shuffled random
 - Xenakios/SWS: Select takes of selected items cyclically
+These actions now work with empty items (issue 281):
 - SWS: Create regions from sel item(s) named with take
 - Xenakios/SWS: Create markers from selected items (name by take source file name)
 - Xenakios/SWS: Explode selected items to new tracks (keeping positions)
 - Xenakios/SWS: Remove muted items
 - Xenakios/SWS: Reverse order of selected items
 - Xenakios/SWS: Shuffle order of selected items
 - Xenakios/SWS: Shuffle order of selected items (2)
 - Xenakios/SWS: Select items under edit cursor on selected tracks
 - Xenakios/SWS: Time selection adaptive delete
 - Xenakios/SWS: Toggle selected items selected randomly

Other:
+OS X: better font rendering

!v2.3.0 #14 (March 23, 2013)
Cycle Actions (CAs)
+Improved timing when performing CAs
+Issue 550: CAs can now contain <em>other</em> CAs, recursively
+The character comma (,) can now be used in CONSOLE instructions
+Added instruction ELSE
+Improved toggle states reporting
 - CAs can now either report fake toggle states (like it was before v2.3.0 #9) or real ones (i.e. toggle state of the first relevant "sub-action")
   This ensures transparent upgrades from older versions. This toggle state is configurable in the column "Toggle" of the editor, <strong>see details http://forum.cockos.com/showpost.php?p=1090262&postcount=1136|here|</strong>
 - Better initialization for CAs that report real toggle states (i.e. <strong>avoid to run some of them one time before they sync properly</strong>)
+Editor: display MIDI action names (with REAPER >= v4.33pre16)
+Editor: new menu items to cut/copy/paste commands (works across CAs)
+Editor: new menu item to explode CAs, custom actions (i.e. macros) and ReaConsole actions into individual actions
 <strong>This helps sharing Cycle Actions with other users, see important remarks http://forum.cockos.com/showpost.php?p=1170459&postcount=1267|here|</strong>
 (before this version you probably had to share other files, now you just have to export a single file where all CAs have been "exploded")
+Editor tweaks: added CA text filter, more helpful messages (again), etc...
+Fixed missing undo points for CONSOLE commands (when the option "Consolidate undo points" was disabled)
+Removed "cycling tooltips" (when CAs were attached to toolbar buttons, the reason why is detailed http://forum.cockos.com/showpost.php?p=1212048&postcount=1331|here|)
 Note: when the opetion "Consolidate undo points" is enabled, steps like !bla or !foo still provide distinct undo point names though ("Undo foo", "Undo bla")

Live Configs
+Ignore preload over the current/active track
+Improved action learn: prompt to replace current bindings or to add a new binding (with REAPER >= v4.33pre20)
+Monitoring windows: improved redraw + click the "CURRENT" panel to show/hide the "PRELOAD" one
+Fixed Cut command and corner-cases

Snapshot improvements: (Thanks for the contributions, Chris!)
+Added Previous and Next buttons for navigating snapshots and added associated actions
+Added Move Up & Down buttons for re-ordering snapshots list and added similar actions
+Added Notes field (limited to 100 characters)
+Changed the way snapshots are deleted so the sort column remains continuously numbered

Added actions:
+Issue 543: SWS/S&M: Go to/select region n (obeys smooth seek)
 where 'n' is in [1; 4], http://forum.cockos.com/showthread.php?p=984786#post984786|customizable in the S&M.ini file|: up to 99 actions/regions
+Issue 307: actions to increase/decrease the metronome volume (by steps of ~ 0.15dB)
 SWS/S&M: Increase metronome volume
 SWS/S&M: Decrease metronome volume
+SWS/BR: Move closest tempo marker to edit cursor

Other:
+"SWS: Minimize selected track(s)" now returns a toggle state:
 reports ON if the selected track (or all selected tracks) is (are) minimized
+ReaConcole: reduced minimum height and margins
+S&M project startup actions: tweaks to support theme switching on project load (details http://forum.cockos.com/showpost.php?p=1140973&postcount=18|here|)

Fixes:
+<strong>S&M Notes window / OS X 10.7+: fixed refresh issues, thanks chriscomfort!</strong>
+OS X 10.7+ x64: fixed list views being right aligned
+All S&M windows: fixed button display for some themes (e.g. http://forum.cockos.com/showpost.php?p=1124199&postcount=169|Apollo theme|)
+Fixed action "SWS/S&M: Open project path in explorer/finder"
 This action was opening the project's parent folder, not the project's folder
+About box: fixed disabled button in update checker in certain instances
+ReaMote: fixed unexpected "Version Incompatibility" error message

!v2.3.0 #13 (February 2, 2013)
ReaConsole updates
+Create actions made of console commands directly in the Cycle Action editor, see below + example and details http://forum.cockos.com/showpost.php?p=1115796&postcount=1179|here|
 In other words, to create your own console actions, <strong>you do not need to create/tweak a text file anymore</strong> (i.e. reaconsole_customcommands.txt)
 => better action names, for example: a custom "Select bass tracks" instead of "SWS: Run console command: s*bass*"
 => simpler configuration (no file edition/re-start)
 => benefit from other Cycle Actions' features: toggle state reporting, etc..
 => indirectly fixes little issues on OS X
 Note: although it is deprecated now, the file reaconsole_customcommands.txt still parsed for ascendant compatibility
+<strong>New command 'x' to add track FX</strong> by names, see examples and details http://forum.cockos.com/showpost.php?p=1115796&postcount=1179|here|
 Note: the command will do nothing if the FX is already present
+<strong>New command '/' to send local OSC messages</strong> (as if they were sent by a device on the network), see examples and details http://forum.cockos.com/showpost.php?p=1115796&postcount=1179|here|
 Longer console commands.. but this opens a bunch of doors: receives, sends, FX parameters, FX presets, etc..
+Issue 484: the ReaConsole window is now modeless, dockable, resizable, etc..
 <strong>=> key shortcuts swap!</strong>
 - The ENTER key runs a command and now keeps the Console window open
 - CTRL+ENTER (CMD+ENTER on OS X) will now close the Console window after running a command
+Fixed a few console commands' undo points that were ignored

Cycle Action editor updates
+Added instruction CONSOLE to run ReaConsole commands, see example and details http://forum.cockos.com/showpost.php?p=1115796&postcount=1179|here|
 Example: CONSOLE x ReaComp
 Reminder: the syntax of ReaConsole commands is detailed http://www.standingwaterstudios.com/reaconsole.php|here|
+More helpful messages
+Improved toggle states for cycle actions using instructions IF and IF NOT

Ported more features to OS X:
+<strong>Theme helpers for OS X</strong> (actions referenced in the http://www.houseofwhitetie.com/reaper/walter_themers_guide.pdf|WALTER user manual|):
 - SWS/S&M: Show theme helper (all tracks)
 - SWS/S&M: Show theme helper (selected tracks)
+More toolbar auto-refresh actions:
 - SWS/S&M: Toolbar - Toggle offscreen item selection (top)
 - SWS/S&M: Toolbar - Toggle offscreen item selection (bottom)
+More CMD+A support in text fields (select all)

Issue 524: new actions to detect and unselect offscreen items (just to unify the 4 existing actions "Toggle offscreen item selection (left/right/top/bottom)")
+SWS/S&M: Unselect offscreen items
+SWS/S&M: Toolbar - Toggle offscreen item selection
 This one deselects offscreen items and reselects them on toggle
+Reminder: toolbar buttons of those actions automatically light-up when at least one selected item is offscreen
 (the option "Main menu > Extensions > SWS options > Auto-refresh toolbars" must be enabled)

Other:
+Cue buss dialog box: key shortcuts pass through to the main window
+Fixed potential issues with relative paths like "./stuff.rpp"

!v2.3.0 #12 (January 30, 2013)
Automatic check for updates:
+Option can be found in REAPER > Extensions > About SWS Extensions
 - Performed once per day (startup check is silent, user gets notified only if new version is available)
 - Turned on by default for official updates
 - When searching manually (instead of startup search) both official and beta updates are checked

Tempo improvements:
+Convert project markers to tempo markers:
 - More sane results when creating gradual tempo changes (thanks to middle points)
 - Option to split middle point into 2 points to smooth things out
+Added actions:
 - SWS/BR: Randomize selected tempo markers...
 - SWS/BR: Delete tempo marker (preserve overall tempo and positions if possible)
 - SWS/BR: Set tempo marker shape to linear (preserve positions)
 - SWS/BR: Set tempo marker shape to square (preserve positions)
 - SWS/BR: Set tempo marker shape (options)...
 - SWS/BR: Increase/Decrease tempo marker (preserve it's time position) (% and BPM versions)
   => These actions are mostly intended for manipulation of linear (gradual) tempo. See documentation for more
 - SWS/BR: Alter slope of gradual tempo marker (increase/decrease) (% and BPM versions)
   => As the name suggest, these actions work only on gradual tempo markers. See documentation for more
 - SWS/BR: Create project markers from selected tempo markers
 - SWS/BR: Create project markers from notes in selected MIDI items
+Other:
 - All dialogs under SWS/BR:
     - Options are preserved through sessions
     - Tiny OS X cosmetic fixes
 - All existing tempo operations should be much faster when dealing with a lot of points
 - Tiny renames of move actions for easier readability
 - Documentations available on http://wiki.cockos.com/wiki/index.php/Category:Tempo|wiki.cockos.com|, namely http://wiki.cockos.com/wiki/index.php/Tempo-mapping_in_Reaper|here| and http://wiki.cockos.com/wiki/index.php/Tweaking_tempo|here|
   => Big thanks to user http://forum.cockos.com/member.php?u=22191|G-Sun| for all the wiki work, suggestions and testing

Added actions:
+Issue 544: SWS/S&M: Set project startup action (and SWS/S&M: Clear project startup action)
 Note: startup actions are defined <strong>per project</strong>. If you need to run an action when launching REAPER (or with new blank projects),
 define a project template (in Preferences > Project) and a startup action for this template.
+SWS/BR: Check for new SWS version...

Fix for OSC & MIDI CC relative "mode 3" learn

!v2.3.0 #11 (January 15, 2013)
Fix for snapshot merge crash

!v2.3.0 #10 (January 11, 2013)
Live Configs: support OSC and rotary controllers
+Improved the "learnability" of the following actions of the "S&M Extension" section, they have been renamed accordingly:
 - SWS/S&M: Apply Live Config n (MIDI CC absolute only)  ->  SWS/S&M: Apply Live Config n (MIDI CC/OSC only)
 - SWS/S&M: Preload Live Config n (MIDI CC absolute only) ->  SWS/S&M: Preload Live Config n (MIDI CC/OSC only)
+Support all types of MIDI CC controllers (like endless rotary encoders)
 - In addition to the "Absolute" mode, all "Relative" modes of the Learn dialog box are now supported too
 - Acceleration is also supported
+Support OSC learn (OSC message with float parameter)
 - Example: say you have learned the action "SWS/S&M: Apply Live Config 3 (MIDI CC/OSC only)" with the OSC message "/blabla",
   sending "/blabla/f/107.0" will switch to the instrument/effect #107 of the Live Config #3

Added actions (http://forum.cockos.com/showthread.php?p=984786#post984786|customizable in the S&M.ini file|):
+SWS/S&M: Bypass all FX (except n) for selected tracks - where 'n' is in [1; 8] by default
 - Might be useful for FX comparisons (A/B)
+SWS/S&M: Set all FX (except n) offline for selected tracks - where 'n' is in [1; 8] by default
 - Might be useful for live applications
The following new actions are a bit specific, so they are <strong>hidden by default</strong> (n=0 in the S&M.ini file)
+SWS/S&M: Unbypass all FX (except n) for selected tracks
+SWS/S&M: Set all FX (except n) online for selected tracks
+SWS/S&M: Dummy toggle n
 - These actions just report a toggle state
+SWS/S&M: Exclusive toggle n
 - These actions just report a toggle state, only one of them is ON at a time (all others are automatically turned OFF)

ReaScript:
+Added function SNM_AddTCPFXParm()
+Hardened http://forum.cockos.com/showpost.php?p=1099358&postcount=1162|SNM_TieResourceSlotActions()|

Auto color/icon:
+Fixed color edition in place in the list view
+Fixed possible crash when the extension is localized

Other:
+Updated action "Xenakios/SWS: Randomize item positions...":
 - Added an option to move all grouped items by the same amount
+All actions of the "S&M Extension" section now support OSC and rotary controllers

!v2.3.0 #9 (December 23, 2012)
<strong>Live Configs: big overhaul, merged a dedicated extension plugin.</strong>
The fine details will be posted in this http://forum.cockos.com/showthread.php?p=1079515#post1079515|thread/PDF| (not up-to-date yet!), in the meantime major changes are:
+New "core" to ensure smooth/glitch-free config switches, new "All notes off" logic (now optional)
+Added Preload feature: you can prepare an instrument/effect while playing another
 This can be done with a second controller (click the new "Learn" button) or multi-touch gesture (see below).
 Once a config is preloaded, you can switch/switch-back between the preloaded and the current config with new actions like
 "SWS/S&M: Live Config n - Apply preloaded config (swap preload/current)"
 Preload comes in handy when switching FX chains, or Track Templates or with the new option "Offline all but active/preloaded tracks" (see below)
+<strong>Added Monitoring windows, demo http://stash.reaper.fm/14847/S%26M_LiveConfigMonitor.gif|here|</strong>
 - Useful with controllers that do not provide visual feedback
 - Support 2 fingers scroll gesture over "Current" and "Preload" areas, e.g. switch or preload instruments/effects with a trackpad
 - Click on the "Preload" area to swap the preloaded and the current config
 - Up to 4 Monitor Windows can be used simultaneously, i.e. one per Live Config/controller
+Added (per config) option: "Offline all but active/preloaded tracks (RAM savings)"
 When enabled, instruments/effects will be only be loaded for the current and preloaded tracks.
 Other tracks that are not part of the config will remain as they are, of course.
 This option works without preload too (switches will be slower though).
 Note: handle with care! Do not use <del>this option with</del> buggy instruments/effects!
+Added (per config) option: "Ignore switches to empty configs"
 When enabled, you will switch to the next/previous valid config whatever is the gap of empty configs in between.
 Especially useful for -/+ controllers (like pedals) and "Apply next/previous config" actions
+Added (per config) option: "Send all notes off when switching configs"
+Added (per config) option: "Select/scroll to track on list view click"
+Added (per config) option "Automatically update sends from the input track"
 When enabled, sends of the "Input track" will be automatically created/updated,
 each a new track is added/removed from the editor's list view, for example
+New logic for "Activation" and "Deactivation" actions/macros/scripts:
 - If a track is defined for a config (a row), only this track will be selected when the
   "Activation" (or "Deactivation") action is performed.
   Track selection is restored right after the action is performed.
   => Useful since many actions deal with "selected track(s)"
 - If no track is defined for a config, no track will be selected when the "Activation" (or "Deactivation")
   action is performed, track selection is restored right after
   => Useful to master the current selection state when performing actions
+Added "Tiny fades" knob
 It tweaks lengths of tiny fades-out/in when deactivating/activating configs.
 Disabling fades is allowed but instrument/effect switches might be glitchy!
 Note: when a config is made of trailing effects (delay, verb, etc..), you can either disable tiny fades,
 or better, route the (tiny faded) audio to a track which is not used by the Live Configs
+Added "Learn" button: direct action learn for "Apply" and "Preload" actions
+Added "Create input track" in the context menu (creates a track with needed properties and sends)
+Added "Switch delay" knob (no more S&M.ini file tweaks needed). One "Switch delay" per config.
+Added a bunch of actions (preload, toggle options or tiny fades on/off, open/close monitoring windows, etc..): filter the action list with "Live Config"!
 Note: some of the new actions are very specific and thus hidden by default (http://forum.cockos.com/showthread.php?p=984786#post984786|customizable in the S&M.ini file|)
+New context menu items in the Live Configs editor:
 - Copy/cut/paste configs (rows)
 - Insert config (shift rows up/down) + obey INSERT key
 - Apply/preload configs
 - Shortcuts: "Show FX chain..." and "Show routing window..." in Track column and Input track context menus

Region Playlist
+<strong>Playlist re-synchronization when seeking by hand or via actions</strong> (issue 532)
 Use-case example: now, you can also use actions like "Regions: Go to region #n" to switch regions defined in a playlist
 Note: when seeking to a position that is not part of the playlist, the extension will switch back ASAP to the region it was supposed to play
+Re-synchronize the playlist when editing it while playing (or when its regions are edited)
+Fixed various corner cases: audio block rounding, possible issues with unknown regions (e.g. deleted), etc..
+Improved monitoring mode (separate region numbers and region names, display number of remaining loops, new red "sync loss" status, etc..)
+Added options (in the context menu): "Seek play" and "Scroll view when selecting regions"
+Reorganized the window a bit: added columns, moved playlist length as tooltip, etc..

Cycle actions
+<strong>Added basic instructions: IF, IF NOT, and LOOP n</strong>
 This is mainly to ensure consistent toggle states for cycle actions but this also introduces conditional macros, see details and examples http://forum.cockos.com/showpost.php?p=1090262&postcount=1136|here|
 This is a "basic" support because you cannot yet have nested LOOPs or nested IFs. However you can have an IF in a LOOP or a LOOP in an IF.
+Toggle cycle actions now report real toggle states (i.e. the state of the first relevant action)
+Cycle action editor
 - Right list view: insert commands rather than adding them (avoids to systematically drag new commands)
 - Right list view: added "Add/insert instruction" in the context menu
 - Various tweaks, including new tiny buttons to enlarge list views

Export functions to ReaScript
+Fixed possible FNG function crash
+Added functions:
 - SNM_RemoveReceivesFrom()
 - SNM_SelectResourceBookmark()
 - http://forum.cockos.com/showpost.php?p=1099358&postcount=1162|SNM_TieResourceSlotActions()|
+Updated API, updated SNM_AddReceive() to obey preferences

Added actions
+Added "go to" marker/region actions
 REAPER already proposes 30 goto actions for markers and 40 for regions,
 so those new actions are just meant to target up to 99 regions/markers, they are <strong>hidden by default!</strong>
 This number of actions is http://forum.cockos.com/showthread.php?p=984786#post984786|customizable in the S&M.ini file|
 Note: comes in handy with the new Region Playlist "re-synchronization" feature, see above
 - SWS/S&M: Go to marker n (obeys smooth seek)
 - SWS/S&M: Go to region n (obeys smooth seek)
+Issue 528:
 - SWS/S&M: Insert marker at edit cursor
 - SWS/S&M: Insert marker at play cursor
+Issue 535:
 - SWS: Select unmuted items
 - SWS: Select unmuted items on selected tracks
+New on OS X (were already there on Windows OS):
 - SWS/S&M: Dump action list (w/o SWS extension)
 - SWS/S&M: Dump action list (SWS extension only)
 - SWS/S&M: Dump action list (custom actions only)

All list views:
+Obey to HOME, END, PAGE UP and PAGE DOWN keys
+OS X: obey to CMD-A like on Windows OS (select all)
+Windows OS: fixed a themed grid line glitch

Other:
+Fixed possible Auto color/icon crash when exiting REAPER
+Fixed possible crash with FX selection actions
+OS X: directory browsers allow directory creation (issue 511)
+OS X: fixed single line tooltips
+The action "SWS/S&M: Insert silence (measures.beats)" now supports tempo/time signature markers
+Offline FX actions now fully unload VST plugins
+Localization: sorted menus like default English menus
+Snapshot window: replaced the button "show/hide options" with 2 tiny buttons, i.e. fixes http://forum.cockos.com/showpost.php?p=1034735&postcount=969|this report|
+Resources window: moved the tick box "Tie slot actions to this bookmark" to the context menu ("advanced" stuff)
+Updated all S&M windows: removed margins when possible, every pixel counts!

!v2.3.0 #8 (November 1, 2012)
<strong>Region playlist: http://forum.cockos.com/showpost.php?p=1063758&postcount=10|new features for live use!|</strong>
+Support for infinite region loops, screenshot http://stash.reaper.fm/14468/S%26M_rgnplaylist_infiniteloop.jpg|here|
 Such regions will loop forever unless you switch to another region thanks to the new actions "Play previous/next region (smooth seek)".
+Added "Monitoring" mode, i.e. displays current/next regions with a "big font", screenshot http://stash.reaper.fm/14469/S%26M_rgnplaylist_monitoring.jpg|here|
 Click the new lock button to toggle monitoring/edition modes (or use the new related action).
 Note: the "big font" name can be customized in the S&M.ini file ("BigFontName" in the section [RegionPlaylist])
+Added actions:
 - SWS/S&M: Region Playlist - Play previous region (smooth seek)
 - SWS/S&M: Region Playlist - Play next region (smooth seek)
 - SWS/S&M: Region Playlist - Toggle monitoring/edition mode
+Seek play when switching regions/playlists
+Project edition:
 - Improved append/paste playlist/regions commands and actions (faster)
 - Fixed possible undo unstability for "crop project to playlist" commands/actions

Export functions to ReaScript
+Issue 531: fixed MIDI notes shrinking bug
+Fixed SNM_GetMediaItemTakeByGUID() crash

Other
+Issue 174: improved S&M cut/copy/paste sends/receives/routings actions as detailed http://forum.cockos.com/showpost.php?p=1061214&postcount=1529|here|
+Notes window: improved "big font" rendering (now uses all the available width)

!v2.3.0 #7 (October 17, 2012)
Export functions to ReaScript
+Added functions (more details in REAPER > Main menu > Help > HTML Lists > ReaScript documentation):
 - SNM_MoveOrRemoveTrackFX
 - SNM_SetProjectMarker
 - SNM_GetProjectMarkerName - because ReaScript cannot handle the char** param of RPR_EnumProjectMarkers()
+Issue 520: removed SNM_DeleteObject, added SNM_DeleteFastString

Added actions
+Issue 517: SWS/S&M: Open selected item path in explorer/finder
+SWS/S&M: Remove selected FX for selected tracks
+SWS/S&M: Dump action list (custom actions only)
+SWS/BR: Move edit cursor to next/previous envelope point
+SWS/BR: Move edit cursor to next/previous envelope point and add to selection
 Note: this last action (that adds points to selection) can make tinny changes to the envelope.
 It's a bug in Reaper, you can read about it http://forum.cockos.com/project.php?issueid=4416|here|

Other
+Cycle action editor: double-click in the "Id" column (or pressing the RETURN key) runs the selected cycle action
+Issue 488/Image window: display image filenames/slot numbers in tooltips
+Issue 525: the master track obeys the action "SWS: Minimize selected tracks"
+OS X / S&M windows: better fonts

Fixes
+Issue 519: fixed "SWS: Hide docker" and "SWS: Show docker" (broken since REAPER v4 and multi-dockers)
+Fixed a possible crash in Convert project markers to tempo markers dialog

House cleaning, renamed cryptic "auto-refreshed" toolbar actions:
+SWS/S&M: Toolbar left item selection toggle -> SWS/S&M: Toolbar - Toggle offscreen item selection (left)
+SWS/S&M: Toolbar right item selection toggle -> SWS/S&M: Toolbar - Toggle offscreen item selection (right)
+SWS/S&M: Toolbar top item selection toggle -> SWS/S&M: Toolbar - Toggle offscreen item selection (top)
+SWS/S&M: Toolbar bottom item selection toggle -> SWS/S&M: Toolbar - Toggle offscreen item selection (bottom)
+SWS/S&M: Toolbar track envelopes in touch/latch/write mode toggle -> SWS/S&M: Toolbar - Toggle track envelopes in touch/latch/write

Tempo manipulation improvements:
+Convert project markers to tempo markers:
 - Added an option to create gradual tempo changes (aka linear tempo points)
+Select and adjust tempo markers improvements:
 - Option to invert selection only if marker obeys criteria. (possible usage: invert only within time selection)
 - Added button for deselecting markers that conform to criteria
 - Added button that toggles supplementary dialog which lets you deselect every Nth marker selected (possible usage: easier manipulation of linear points)

!v2.3.0 #6 (October 3, 2012)
<strong>Auto color for regions and markers, thanks Brado231!</strong> (issue 339)
+Added column "Type" (type = track, marker or region) in the "Auto color/icon" window's list
+Reorganized the window/context menus a bit
+Added options (new actions + new button "Options" + main menu > extensions > sws options)
 - Enable auto marker coloring - Disabled by default!
 - Enable auto region coloring - Disabled by default!

<strong>Localization: (almost) everything can be translated!</strong>
Fixes/improvements (thanks Mr Data!):
+Fixed unused translations in various windows/dialog boxes
+Fixed stupid assumption that plural strings always end with 's'
+Auto-resize some buttons according to string lengths
Notes for translators:
+A new SWS Template LangPack file is available http://code.google.com/p/sws-extension/downloads/list|here|
+The following tools are intentionally not localized (to avoid useless translations):
 - S&M Find (a new version will come at some point)
 - SWS TrackList (might be removed at some point, over exceeded by the new native Track Manager)
 - A few (exotic) Xenakios tools

Export functions to ReaScript
+Added functions (more details in REAPER > Main menu > Help > HTML Lists > ReaScript documentation):
 - SNM_GetSetObjectState()
 - SNM_GetSetSourceState2()
 - SNM_GetSourceType()
 - SNM_RemoveReceive()
 - SNM_CreateFastString()
 - SNM_GetFastString()
 - SNM_GetFastStringLength()
 - SNM_SetFastString()
 - SNM_DeleteObject()
 - FNG_AllocMidiTake()
 - FNG_FreeMidiTake()
 - FNG_CountMidiNotes()
 - FNG_GetMidiNote()
 - FNG_GetMidiNoteIntProperty()
 - FNG_SetMidiNoteIntProperty()
 - FNG_AddMidiNote()
+Updated some APIs functions with WDL_FastString* parameters (tighter memory allocation + get rid of string length limitations for ReaScripters)
 Might be temporary, see details & example http://forum.cockos.com/showpost.php?p=1040948&postcount=1016|here|
+<strong>To request some functions please use/see issue 513</strong> (exported functions wish-list)

Added actions:
+SWS/BR: Move selected tempo markers forward
+SWS/BR: Move selected tempo markers back
+SWS/BR: Move selected tempo markers forward X ms
+SWS/BR: Move selected tempo markers back X ms
 Note: These actions don't screw with unselected points positions. Ideal for extensive tempo manipulation.
 First two actions move points depending on zoom, more zoom means less movement - recommended for keybinding.
 Others move points by predetermined values in milliseconds
+SWS/BR: Select and adjust tempo markers...
+SWS/BR: Move edit cursor to next/previous envelope point and select it
+SWS/S&M: Pan active takes of selected items to 25%, 50%, and 75% left and right
+SWS/S&M: [developer] Write C++ API functions header
 Internal stuff, for SWS devs only.

Updated actions "Set selected tracks folder states"
+Renamed actions:
 - "SWS/S&M: Set selected tracks folder states to on"  ->  "[...] to parent"
 - "SWS/S&M: Set selected tracks folder states to off"  ->  "[...] to normal"
+Added actions (they were missing for the above ones to make sense..):
 - SWS/S&M: Set selected tracks folder states to last of all folders
 - SWS/S&M: Set selected tracks folder states to last in folder
 Note: when this last action is performed on a track which is already the last one in a folder,
 running it again will turn the track into the last in the innermost and next-innermost folders, etc..

Region playlist
+Paste/crop to playlist: make sure envelopes are pasted too
 (whatever is the pref. "Envelope points move with media items")
+Avoid "flashy" cursor while playing playlists
+Reorganized the window/context menus a bit

Other
+Updated action "SWS/S&M: Remove all envelopes for selected tracks":
 This action removes all track/plugin envelopes. Now it also removes parameter modulations.
+Cycle action editor: added button "Import/export..."
+Issue 516/Resources: auto-save actions now overwrite empty selected slots
+Issue 515/Find window: RETURN key = find next (reminder: F3/Shift-F3 = find next/previous)
+GUI tweaks: smaller fonts on OS X, preserve XP style for list views on Windows OS, etc..

Fixes
+Issue 459: fixed possible crash when applying grooves
+Fixed some Xenakios actions related to takes
+Fixed inverted left/right channels for "SWS/S&M: Pan active takes of selected items to 100% left/right"
+Fixed faulty undo point for "Xenakios/SWS: Toggle selected takes normalized/unity gain"
+Minor fix in warning dialog for SWS/BR: Convert project markers to tempo markers

!v2.3.0 #5 (September 13, 2012)
<strong>Issue 432: Export functions to ReaScript and/or to other extensions. See documentation http://code.google.com/p/sws-extension/wiki/Functions_export_to_ReaScript|here|</strong>.
Added functions:
+SNM_GetSetSourceState()
+SNM_GetMediaItemTakeByGUID()
+SNM_AddReceive()
+SNM_GetIntConfigVar()
+SNM_SetIntConfigVar()
+SNM_GetDoubleConfigVar()
+SNM_SetDoubleConfigVar()

Convert project Markers dialog is now toggleable and has a state
Issue 504: (re-)added horizontal scrollbar in the Notes window
Issue 512: improved http://stash.reaper.fm/13968/sws_dmg.jpg|OS X install disk| (added a script that does all the job, just double-click on it!)

Added "What's new?" (via HTML file generation)
+Added a button "What's new?" in the About box
+Added action "SWS/S&M - What's new?"

Added actions:
+SWS/BR: Convert project markers to tempo markers
+SWS/BR: Split selected items at tempo markers

Removed actions (were already available - use native actions):
+SWS/BR: Move edit cursor to next tempo marker
+SWS/BR: Move edit cursor to previous tempo marker

!v2.3.0 #4 (August 30, 2012)
<strong>REAPER v4.26+ is required</strong>

A big welcome to our latest developer, Breeder!  He added actions:
+SWS/BR: Move edit cursor to next tempo marker
+SWS/BR: Move edit cursor to previous tempo marker

External MIDI file support + MIDI source offset support (action "SWS/S&M: Takes - Remove empty MIDI takes/items among selected items", etc..)
Improved "All notes off" handling (Live Configs tool + "All notes off" actions)
Fixed/improved "Xenakios/SWS: Create markers from selected items" (bug reported http://forum.cockos.com/showpost.php?p=1022691&postcount=961|here|)
OS X / Resources window: better text filter behavior

!v2.3.0 #3 (August 22, 2012)
Issue 498: OS X - Fixed docked SWS window close issues

!v2.3.0 #2 (July 28, 2012)
Fixed theming issues on Windows XP/7 (reported http://forum.cockos.com/showpost.php?p=1003969&postcount=918|here|)
Fixed Label processor crash (reported http://forum.cockos.com/showpost.php?p=1004406&postcount=926|here|)
More localization for the Groove tool

!v2.3.0 #1 (July 22, 2012)
<strong>REAPER v4.25+ is required</strong>

!v2.2.0 #17 (July 13, 2012)
Label processor:
+Added option to process all takes
+Added take count (/K) and take number (/k)

Windows OS: fixed possible stuck tooltips and buttons stuck on hover state
Fix for OS X ini files

!v2.2.0 #16 (July 9, 2012)
Full localization for "Fill gaps", "Snapshots merge" and "ReaConsole" tools
Main dialog boxes are now themed
Fixed actions "SWS/S&M: Move selected FX up/down in chain for selected tracks" (broken in v2.2.0 #3)
Fixed actions "SWS/S&M: Active MIDI Editor - Save/Restore displayed CC lanes, slot n" (broken in v2.2.0 #3)
House cleaning: removed actions "SWS/S&M: Takes - Build lanes for selected tracks/items" (those glorious actions are useless now: REAPER features take alignment)

!v2.2.0 #15 (June 25, 2012)
The following windows are now themed:
+Snapshots
+Auto Color/Icon
+MarkerList
+TrackList
+ProjectList
+Groove Tool

OS X / Live Configs
+Browse FX user presets like on Windows OS
+Support for AU user presets

List views
+OS X: themed grid lines (almost like on Windows OS)
+OS X: column reordering (drag-drop column headers like on Windows OS)
+Little fixes

Localization for item/track color and snapshot context menus (thanks neilerua!)
Removed smooth scroll, please use native version

!v2.2.0 #14 (June 14, 2012)
Resources window and related slots actions
+"Paste" and "Paste (replace)" items from a track template file that contains several tracks now obeys multi-track selection
+Applying a track template file that contains several tracks now obeys multi-track selection - http://forum.cockos.com/showthread.php?t=104140|Example|: applying folder tracks to other projects
 Reminder: track template files can be applied in 2 different ways, either use items/envelopes present in template files or preserve existing items/envelopes, see details http://forum.cockos.com/showpost.php?p=979823&postcount=16|here|
 The following updates deal with the latter option:
 - Applying track templates now preserves all existing track envelopes (except FX parameter envelopes since FX Chains are replaced with templates' ones)
 - Applying track templates now preserves folder states

Region Playlist
+The playlist being played can be different from the displayed one
+SWS/S&M: Region Playlist #n - Play (where 'n' is in [1; 4], http://forum.cockos.com/showthread.php?p=984786#post984786|customizable in the S&M.ini file|: up to 99 playlists)
+SWS/S&M: Region Playlist - Set repeat off
+SWS/S&M: Region Playlist - Set repeat on
+SWS/S&M: Region Playlist - Toggle repeat

Live Configs
+Activation/Deactivation columns: totally hide action IDs stuff for the user (action names are displayed instead, to edit: context menu > learn action)
+Fix for track template files containing more than 1 track

Notes window: better refresh, fixed broken helper to copy/paste custom macro IDs
Cue buss generator: fix for track template files containing more than 1 track
Added undo points for track icon actions
Issue 458: Fixed zoom actions that "hide others"
Issue 486: added actions SWS/S&M: Show next/previous image slot

!v2.2.0 #13 (June 6, 2012)
Localization
+Fixed broken Resources window with non-English LangPacks
+Fixed UTF-8 issues in the Cue Buss Generator, Envelope Processor, LFO Generator and Fills Gaps window
+Full localization for the MarkerList (context menus, messages, etc..)
+Full localization for IX's Label Processor
Note: a new SWS template LangPack will be released with the next official SWS version!

!v2.2.0 #12 (June 3, 2012)
Issue 476: Fix deleting of descriptions in MarkerList, Notes window too
Notes window: now can select all text with Ctrl-A (Windows only)
OS X: fixed macro learn (Cycle Action editor and Live Configs)
OS X: list view selections behave like on Windows OS
Fixed a few localized strings that were ignored

!v2.2.0 #11 (May 31, 2012)
Issue 475: region playlist stops in sync
Issue 473/Resources window: the auto-save button now prompts to overwrite selected slots/files
Fixed "file not found" label

!v2.2.0 #10 (May 29, 2012)
Resources window
+Pasting template envelopes obeys the option "Offset template items/envelopes by edit cusor" (in previous versions, only items were offseted according to this pref)
+Fixed "Paste" and "Paste (replace)" template items commands (when template files were containing more than 1 track)
+The tiny "+" button now adds a new bookmark without copying currents slots
+Creating new bookmarks now sets auto-save and auto-fill directories to the default resource path (i.e. you will not be promped for directories anymore)

Region playlist: added repeat button
Notes window: re-added marker/region names edition (and display à la "Big clock" when text edition is locked)
Added actions (for issue 470 & macros based on cue buss actions)
+SWS/S&M: Save default track send preferences
+SWS/S&M: Recall default track send preferences
+SWS/S&M: Set default track sends to audio and MIDI
+SWS/S&M: Set default track sends to audio only
+SWS/S&M: Set default track sends to MIDI only

!v2.2.0 #9 (May 16, 2012)
Added source filename (/s) to Label processor
Issue 471: fixed file renaming from the Resources window

!v2.2.0 #8 (May 11, 2012)
Fixed lost actions (reported http://forum.cockos.com/showpost.php?p=957863&postcount=823|here|)
Issue 469: fixed playlist loop

!v2.2.0 #7 (May 8, 2012)
Issue 466: fixed "add all regions" and related issues in Region Playlist window (broken in v2.2.0 #6)
Issue 467: fixed possible crash when pasting text in the Notes window
More UTF-8 fixes
Added action "Export formatted marker list to file"

Improved all S&M track FX actions: use new native APIs + configurable bypass/unbypass and online/offline actions (http://forum.cockos.com/showthread.php?p=984786#post984786|in the S&M.ini file|, up to 99 FX)
Added very specific track FX actions (hidden by default, i.e. default number of actions = 0 in the S&M.ini file)
+SWS/S&M: Toggle all FX (except n) online/offline for selected tracks
+SWS/S&M: Toggle all FX (except n) bypass for selected tracks

!v2.2.0 #6 (May 1, 2012)
Region Playlist
+Fixed append/crop/paste playlist actions and commands
+"Paste playlist at edit cursor" can now insert playlists in the middle of projects (rather than "pasting over"). Demo: http://stash.reaper.fm/12421/S%26M%20Region%20Playlist%20-%20Paste%20plalist%20at%20edit%20cursor.gif|here|
+Context menu: added commands to append/paste selected regions
+Better list view refresh (new region lengths, renamed regions, etc..)

Added actions
+Issue 345: SWS/S&M: Remove all envelopes for selected tracks - Works with the master track, fx param envelopes, frozen tracks (i.e. "frozen envelopes" are preserved), etc..
+SWS/S&M: Insert silence (seconds)
+SWS/S&M: Insert silence (measures.beats)
+SWS/S&M: Insert silence (samples)

Other
+Fixed handling of midi events which precede the item start position by resizing the take and adjusting the take offset
+Added undo point for "SWS/gofer: Split selected items at mouse cursor (obey snapping)"

!v2.2.0 #5 (April 23, 2012)
Region Playlist
+<strong>Play preview: no more constraint on region ends, the play preview now exactly follows region boundaries! REAPER v4.23+ is required</strong> (pre-release at the moment)
 Consequences: removed play preview options added in v2.2.0 #4 (useless now), added a warning message when there are nested regions/markers (due to the new smooth seek option)
+Do not force envelope points updates when pasting/cropping a playlist but obeys the preference "envelope points move with media items" instead (so both behaviors are now possible: copy/move envelope points or not)
+Fixed actions "Paste playlist" and "Append playlist" that were ignoring items smaller than region sizes
+Issue 461: fixed actions "Paste playlist" and "Append playlist" that were unexpectedly splitting items at region boundaries

SWS localization
+Fixed many dialog boxes/windows that were ignoring translated strings
+Fixed UTF-8 issuess in action names (translations could be ignored)
+Win 7 (x64): fixed UTF-8 issues in list views and dropdown boxes
+Added/fixed localization for (few) missing action names

OS X love:
+Fixed broken context menus. Important for the Resources window for example, where right-clicking auto-save and auto-fill buttons was impossible on OS X!
+Cycle action editor: added action learn (right-click in the right list view). Note: the editor is now exactly the same as on Windows OS.
+Live Configs: added action learn (right-click the columns "Activation" and "Deactivation"). Note: the Live Configs window is now exactly the same as on Windows OS.
+Better tooltips

Other
+Fixed possible cue buss volume bug when no default send gain was defined in the prefs (reported http://forum.cockos.com/showpost.php?p=949269&postcount=1378|here|)
+Issue 358: now fixed everywhere in the extension

!v2.2.0 #4 (April 9, 2012)
<strong>SWS localization</strong>
The SWS extension now also uses the language pack file defined in the preferences (just like REAPER).
The SWS template LangPack file is available http://code.google.com/p/sws-extension/downloads/list|here| (it will be regulary updated for "official" SWS releases).
This file should be merged with the main <strong>translated</strong> REAPER LangPack file as explained http://forum.cockos.com/showpost.php?p=941893&postcount=810|here|.
All action names can be translated (and most of undo point names: same string). Many dialog boxes and windows can be translated.
Full localization support for (on-going work..):
+Sanpshots
+Auto Color/Icon
+All S&M windows (+dynamically sized according to string lengths)

Region playlist
+Fixes, tweaks (added tooltips, retain current playlist, etc..)
+Added options (right-click the play button): "Play regions until next measure" and "Play regions until next beat" (see the note in the v2.2.0 #3 changelog)
Added actions (and new context menu items):
+SWS/S&M: Region Playlist - Crop project to playlist
+SWS/S&M: Region Playlist - Crop project to playlist (new project tab)
+SWS/S&M: Region Playlist - Append playlist to project
+SWS/S&M: Region Playlist - Paste playlist at edit cursor

Other
+Fixed some dropped character bugs in Label processor
+ClearType for tooltips too
 Optional: set "ClearTypeFont" to 1 in the section [General] of the S&M.ini file (quit REAPER first!)
+Refresh some S&M views when changing time mode

!v2.2.0 #3 (March 25, 2012)
<strong>Dropped support for REAPER v3.x, REAPER v4.20+ is required!</strong>

<strong>REAPER localization support</strong>: fixed broken Snapshots and LFO Generator vs localized envelope names, fixed action learn in S&M windows, Theme helper, etc..
Note: localization of the SWS extension is coming soon!

<strong>Added new "S&M Region Playlist" window</strong> - http://reaper.mj-s.com/S&M_RegionPlaylist.jpg|Screenshot|
Useful to preview different song structures (i.e. non-linear play) and apply them via the command "Crop project to playlist".
Use the context menu to add/remove/etc.. regions, use drag-drop to reorder regions in the playlist. Undo points are created for playlist editions.
Manage several playlists: top left dropdown box and tiny plus/minus buttons. Playlists are saved in project files.
Note: the play preview is based on "smooth seeking" so regions are played until the next measure (start positions of regions do not matter). Croping a project to a playlist will respect regions boundaries, of course.
Added related actions:
+SWS/S&M: Open/close Region Playlist window
+SWS/S&M: Play (Region Playlist)

Live Configs:
+OS X: FX presets support like on Windows OS
+All FX presets are now supported via the new Learn command: VST patches (.fxp), AU factory/user Presets (.aupreset), etc.. Note: support was limited to user presets (.rpl files) before this version.
+Send all notes-off when deactivating a track
+Context menu: added "Learn current preset"

Cue buss generator:
+New dropdown box "Cue buss settings": up to 8 different settings can be defined
+Added actions "SWS/S&M: Create cue buss from track selection, settings n" where 'n' is in [1; 8]
+Tweaks: removed confusing "save properties" button (settings are now saved on the fly), better OS X display, added error messages, etc..

Resources window and related "slot actions":
+<strong>All "SWS/S&M: Apply track template" actions now preserve receives.</strong> This is to use track templates a bit like snapsshots (track sends were already preserved).
 The same goes with "Apply track template" commands in the Resources window (on double-click or ENTER key).
+New option to sync auto-save and auto-fill directories: changing one changes the other
+Maximum number of bookmarks raised to 32
+Issue 450: retain the last used path when loading slots

Label processor:
+Added item duration (/D) and source offset (/O)

FX presets actions improvements: OS X support + improved on Windows OS (use new dedicated APIs)
Added in the main section of the action list (new on OS X):
+SWS/S&M: Trigger next preset for FX n of selected tracks - where 'n' is in [1; 4], http://forum.cockos.com/showthread.php?p=984786#post984786|customizable in the S&M.ini file| (up to 99 slots)
+SWS/S&M: Trigger previous preset for FX n of selected tracks - where 'n' is in [1; 4], http://forum.cockos.com/showthread.php?p=984786#post984786|customizable in the S&M.ini file| (up to 99 slots)
+SWS/S&M: Trigger next preset for selected FX of selected tracks
+SWS/S&M: Trigger previous preset for selected FX of selected tracks
Added in the "S&M extension" of the action list (new on OS X):
+SWS/S&M: Trigger preset for selected FX of selected tracks (MIDI CC absolute only)" }, "S&M_SELFX_PRESET", TriggerFXPreset, NULL, -1},
+SWS/S&M: Trigger preset for FX n of selected tracks (MIDI CC absolute only)- where 'n' is in [1; 4]
Added new FX preset actions in the main section (new on OS X and Windows OS):
+SWS/S&M: Trigger next preset for last touched FX
+SWS/S&M: Trigger previous preset for last touched FX

Marker list:
+Convert markers to regions
+Convert regions to markers

Other, fixes:
+All S&M windows: optional Windows-rendered fonts (ClearType)
 To enable this option set "ClearTypeFont" to 1 in the section [General] of the S&M.ini file (quit REAPER first!)
+Support the global preference "Disable saving full plugin states"
+Fixed all S&M copy/cut/paste sends/receives/routings actions (possible problem with multi track selection, see issue 174).
 Note: this also fixes SWS smart cut/copy actions: "SWS: Copy items/tracks/env, obeying time sel" and "SWS: Cut items/tracks/env, obeying time sel"
+Auto Color/Icon: fixed broken drag-drop of rows (i.e. useful to order rule priorities - reminder: drag-drop only works when the sorted column is the 1st one!)
+SWS List views tweaks: drag-drop of multiple rows, no arrow displayed when not sortable, etc..

Added other actions:
+SWS/IX: Import m3u/pls playlist. Imports local files from playlist to new track (streaming media ignored)
+SWS/S&M: Split and select items in region near cursor
+SWS/S&M: Select only track with selected envelope

!v2.2.0 #2 (March 7, 2012)
Fixed groove tool context menu
Added label processor (Extensions->Label processor). Automatic labelling of selected items using various parameters.  <= Thanks IXix!

!v2.2.0 #1 (February 13, 2012)
<strong>Lots of changes from 2.1 -> 2.2.  The fine details are below, but the major changes are:</strong>
+Snapshots fully working with v4 - pans, frozen tracks, all envelopes, etc.
+Markerlist supports region/marker colors
+S&M windows are themed to match Reaper
+Cycle action editor for OS X
+Item normalizing to RMS
+Too many Resources window/Live Configs updates to list here
+Notes/help subtitle support
+Lots of stability and performance improvements.  We <strong>strongly</strong> recommend you update to v2.2 if you're still running SWS v2.1.0.

Fixed support for REAPER 3.x
Issue 449: fixed cue buss actions not copying track levels to buss' receives when in pre-fader mode
Faster undos (UNDO_STATE_MISCCFG & UNDO_STATE_ALL)
Fixed flickering of docked SWS and S&M windows when resizing them (http://stash.reaper.fm/11694/ShakeThisOut.gif|before fix|, http://stash.reaper.fm/11695/ShakeThisOut_fixed.gif|after|)
List views: fixed wrong context menu when columns were hidden/moved (Auto Color/Icon, Live Configs, etc...)
List views (Windows OS): fixed possible missing vertical grid lines and better grid display vs cell edition
All S&M track group actions now also support the master track
Issue 256: Fixed "SWS: Toggle auto add envelopes when tweaking in write mode" also affecting other preferences

Live Configs:
+Added "Learn from Actions window" (in the context menu of columns "Activate action" and "Deactivate action") - Windows OS only
+GUI fixes and tweaks: fixed FX 1st preset display, "Edit" menu items, support for INSERT and F2 keys, etc..
Added actions (useful to switch configs without MIDI CC controller, e.g. -/+ controllers (like pedals) sending MIDI note messages)
+SWS/S&M: Live Config #n - Next (where 'n' is in [1; 8])
+SWS/S&M: Live Config #n - Previous (where 'n' is in [1; 8])

Resources window:
+More "macro friendly" slots actions: when the list view is empty, add the needed number of slots and browse for file (rather than displaying an error message)
+Auto-fill now hehaves like Auto-save: new top left button for auto-fill too, same context menu, etc.. (issue 436, indirectly)
+Added Bookmark commands in the context menu: new, delete and rename bookmarks (issue 436)
+Auto-save: fixed automatic building of filenames (strip forbidden characters)
+Dedicated context menus for auto-fill and auto-save buttons (faster access to options, http://stash.reaper.fm/11693/S%26M_ResourcesView_ContextMenu.gif|demo|)
+Tweaks: support for INSERT key (insert empty slot), better tooltips, etc..
Resources/Track templates slots:
+Issue 441: new auto-save option to retain envelopes in templates (the option to retain items was already there)
+Added tick box for the new REAPER v4.15 option "Offset template items/envelopes by edit cusor"
+Added actions "SWS/S&M: Apply track template (with envelopes/items) to selected tracks, slot n" where 'n' is in [1; 4], http://forum.cockos.com/showthread.php?p=984786#post984786|customizable in the S&M.ini file| (up to 99 slots)

Cycle action editor:
+Additional consistency checks before aplying/registering cycle actions
+Support for DELETE and F2 keys (remove/renames cycle actions and commands)

House cleaning:
+All S&M windows: better/tighter context menus
+Tagged "Xenakios/SWS: Load project template" actions as deprecated (you can use "SWS/S&M: Open/select project template, slot n" instead: these new actions are not tied to paths/filenames)
+Renamed all toggle actions "SWS/S&M: Open [...] window" into "SWS/S&M: Open/close [...] window"
+Renamed all actions "[...]Notes/Subtitles/Help[...]" into "[...]Notes[...]"
+Beware! The following actions have new custom ids => an update is needed if they were used in toolbars, macros, etc.. (sorry about that! SWS localization side-effect..)
 SWS/S&M: Open Cycle Action editor
 SWS/S&M: Open Cycle Action editor (event list)
 SWS/S&M: Open Cycle Action editor (piano roll)

!v2.1.0 #28 (January 25, 2012)
Fixed "SWS/AW: Split selected items at edit cursor w/crossfade on left" - now crossfade time is zoom independent

!v2.1.0 #27 (January 23, 2012)
Remove broken/confusing action "Toggle visibility of selected folder parent's children in mixer".  Replace with macro "sel children"/"toggle mixer vis" if you like.
Move cursor left/right ms/config seconds now respects preference "When moving edit cursor via action or control surface: Scrub/Do not scrub"

!v2.1.0 #26 (January 4, 2012)
Fingers MIDI action fixes:
+Remove negative Midi Events before commiting
+Fix for MIDI event positioning when take has an offset and playrate != 1.0

Issue 426: Fixed snapshots problem with 'frozen' tracks
On Windows OS: all S&M list views now support grid lines, i.e. they use the color "Window list grid lines" of the Theme Editor
OS X: Fixed "beachball" when running cycle actions

!v2.1.0 #25 (January 1, 2012)
Cycle actions: OS X cleanup/fixes (thanks to Kundalinguist and CaptainHook!)
+Fixed import and edition of cycle actions
+Added "Cycle Action Editor" in main menu > extensions (like on Windows OS)
+Cycle Action Editor it is now available out of the box

Resources window:
+New auto-save preferences for FX chains: Context menu > Auto-save configuration > "Create filename from track/item name" (default) and "Create filename from 1st FX name" (useful to create FX libraries)
Resources/Media file slots: new option and actions for playback synchronization
+SWS/S&M: Play media file in selected tracks (sync with next measure), slot n - where 'n' is in [1; 4], http://forum.cockos.com/showthread.php?p=984786#post984786|customizable in the S&M.ini file| (up to 99 slots)
+SWS/S&M: Loop media file in selected tracks (sync with next measure), slot n - where 'n' is in [1; 4], http://forum.cockos.com/showthread.php?p=984786#post984786|customizable in the S&M.ini file| (up to 99 slots)
+Added "advanced" option in the S&M.ini file to synchronously play/stop/pause/etc.. media files across tracks (see details in issue 435)

Notes/Subtitles/Help window:
+Fixed refresh problem introduced in v2.1.0 #23
+The "big font" name can be customized in the S&M.ini file: "BigFontName" in the section [NOTES_HELP_VIEW]
+House cleaning: removed "Region/marker names" deprecated since v2.1.0 #23 (added marker and region subtitles/notes)

Added other actions:
+SWS/S&M: Clear image window
+SWS/S&M: Open image window

!v2.1.0 #24 (December 16, 2011)
Image window:
+Fixed alpha channel problem
+Added stretch option in the context menu

Resources window: bookmark names as defined by the user

!v2.1.0 #23 (December 15, 2011)
Notes/Help window -> Notes/Subtitles/Help
+Subtitles support: new mode "Marker/Region subtitles" in the top left dropdown box.
 You can edit notes for regions and/or markers. Such notes are saved in project files.
 When the view/text edition is locked, notes are displayed with a dynamic sized font (display à la "Big clock") and they follow the play cursor position (i.e. subtitles!).
 Useful for lyrics, video stuff (you can display subtitles or even to edit them in REAPER), etc...
 Also added new buttons and actions to import/export SubRip subtitle files (.srt files, this format is supported by most video players) :
+SWS/S&M: Notes/Subtitles/Help - Import subtitle file... - It adds a region with notes for each subtitle of the loaded file
+SWS/S&M: Notes/Subtitles/Help - Export subtitle file... - It exports current region/marker notes as a subtitle file

Resources window updates:
+Fixed few slot actions that could not be tied to bookmarks (they were not obeying the tick box "Tie slot actions")
Added clear/delete slot actions (Issue 431):
+SWS/S&M: Delete all FX chain slots
+SWS/S&M: Delete all track template slots
+SWS/S&M: Delete all project template slots
+SWS/S&M: Delete all media file slots
+SWS/S&M: Delete all image slots
+SWS/S&M: Delete all theme slots - On Windows OS only
 <strong>Important:</strong> a bit specific, so the following actions are hidden by default (i.e. 0 slot in the S&M.ini file but this is http://forum.cockos.com/showthread.php?p=984786#post984786|customizable|: up to 99 slots)
+SWS/S&M: Clear FX chain slot n
+SWS/S&M: Clear track template slot n
+SWS/S&M: Clear project template slot n
+SWS/S&M: Clear media file slot n
+SWS/S&M: Clear image slot n
+SWS/S&M: Clear theme slot n - On Windows OS only

Resources/Media file slots improvements:
+Only send all notes off when MIDI files are stopped (i.e. no extra CC123 MIDI messages when MIDI files are played until the end). Useful for MIDI hardware outputs.
+Other improvements when stopping media files (better fix for issue 411)
Added actions with pause:
+SWS/S&M: Play media file in selected tracks (toggle pause), slot n - where 'n' is in [1; 4], http://forum.cockos.com/showthread.php?p=984786#post984786|customizable in the S&M.ini file| (up to 99 slots)
+SWS/S&M: Play media file in selected tracks (toggle pause), prompt for slot
+SWS/S&M: Loop media file in selected tracks (toggle pause), prompt for slot - Infinite looping! To be stopped!
 <strong>Important:</strong> due to its scary name, the following action is hidden by default (i.e. 0 slot in the S&M.ini file but this is http://forum.cockos.com/showthread.php?p=984786#post984786|customizable|: up to 99 slots)
+SWS/S&M: Loop media file in selected tracks (toggle pause), slot n - Infinite looping! To be stopped!

New "Images" slot type in the Resources window: manage slots for PNG files (Issue 418)
+Reminder: you can switch the Resources window to "Images" in the top left dropdown box
+External drag-drop (e.g. drag a bunch of PNG files from an external tool -> drop them into the Resources window)
+Internal drag-drop (e.g. re-order slots, drag a slot from the Resources window -> drop it into a track) - Windows OS only
+Context menu: show image, set as track icon, etc.. various "auto-fill slots" features, insert/add/clear/etc..
In this view, double-click and the ENTER key can be customized to:
+Show an image (in a dedicated dockable/resizable "S&M - Image" window)
+Set an image as track icon
+Add an image as an item to the current track
Added slot actions for images:
+SWS/S&M: Open Resources window (images)
+SWS/S&M: Show image, slot n - where 'n' is in [1; 4], customizable in the S&M.ini file (up to 99 slots)
+SWS/S&M: Show image, prompt for slot
+SWS/S&M: Set track icon for selected tracks, slot n - where 'n' is in [1; 4], customizable in the S&M.ini file (up to 99 slots)
+SWS/S&M: Set track icon for selected tracks, prompt for slot
+SWS/S&M: Clear image slot...
+SWS/S&M: Open/clear image window

Issue 430: Added Rename to Markerlist context menu, F2 renames too
Issue 433: fixed creation of cycle actions broken in v2.1.0 #22

House cleaning:
+Renamed all actions "SWS/S&M: Select/load project template [...]" into "Open/select project template [...]"
+Renamed all actions "SWS/S&M: Play/loop media file [...]" into "Loop media file [...]"
+Removed Media Pool dialog - replaced natively plus with Resource window "play" actions

!v2.1.0 #22 (December 12, 2011)
Resources window updates:
Issue 408: added resource slot bookmarks
+New tiny add/delete bookmark buttons
+New tick box: slots actions can be tied to bookmarks instead of default resource types (FX chains, Track templates, etc..)
Added actions (Issue 422):
+SWS/S&M: Auto-save FX Chain slots for selected tracks
+SWS/S&M: Auto-save input FX Chain slots for selected tracks
+SWS/S&M: Auto-save FX Chain slots for selected items
+SWS/S&M: Auto-save track template slots
+SWS/S&M: Auto-save track template (with items) slots
+SWS/S&M: Auto-save project template slot
+SWS/S&M: Auto-save media file slots for selected items
Other:
+Added tooltips
+Issue 412: reorganized the GUI a bit, better docking/resizing behavior
+Default customizable action: the ENTER key now also acts as double-click

Cycle action editor: re-fixed drag-drop of commands in the right list view re-broken in v2.1.0 #21
Live Configs: the ENTER key activates the selected config
Notes/help window: less flickering
Properly keep marker/region colors when renumbering

!v2.1.0 #21 (November 28, 2011)
Cycle actions improvements:
+The Cycle action editor is now resizable, dockable, themable, etc..
 Note: import, export and reset features have been moved to the context menu
+Cycle actions are now saved in a distinct file S&M_Cyclactions.ini (they were saved in the S&M.ini file before)
 This is to ease REAPER's configurations export/import (ReaperConfigZip or copy/paste): the new S&M_Cyclactions.ini is exchangeable, not the S&M.ini file (which can contain local paths, etc..)
 Auto upgrade: the new S&M_Cyclactions.ini file is automatically created with your current cycle actions (if needed, a S&M_Cyclactions.BAK file is also saved).
+OS X support: to be enabled in the S&M.ini file, details http://code.google.com/p/sws-extension/issues/detail?id=416#c0|here|: same editor than on Windows OS (minus the "action learn" feature)

Live Configs:
+Fixed possible crash on Win 7 (when switching projects)
+Fixed possible loss of the "Input track" dropdown box (with veeeery long track names)

Resources window:
+Track templates: new double click option, better context menu item names, etc..
+Fixed possible crash when removing a custom resource type from the S&M.ini file
+<strong>Limited "spam" in the action list: all slot actions now only have 4 instances by default</strong> (http://forum.cockos.com/showthread.php?p=984786#post984786|customizable in the S&M.ini file|, up to 99 slots per action)
 Note: your current numbers of slot actions are preserved, of course!

Notes/help: do not update region/marker names when playing and editing (but only when the view is locked)

<strong>S&M windows theming</strong>
S&M windows now use themed buttons (i.e. toolbar_blank.png and composite_toolbar_overlay.png, if it exists)
List views also obey following colors of the Theme Editor (REAPER > v4.11, on Windows OS and OS X!) :
+Window list selection bg
+Window list selection fg
+Window list selection inactive bg
+Window list selection inactive fg

The following media item actions will work whatever is the current track selection:
+SWS/S&M: Takes - Move active up (cycling) in selected items
+SWS/S&M: Takes - Move active down (cycling) in selected items
+SWS/S&M: Takes - Activate lanes from selected items
+SWS/S&M: Takes - Activate lane under mouse cursor

!v2.1.0 #20 (November 19, 2011)
Added action:
+SWS/S&M: Send all notes off to selected tracks

Resources window:
+Custom resource types !? Details http://forum.cockos.com/showpost.php?p=851041&postcount=690|here|.
+More REAPER-ish text filter (by name, by path and/or by comment, configurable in the context menu)
Auto-save for media file slots:
+Select some items (incl. in-project MIDI items) and click on the top left Auto-save button
+The auto-save directory can be displayed/changed in the context menu
Issue 411, fixes for S&M media files slot actions (thanks Anton9!):
+Fixed play and loop toggle actions when MIDI files are imported as in-project MIDI items (in the preferences)
+Fixed toggle states for all actions "Play/loop media file, slot n (toggle)" (toggle states were stuck to "off")
+Send all notes off when stopping MIDI files (i.e. fixed stuck notes)

House cleaning:
+Renamed all "SWS/S&M: Apply FX chain [...]" actions into "Paste (replace) FX chain [...]"
+Notes/help window (in "Action help" mode): renamed the button "Wiki ALR" into "Online help..."
+Windows OS: do not systematically send deleted files to the recycle bin (hard delete for temp files)
+OS X: S&M logos like on Windows OS

Fixed toggle states for all actions "SWS/S&M: Toggle arming of [...] envelope for selected tracks" (toggle states were stuck to "off")
Issue 400: Fixed marker set paste in Reaper v4.x

!v2.1.0 #19 (November 14, 2011)
Issue 375: Fixed "SWS: Nudge master output 1 volume -1db" action

!v2.1.0 #18 (November 14, 2011)
<strong>Resources window: two new slot types, Media files and Themes!</strong>

Resources window: new "Media files" slot type
Manage slots for all media file types supported by REAPER (WAV, MIDI, etc..).
+Reminder: you can switch the Resources window to "Media files" in the top left dropdown box
+External drag-drop (e.g. drag a bunch of files from an external tool -> drop them into the Resources window)
+Internal drag-drop (e.g. re-order slots, drag a bunch of slots from the Resources window -> drop them into the arrange) - Windows OS only
Context menu:
+Various "auto-fill slots" features, rename & delete file(s), insert/add/clear/etc.. slot, show path in explorer/finder, etc..
+Bulk-add multiple selected media file slots to current track, to new tracks or to selected items as takes
+Bulk-play or loop multiple media file slots
In the list view the double-click can be customized to:
+Toggle play or loop in selected tracks
+Add media file to current track, to new track or to selected items as takes
Added slot actions for media files:
+SWS/S&M: Open Resources window (Media files)
+SWS/S&M: Add media file to current track, slot n  - where 'n' is in [1; 4], http://forum.cockos.com/showthread.php?p=984786#post984786|customizable in the S&M.ini file| (up to 99 slots)
+SWS/S&M: Add media file to new track, slot n  - where 'n' is in [1; 4], customizable
+SWS/S&M: Add media file to selected items as takes, slot n - where 'n' is in [1; 4], customizable
+SWS/S&M: Play media file in selected tracks, slot n - where 'n' is in [1; 8], customizable
+SWS/S&M: Play media file in selected tracks, prompt for slot
+SWS/S&M: Play media file in selected tracks (toggle), slot n - where 'n' is in [1; 8], customizable
+SWS/S&M: Play media file in selected tracks (toggle), prompt for slot
+SWS/S&M: Play/loop media file in selected tracks (toggle), slot n - where 'n' is in [1; 8], customizable
+SWS/S&M: Play/loop media file in selected tracks (toggle), prompt for slot
+SWS/S&M: Play/loop media file in selected tracks, slot n - where 'n' is in [1; 8], customizable
+SWS/S&M: Play/loop media file in selected tracks, prompt for slot
+SWS/S&M: Stop playing media files
+SWS/S&M: Stop playing media files in selected tracks

New "Themes" slot type in the Resources window (on Windows OS only):
Manage slots for themes, i.e. slots for ReaperthemeZip files (unpacked themes are not supported).
+Reminder: you can switch the Resources window to "Themes" in the top left dropdown box
+External drag-drop (e.g. drag a bunch of .ReaperthemeZip files -> drop them into the Resources window)
+Internal drag-drop (e.g. re-order slots, drag a slot from the Resources window -> drop it into the arrange)
+Context menu: load theme, various "auto-fill slots" features, insert/add/clear/etc..
Added slot actions for themes:
+SWS/S&M: Open Resources window (Themes)
+SWS/S&M: Load theme, slot n - where 'n' is in [1; 4], customizable in the S&M.ini file (up to 99 slots)
+SWS/S&M: Load theme, prompt for slot
+SWS/S&M: Clear theme slot...

Show Bank Select and Bank/Program Select lanes in FNG CC lane actions
Fixed FNG crashes (issue 410 and issue 390)

Issue 375: Added actions to control the master track hardware output:
+SWS: Nudge master output 1 volume +1/-1db
+SWS: Set master output 1 volume to 0db

Fixed issue 409: bad theming colors when REAPER version was < v4.11
Many Xenakios actions now have consistent undo names (vs action names), removed a log file
S&M.ini file: better presentation of configurable slot actions

!v2.1.0 #17 (November 2, 2011)
Added media file slot actions (details in issue 386):
+SWS/S&M: Play media file in selected tracks, slot n - where 'n' is in [1; 8], http://forum.cockos.com/showthread.php?p=984786#post984786|customizable in the S&M.ini file| (up to 99 slots). Supports any media file (.mid, .wav, etc..).
+SWS/S&M: Clear media file slot...

Cycle action editor:
+Added "Consolidated undo points" tick box. On OS X (with basic cycle action editor), this option can be changed in the S&M.ini file, e.g. [Cyclactions]Undos=0
+Action learn: now, SWS actions can be learned whatever are the displayed columns in the action list
+Macro learn: a clear error message is displayed when the column "Custom ID" is not displayed in the action list

Notes/Help window: region names can be edited too (they are edited/displayed according to edit/play cursor position)

Resources window: the context menu item "Select/load project templates (new tab)" now also opens multiple selected projects in separate tabs (issue 369)

All S&M themable windows use the following configurable colors of the Theme Editor (on Windows & REAPER v4.11):
+Window background
+Window text
+Window edit background
+Window list background
+Window list text
+I/O Window 3D highlight and shadows colors ("Main Window 3D" colors are poorly defined in the v4 default theme..)

Optimizations:
+Many actions run faster
+"Auto-refresh toolbars" option (Main menu > Extensions > SWS options): optimizations for large projects

House cleaning:
+Removed buggy/deprecated "Xenakios/SWS: Save current contents of actions list to file" (issue 311)

!v2.1.0 #16 (October 14, 2011)
S&M themable windows: fixed 3D highlight/shadow colors

Resource window: Project Loader/Selecter overhauled
+Added context menu items "Set project loader/selecter from selection" and "Clear project loader/selecter configuration"
+Slots that are part of the configuration are now surrounded as such (in the 1st column)
+Added actions:
 - SWS/S&M: Project loader/selecter: next (cycle)
 - SWS/S&M: Project loader/selecter: previous (cycle)
+The current open project slot is automatically selected
+Reminder: the Project Loader/Selecter allows you opening some projects (or selecting project tabs) with following actions.
 It is useful for live performance. Details and demo http://forum.cockos.com/showpost.php?p=831103&postcount=655|here|.

Fixed autogrouping broken in 2.1.0 #15

!v2.1.0 #15 (October 13, 2011)
Added actions:
+SWS/AW: Toggle auto group newly recorded items
+SWS/S&M: Set selected tracks to first unused group (default flags)
+SWS/S&M: Set selected tracks to group n (default flags) - where 'n' is in [1; 8], http://forum.cockos.com/showthread.php?p=984786#post984786|customizable in the S&M.ini file| (up to 32 groups)
+SWS/S&M: Remove track grouping for selected tracks

Cue Buss Generator & Live Configs: track templates improvements (same as issue 376)
Resources window: saved FX chains and track templates are now indented
Notes/Help window: better resizing, improved "big font" display (less flickering)
Faster REAPER startup, especially with large projects (for real this time!)

House cleaning:
+Removed following actions (the action "Create cue buss track from track selection (use last settings)" is enough):
 - SWS/S&M: Create cue buss track from track selection (pre-fader/post-FX)
 - SWS/S&M: Create cue buss track from track selection (post-fader)
 - SWS/S&M: Create cue buss track from track selection (pre-FX)
+Some actions were slightly renamed ("ME" -> "MIDI Editor")

!v2.1.0 #14 (October 9, 2011)
"Auto-refresh toolbars" option (Main menu > Extensions > SWS options): added toolbar enabled actions and advanced parameter
+SWS/AW: Set selected tracks timebase to time
+SWS/AW: Set selected tracks timebase to beats (position only)
+SWS/AW: Set selected tracks timebase to beats (position/length/rate)
+Added advanced parameter "ToolbarsAutoRefreshFreq" in the S&M.ini file: the default value should be fine but you can tweak it so that toolbars are refreshed without noticeable lag
+ToolbarsAutoRefreshFreq is in ms (min: 100, max: 5000). Make sure you exited REAPER before editing the INI file.

SWS list views:
+Fixed SWS list views not obeying to sort requests (sometimes)
+Faster sort when clicking on headers

Issue 394: SWS Wait... actions don't work on OS X, removed from OS X release.

Added actions:
+SWS: Set selected items length...
+SWS/AW: Set selected tracks pan mode to stereo balance
+SWS/AW: Set selected tracks pan mode to 3.x balance
+SWS/AW: Set selected tracks pan mode to stereo pan
+SWS/AW: Set selected tracks pan mode to dual pan

OS X: Now building with Xcode 3.2, please report any regression issues.

!v2.1.0 #13 (September 23, 2011)
Issue 385: Fixed slow REAPER startup introduced in v2.1.0 #11
Issue 377: Frozen tracks support

!v2.1.0 #12 (September 21, 2011)
Issue 380: Fixed possible hang when exiting REAPER on Windows 7
Issue 372:
+"SWS: Name selected track(s) like first sel item" is now "Name sel track(s) like first sel item on track"
+Added "SWS: Name sel track(s) like first sel item in project"
+Added undo point
+Fixed naming with in-project MIDI items

!v2.1.0 #11 (September 15, 2011)
Resources window / track templates: auto-save now fully mimics the way track templates are saved natively (details in issue 376)
Resources window / FX Chains: auto-save now fully mimics the way FX Chains are saved natively (Issue 376)

Optimization: faster SWS init / REAPER startup

REAPER v4.03pre's track freeze: some actions won't have any effect on frozen tracks
(temporary until this new native feature is not officially released and properly managed in SWS extensions)

!v2.1.0 #10 (September 13, 2011)
Live configs:
+Smoother switching between configs: now respects the native "track mute fade" preference (more to come..)
+Auto track selection: make sure that only configured tracks are selected while performing "Activate" and "Deactivate" actions (and restore selection just after)
+Live configs window: now displays user preset names (rather than ids)
+Fixed ignored FX presets switches (when "Auto track selection" was not ticked)

Resources window:
+Context menu (issue 373): added menu items "Auto-save", "Auto-fill from project path" and "Auto-fill..."
+OS X (issue 373): multiple selection of slots
+Text filter: added "Name" criteria, filtering by path now ignores trailing filenames

Issue 371: Added action "SWS: Normalize items to overall peak RMS", adjusts all selected items by the same amount (eg adjusting volume of a split/comped line)

!v2.1.0 #9 (September 7, 2011)
Issue 367: OS X: Fixed issues after opening docked windows

!v2.1.0 #8 (September 4, 2011)
Fixed crashing on undo reported in the main reaper forum thread
Fixed possible SWS list views refresh issues introduced in v2.1.0 #5
Cycle action editor: fixed drag & drop of commands (right list view) broken since v2.1.0 #5

!v2.1.0 #7 (September 2, 2011)
Issue 366: Fixed crash with Show Used CC lanes
Issue 348: Fixed note on left hand edge of take sometimes being missed when applying groove
Faster parsing and construction of midi takes
Fix crash with groove quantize when no notes are selected
Cycle action editor: fixed action renaming bug introduced in v2.1.0 #5
Cycle action editor: fixed corrupted "Right click here..." cycle action introduced in v2.1.0 #5

Marker list now supports save/restore and changing of colors ("Set color..." in the context menu), including en masse with ctrl-click - requires Reaper v4.03

Resources window: "Auto-fill" (context menu) now adds slots rather than inserting them (i.e. do not change existing slot numbers)
Resources window/FX Chains: support for track channels when FX Chains are saved in the Resources view (Issue 363)
Resources window/Projects: added "Add recent projects" in the context menu (it adds all recent projects as listed in Main menu>File>Recent projects)
Resources window/Projects: added project loader/selecter actions (useful for live performance):
+SWS/S&M: Project loader/selecter: configuration - This one allows you defining start/end slots (empty slot gaps are ignored)
+SWS/S&M: Project loader/selecter: next (cycle)
+SWS/S&M: Project loader/selecter: previous (cycle)

Cycle actions:
+Undoing a cycle action now also restores its previous state (Issue 361)
+Cycle action buttons are now refreshed on undo

Added action:
+SWS/S&M: Open project path in explorer/finder

!v2.1.0 #6 (August 28, 2011)
Issue 358: Fixed possible crash on project load
Issue 360: Fixed SWS list crash introduced in v2.1.0 #5
Issue 362: Fixed possible cycle action corruption and other sort issues

!v2.1.0 #5 (August 22, 2011)
Issue 353: Much improved SWS window list performance (eg Markerlist with many, many markers)
Issue 354: Fixed crash when importing non-RPP project files.
Removed broken "SWS/AW: Toggle TCP"

!v2.1.0 #4 (August 21, 2011)
Issue 352: fixed cycle actions that contain Custom actions

Cycle action editor:
+Better drag & drop support for the right list view (drag & drop of commands)
+Cycle actions now support SWS/FNG actions

!v2.1.0 #3 (August 21, 2011)
Issue 77/Issue 147: Snapshots now store native envelopes:
+"Vol" option now stores pre and post FX envelopes
+"Pan" option now stores pre and post pan and width envelopes
+"Mute" option now stores mute envelopes

Bug fix for new SWS install defaulting to deprecated FX snapshot storage (thanks, cylens!)

!v2.1.0 #2 (August 18, 2011)
Issue 340 / Issue 60: Added actions for item/sample analysis, especially drum sample pack creating:
+SWS: Normalize items to RMS (entire item)
+SWS: Normalize items to peak RMS (Like watching for the highest a RMS meter goes over time)
+SWS: Organize items by peak
+SWS: Organize items by RMS (entire item)
+SWS: Organize items by peak RMS
+SWS: Set RMS analysis/normalize options (Sets target db for normalize and window size for peak RMS calculation)
+Also similar are existing actions "SWS: Analyze and display item peak and RMS" and "SWS: Move cursor to item peak amplitude"

Issue 77 / Issue 147: Added pan law to pan snapshots

!v2.1.0 #1 (August 9, 2011)
Offical SWS v2.1 release to coincide with Reaper v4!  Please note this version of SWS will work with both Reaper v3 and v4, but v3 support will be dropped in the future.  Please support Cockos and purchase a v4 license if you do not already own one.

!v2.0.0 #35 (August 8, 2011)
Issue 332: OS X: Fixed cycle action editor -- now replaced with a basic "create cycle action" modal dialog box. The dialog box can be opened from the actions list (there are 3 "create cycle action" actions) but not from the main "Extensions" menu like on Windows.
Issue 335: OS X: Fixed crash when starting Reaper with Notes/Help window previously open

Added actions:
+SWS/AW: Paste (pastes intelligently obeying "trim behind" mode to include empty space)
+SWS/AW: Insert click track (inserts a new track named "Click" with a click source)
+SWS/AW: Toggle click track mute (intelligently mutes the click track if it exists, or toggles the built in metronome if there is no click track)

!v2.0.0 #34 (August 3, 2011)
Fixed cycle actions window context menu on OS X

!v2.0.0 #33 (August 2, 2011)
Fixed "stuck" cycle actions window on OS X

!v2.0.0 #31 (July 31, 2011)
Added configurable slot actions (hidden by default, http://forum.cockos.com/showthread.php?p=984786#post984786|customizable in the S&M.ini file|):
+SWS/S&M: Apply input FX chain to selected tracks, slot n
+SWS/S&M: Paste input FX chain to selected tracks, slot n

Issue 324: Snapshot support for v4 pan styles/settings
Added action "SWS: Toggle selecting one grouped item selects group"
Fixed x64 installer issue
Renamed actions "Set displayed CC lanes, slot n" into "Restore displayed CC lanes, slot n"
Removed useless action "SWS/S&M: Notes/Help - Disables auto updates"

!v2.0.0 #30 (July 7, 2011)
Issue 309: Add action "SWS: Open last project"
Issue 310: Fixed Autorender not working in Reaper v4.0 beta
Issue 315: Add action "SWS: Toggle between current and saved track selection"
Issue 319: Fixed double-click renaming of fields on OS X
Issue 323: Fixed duplicated "Recall snapshot" actions
Issue 326: Renamed "set/unset/toggle master send" actions to "master outputs", added toggles to 12

S&M Resources window:
<strong>The number of slot actions can now be customized in the S&M.ini file, in the new section [NbOfActions].</strong>
*Quit REAPER* before customizing the number of slots/actions (none: 0, max: 99).
An example (with the current list of configurable actions and their default numbers) is http://reaper.mj-s.com/NbOfActions.txt|here|.
This also "unhides" (i.e. 0 slot by default) 2 new actions:
+SWS/S&M: Apply FX chain to selected items, all takes, slot n
+SWS/S&M: Paste FX chain to selected items, all takes, slot n

Beware! following actions are now configurable but their custom ids have changed:
+SWS/S&M: Trigger next preset for FX n of selected tracks
+SWS/S&M: Trigger previous preset for FX n of selected tracks
 => if used in toolbars, macros, etc.. an update is needed (sorry about that!)

!v2.0.0 #29 (June 30, 2011)
<strong>Added "Cycle action editor"</strong> (Main menu > Extensions > Cycle Action editor):
+<strong>A step-by-step example showing how to create a Cycle Action is available http://forum.cockos.com/showthread.php?t=84978|here|</strong> (thanks Mercado_Negro!)
+Unlimited number of cycle actions
+Unlimited number of commands per cycle action
+Import/export features
+Learn selected commands of the action list (Windows OS only)

Other cycle action updates:
+Performance improvements
+Consolidated undo points

S&M Notes/help:
+When the view is locked, the text is now displayed with a dynamic sized font (i.e. display à la "Big clock")
+Added marker names (in the top left dropdown box). They are edited/displayed according to edit/play cursor position (can be used for lyrics, etc..)
+Demo http://reaper.mj-s.com/S&M_big_notes.gif|here|

Issue 308: Fixed "Select/load project template" actions
Issue 317: Fixed Shorcircuit hang when set online with open GUI (needs "BuggyPlugsSupport=1" in the S&M.ini file, full story http://code.google.com/p/sws-extension/issues/detail?id=317|here|)
Tweaks: little Unicode fixes, better message boxes on OS X..

Added actions:
+SWS/S&M: Open Resources window (project templates)
+SWS/S&M: Clear project template slot...

!v2.0.0 #28 (June 13, 2011)
Fixed duplicated "take pan envelopes" actions
Fixed subtle "recursive cycle action" cases (e.g. a cycle action that calls a macro that calls a cycle action)

Added actions:
+SWS/S&M: Copy FX chain (depending on focus)
+SWS/S&M: Paste FX chain (depending on focus)
+SWS/S&M: Paste (replace) FX chain (depending on focus)
+SWS/S&M: Cut FX chain (depending on focus)

S&M Find: added "Zoom/Scroll" option (when searching for items)

<strong>S&M Resources: now also supports project templates</strong> (i.e. new option in top left dropdown box)
Added options/popup menu items common for FX chains, track template & project templates:
+Display current auto-save path
+Set auto-save directory to default resource path
+Set auto-save directory to project path (/FXChains, TrackTemplate or ProjectTemplates)
Added project template slot actions:
+SWS/S&M: Select/load project template, slot n  - where 'n' is in [1; 10]
+SWS/S&M: Select/load project template, prompt for slot
+SWS/S&M: Select/load project template (new tab), slot n  - where 'n' is in [1; 10]
+SWS/S&M: Select/load project template (new tab), prompt for slot

House cleaning: simplified a bunch of actions names (i.e. "Load/apply", "Load/paste", etc.. => "Apply", "Paste", etc..)

!v2.0.0 #27 (June 4, 2011)
Issue 301: Fixed "Crossfade adjacent selected items" crash
Issue 302: Fixed "Move right by 1 sample (on grid)" action
Issue 298: Find "all" now zooms to found items (reminder: find "next/prev" scrolls to the found item)

Added actions:
+SWS/S&M: Toggle all take FX online/offline for selected items
+SWS/S&M: Set all take FX offline for selected items
+SWS/S&M: Set all take FX online for selected items
+SWS/S&M: Toggle all take FX bypass for selected items
+SWS/S&M: Bypass all take FX for selected items
+SWS/S&M: Unbypass all take FX for selected items
+SWS/S&M: Set active take pan envelopes to 100% right
+SWS/S&M: Set active take pan envelopes to 100% left
+SWS/S&M: Set active take pan envelopes to center
+SWS/S&M: Scroll to selected item (no undo)

S&M Resources window:
+Fixed grayed "Add slot" and "Insert slot" popup menu items (since v2.0.0 #26)
+Track templates: auto save now also works with the master track (saving a "master track template" is not possible natively)
+Track templates: applying track templates to the master track is now possible
+Track templates: tweaks (new popup menu items, wordings..)

Padre's Envelope Processor and LFO generator now respect the "Per-take pitch envelope range" preference (was hard coded to 3 semitones before)

!v2.0.0 #26 (May 28, 2011)
Merged tiny extension plugin (2 new actions that can help WALTERing themes
+SWS/S&M: Show theme helper (all tracks) - Windows OS only
+SWS/S&M: Show theme helper (selected track) - Windows OS only

Theming updates for all S&M windows (Find, Resources, Notes/help and Live Configs):
+Dynamic positioning of themed dropdowns, buttons, etc.. (i.e. no more truncated texts, no more unaligned components)
+Windows OS: more use of themes' background colors (instead of "white backgrounds")
+Fonts are now updated when switching themes

Added actions:
+SWS/S&M: Set selected tracks MIDI input to all channels
+SWS/S&M: Set selected tracks MIDI input to channel n - where 'n' is in [1; 16]
+Issue 291: SWS/S&M: Map selected tracks MIDI input to source channel
+Issue 291: SWS/S&M: Map selected tracks MIDI input to channel n - where 'n' is in [1; 16]

S&M Resource window updates:
+New option (in popup menu) to filter the list view by comments or paths
+Switch to "fast listview" mode only if there are more than 500 slots

S&M Find updates:
+Issue 298: move view to found item (more to come..)
+Use text buttons rather than icons (looked bad with some themes)
+Red "Not found!" message

House cleaning:
+S&M Live Configs: dropped OS X support for user FX presets (=> Windows OS only)
+Removed "SWS/S&M: Close all routing windows"
+Removed "SWS/S&M: Close all envelope windows"

Issue 300: Fixed "Open REAPER project in item BWAV info" crash

!v2.0.0 #25 (May 22, 2011)
Issue 273: New actions for moving the edit cursor:
+SWS: Move cursor left/right 1 sample (on grid)
+SWS: Move cursor left/right 1ms/5ms
+SWS: Move cursor left/right by default fade length

Issue 283: New action "SWS: Select unmuted tracks"
Issue 286: New actions "SWS: Set master mono" and "SWS: Set master stereo"
Issue 297: Fixed bug with project file size increasing with each save after using groove tool. Load and resave affected projects to automatically fix.

!v2.0.0 #24 (May 18, 2011)
Zoom updates:
+Option to seek play when moving the edit cursor on zoom in
+Mouse cursor doesn't move in Y when drag zooming, more Abelton Live like (Windows OS only)

S&M Resource window updates:
+Fixed drag-drop of slots within the list view (comments were lost)
+Fixed text editing when some columns are hidden/moved

!v2.0.0 #23 (May 17, 2011)
Fixed ruler not moving edit cursor

!v2.0.0 #22 (May 17, 2011)
SWS Zoom updates:
+Merged in Boreg's drag zoom plugin, see the http://forum.cockos.com/showthread.php?t=42722|related thread|. Open SWS Zoom preferences (Extensions menu) to enable (OS X, too!)
+Issue 212: Added options "Move edit cursor when zooming in" and "Set time selection when zooming in"

Snapshot improvements:
+Issue 107: Add option to snapshots window for "Show snapshots for selected tracks only"
 This filters the snapshots to include only snaps that include selected tracks
+Issue 179: Separate "selected tracks only" options for save/recall
+Issue 294: Fixed "Save over current snapshot" and others inappropriately clearing the active snapshot

Fixed the following actions/dialog boxes (crash with v4 empty take lanes):
+Xenakios/SWS: Rename selected takes (deprecated)...
+Xenakios/SWS: Take mixer
+Xenakios/SWS: Toggle selected takes normalized/unity gain
+Xenakios/SWS: Trim/untrim item left edge to edit cursor
+Xenakios/SWS: Implode items to takes and pan symmetrically
+Xenakios/SWS: Pan takes of item symmetrically
+Xenakios/SWS: Set item playrate based on item pitch (and reset pitch)
+Xenakios/SWS: Set item pitch based on item playrate
+Xenakios/SWS: Switch item contents to next cue
+Xenakios/SWS: Switch item contents to next cue (preserve item length)
+Xenakios/SWS: Switch item contents to previous cue
+Xenakios/SWS: Switch item contents to previous cue (preserve item length)
+Xenakios/SWS: Switch item contents to first cue
+Xenakios/SWS: Switch item contents to random cue
+Xenakios/SWS: Switch item contents to random cue (preserve item length)

House cleaning:
+Dropped OS X support for all "SWS/S&M: Trigger preset" actions (=> Windows OS only)
+Removed "Xenakios/SWS: Select last track of folder" ("not implemented" message, issue 284)
+Removed duplicate "Xenakios/SWS: Toggle selected tracks visible in mixer"

!v2.0.0 #21 (May 11, 2011)
Fixed browsing for folder in Windows when path contains unicode characters
Fixed opening of groove presets with unicode characters in paths on Windows
Toolbar auto-refresh option disabled by default
House cleaning: removed "SWS/S&M: Let REAPER breathe" (see why http://forum.cockos.com/showpost.php?p=737539&postcount=378|here|.)

Cycle action updates:
+MIDI Editor cycle actions can also run custom macro or ReaScripts
+Cycle actions can also run SWS actions
+More customizable cycle actions (and toolbar buttons):
 - Optional dynamic action renaming (e.g. different tooltips for each step)
 - Optional toggle state (buttons can light up or not)

!v2.0.0 #20 (May 5, 2011)
Added cycle actions (user configurable):
+SWS/S&M: Create cycle action
+SWS/S&M: Create cycle ME action (event list)
+SWS/S&M: Create cycle ME action (piano roll)

Added actions:
+SWS/AW: Render tracks to stereo stem tracks, obeying time selection
+SWS/AW: Render tracks to mono stem tracks, obeying time selection
+SWS/AW: Cascade selected track inputs
+SWS/AW: Split selected items at edit cursor w/crossfade on left

Bug fixes:
+Fixed bug in "autogroup" actions

!v2.0.0 #19 (April 29, 2011)
Added toolbar actions with "auto-refreshed" button states (if the new option "Main menu > Extensions > SWS Options > Enable toolbars auto refresh" is ticked):
+SWS/S&M: Toolbar right item selection toggle
+SWS/S&M: Toolbar left item selection toggle
+SWS/S&M: Toolbar top item selection toggle - Windows OS only!
+SWS/S&M: Toolbar bottom item selection toggle - Windows OS only!
 These actions are to prevent user errors with selected items that are offscreen.
 The idea is to put those actions into a toolbar: they will light up when some selected items are not visible in the arrange (offscreen).
 Clicking those buttons will deselect offscreen items (and re-selects them on toggle).
 See details, howto and toolbar auto-refresh anim http://forum.cockos.com/showpost.php?p=728774&postcount=315|here|.
+AW's grid actions button states now reflect the current grid setting (when changed elsewhere in REAPER)
 See grid toolbar auto-refresh anim http://stash.reaper.fm/8523/awGridToolbar.gif|here| and details about Adam's grid actions http://forum.cockos.com/showthread.php?p=706294|here|.
+SWS/S&M: Toolbar track envelopes in touch/latch/write mode toggle
 This action sets track envelopes that are in one of the write modes into read mode and re-sets those previous write modes on toggle. Related toolbar buttons will light up if any envelope is in one of the write modes.
+SWS/S&M: Toggle toolbars auto refresh enable

Added FX preset actions (v4 only, see implementation remarks http://forum.cockos.com/showpost.php?p=728774&postcount=315|here|). They works with any type of FX and any presets (user or factory presets):
+SWS/S&M: Trigger next preset for selected FX of selected tracks
+SWS/S&M: Trigger previous preset for selected FX of selected tracks
+SWS/S&M: Trigger next preset for FX n of selected tracks - where 'n' is in [1; 4]
+SWS/S&M: Trigger previous preset for FX n of selected tracks - where 'n' is in [1; 4]
+SWS/S&M: Trigger preset for selected FX of selected tracks (MIDI CC absolute only)
+SWS/S&M: Trigger preset for FX n of selected tracks (MIDI CC absolute only) - where 'n' is in [1; 4]
 Remarks: these 2 last MIDI actions are present in the "S&M Extension" section (see top right dropdown in the action dialog box).
 They are a bit different from the native "Link to PG change" feature: they work with any type of FX (e.g. JS).
 Bonus: since v4, "Program Change" MIDI events can be learned.
+S&M Live Configs window: the "User preset" column is back !

Added other actions:
+SWS/S&M: Pan active takes of selected items to 100% right
+SWS/S&M: Pan active takes of selected items to 100% left
+SWS/S&M: Pan active takes of selected items to center
 Note: "pan takes" not "pan cakes".
+SWS/S&M: Dump action list (w/o SWS extension) - Windows OS only!
+SWS/S&M: Dump action list (w/ SWS extension) - Windows OS only!
 Note: dumped files are formatted (readable in Excel for example). See how to use these 2 actions http://wiki.cockos.com/wiki/index.php/S%26M_Dump_action_list|here|.

Find window:
+SWS/S&M: Find next
+SWS/S&M: Find previous
+Preserve the searched string (when closing, undocking, etc.)
+Added shortcuts when the window is focused (F3 = find next, shift-F3 = find previous)

Fixes, tweaks, house cleaning:
+Fixed issue 287 (Unexpected behavior of "SWS/S&M: focus next floating fx for selected tracks (cycle)")
+Many S&M track FX (and FX chain) actions run faster ("fix" for http://forum.cockos.com/showpost.php?p=724194&postcount=13|this report|)
+All S&M track envelope arming actions now support v4 panning (width/dual pan)
+Updated "SWS/S&M: Dump ALR Wiki summary [snip]" actions (FNG extension merge)
+Removed "SWS/S&M: Toggle show all routing windows" (too much limitations)
+Removed "SWS/S&M: Toggle show all envelope windows" (too much limitations)
+Removed "SWS/S&M: Save selected item as item/take template..." (private)

!v2.0.0 #18 (March 28, 2011)
Added actions:
+Issue 256: "SWS: Toggle auto add envelopes when tweaking in write mode"
+Issue 280: "SWS: Toggle grid lines over/under items"
+"SWS: Horizontal scroll to put play cursor at 10%"

Readded Xenakios' "Command parameters" to the Extensions menu
Fix crash when parsing a MIDI take with a large extended MIDI event.

!v2.0.0 #17 (March 16, 2011)
Added actions (issue 165, Windows OS only):
+SWS/S&M: Focus main window (close others)
+SWS/S&M: Focus next window (cycle, hide/unhide others)
+SWS/S&M: Focus previous window (cycle, hide/unhide others)
Remark: for these actions to work, keyboard shortcuts must use modifiers in order to pass-through to the main window (ex: Ctrl+minus = focus previous, Ctrl+plus = focus next)

House cleaning, removed "duplicated" actions (remaining focus actions now also focus the main window on cycle):
+SWS/S&M: Focus previous floating FX for selected tracks (+ main window on cycle)
+SWS/S&M: Focus next floating FX for selected tracks (+ main window on cycle)
+SWS/S&M: Focus previous floating FX (+ main window on cycle)
+SWS/S&M: Focus next floating FX (+ main window on cycle)

New actions from Adam Wathan:
+SWS/AW: Enable 'link time selection and edit cursor'
+SWS/AW: Disable 'link time selection and edit cursor'
+SWS/AW: Toggle 'link time selection and edit cursor'
+SWS/AW: Enable clear loop points on click in ruler
+SWS/AW: Disable clear loop points on click in ruler
+SWS/AW: Toggle clear loop points on click in ruler
+SWS/AW: Set project timebase to time
+SWS/AW: Set project timebase to beats (position only)
+SWS/AW: Set project timebase to beats (position, length, rate)

S&M Notes/help window: optimizations, fixed issue 204 (actions were not refreshed when the view was docked)
S&M GUI tweaks
Bug fixes for "Fill Gaps" and "AW Fade" actions

!v2.0.0 #16 (March 9, 2011)
Added actions:
+SWS: Ignore next marker action
+SWS: Move cursor and time sel left to grid
+SWS: Move cursor and time sel right to grid

"Load project template X" actions are now automatically added for any number of project templates that exist in the ProjectTemplates directory.

!v2.0.0 #15 (March 4, 2011)
These actions now support v4 empty take lanes as well as alternate peak (.reapeaks) cache path:
+SWS/S&M: Delete selected items' takes and source files (prompt, no undo)
+SWS/S&M: Delete selected items' takes and source files (no undo)
+SWS/S&M: Delete active take and source file in selected items (prompt, no undo)
+SWS/S&M: Delete active take and source file in selected items (no undo)

Added actions (issue 268):
+SWS/S&M: Reassign MIDI learned channels of all FX for selected tracks (prompt)
+SWS/S&M: Reassign MIDI learned channel of selected FX for selected tracks (prompt)
+SWS/S&M: Reassign MIDI learned channels of all FX to input channel for selected tracks

Fixes:
+Some v4 empty take lanes management in S&M actions
+"Load/apply and Load/paste fx chain to selected tracks" actions that were adding input-fx-chains instead of standard track-fx-chains

Shift-click in marker list now makes a time selection

!v2.0.0 #14 (March 1, 2011)
Performance improvements (REAPER startup, S&M actions related to notes, FX, FX chains and track grouping)
S&M FX chains actions now properly manage FX comments

v4 input FX chains support
+Added input FX chain features in the S&M Resources window (see below)
+Added actions:
 - SWS/S&M: Clear input FX chain for selected tracks
 - SWS/S&M: Copy input FX chain from selected track
 - SWS/S&M: Cut input FX chain from selected tracks
 - SWS/S&M: Paste (replace) input FX chain to selected tracks
 - SWS/S&M: Paste input FX chain to selected tracks
Remark:
+With S&M FX chain actions, you can copy a FX chain from a track, an item and paste it as an *input* FX chain and vice et versa (shared FX chain clipboard)
+v4 only! (those actions are visible in v3 but are no-op)

S&M Resources window updates:
+Auto save button (top right) now *adds* new slots. Note: before, a new slot was inserted before the selected one but this could mess slot actions (because all following slot ids were changed..)
+Auto save button now proposes to define the auto save directory when needed
+Tweaks (better undo wordings, few user prefs were not saved, popup menu clean-up, etc.)
In "FX chain" mode (i.e. "FX chain" selected in the top left dropdown box):
+Added double click option to apply (or paste) FX chain slots as *input* FX chains (visible but nop in v3, see http://reaper.mj-s.com/S&M_ResourcesView_InputFx.jpg|screenshot|)
+Auto save FX chain (top right button) can now be configured to save track FX chains, *input* FX chains as well as active takes' FX chains, see http://reaper.mj-s.com/S&M_ResourcesView_popup.jpg|new popup menu|

Added actions (issue 258):
+SWS/S&M: Move selected FX up in chain for selected tracks
+SWS/S&M: Move selected FX down in chain for selected tracks
+SWS/S&M: Select last FX for selected tracks

!v2.0.0 #13 (February 24, 2011)
Installers updated to include grooves (installed in Reaper resource path\Grooves on Win, manual install for OS X)
Fixed sws-autocoloricon.ini reading on OS X
S&M Find now supports v4 empty take lanes
Fixed issue 262: pre-FX and post-fader S&M cue buss actions now obey send & HW output default prefs (i.e. prefrences > project > track/send defaults). Note: pre-fader busses still mimic the volume of selected tracks.
Restored deprecated Xen's "Load track template n" (where n>10) actions

!v2.0.0 #12 (February 18, 2011)
Autorender: Fixed another silent render bug for relative media items not in the project root directory

!v2.0.0 #11 (February 16, 2011)
Issue 245: Added "SWS: Goto/select next marker/region" and "SWS: Goto/select previous marker/region"
Autorender: Fixed bug where projects with relative paths to media files rendered silent tracks
Removed "SWS: Toggle auto fades for new items", use native "Toggle enable/disable default fadein/fadeout" instead

!v2.0.0 #10 (February 7, 2011)
Support for v4 empty take lanes:
+S&M build lanes actions now turn "take mosaics" into lanes using v4 empty takes (rather than v3 empty takes)
 These actions still useful to create take lanes à la v4 from older project saved with "mosaics", for example.
+The action "S&M Remove empty take/item among selected items" now also removes v4 empty takes
 Remark: this action was limited to v3 empty takes before, i.e. takes with empty source
+The action "S&M Clear active take/items" now clears takes using v4 empty takes (rather than v3 empty takes). If all takes of an item are empty, the item is removed.
 Remark: a v4 empty take can be removed thanks to "S&M Cut active take" (removing an empty take is not yet possible natively)

Main "Extensions" menu:
+Added AW's "Fill gaps..."
+Fixed "Envelope Processor..." menu item
+(Temporary?) removed "Item/Take" sub-menu (Xenakios actions need to be updated for v4)

Autorender:
+Added option to only render tracks with a specified prefix (and optionally remove that prefix from rendered files)
+Added global preferences menu
+Added option to not prepend track numbers to rendered files
+Added limited support to append duplicate numbers to rendered files that would otherwise overwrite each other (This Song(2).mp3)
+Added auto-calculation of track pad length (for projects with large numbers of regions to be rendered)

Fixed crash when running some of the S&M Resources window's slot actions (applying, importing, pasting, etc. track templates or FX chains from unexisting slots)
Fixed corner case refresh bug in S&M Resources window
Issue 250: Added action "SWS: Toggle auto fades for new items"
Added action "SWS: Toolbar mute toggle"
Fixed directory scan for grooves on OS X

!v2.0.0 #9 (February 4, 2011)
Autorender:
+Added global preferences dialog with default render directory option, option to allow stem rendering
+Fixed crash with new portable installations

Added actions:
+"SWS: Toolbar solo toggle" (Note, this replaces "SWS: Are any tracks soloed? [no-op, for toolbar]", please re-add to toolbar)
+"SWS: Toolbar arm toggle"
+"SWS: Set all sel tracks inputs to match first sel track"

Duplicate recording input check now ignores "input monitoring only" record mode.
Fixed possible S&M.ini file corruption (thanks Mercado Negro!)

House cleaning (more to come):
+Main menu: Moved all SWS, S&M and Shane extension menu items in the main "Extensions" menu
+Main "Extensions" menu filled in alphabetical order (and not structured by developper anymore)

!v2.0.0 #8 (February 1, 2011)
Autorender updates:
+No need to enter data into the project notes field, now use "Autorender: Edit project metadata"
+Unicode character support (Windows only? Testing needed)

Support for v4 empty take lanes (more to come):
+Fixed all S&M actions relate to takes
+Fixed take envelope processing in Padre's Envelope LFO Generator and Envelope Processor
+Example: with items starting with a v4 empty take, some actions were broken or had no effect..

Added pitch take envelope support for Padre's Envelope LFO Generator and Envelope Processor (v4 only)

Added actions:
+SWS/S&M: Copy active take
+SWS/S&M: Cut active take
+SWS/S&M: Paste take
+SWS/S&M: Paste take (after active take)

House cleaning (more to come):
+Main "Extensions" menu: added Padre's Envelope LFO Generator and Envelope Processor
+Main "Extensions" menu: removed Xenakios' "Misc/Experimental" sub-menu (actions remain available in the action list)
+Media item context menu: removed Xenakios' "Item/Take selection" and "Item/Take manipulation" sub-menus (actions remain available in the action list and in the main "Extensions" menu)
+TCP context menu: removed Xenakios' "Track/Mixer/Envelopes" sub-menu (actions remain available in the action list and in the main "Extensions" menu)
+Tagged action "Xenakios/SWS: Project media..." as deprecated

Issue 50:  SWS: Create regions from sel item(s) named with take
Issue 126: Warn about recording same inputs on multiple tracks: http://www.standingwaterstudios.com/shup/RecInputCheck.png Also added actions "SWS: Enable/Disable checking for duplicate inputs when recording."
Issue 244: Added "SWS: Set selected take(s) to custom color X" actions
Issue 246: Added toolbar-status only action "SWS: Are any tracks soloed? [no-op, for toolbar]"
Fixed using Windows generated reaconsole_customcommands.txt files on OS X.

!v2.0.0 #7 (January 29, 2011)
NEW: Preliminary version of "Autorender."  Thanks, Shane!  For more information, run Autorender: show instructions from the File->Autorender menu (or actions).

Added actions:
+SWS/S&M: Show take pitch envelope - v4 only (visible but no-op in v3)
+SWS/S&M: Hide take pitch envelope - v4 only (visible but no-op in v3)
+SWS/S&M: Copy selected track grouping
+SWS/S&M: Cut selected tracks grouping
+SWS/S&M: Paste grouping to selected tracks

Notes/help window fixes:
+Pass keystrokes to the main window when locked (i.e. lock button)
+Properly init S&M project notes with REAPER ones when possible

!v2.0.0 #6 (January 27, 2011)
Fixed corruption of last item in auto color list
Fixed keyboard focus issues
Improved groove tool keyboard handling
(#5b) Improved "SWS: Set all takes to next/prev mono/stereo channel mode" actions

!v2.0.0 #5 (January 26, 2011)
FNG Groove Tool Updates:
+Fixed applying strength to velocity groove quantize
+Added separate velocity strength control to Groove Tool (set to zero to disable either)
+Fixed refresh of groove list in Groove Tool when changing folders
+Remove zero length notes when modifying MIDI take state (bad things happen otherwise)
+Code cleanup and performance improvements for MIDI take state reading and writing
+Added "FNG: Groove Tool..." to the Extensions menu
+Removed menu bar and moved applicable items to the context menu
+Removed "passthrough" action/keyboard section workaround

S&M updates:
+Resources window:
 - Performance improvements: REAPER start-up & shutdown, show/hide, auto fill, all editions features, filtering, etc.
 - Track templates: added "Paste items to sel. tracks" and "Replace items of sel. tracks" as customizable double-click behaviours
 - Track templates: added toggle popup menu item "Save track templates with items" (so that track templates can be auto-saved w/ or w/o items)
+Notes/help window:
 - Project notes: now displays the related RPP filename
 - Project notes: initialize S&M project notes with REAPER's ones when possible (i.e. when S&M ones don't exist but REAPER's ones exist)
 Reminder: due to an API limitation, for the moment the "project notes" displayed in the Notes/help window are different from REAPER's one
+Other:
 - Performance improvements for all cue buss & routing actions
 - Fixed corner case Cue buss crash
 - GUI tweaks

Fixed bug that "silently" deleted items in SWS lists while renaming (Thanks, Bevosss)
4 new actions: "SWS: Set all takes to next/prev mono/stereo channel mode"

!v2.0.0 #4 (January 23, 2011)
Groove Tool fixes:
+Fixed pass through to main window
+Fixed muted midi events bug introduced in v2.0.0 #3
+Modified Undo handling for items

Fixed auto color needing to be forced in some situations
Fixed some screenset loading issues

!v2.0.0 #3 (January 22, 2011)
<strong>Fingers/FNG extension update/merge!</strong>
+Issue 238: Groove quantize now supports velocity
+Issue 234: Added support for unquantize for MIDI for any FNG action modifying MIDI data
+Update dialog to use SWS-style dockable windows
+Note: grooves are not part of the installer, yet. Download FingersExtras.zip from the beta download area.

Auto color/icon fixes from really broken build #2.
Auto color/icon information is stored in a new file sws-autocoloricon.ini for easy sharing (old settings copied for you)
Issue 225: Fixed selected text in Notes/help window when switching between docker tabs
Fix for toggle actions to focus SWS views when docked

!v2.0.0 #2 (January 21, 2011)
Fix to close our windows on initial screenset load (thanks Bevosss)
Auto color/icon updates:
+Icons are removed if a track changes name to something not recognized
+Auto-icon won't overwrite custom icons
+Added "Ignore" field to the color, so you can auto-icon without changing color of that track too
+Proper priority order icon setting
+Performance enhancements

!v2.0.0 #1 (January 19, 2011)
<strong>BETA: CAUTION !</strong>
Due to a change in the way S&M.ini file is managed, you may face some issues when switching between SWS official <-> SWS beta.
Well, a clean upgrade is automatically managed when SWS official -> SWS beta, but you'll probably loose your FX Chains setup when switching back to SWS beta -> SWS official.
So a backup of the "official" S&M.ini might be a good idea (or sticking with the beta as the new S&M.ini format won't change).

<strong>Short changelog:</strong>

+PiP support
+Many S&M updates (including new http://reaper.mj-s.com/resourceview.jpg|"Resources" window|: FX chains + Track templates + goodies). See details below.
+Updated SWS Autocolor view: now also features auto track icon. Demo http://reaper.mj-s.com/autoicon.gif|here|.
+Preliminary V4 updates (S&M, Padre, Xenakios)
+House cleaning, fixes

<strong>Changelog details:</strong>

Added S&M http://reaper.mj-s.com/resourceview.jpg|Resources window|
The "FX chains" view turned into a "Resources" window: FX chains + Track templates + goodies
The same features that exist for FX chains are now available for track templates too. A cool thing now is that we can patch existing tracks with track templates (and not only  "add track template as new track"). Well, some other sort of snapshots..
Also, saving track templates and FX chains is eased thanks to the "auto-save" feature, see below. A new feature "Auto-fill" also allows creating slots automatically.
Bonus: check out Tallisman's awesome FX Chain library, http://forum.cockos.com/showthread.php?t=35128|here|!
+Auto-save feature:
 An "Auto-save" button has been added: it automatically saves the selected tracks' FX chains (or track templates) and insert the related files/slots in the resource list.
 It's a one "click feature", i.e. no file browser is displayed: filenames are automatically generated from track names and saved in REAPER's default FX chains (or track templates) resource path.
 This "auto save" directory can be customized (new popup menu items "Set auto save directory") and filenames can now be renamed ("Name" column is editable).
+Auto-fill feature:
 If not already present, all FX chain (or track template) files found in the related resource path and its sub-folders are automatically inserted at the selected slot.
+Applying track templates preserves items:
 - if there's no item present in an applied track template file, the current ones are preserved
 - if some items are present in an applied track template file, those ones are used instead
 - if several tracks are present in a track template file, only the first one is used (when *applying*, when importing, all tracks present in the file are added)
+New actions:
 - SWS/S&M: Open Resources window (FX chains)... - just renamed (replaces "Open FX chains view...")
 - SWS/S&M: Open Resources window (track templates)...
 - SWS/S&M: Load/apply track template to selected tracks, slot n - where n is in [1;10]
 - SWS/S&M: Load/apply track template to selected tracks, prompt for slot
 - SWS/S&M: Load/import tracks from track template, slot n - where n is in [1;10]
 - SWS/S&M: Load/import tracks from track template, prompt for slot
 - SWS/S&M: Clear track template slot...
 Added actions that paste FX chains slots (exiting ones only "apply", i.e. replace FX Chains):
 - SWS/S&M: Load/paste FX chain to selected tracks, slot n - where n is in [1;8]
 - SWS/S&M: Load/paste FX chain to selected tracks, prompt for slot
 - SWS/S&M: Load/paste FX chain to selected items, slot n - where n is in [1;8]
 - SWS/S&M: Load/paste FX chain to selected items, prompt for slot
 - SWS/S&M: Load/paste FX chain to selected items, all takes, prompt for slot
+New popup menu items:
 - For FX chains and track templates: added "Auto fill (from resource path)"
 - Load/apply track template to selected tracks
 - Load/import tracks from track template
 - Set FX chain auto save directory...
 - Set track template auto save directory...
 - Auto save FX chains and insert slots (from track selection)
 - Auto save track templates and insert slots (from track selection)
 -> those 2 last menu items do the same things than the auto-save button, files are saved and inserted at the selected slot
 - Delete slots & files
 -> on Win, files are sent to the recycle bin
 - Show path in Explorer/Finder...
+Column "Name" is now editable (file renaming from the view)
+Drag-drop improvements:
 - Internal drag-drop of slots (i.e. now moves slots rather than copying them)
 - More 'natural' + fixed shortcomings: d'n'd of empty slots, selection after d'n'd, d'n'd when the list is empty, etc..
+On Win, "Display track template/FX chain" (in the popup menu) now launches notepad
+Paths pointing to unexisting files aren't emptyied anymore
+Tagged "Xenakios/SWS: Load track template n" actions as deprecated

Updated SWS Autocolor view: now also features auto track icon (the view has been renamed into "SWS Auto Color/Icon"), demo http://reaper.mj-s.com/autoicon.gif|here|.
+Added a column "Icon" in the view (right-click in this column or double-click it to set an icon filename) and a tick box "Enable auto icon".
+Also added action "SWS/S&M Toggle auto icon enable".
Rmk: your current color configurations will be preserved when upgrading..

S&M Notes/help view updates:
+Action help: now, when selecting custom macros, the related (veeeery long!) custom id is displayed in the text field (i.e. custom notes about macros are no more saved but that eases the copy/paste of custom ids)
+Action help: added http://reaper.mj-s.com/alrButton.jpg|"ALR" button|, i.e. online help to the http://wiki.cockos.com/wiki/index.php/Action_List_Reference|Action List Reference| wiki
+Added actions in order to make things clear:
 - SWS/S&M: Open Notes/Help window (project notes)...
 - SWS/S&M: Open Notes/Help window (item notes)...
 - SWS/S&M: Open Notes/Help window (track notes )...
 - SWS/S&M: Open Notes/Help window (action help)...
Remark: here's an http://reaper.mj-s.com/OnlineHelp.gif|anim| showing how to use notes, action help & online help

S&M Live Configs updates:
+Added "Auto track selection" option/tick box
+Fixed activate/deactivate actions not obeying the config's "Enable" parameter
+Added actions (in the main section) "SWS/S&M: Toggle enable live config n" - where n is in [1;8]
+Added advanced parameter "CC_DELAY" in S&M.ini (in REAPER's resource directory) - to be tweaked manually!
 If this parameter is set to 0, MIDI CC events will trigger their related "Apply live config" action *immediately* but, in this case, when moving a fader on a large scale for example, all configs in between will also be applied. With a delay (e.g. 250ms, the default value) only the last stable CC value will be taken into account.
+Undo points for all controls

S&M Cue buss:
+"Open Cue Buss window" is now a toggle action (+ reports a toggle state)
+When creating a cue buss, auto scroll to created the track (TCP)

S&M house cleaning:
+Cleaned the main "Extensions" menu a bit + added following menu items:
 - S&M Cue Buss...
 - S&M Find...
 - S&M Live Configs...
+Removed the following split actions:
 Contrary to their related native versions, the following ones were splitting selected items *and only them*, see http://forum.cockos.com/showthread.php?t=51547|this related thread|.
 Due to REAPER v3.67's new native pref "If no items are selected, some split/trim/delete actions affect all items at the edit cursor",
 those actions are less useful (well, they would still split only selected items even if that native pref is ticked).
 Also removed because of the spam in the action list (many split actions).
 - SWS/S&M: Split selected items at play cursor
 - SWS/S&M: Split selected items at time selection
 - SWS/S&M: Split selected items at edit cursor (no change selection)
 - SWS/S&M: Split selected items at time selection (select left)
 - SWS/S&M: Split selected items at time selection (select right)
 - SWS/S&M: Split selected items at edit or play cursor
 - SWS/S&M: Split selected items at edit or play cursor
+Removed the following take actions:
 Due to native actions "Rotate take lanes forward/backward" added in REAPER v3.67 (move active take up/down actions still there, of course).
 - SWS/S&M: Takes - Move all up (cycling) in selected items"
 - SWS/S&M: Takes - Move all down (cycling) in selected items"

Other S&M updates/fixes:
+Added action: SWS/S&M: Left mouse click at cursor position (use w/o modifier)
+Themable GUIs: hover, pressed,.. states for buttons, actions are now performed on mouse up events, un-stretched PNGs, default focus tweaks, tick boxes look better, use theme 3D colors for dropdows (if defined), etc..
+Fixed Notes/help and Resources views toggle states
+Fixed Adam's Fills Gaps actions
+Fixed disabled some popup items not being grayed
+Fixed UI refresh issues for "Find" and "Notes/help" views

Issue 225: Fixed selected text in Notes/help view when switching between docker tabs

!SWS v1.x.x
Goto http://sws-extension.org/download/whatsnew_v1.txt|here| for older changes<|MERGE_RESOLUTION|>--- conflicted
+++ resolved
@@ -1,4 +1,3 @@
-<<<<<<< HEAD
 Region Playlist:
 +Add toggle action to enable shuffling of region playlists
 
@@ -78,10 +77,9 @@
 Notes:
 +Fix potential crash/writing garbage when saving
 +Prevent creating SWS_Global notes.txt if global notes feature isn't used (report https://forum.cockos.com/showpost.php?p=2233645&postcount=2755|here|)
-=======
+
 ReaScript API:
 +Fix crash in NF_GetPeak/RMS functions when passing null pointer (nil) (Issue 1295) 
->>>>>>> 8475fc5c
 
 !v2.11.0 pre-release build
 <strong>Reminder: this new SWS version requires REAPER v5.979+!</strong>
