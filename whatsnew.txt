--- conflicted
+++ resolved
@@ -1,4 +1,3 @@
-<<<<<<< HEAD
 Region Playlist:
 +Add toggle action to enable shuffling of region playlists
 
@@ -133,10 +132,9 @@
 
 Fixes:
 +SWS/AW: Toggle dotted/triplet grid actions now obey MIDI editor setting to sync grid changes with arrange
-=======
+
 ReaScript API:
 +BR_TrackFX_GetFXModuleName and NF_TakeFX_GetModuleName: add support for video processor effects (fix shifting of subsequent effect indexes) (issue 1326)
->>>>>>> f1b82c29
 
 !v2.11.0 pre-release build
 <strong>Reminder: this new SWS version requires REAPER v5.979+!</strong>
