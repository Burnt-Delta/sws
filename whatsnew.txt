<<<<<<< HEAD
Snapshots:
#Fix 'Prompt on recalling deleted tracks' option (report https://github.com/reaper-oss/sws/issues/1073#issuecomment-562705617|here|)
ReaScript API:
+Added NF_Win32_GetSystemMetrics (Issue 1235)
<strong>Reminder: this new SWS version requires REAPER v5.982+!</strong>

Miscellaneous:
+Fix scrolling the arrange view to track envelopes (2.11.0 regression, report https://forum.cockos.com/showthread.php?p=2212495|here|)
+Fix inserting new envelope point at mouse cursor when the arrange view is scrolled (2.11.0 regression, Issue 1266)

ReaScript API:
+Fix crash in CF_GetClipboard and CF_GetClipboardBig when the text clipboard does not have data (regression from v2.11.0)
+Add support for REAPER v6's new auto-stretch item timebase in "SWS/AW: Set selected items timebase" actions (report https://forum.cockos.com/showthread.php?p=2210126|here|, REAPER v6.01+ only)
Localization:
+Fix SWS/SN: Focus MIDI editor localization
Envelopes:
 #SWS/S&M: Remove all envelopes for selected tracks: if prompt enabled, prompt only if there are envelopes present (report https://forum.cockos.com/showthread.php?p=2215029#post2215029|here|) 
Notes:
+Fix bad encoding conversion and truncation to 256 characters when toggling "Wrap text" on Windows (Issue 1252)
+Fix non-working word wrapping on Linux and macOS
Windows installer:
+Add support for silent installs and setting the REAPER install path from the command line (Issue 1247)
=======
ReaScript API:
+Fix BR_GetCurrentTheme (was broken since REAPER 5) and mark as deprecated (use REAPER's GetLastColorThemeFile instead) (report https://forum.cockos.com/showthread.php?p=2218974|here|)
>>>>>>> 438d87d0

!v2.11.0 pre-release build
<strong>Reminder: this new SWS version requires REAPER v5.979+!</strong>

<strong>Update notice:</strong> The SWS extension filenames have changed in this release. Linux and macOS users should remove the previous version before updating.

Envelopes:
+Fix hiding send envelopes accidentally removing the subsequent send/receive (Issue 1183)
+Fix wrong point values when using envelope-related actions with fader scaling mode (regression from 2.10.0, report https://forum.cockos.com/showthread.php?p=2094872|here|, requires REAPER 5.979 or newer)
+LFO Generator: allow for generating more points and account for take playrate (Issue 1158)
+Prompt before executing "SWS/S&M: Remove all envelopes for selected tracks" (may be disabled by setting <REAPER resource path>/S&M.ini/[Misc]/RemoveAllEnvsSelTracksPrompt=0) (Issue 1175)

Contextual toolbars:
+Restore focus to last focused window when toolbar is auto closed (report https://forum.cockos.com/showthread.php?t=218978|here|)

Global notes: (Issue 1170)
+Display a [modified] indicator in the notes window after editing global notes until saving
+Fix global notes only appearing in first project tab
+Fix text flickering (report https://forum.cockos.com/showpost.php?p=2141877&postcount=2611|here|)
+Internal tweaks (more efficient load/save)
+Additionally to saving when project is saved, can be saved via notes window context menu (global notes are stored in <REAPER resource path>/SWS_global notes.txt)

Linux:
+Added official Linux ARM builds (32-bit and 64-bit)
+Enable media file tagging features
+Fix "show in explorer/finder" and edit file actions
+Fix empty list cells leading to misaligned columns (Issue 1147)

Loudness:
+Improve handling of incomplete sample buffers when analyzing video items (Issue 1210)
+High precision mode:
 - Disable creating graph, disable go to max. short-term / momentary (Issue 1120) (these are currently not implemented for high precision mode)
 - Fix potential crash when analyzing items shorter than 3 seconds
 - Fix potentially invalid max. short-term/momentary measurements

Note: details about high precision mode use case https://forum.cockos.com/showthread.php?p=2118098#post2118098|here|

macOS:
+Harden "show in explorer/finder" and edit file actions against command injection
+Split the extension file into 32-bit and 64-bit versions
+Update TagLib to v1.11.1

Marker List and Track List:
+Don't block the Del key (Issue 1119)

Miscellaneous:
+Add support for REAPER v6's new TCP/EnvCP/MCP architecture (thanks Justin!)
+Fix 'Xenakios/SWS: Normalize selected takes to dB value...' if take polarity is flipped (report https://forum.cockos.com/showthread.php?t=219269|here|)
+Fix flickering in some vertical zooming actions
+Fix various Xenakios take volume actions if take polarity is flipped
+Harden against various potential crashes (eg. unexpectedly long translations in language packs)
+Quantize actions / BR_Env actions / grid line API: support Measure grid line spacing (Issue 1117, Issue 1058)
+"SWS/S&M: Select FX x for selected tracks": fix creating undo point (create if at least one track is updated, rather than only if last track is updated), improve performance when the FX chain is open
+"Xenakios/SWS: [Deprecated] Load project template ...": don't change default save path, REAPER 5.983+ (report https://forum.cockos.com/showpost.php?p=2140690&postcount=2605|here|)

New actions:
+Add SWS/NF: Toggle render speed (apply FX/render stems) realtime/not limited (Issue 1065)

Play from edit/mouse cursor actions:
+Obey 'Solo defaults to in-place solo' preference (Issue 1181)
+Prevent UI updates from being disabled when stopping BR mouse playback via ReaScript (thanks Justin!) (Issue 1180)

Preview media item/take under mouse cursor actions:
+Fix media item preview through track when transport is paused (Issue 1189)

ReaScript API:
+Added NF_ReadID3v2Tag (request https://forum.cockos.com/showpost.php?p=2175039|here|)
+Added NF_TakeFX_GetModuleName (take version of already existing BR_TrackFX_GetModuleName)
+BR_EnvGet/SetProperties: add optional parameter automationItemsOptions (REAPER v5.979+), add second ACT token from track envelope state chunk (automation items options) (Issue 1153, partly)
+Deprecate CF_GetClipboardBig (use CF_GetClipboard instead)
+Extend CF_GetClipboard to allow reading more than 1023 characters
+Fix CF_GetTrackFXChain with named tracks (Issue 1222) and disambiguate FX chains across all opened projects
+Harden ConfigVar functions against invalid type interpretation (Issue 1131)

Region Playlist:
+Fix pasting region playlists containing grouped items (Issue 1118)
+Fix pasting region playlists when "Overlap and crossfade items when splitting" is enabled in Preferences > Project > Media Item Defaults (Issue 1204)

Resources:
+Enter key in Filter textbox focuses list and don't block Del key (Issue 1119)

Snapshots:
+Add option to (not) prompt for deleting abandoned items when recalling snapshots which contain deleted tracks (snapshots will be recalled and abandoned items deleted without confirmation with this option disabled) (Issue 1073)
+Harden getting send envelopes (displays error message in case of failure)
+Include track phase (polarity) in Full Track Mix, add separate Phase tickbox as custom filter (Issue 455)

Note: Send envelopes should now be stored/recalled correctly with Snapshots (long standing bug) as of SWS v2.10.0, though it hasn't been tested much. Since snapshots are based on state chunks, changes within automation items (AI) envelopes are not stored/recalled currently (https://forum.cockos.com/showthread.php?t=205406|FR|), though AI properties (e.g. position) should be recalled correctly. Also note that when deleting an AI and trying to recall a previously stored snapshot which contains this AI it won't be recalled correctly.

Windows installer:
+Allow installing SWS to paths containing characters outside of the system's ANSI codepage
+Fix nonworking check for running REAPER processes
+Fix the install path being initially empty when launching the Windows installer if REAPER is not installed
+Make installing the Python ReaScript support optional
+Migrate the extension DLL to <resource path>\UserPlugins, reaper_sws.py to <resource path>\Scripts

"Xenakios/SWS: Rename takes and source files...": (Issue 1140)
+Add '(no undo)' to the action name
+Automatically delete old .reapeaks files (also for "Xenakios/SWS: Rename take source files...")
+Don't double-append file extension if already contained in new filename/takename

!v2.10.0 #1 Featured build (February 6, 2019)
Mega thanks to nofish and cfillion for their many contributions, and X-Raym for doing the tedious work of merging everything into a release.
Recommended use of REAPER 5.965.

Revert 'Track height actions and vertical zoom actions obey track height locking' (for not breaking existing workflows, may come back as optional later on)
"SWS/NF: Enable / Disable multichannel metering (...)" actions: Improve performance (report https://forum.cockos.com/showthread.php?p=2090523#post2090523|here|, thanks Edgemeal!)

!v2.10.0 pre-release build (February 2, 2019)
New features:
+Auto color/icon/layout: Add '(hide)' Layout to auto hide TCP / MCP of tracks (rightclick in "TCP Layout" / "MCP Layout" fields to set) (Issue 1008)
+Global notes
+Loudness: Add 'high precision' analyzing mode
 Set in 'SWS/BR: Analyze loudness...' window -> Options or via action, see below), to ensure full compliance with BS.1770-4. Off by default.
 Notes: This mode is slower than the 'normal' analyzing mode and should only be needed when ensuring exact results of max. momentary values in certain (corner) cases is required.
 All other results should be compliant with BS.1770-4 also in 'normal' analyzing mode.
 Technically this mode uses 100 Hz refresh rate / 10 ms buffer rather than default 5 Hz refresh rate / 200 ms buffer for analyzing.
 For background see https://github.com/reaper-oss/sws/issues/1046#issuecomment-428914818|here| and https://github.com/jiixyj/libebur128/issues/93#issuecomment-429043548|here|.
 ReScript Loudness functions respect this preference.
 - Add action 'SWS/BR/NF: Toggle use high precision mode for loudness analyzing'

Actions:
+New actions (Main section):
 - Snapshots: Add actions to delete current/all snapshots (request https://forum.cockos.com/showthread.php?p=1997530|here|)
 - SWS: Select nearest previous folder, SWS: Select nearest next folder (Issue 981)
 - SWS/FNG: Apply selected groove (use curent settings from opened groove tool)
 - SWS/NF: Disable multichannel metering (all tracks)
 - SWS/NF: Disable multichannel metering (selected tracks)
 - SWS/NF: Enable multichannel metering (all tracks)
 - SWS/NF: Enable multichannel metering (selected tracks)
 - SWS/NF: Cycle through MIDI recording modes (also available in ME section) (Issue 994)
 - SWS/NF: Cycle through track automation modes (Issue 995)
 - SWS/S&M: Show/Hide take ... envelope, SWS/S&M: Toggle show take ... envelope (unlike the native "Take: Toggle take ... envelope" actions these change visibility only) (Issue 1078)

Fixes:
+Issue 537: Snapshots: (Attempt to) Fix longstanding issue with send envelopes not restored when recalling snapshots (thanks ovnis for testing!)
 Note: Since snapshots are based on state chunks, changes within AI envelopes are not recalled currently (https://forum.cockos.com/showthread.php?t=205406|FR|), though AI properties (e.g. position) should be recalled correctly. Also note that when deleting an AI and trying to recall a previously stored snapshot which contains this AI it won't be recalled correctly.
+Issue 938: SWS/S&M: Copy FX Chain (Depending on Focus) - if take FX chain, also copy take FX chain channel count
+Issue 966: Track height actions and vertical zoom actions obey track height locking (REAPER 5.78+)
+Issue 1041: m3u/pls playlist import
 - Fix crash when cancelling playlist import
 - Fix items always being created for missing files when importing playlists
+Issue 1047: ReaConsole: Redraw the status label when resizing the window on Windows
+Issue 1054: "SWS/S&M: Show take volume envelopes" - obey volume fader scaling preference if new envelope is created
+Issue 1057: Fix quantize actions moving items to incorrect positions or hanging in some cases when the grid line spacing is set to Frames, typically when a project start time offset is used
+Issue 1060: Fix "SWS/Shane: Batch Render Regions" crashing when a region contains a slash on Linux and macOS
+Issue 1077: Fix crash after stopping the active track preview from another project tab
+Issue 1086: Fix envelope reconstitution when automation items are connected to the underlying envelope
+Auto color/icon/layout: "(vca master)" filter - also apply rules to groups 33 - 64 (report https://forum.cockos.com/showthread.php?t=207722|here|) (REAPER 5.70+)
+Cycle Action editor: Fix minor issue with not opening with correct section (report https://forum.cockos.com/showpost.php?p=1986045&postcount=3|here|)
+Fix hang when parsing item chunks containing lines bigger than 255 characters (https://github.com/reaper-oss/sws/issues/912#issuecomment-426892230|Issue 912 (comment)|)
+Fix freeze when running "SWS/S&M: Remove all envelopes for selected tracks" with the master track selected (regression from v2.9.8)
+"SWS/S&M: Close all FX chain windows", "SWS/S&M: Close all floating FX windows (...)" - include take FX (report https://forum.cockos.com/showpost.php?p=1978820&postcount=2425|here|)
+"SWS/NF: Enable / Disable multichannel metering (...)" actions: Improve performance (report https://forum.cockos.com/showthread.php?p=2090523#post2090523|here|, thanks Edgemeal!)
+Auto group:
 - Revert creating explicit undo point (match behaviour prior v2.95)
 - Prevent grouping of selected items on not record armed tracks
+Loudness:
 - Revert (mistakenly) changing integrated Loudness relative gate threshold from -10.0 LU to -20.0 LU in SWS v2.9.8 (https://github.com/jiixyj/libebur128/issues/92#issuecomment-426889385|technical explaination|)
 - Fix getting project sample rate
 - Don't apply item vol. and pan/vol. envelope correction beyond actual audio data (Issue 1074)
 - Fix item Loudness analysis if take contains vol. envelope and item position not 0.0 (thanks X-Raym!) (Issue 957, https://github.com/reaper-oss/sws/issues/957#issuecomment-371233030|details|)
 - Pan/vol. envelope correction is now sample accurate (instead of being processed in blocks)
 - Fix export format wildcard descriptions not being translated (report https://forum.cockos.com/showthread.php?t=206229|here|)
 - Harden 'prevent items going offline during analysis' (also prevent during quick reanalyze)
+ReaScript:
 +Issue 950: Make BR_SetItemEdges() only work on item passed in function (rather than all selected items), refix from v2.9.8
 - Avoid crashing in BR_Win32{Get,Write}PrivateProfileString when keyName is empty
 - BR_GetMouseCursorContext_MIDI() - add support for Notation Events lane (Issue 1082)
 - Fix BR_MIDI_CCLaneRemove(), BR_MIDI_CCLaneReplace() (report https://forum.cockos.com/showpost.php?p=2002814&postcount=1|here|.)
 - Repair CF_LocateInExplorer()

New ReaScript functions:
(thanks Breeder!)
+BR_Win32_CB_FindString()
+BR_Win32_CB_FindStringExact()
+BR_Win32_ClientToScreen()
+BR_Win32_FindWindowEx()
+BR_Win32_GET_X_LPARAM()
+BR_Win32_GET_Y_LPARAM()
+BR_Win32_GetConstant()
+BR_Win32_GetCursorPos()
+BR_Win32_GetFocus()
+BR_Win32_GetForegroundWindow()
+BR_Win32_GetMainHwnd()
+BR_Win32_GetMixerHwnd()
+BR_Win32_GetMonitorRectFromRect()
+BR_Win32_GetParent()
+BR_Win32_GetWindow()
+BR_Win32_GetWindowLong()
+BR_Win32_GetWindowRect()
+BR_Win32_GetWindowText()
+BR_Win32_HIBYTE()
+BR_Win32_HIWORD()
+BR_Win32_HwndToString()
+BR_Win32_IsWindow()
+BR_Win32_IsWindowVisible()
+BR_Win32_LOBYTE()
+BR_Win32_LOWORD()
+BR_Win32_MAKELONG()
+BR_Win32_MAKELPARAM()
+BR_Win32_MAKELRESULT()
+BR_Win32_MAKEWORD()
+BR_Win32_MAKEWPARAM()
+BR_Win32_MIDIEditor_GetActive()
+BR_Win32_ScreenToClient()
+BR_Win32_SendMessage()
+BR_Win32_SetFocus()
+BR_Win32_SetForegroundWindow()
+BR_Win32_SetWindowLong()
+BR_Win32_SetWindowPos()
+BR_Win32_ShowWindow()
+BR_Win32_StringToHwnd()
+BR_Win32_WindowFromPoint()
+CF_EnumMediaSourceCues()
+CF_ExportMediaSource()
+CF_GetMediaSourceMetadata()
+CF_GetMediaSourceRPP()
+CF_GetMediaSourceBitDepth() (Issue 1010)
+CF_GetMediaSourceOnline()
+CF_SetMediaSourceOnline()
+CF_EnumerateActions()
+CF_EnumSelectedFX()
+CF_GetCommandText()
+CF_GetFocusedFXChain()
+CF_GetTakeFXChain()
+CF_GetTrackFXChain()
+CF_GetSWSVersion() (Issue 975)
+NF_AnalyzeMediaItemPeakAndRMS() (Issue 674)
+NF_GetMediaItemMaxPeakAndMaxPeakPos() (Issue 953)
+Issue 755:
 - NF_GetSWSMarkerRegionSub()
 - NF_SetSWSMarkerRegionSub()
 - NF_UpdateSWSMarkerRegionSubWindow()

Other changes:
- Rename "SWS: Analyze and display item peak and RMS" to "SWS: Analyze and display item peak and RMS (entire item)" (https://forum.cockos.com/showthread.php?p=2074089#post2074089|background|)
- Rename and deprecate "Xenakios/SWS: Toggle stop playback at end of time selection" (Issue 1066)
- Rename "SWS/S&M: Show/Hide take ... envelope" actions to "SWS/S&M: Show/Hide and unbypass/bypass take ... envelope" (Issue 1078)
- Rename 'take ... envelopes' to 'take ... envelope' (to be consistent with native actions)
- Remove useless code vulnerable to buffer overflows
+"SWS/NF: Eraser tool...":
 - Add 'ignoring snap' variant
 - Change functionality (now cuts item sections on shortcut release rather than continuous erasing because it didn't work well with Ripple editing), changed action description to reflect this change
+ReaScript:
 - Mark SNM_MoveOrRemoveTrackFX() as deprecated (native API equivalent added in REAPER 5.95)
 - Remove NF_TrackFX/TakeFX_ Set/GetOffline() (native API equivalent added in REAPER 5.95)
+TagLib VS 2017 update for Windows (from v1.6.3. to v1.11.1)

!v2.9.8 pre-release build (March 5, 2018)
Now requires REAPER 5.50+!

Actions:
+New actions (Main section):
 - SWS/NF: Eraser tool (perform until shortcut released)
   Note: Should be assigned to a shortcut key without modifier, for not clashing with other mouse modifiers
 - SWS: Split items at time selection (if exists), else at edit cursor (also during playback)
 - SWS: Split items at time selection, edit cursor (also during playback), or mouse cursor
 - SWS/S&M: Region Playlist - Options/Toggle smooth seek (only in Region Playlist) (Issue 890)
 - SWS/S&M: Region Playlist - Options/Enable smooth seek (only in Region Playlist)
 - SWS/S&M: Region Playlist - Options/Disable smooth seek (only in Region Playlist)
 - SWS/S&M: Region Playlist - Play next region (based on current playing region)
 - SWS/S&M: Region Playlist - Play previous region (based on current playing region)
+Renamed "SWS: Split items at time selection (if exists), else at edit cursor" to "SWS: Split items at time selection (if exists), play cursor (during playback), else at edit cursor" (Issue 796)
+Renamed "SWS: Split items at time selection, edit cursor, or mouse cursor" to "SWS: Split items at time selection, edit cursor, play cursor (during playback), or mouse cursor" (Issue 796)
+Renamed "SWS: Crossfade adjacent selected items (move later items)" to "SWS: Crossfade adjacent selected items (move edges of adjacent items)" (Issue 902)

Fixes:
+Issue 936: Auto layout didn't work without also enabling Auto color or Auto icon
+Issue 802: Disable FXID filtering in SNM_MoveOrRemoveTrackFX() (thanks Justin!)
+Crossfade actions: Prevent item content movement if takes contain stretch markers (https://forum.cockos.com/showthread.php?t=197584 posts #11, #12) and / or take playrate is other than 1.0
 (Also fix for  "SWS/AW: Fade in/out/crossfade selected area of selected items" and "SWS/AW: Trim selected items to fill selection")
+Loudness:
 - Issue 927: Change relative gating threshold from -10.0 LU to -20.0 LU (to match with EBU TECH3342 notes)
 - Prevent items going offline during analysis (hopefully fixes cornercase issue with occasionally wrong analysis results)
 - Enable the Cancel button only while analyzing
 - Fix crashing with bad params/too little memory
 - Sort the true peak column by the numerical value
 - fix potential crash when normalizing and nothing is selected https://forum.cockos.com/showthread.php?t=202718
+Issue 864: "SWS/S&M: Float next FX (and close others) for selected tracks" now skips over offline FX
+Issue 918: Fix various issues with "SWS/S&M: Remove all envelopes for selected tracks"
+Support for UTF-8 resource paths on Windows (Issues #934, #935)
+Issue 942: Fix column header context menu when a langpack is used
+Issue 886: Potentially fix occasional skipping of adjacent regions in Region Playlist, needs testing
+Issue 945: "SWS/S&M: Toolbar - Toggle track envelopes in touch/latch/write" - add latch preview
+Issue 950: Prevent takes envelopes and stretch markers offset with  BR_SetItemEdges() and "SWS/BR: Trim MIDI item to active content"

New ReaScript functions:
+CF_ShellExecute
+CF_LocateInExplorer
+NF_TrackFX_GetOffline()
+NF_TrackFX_SetOffline()
+NF_TakeFX_GetOffline()
+NF_TakeFX_SetOffline()
+NF_GetSWSTrackNotes() (Issue 755)
+NF_SetSWSTrackNotes() (Issue 755)

!v2.9.7 featured build (September 28, 2017)
Fixes:
+Issue 897: Fix major issues with OSX 10.13 High Sierra
+Issue 877: Fix ReaConsole default shortcut on Linux and Windows
+Fix missing null terminator in CF_GetClipboard on Windows when clipboard length >= buffer size
+Fix NF_GetMediaItemAverageRMS() calculation
+Fix issue with action "SWS/AW/NF: Toggle assign random colors if auto group newly recorded items is enabled" (http://forum.cockos.com/showpost.php?p=1882461&postcount=422)

New ReaScript functions:
+CF_GetClipboardBig (Thanks cfillion!)
+NF_GetMediaItemPeakRMS_Windowed()
+NF_GetMediaItemPeakRMS_NonWindowed()

!v2.9.6 featured build (September 4, 2017)
Fixes:
+Fix BR Envelope action/ReaScript crashes on Reaper <= 5.4
+Fix small issue with action "SWS/AW: Toggle auto group newly recorded items"

!v2.9.5 pre-release build (August 30, 2017)
Action
+New action (Main section):
 - SWS/SN: Focus MIDI editor

New ReaScript functions:
+SN_FocusMIDIEditor() - focuses windowed or docked MIDI editor
+Issue 880: (thanks, nofish!)
 - NF_AnalyzeTakeLoudness_IntegratedOnly()
 - NF_AnalyzeTakeLoudness()
 - NF_AnalyzeTakeLoudness2()
+CF_SetClipboard() - Write a given string into the system clipboard
+CF_GetClipboard() - Read the contents of the system clipboard

Fixes:
+Issue 587: "SWS/AW: Toggle auto group newly recorded items" now also works in takes recording mode
 - Added related action "SWS/AW/NF: Toggle assign random colors if auto group newly recorded items is enabled"
+Issue 865: Fix SWS/FNG: Set selected MIDI items name to first note - Ignores MIDI Octave Name Display Offset
+Issue 860: Fix automation item removed after SWS/wol: Set selected envelope height... actions

!v2.9.4 pre-release build (April 6, 2017)
New ReaScript function:
+BR_IsMidiOpenInInlineEditor() - Check to see if a midi take has the inline editor open

Fixes:
+Issue 821: Fix "SWS/BR: Split selected items at stretch markers"
+Fixed some OSX window issues that cropped up since v2.9.2

!v2.9.3 pre-release build (April 2, 2017)
Actions
+New actions (MIDI editor) (Issue 514):
 - SWS/NF: Toggle dotted grid
 - SWS/NF: Toggle triplet grid
 (reflect toggle state when used as ME toolbar buttons)

New ReaScript functions (Issue 781)
+NF_GetMediaItemMaxPeak()
+NF_GetMediaItemAverageRMS()

Removed deprecated "SWS/AW: Grid to x" actions (sorry if this breaks your toolbars, please replace with native actions)

Fixes
+Issue 850: "SWS/Xenakios Create markers from selected items..." should now order markers properly
+Issue 851: Fix odd behavior of "SWS: Normalize item(s) to peak RMS

!v2.9.2 pre-release build (March 27, 2017)
Fixes
+Issue 533: Add custom color swatches to OSX "Set custom color" menu items
+Issue 811: Fix "Xenakios/SWS: Reposition selected items" on OSX
+Issue 839: "Remove all automation envelopes for selected tracks" now removes Trim Volume.
+Issue 843: Fix snapshots with complicated sets of sends not being saved/replicated properly

!v2.9.1 pre-release build (March 24, 2017)
Auto color/icon/layout
+Add filter "(vca master)"

Actions
+New actions (Main section):
 - SWS/wol: Save height of selected envelope, slot n (8 slots)
 - SWS/wol: Apply height to selected envelope, slot n (8 slots)

Fixes
+Issue 771: BR_GetMouseCursorContext now ignores mouse Y position when checking for stretch markers.  This isn't perfect, see issue link for discussion.
+Issue 823: Removed buggy "Insert random points to selected envelopes" action
+Issue 831: Fix quanitize items edges not behaving correctly
+Issue 832: Avoid Clear Midi CC Lane Toggle RPP file size runaway
+Issue 846: Don't add a newline to the end of single filenames for "SWS/BR: Copy take media source file path of selected items to clipboard"

!v2.9.0 pre-release build (March 14, 2017)
Actions
+New actions (Main section):
 - SWS/NF: Bypass FX (except VSTi) for selected tracks

Fixes
+Issue 837: Fix TCP handle lookup from the master track

!v2.8.8 featured build (March 13, 2017)
<strong>We're back!</strong>

This is just the 2.8.7 pre-release build officially released, and rebuilt to better support latest REAPER versions.
I plan to continue on and work on some of the bug fixes next.  I hope everyone is well!  -SWS

!v2.8.7 pre-release build (March 26, 2016)
<strong>Reminder: this new SWS version requires REAPER v5.15pre1+!</strong>

Auto color/icon/layout
+Add filter "(record armed)"
+Fix http://forum.cockos.com/showpost.php?p=1634111|rules with icons in sub-folders|

Fixes
+Fix various http://forum.cockos.com/showpost.php?p=1633922|Resources window issues| introduced in v2.8.6
+Fix various BR/FNG/Xenakios envelope issues
+Fix various actions/features vs tempo maps
+Media file actions: fix playback stop vs certain media files
+About box: fix pre-release what's new URL

Other
+Speed up REAPER launch and REAPER exit
+OS X: smaller build, internal improvements (SWS imports REAPER's SWELL)
+Windows OS: prevent reaper_sws_whatsnew.txt deployment
+Windows OS: reduce list views flickering
+Windows OS: improve DLL file tags (copyright, authors, etc)

!v2.8.6 pre-release build (February 5, 2016)
<strong>Reminder: this new SWS version requires REAPER v5.15pre1+!</strong>

Live Configs
+<strong>Remove the action section "S&M Extension"</strong>
 This section is useless now (it was introduced to workaround some old API limitations).
 <strong>All related actions have been moved to to the "Main" section. If you have learned some of these actions, you will need to update these controller bindings (sorry for the trouble!)</strong>
+Support up to 8 controllers/configs
+Add option "Disarm all but active track"
 Note: this new option is disabled/grayed if an input track is defined (incompatible)
+Input track: mute sends when creating an input track or when adding new config tracks (prevent sound blast)
+Fix/improve preset display and context menus (esp. for VST3 presets)
+Improve support of user presets: support shell plug-ins (e.g. Waves plug-ins), DX plug-ins, etc
+Internal updates (RPP state)

Notes window
+Properly support REAPER project notes
+Add a new type of notes: "Extra project notes"
+Windows OS: remove "Action help"

Fixes
+Fix context menu issues vs multiple monitors
+OS X: make sure comments will be preserved when saving the S&M.ini file
+Fix action "Select project (MIDI/OSC only)" (could stop working)
+Fix action "Trigger preset [...] (MIDI/OSC only)" (could stop working)
+Fix preset actions vs VST3 factory preset files (.vstpreset files)
+Auto color/icon/layout: fix http://forum.cockos.com/showpost.php?p=1628164&postcount=2080|drag-drop slowdown|

Other
+Speed up REAPER exit
+Improve support for files transferred from/to OS X from/to Win
+Improve list view sort (logical sort)
+Improve color menus (logical sort)
+Improve some envelope actions (e.g. remove all/arm all envelope actions also take HW send envelopes into account)
+Improve "Dump action list/wiki ALR" actions (don't require the action window to be open anymore)
+ReaScript: tweak documentation

!v2.8.5 pre-release build (January 29, 2016)
<strong>This new SWS version requires REAPER v5.15pre1+!</strong>

Auto color/icon/layout
+Fix automatic layout http://forum.cockos.com/showpost.php?p=1629507&postcount=201|issues|, thanks cfillion!
+Major performance improvements
 <strong>Note: requires REAPER v5.15pre6+, automatic track icons will not work otherwise!</strong>

Actions
+Improve performances vs mass item selection
+Improve performances vs track selection

!v2.8.4 pre-release build (January 28, 2016)
Auto color/icon/layout
+Issue 756: support automatic layouts (e.g. changing track names can automatically change track layouts)
 - Double-click the new columns "TCP Layout" (track panel) and/or "MCP Layout" (mixer panel) to enter layout names
 - Enable the related option in Main menu > Extensions > SWS Options > Enable auto track layout
+Improve performances (more to come), various tweaks

Live Configs
+Fix potential stuck notes (vs sustain pedal events, CC64) when switching configs
+Improve support of JSFX and AU user presets (.rpl files)
+Improve support of VST3 user presets
+Support VST3 factory preset files (.vstpreset files, REAPER v5.11+ is required)
+Input track: don't mute sends to out-of-config tracks
+Improve tiny fades: preserve user preferences, fix corner case issues (e.g. the option "mute all but active track" was not working when tiny fades were disabled)
+Improve performances, wordings, monitoring windows (prevent overlapped texts, etc)

"All notes off" actions/features
+Fix potential stuck notes vs sustain pedal events (now also reset CC64)
+Send "All notes off" events in a synchronous way (e.g. can now be reliably used in macros)
+Add similar action "SWS/S&M: Send all sounds off to selected tracks" (i.e. http://www.blitter.com/~russtopia/MIDI/~jglatt/tech/midispec/sndoff.htm|CC120| on selected tracks)

Fixes
+Zoom actions: fix "breathing" room (3% on each side)
+Issue 789: fix actions "Horizontal scroll to put edit/play cursor at x%"
+Issue 783: fix BR_GetMouseCursorContext_MIDI return value
+Fix "SWS/BR: Save/restore selected items' mute state" actions (http://forum.cockos.com/showpost.php?p=1625781&postcount=2079|incorrect slots|)
+Fix "SWS/BR: Save/restore track solo/mute states" actions (incorrect states)

Other
+<strong>OS X: new compiler, optimized build</strong>
+Improve many zoom action/features (requires REAPER v5.12pre4+)
+Region Playlist: improve monitoring mode (prevent overlapped texts, misc. tweaks)
+Snapshot paste: http://forum.cockos.com/showpost.php?p=1605660&postcount=2051|improve name-matching|

!v2.8.3 featured build (January 8, 2016)
New global startup action (in addition to per-project startup actions)
+The global startup action is performed one time, when launching REAPER
+To edit/view/clear startup actions: Main menu / Extensions / Startup actions
+Tip: if you want to perform several actions at launch time, create a macro and set it as the global startup action

Actions
+New actions (Main section):
 - SWS/wol: Full zoom selected envelope (in media lane only) to upper/lower half in time selection
 - SWS/wol: Vertical zoom selected envelope (in media lane only) to upper/lower half
 - SWS/wol: Put selected envelope in media/envelope lane
+Remove outdated actions (issue 787):
 - Xenakios/SWS: Process item with csound phase vocoder
 - Xenakios/SWS: Process item with RubberBand
+Prevent various delete take/item/source file actions to delete subproject files

Other
+Harden functions exported to ReaScript
+Support new ReaScript command IDs (REAPER v5.11pre14+)
+Update win32 installer to NSIS 2.5.0, resolves security issues

!v2.8.2 featured build (November 3, 2015)
Snapshots
+Fixed http://forum.cockos.com/showthread.php?t=166652|snapshots with bypassed FX Chains|
+Improved snapshot recall (faster)

Cycle Actions
+Ease action selection (works regardless of the displayed columns in the Action window)
+Support new ReaScript command IDs (REAPER v5.05pre1+)

Autocolor: Make sure the color picker is always visible

Fixes
+Localization: fixed partly broken user LangPacks (thanks ecl!)
+Localization: http://forum.cockos.com/showpost.php?p=1579264&postcount=242|various fixes| (thanks Mr Data!)
+Fixed http://forum.cockos.com/showpost.php?p=1579114&postcount=2010|"SWS/AW: Consolidate Selection" potential crash|

!v2.8.1 featured build (September 10, 2015)
New actions
+Main:
 - SWS/BR: Options - Set "Run FX after stopping for" to x ms (various values)
 - SWS/wol: Adjust selected envelope height, zoom center to middle arrange/mouse cursor (MIDI CC relative/mousewheel)
 - SWS/wol: Adjust selected envelope or last touched track height, zoom center to middle arrange/mouse cursor (MIDI CC relative/mousewheel)
 - SWS/wol: Adjust envelope or track height under mouse cursor, zoom center to mouse cursor (MIDI CC relative/mousewheel)

Autorender
+Fallback to WAV render if no render settings are found
+Updated/added guiding messages

Fixes
+Fixed http://forum.cockos.com/showpost.php?p=1567618&postcount=1968|mass item selection hang| vs grouped/pooled items, requires REAPER v5.02pre3+
+Fixed http://forum.cockos.com/showpost.php?p=1563402&postcount=191|potential crash in zoom functions|
+Issue 761: Obey preference for volume envelope scaling when creating volume send envelopes with various actions
+Issue 757: fixed actions "SWS: Set snapshots to 'mix' mode" and "SWS: Set snapshots to 'visibility' mode"
+Issue 765: Fixed various actions and ReaScript API not working properly with stretch markers at mouse cursor when take playrate is modified
+Renamed "SWS/wol: Set "Vertical/Horizontal zoom center" to..." actions to "SWS/wol: Options - Set "Vertical/Horizontal zoom center" to..." to be consistent with Breeder's actions.
+Added missing undo points for some SWS and Xenakios actions
+ReaConsole: fixed default key shortcut "C"

Other
+SWS auto-update now checks for REAPER compatibility before announcing a new SWS version is available
+Increased all SWS/BR slot actions count to 16
+Optimizations around item/take selection/activation

ReaScript
+Added functions:
 - BR_TrackFX_GetFXModuleName
+Issue 764, issue 760: fixed BR_GetMediaTrackLayout/BR_SetMediaTrackLayout issues, requires REAPER v5.02+

!v2.8.0 featured build (August 13, 2015)
<strong>This new SWS version requires and supports REAPER v5.0+!</strong><br>
Lots of new features/fixes: everything listed below is new, down to v2.6 (all intermediate versions were pre-releases/beta/fixup builds).
</strong>

New actions
+Main:
 - SWS/BR: Options - Automatically insert stretch markers when inserting tempo markers with SWS actions
  - Note:  The option is enabled by default. It allows for stretch markers to get automatically inserted when editing tempo map with various SWS/BR features (warp grid, freehand draw, tempo mapping). When appropriate, some of these features (i.e. warp grid) won't insert stretch markers in items with effective timebase time. See some examples http://stash.reaper.fm/24586/sws%20auto%20stretch%20markers.gif|here|
 - SWS/BR: Copy selected points in selected envelope to envelope at mouse cursor
 - SWS/BR: Copy points in time selection in selected envelope to envelope at mouse cursor
 - SWS/BR: Copy selected points in selected envelope to to envelope at mouse cursor (paste at edit cursor)
 - SWS/BR: Copy points in time selection in selected envelope to envelope at mouse cursor (paste at edit cursor)
 - SWS/BR: Options - Set "Run FX after stopping for" to x ms (various values)
 - SWS/BR: Toggle play from mouse cursor position
 - SWS/BR: Toggle play from mouse cursor position and solo active item's track for the duration
 - SWS/BR: Toggle play from mouse cursor position and solo active item for the duration
 - SWS/BR: Toggle play from edit cursor position and solo active item's track for the duration
 - SWS/BR: Toggle play from edit cursor position and solo active item for the duration
+MIDI editor:
 - SWS/BR: Toggle play from mouse cursor position
 - SWS/BR: Toggle play from mouse cursor position and solo track under mouse for the duration
 - SWS/BR: Toggle play from mouse cursor position and solo item and track under mouse for the duration
 - SWS/BR: Toggle play from edit cursor position and solo track under mouse for the duration
 - SWS/BR: Toggle play from edit cursor position and solo item and track under mouse for the duration
 - SWS/BR: Move active floating window to mouse cursor (9 version with different horizontal and vertical positions in regards to mouse cursor)

Contextual toolbars
+Fixes:
 - Fixed stretch marker detection when take had modified playrate
+Other:
 - Added toggle states to all actions for toggling toolbars

ReaScript
+Other:
 - BR_GetMouseCursorContext: fixed stretch marker detection when take had modified playrate

Fixes
+Fixed SWS/BR actions that show send envelopes. In certain corner cases they didn't work and could potentially remove FXs from receiving track
+Fixed SWS/BR actions that copy other stuff to envelopes (CC events, envelope points from other envelopes etc...) when dealing with FX envelopes

!v2.7.3 pre-release build (July 8, 2015)
ReaScript: fixed missing exported functions

!v2.7.2 pre-release build (July 7, 2015)
<strong>REAPER v5.0rc1+ is required!</strong>

New actions
+Main:
 - Resources: brought back all "prompt for slot" actions
 - SWS/BR: Preview take under mouse (lots of different versions, see action list)
 - SWS/BR: Hide all but selected track envelope for all/selected tracks (except envelopes in separate lanes)
 - SWS/BR: Hide all but selected track envelope for all/selected tracks (except envelopes in track lanes)
 - SWS/BR: Options - Toggle "Send all-notes-off on stop/play"
 - SWS/BR: Options - Toggle "Reset pitch on stop/play"
 - SWS/BR: Options - Toggle "Reset CC on stop/play"
 - SWS/BR: Options - Toggle "Flush FX on stop"
 - SWS/BR: Options - Toggle "Flush FX when looping"
 - SWS/BR: Options - Toggle "Move edit cursor to start of time selection on time selection change"
 - SWS/BR: Options - Toggle "Move edit cursor when pasting/inserting media"
 - SWS/BR: Options - Toggle "Move edit cursor to end of recorded items on record stop"
 - SWS/BR: Options - Toggle "Stop/repeat playback at end of project"
 - SWS/BR: Options - Toggle "Scroll view to edit cursor on stop"
 - SWS/BR: Options - Set grid/marker line Z order (6 actions that cover all settings)
 - SWS/wol: Adjust envelope or track height under mouse cursor (MIDI CC relative/mousewheel)
+MIDI editor:
 - SWS/BR: Show only used CC lanes with selected events (detect 14-bit)
 - SWS/BR: Move last clicked CC lane up/down
 - SWS/BR: Set all CC lanes' height to x pixel
 - SWS/BR: Increase/Decrease all CC lanes' height by x pixel
 - SWS/BR: Delete all events in last clicked lane
 - SWS/BR: Delete selected events in last clicked lane
+Main and MIDI editor:
 - SWS/BR: Convert selected points in selected envelope to CC events (various versions)
 - SWS/BR: Convert selected envelope's curve in time selection to CC events (various versions)
  - Note: when converting envelope curve, event density is determined by setting "Events per quarter note when drawing in CC lanes" (Preferences->Editing Behavior->MIDI Editor)

ReaScript
+Added functions:
 - BR_GetMidiTakePoolGUID
 - BR_GetCurrentTheme
 - BR_Win32_GetPrivateProfileString
 - BR_Win32_ShellExecute
 - BR_Win32_WritePrivateProfileString
+Fixes:
 - BR_GetClosestGridDivision, BR_GetNextGridDivision, BR_GetPrevGridDivision now work properly with frame grid
 - BR_Env functions now account for take playrate when it's set to something other than 1
+Other:
 - BR_GetSetTrackSendInfo: added support for linking volume/pan to MIDI
 - Hardened BR_Env functions so they don't crash REAPER in certain scenarios (reported and explained http://forum.cockos.com/showthread.php?p=1529077#post1529077|here|)

Fixes
+Fixed Groove tool crash vs duplicate Control Change events (report http://forum.cockos.com/showpost.php?p=1519436&postcount=111|here|)
+Hardened various actions related to takes
+Potential OSC output fixes (Region Playlist, Live Configs)
+Fixed possible crash in MIDI editor actions that show/hide used CC lanes
+Fixed various problems with envelope functionality related to volume envelope range when default volume envelope scaling was set to amplitude
+Fixed various issues related to take envelopes when takes playrate was set to something other than 1
+Various actions will now properly work with frame grid
+Fixed the action <em>SWS/BR: Trim MIDI item to active content</em>
+Preview actions now work properly in certain scenarios on MIDI items (looped items, MIDI editor timebase set to source (beats) etc...)
+<em>SWS/BR: Disable "Ignore project tempo" for selected MIDI items preserving time position of MIDI events</em> should now work properly when dealing with looped items
+Fixed "perform until shortcut released" playback actions playing back muted tracks/items shortly after shortcut release
+"perform until shortcut released" playback actions restore view when starting the playback from mouse cursor (if option "scroll view to edit cursor on stop" is turned on)
+Fixed missing check mark in context menu of docked SWS dialogs next to menu item "Dock window in Docker"
+Actions that move closest grid line now work properly when "Grid snap settings follow grid visibility" is disabled

Other
+When using "perform until shortcut released" playback actions, create undo point for restoring track/item mute/solo state in case of project changes during playback
+Renamed various actions (removed (s) prefix - this way it's more uniform with rest of the REAPER and easier to search in the action list)
+Disabled Marker Actions while rendering
+Removed actions to simplify title bar. It wasn't reliable in certain situations and may not be morally right :)

!v2.7.1 pre-release build (May 7, 2015)
<strong>OSX:</strong>
+<strong>New installation disk image (.dmg)</strong>
 - The new .dmg proposes to install the SWS Extension in a different directory:
   /Library/Application Support/REAPER/UserPlugins (instead of ~/Library/Application Support/REAPER/UserPlugins)
 - This eases the installation ("normal" drag-drop .dmg, no more script), fixes some security issues, etc but has a small inconvenience when upgrading too, some information messages will guide you in this case though
 - More details http://forum.cockos.com/showpost.php?p=1518816&postcount=96|here|
+Fixed UI issues with listviews on Yosemite and trackpads

Region Playlist
+Crop project to playlist, paste playlist, etc support automation on folder/empty tracks (issue 701)
+Fixed some corner-case playback issues

Resources
+Issue 709: More commands obey multiple selection in the list view (e.g. play all selected media files in one go, open a bunch of project tabs in one go, etc)

Added actions
+Main:
 - SWS/AW: Set selected tracks timebase to project default
 - SWS/AW: Set selected items timebase to project/track default
 - SWS/AW: Set selected items timebase to time
 - SWS/AW: Set selected items timebase to beats (position only)
 - SWS/AW: Set selected items timebase to beats (position, length, rate)
 - SWS/BR: Disable "Ignore project tempo" for selected MIDI items preserving time position of MIDI events
 - SWS/BR: Move active floating track FX window to mouse cursor (9 version with different horizontal and vertical positions in regards to mouse cursor)

ReaScript
+Added functions:
 - BR_GetArrangeView
 - BR_GetMidiTakeTempoInfo
 - BR_GetNextGridDivision
 - BR_GetPrevGridDivision
 - BR_SetMidiTakeTempoInfo

Fixes
+Fixed various buglets (Region Playlist, marker/region actions, etc) when some regions/markers/envelopes end later than the last media item
+Using SWS/BR actions to enable "ignore project tempo" will not change tempo information of items that are already ignoring project tempo
+Fixed various envelope functionality in regards to certain FX parameter envelopes (for example, freehand actions not properly setting the envelope to mouse cursor vertical position on ReaEQ gain parameter envelopes, like seen http://forum.cockos.com/showpost.php?p=1517026&postcount=4|here|)
+Fixed various small usability corner-cases of envelope freehand actions
+Fixed positions of certain check boxes in Contextual toolbar dialog

!v2.7.0 featured build (May 7, 2015)
OSX: fixed UI issues with listviews on Yosemite and trackpads

Fixed various buglets (Region Playlist, marker/region actions, etc) when some regions/markers end later than the last media item

!v2.6.4 pre-release build (May 1, 2015)
<strong>REAPER v5.0pre21+ is required!</strong>

<strong>Custom mouse cursors</strong>
+From now on you can create custom mouse cursors to replace existing SWS cursors. All future updates in regards to this will be shown in what's new under <strong>Custom mouse cursors</strong> section to ease things for theme and cursor developers when new things are added or changed
+Current list of customizable mouse cursors can be found http://wiki.cockos.com/wiki/index.php/SWS_mouse_cursors|on Cockos wiki|
+Some SWS/BR actions got new cursors, but not to clog the change log with all the details, see upper wiki link. Note that these cursors are not set in stone, if you think you could contribute better default cursors, let us know (you can do it on our dedicated http://forum.cockos.com/showthread.php?t=153702|forum topic|)

Contextual toolbars
+Contextual toolbars dialog:
 - When checking for modifications in contextual toolbars dialog (in case of closing the dialog or switching from the unsaved preset) also check position offset and auto close properties
 - Added an option to <em>Set toolbar to foreground</em>. When enabled, toolbar will be set to foreground (focused) every time it's shown. The option is disabled by default
+Fixed various issues with toolbar window manipulation (set always on top, auto close, position offset/override) when toolbar had the same name as some other window (i.e. toolbar was named "Mixer")

Added actions
+Main:
 - SWS/BR: Freehand draw envelope while snapping points to left side grid line (perform until shortcut released)
  - Note: also works with tempo map (2 versions, one that draws on selected envelope and the other which draws on envelope at mouse cursor)
 - SWS/BR: Select envelope at mouse cursor and set closest (left side) envelope point's value to mouse cursor (perform until shortcut released)
 - SWS/BR: Apply next action to all visible (record-armed) envelopes in selected tracks
 - SWS/BR: Apply next action to all visible (record-armed) envelopes in selected tracks if there is no track envelope selected
 - SWS/BR: Copy selected points in selected envelope to all visible (record-armed) envelopes in selected tracks (2 versions: direct copy and at edit cursor)
 - SWS/BR: Copy points in time selection in selected envelope to all visible (recorded-armed) envelopes in selected tracks (2 versions: direct copy and at edit cursor)
 - SWS/BR: Select all partial time signature markers
 - SWS/BR: Reset position of selected partial time signature markers
 - SWS/BR: Snap position of selected partial time signature markers to closest grid line
 - SWS/BR: Move active floating window to mouse cursor (9 version with different horizontal and vertical positions in regards to mouse cursor)
 - SWS/BR: Simplify main window title bar (3 mutually exclusive versions) (windows only, sorry OSX users)
 - SWS/BR: Toggle "Display media item take name"
 - SWS/BR: Toggle "Display media item pitch/playrate if set"
 - SWS/BR: Toggle "Display media item gain if set"
 - SWS/BR: Project track selection action - Set/Show/Clear...
  - Note: action set with this should get called every time a track gets selected by clicking the track with the mouse in TCP/MCP. Known limitation: the action won't get called if Mixer option "Scroll view when tracks activated" is disabled.
 - SWS/BR: Play from edit cursor position (perform until shortcut released)
 - SWS/BR: Play from edit cursor position and solo track under mouse for the duration (perform until shortcut released)
 - SWS/BR: Play from edit cursor position and solo item and track under mouse for the duration (perform until shortcut released)
+MIDI editor:
 - SWS/BR: Play from edit cursor position (perform until shortcut released)
 - SWS/BR: Play from edit cursor position and solo active item's track for the duration (perform until shortcut released)
 - SWS/BR: Play from edit cursor position and solo active item for the duration (perform until shortcut released)

ReaScript
+Improved Python function wrappers (sws_python*.py)
+Fixed BR_EnvGetProperties not returning correct values for envelope types
+Issue 702: Fixed ULT_SetMediaItemNote
+Added media file tagging functions, see http://taglib.github.io|TagLib| for supported tags/files
 - SNM_TagMediaFile
 - SNM_ReadMediaFileTag
+Added functions to convert track/item/take from and to GUID:
 - BR_GetMediaItemByGUID
 - BR_GetMediaItemGUID
 - BR_GetMediaItemTakeGUID (function to get take from GUID already exists, see SNM_GetMediaItemTakeByGUID)
 - BR_GetMediaTrackByGUID
 - BR_GetMediaTrackGUID
+Added other functions:
 - BR_EnvSortPoints
 - BR_GetClosestGridDivision
 - BR_GetMediaItemImageResource
 - BR_GetMediaTrackFreezeCount
 - BR_GetMediaTrackLayouts
 - BR_GetMediaTrackSendInfo_Envelope
 - BR_GetMediaTrackSendInfo_Track
 - BR_GetMidiSourceLenPPQ
 - BR_GetSetTrackSendInfo
 - BR_GetTakeFXCount
 - BR_IsTakeMidi
 - BR_SetArrangeView
 - BR_SetItemEdges
 - BR_SetMediaItemImageResource
 - BR_SetMediaTrackLayouts

Fixes
+Notes/Windows OS: fixed "wrap text" option (Issue 690)
+Issue 709: Prevent loading templates when loading projects in new tabs
+Compatibility fixes for new envelope max display options of +12db or +24db (introduced in REAPER v5.0pre21)
+Autorender/OSX: fixed UTF8 issues with media file tags (Issue 670)
+Preserve metronome patterns when editing tempo envelope with various actions and dialogs
+Fixed non-selectable radio buttons in SWS/BR: Select and adjust tempo markers... dialog
+Don't change solo state of tracks if mouse is over master track when running certain "perform until shortcut released" playback actions
+Fixed various SWS/BR actions so they work properly with hardware sends envelopes
+Fixed wrong vertical position of shadowed area when using Zoom tool (marquee) with master track visible
+Fixed various zooming issues when zooming tracks that have more than one envelope lane visible
+<em>SWS/S&M: Open/close image window</em> now reports it's state
+Fixed <em>SWS/BR: Delete tempo marker (preserve overall tempo and positions if possible)</em> not deleting moved partial time signature markers properly
+Fixed <em>SWS/BR: Set closest (left side) envelope point's value to mouse cursor (perform until shortcut released)</em> reseting position of moved partial time signature markers

Other
+Added ability to select only partial time signatures with <em>SWS/BR: Select and adjust tempo markers...</em>
+Toggle state of all docked SWS dialogs will be set to ON only when the window is visible in the docker (same behavior REAPER is using for its own docked dialogs)
+When running <em>SWS/BR: Set closest (left side) envelope point's value to mouse cursor (perform until shortcut released)</em> on mute envelope, snap values to top or bottom

!v2.6.3 pre-release build (March 12, 2015)
<strong>REAPER v5.0pre14b+ is required!</strong>

Contextual toolbars
+Fixes:
 - Fixed toolbars not loading in certain instances if some tracks are hidden from TCP (this also probably fixes some other issues)
 - Fixed MIDI editor flickering when setting detected CC lane as last clicked
+Other:
 - Toolbar is always shown within monitor bounds (previously, this was the case only if toolbar had position override/offset set)
 - When closing toolbar, restore focus to last focused window

Added actions
+Main:
 - SWS: Zoom to selected items/tracks (ignore last track's envelope lanes)
 - SWS: Vertical zoom to selected items/tracks (ignore last track's envelope lanes)
 - SWS: Toggle zoom to selected tracks/items/time selection (ignore last track's envelope lanes)
 - SWS/BR: Save/Restore selected/all items' mute state, slot x (8 slots)
 - SWS/BR: Save/Restore selected/all tracks' solo and mute state, slot x (8 slots)
 - SWS/BR: Play from mouse cursor position (perform until shortcut released)
 - SWS/BR: Play from mouse cursor position and solo track under mouse for the duration (perform until shortcut released)
 - SWS/BR: Play from mouse cursor position and solo item and track under mouse for the duration (perform until shortcut released)
+MIDI editor:
 - SWS/BR: Create CC lane and make it last clicked
 - SWS/BR: Copy selected CC events in active item to last clicked CC lane/lane under mouse cursor
 - SWS/BR: Play from mouse cursor position (perform until shortcut released)
 - SWS/BR: Play from mouse cursor position and solo active item's track for the duration (perform until shortcut released)
 - SWS/BR: Play from mouse cursor position and solo active item for the duration (perform until shortcut released)

ReaScript
+Updated BR_EnvGetProperties and BR_EnvSetProperties (volume envelope fader scaling support)

Fixes
+SWS/BR:Set closest envelope point's value to mouse cursor now properly formats tooltip value for FX envelopes
+Fixed certain SWS/BR actions in MIDI editor so they work properly with looped MIDI items
+Fixed SWS/BR preview active item actions in MIDI editor not working right in certain cases
+Don't create redundant undo point when using:
 - SWS: Save selected track(s) selected item(s), slot x
 - SWS: Save selected item(s)
+Zooming functionality:
 - Restored behavior of actions that zoom vertically to selected tracks/items so they include track envelopes of the last selected item/track (changed in v2.5.1)
 - Fixed problems with master track (reported http://forum.cockos.com/showpost.php?p=1458143&postcount=1725|here|)
 - Fixes related to hidden TCP tracks and actions that hide unselected tracks when zooming
 - Make sure zoomed tracks fill TCP completely when appropriate (related only to actions that minimize other tracks)

Other:
+Optimized various envelope actions and ReaScript envelope functions using new envelope API (testing showed increase in performance up to x10) (not applicable to tempo envelope)
+Various fixes for REAPER 5 compatibility (contextual toolbars, envelope actions, MIDI editor actions)

!v2.6.2 pre-release build (January 16, 2015)
<strong>REAPER v5.0pre6+ is required!</strong> (this REAPER version supports SWS functions exported to EEL and Lua)

Fixes:
+REAPER 5/Windows OS: fixed crash vs unsupported REAPER versions
+Hardened SWS initialization, display error messages

!v2.6.1 pre-release build (January 7, 2015)
<strong>REAPER v5.0pre4+ is required!</strong>

REAPER 5 preliminary support
+ReaScript function export to EEL and Lua
+Fixed action selection broken in various places (e.g. Cycle Action editor)

!v2.6.0 featured build (January 7, 2015)
Notes window
+Added "Wrap text" option in the context menu
+Import SubRip file: name regions with subtitles content
+Issue 686: fixed new lines added in subtitles when saving the project

!v2.5.2 pre-release build (December 11, 2014)
<strong>REAPER v4.75+ is required!</strong>

Contextual toolbars
+Contextual toolbars dialog:
 - Added support for auto close:
  - If enabled, toolbar will automatically get closed after pressing any of it's buttons
  - Option exists separately for each context. To enable or disable the option, right-click or double click the <em>Auto close</em> column in the context list
  - Note that you can't set the option if context doesn't have a toolbar assigned to it
 - Added support for custom positioning of the toolbar:
  - There are two separate ways to set custom positioning of the toolbar:
   - Position override found in <em>Options</em> under group <em>All</em>. Enable to set where you want <strong>all the toolbars</strong> to appear in relation to mouse cursor.
   - Position offset that can be set up separately for each context. To set the option, right-click or double click the <em>Position offset</em> column in context list and type desired offset values
  - Setting one option doesn't exclude the other, they are cumulative.
  - If toolbar position is managed by Contextual toolbars, toolbar will never get displayed out of monitor bounds
  - Note that you can't set the option if context doesn't have a toolbar assigned to it
 -Other:
  - Previously, you always had to right-click the context list to edit it, now it's also possible to edit it by double clicking the cell
+Other:
 - Toolbars that are set to be <em>always on top</em> don't hide the tooltip anymore. Note that this works only for toolbars loaded by Contextual toolbars, the issue where REAPER hides tooltip behind pinned toolbar still exists and is reported http://forum.cockos.com/project.php?issueid=5199|here|
 - Renamed the actions <em>SWS/BR: <strong>Exclusive toggle</strong> contextual toolbar under mouse cursor, preset x</em> to <em>SWS/BR: <strong>Open/close</strong> contextual toolbar under mouse cursor, preset x</em>
 - Removed <em>Named notes mode</em> context from <em>Inline MIDI editor</em> group. It's currently not supported by REAPER and was mistakenly put there in the first place
+Added actions:
 - SWS/BR: Exclusive toggle contextual toolbar under mouse cursor, preset x (added in all sections: Main, MIDI editor, etc...)
  - Note: unlike other actions which simply close all toolbars if at least one of them is open, this will always open the contextual toolbar if valid toolbar is found for the context under mouse cursor. If found toolbar is already visible or no toolbar has been found, all toolbars will get closed

Analyze and normalize loudness
+Analyze loudness dialog:
 - Disable analyze button while analysis is progress

Added actions
+Main:
 - SWS/BR: Adjust playrate (MIDI CC only)
 - SWS/BR: Adjust playrate options...
  - Note: These two actions work in tandem. The first action changes playrate so you can automate it.The second action opens the dialog where you can set automatable playrate range. Also note that due to the API problems, actions can't respond to OSC, but in this case it shouldn't matter since you can configure REAPER OSC to manage playrate.

Fixes
+Resources: http://forum.cockos.com/showthread.php?p=1440002|fixed lost bookmarks|
+These actions now work properly when item is trimmed or stretched:
 - SWS/BR: Split selected items at stretch markers
 - SWS/BR: Create project markers from stretch markers in selected items
+Don't reload FX when undoing certain SWS actions

!v2.5.1 pre-release build (November 24, 2014)
<strong>REAPER v4.74+ is required!</strong>
New API functions were introduced in this version, they enable various improvements in the SWS/S&M Extension.
Thank you Cockos!

<strong>Contextual toolbars</strong>
+Functionality in general:
 - Feature relies heavily on existing REAPER toolbars. The basic concept is fairly simple. User assigns different REAPER toolbars to different contexts (things like TCP, item, piano roll, etc...) and loads them under mouse cursor by calling a single action. The action will then load an appropriate toolbar for a thing under the mouse cursor, http://wiki.cockos.com/wiki/images/3/3c/Contextual_toolbars_example.gif|like this.|
 - For more information, please http://wiki.cockos.com/wiki/index.php/Contextual_toolbars_with_SWS|visit the wiki on the subject| (which is also accessible from the Contextual toolbars dialog). In case you want to contribute to the wiki, you're more than welcome.
+Contextual toolbars dialog:
 - To open a dialog for setting up contextual toolbars either run the action SWS/BR: Contextual toolbars... or go to Main menu > Extensions > Contextual toolbars...
 - Dialog is divided into 3 parts, preset selector, list of possible contexts, and various options tied to those contexts. Select an arbitrary preset and right click contexts to assign them toolbars. Options can be found on the right and are executed only when toolbar is loaded. Once set up, use provided actions to load toolbars for each preset.
+Added actions:
  - SWS/BR: Contextual toolbars...
  - SWS/BR: Exclusive toggle contextual toolbar under mouse cursor, preset x (8 presets) (added in all sections: Main, MIDI editor, etc...)
   - Note: Actions work as toggle switches. If any of the toolbars set up in Contextual toolbars dialog is visible, all of them will get closed - otherwise toolbar corresponding to context under mouse cursor will get loaded.
+<strong>Feedback needed:</strong>
 - Note that while new contexts won't get added at this time (but fades and volume handles are planned) now is the time to help us. Any feedback, comments and criticism of current contexts hierarchy is highly welcome. For example, http://wiki.cockos.com/wiki/index.php/Contextual_toolbars_with_SWS#Special_cases:_item_stretch_markers_and_take_envelopes|this workaround| would definitely benefit from discussion. Don't hesitate to express your opinion on http://forum.cockos.com/showthread.php?t=150702|dedicated forum topic.| Thanks!

Analyze and normalize loudness
+Analyze loudness dialog:
 - Analyzer can now measure true peak (disabled by default since it prolongs analysis due to resampling - see Options to enable/disable)
  - Double-click true peak cell to move edit cursor to true peak location (or right-click selected item/track in list view to reveal the option)
 - Added user preference to display either LUFS or LU (see Options->Unit).
  - To set reference level for 0 LU and formatting of LU unit, see Options->Global preferences (or run SWS/BR: Global loudness preferences)
  - Right-click menu entry for normalizing follows Options->Unit and will alternate between "Normalize to -23 LUFS" and "Normalize to 0 LU"
  - Normalizing to specific value can normalize to both LUFS and LU
 - Export list of analyzed items/tracks to clipboard or file
  - To export the list, select items in list view, right-click them and select "Export formated list to clipboard/file"
  - For setting the format of exported items, see Options->Export format
   - Formating supports wildcards. Wildcards description can be found in the same dialog. To hide description, simply resize the dialog
   - Besides typing, wildcards can also be inserted using the "Wildcard" button.
   - Previously used format patterns are stored in the "Wildcard" button submenu
 - Analyzed objects are now restored on project load
 - Other:
  - Right-click menu entry for creating loudness graph no longer queries range, instead it uses range set in Options->Global preferences (or SWS/BR: Global loudness preferences)
  - Normalize dialog is no longer modal (but will be closed if loudness analyzer is closed/hidden to avoid confusion)
  - Display new items/tracks in list view as soon as they're analyzed
  - Analyze button changes caption depending on what is to be analyzed
  - Added Help... menu entry to options menus
   - Note: opens http://wiki.cockos.com/wiki/index.php/Measure_and_normalize_loudness_with_SWS|wiki page on everything loudness related in SWS| which is currently unfinished (if you want to contribute you're more than welcome. Big thanks to user http://forum.cockos.com/member.php?u=1482|Airon| for the work so far)
  - Various small fixes
+Added actions:
 +SWS/BR: Global loudness preferences...
  - Note: Preferences set here affect everything loudness related in SWS (analyze loudness dialog and separate normalize actions)
   - 0 LU reference can be set to an arbitrary value (most common values are provided in the dropdown)
   - LU unit format only affects display of LU unit in various dialogs
   - Envelope graph range affects drawing range when drawing loudness envelopes in Analyze loudness dialog
 +SWS/BR: Normalize loudness of selected items to 0 LU
 +SWS/BR: Normalize loudness of selected tracks to 0 LU
+Other:
 - Renamed SWS/BR: Normalize loudness of selected items to SWS/BR: Normalize loudness of selected items/tracks (also no longer modal)
 - Removed SWS/BR: Normalize loudness of selected tracks

Added actions
+Main:
 - SWS/BR: Select envelope points on/between grid (2 versions: time selection and normal)
 - SWS/BR: Add envelope points located on/between grid to existing selection (2 versions: time selection and normal)
 - SWS/BR: Delete envelope points on/between grid (2 versions: time selection and normal)
 - SWS/BR: Create project marker at mouse cursor
 - SWS/BR: Create project marker at mouse cursor (obey snapping)
 - SWS/BR: Insert 2 envelope points at time selection to all visible track envelopes
 - SWS/BR: Insert 2 envelope points at time selection to all visible track envelopes in selected tracks
 - SWS/BR: Show all active FX envelopes for selected tracks
 - SWS/BR: Show all FX envelopes for selected tracks
 - SWS/BR: Show all/volume/pan/mute active send envelopes for selected track
 - SWS/BR: Show all/volume/pan/mute send envelopes for selected track
  - Note: all show FX/send envelope actions come in 3 flavors : show, hide and toggle show
 - SWS/BR: Show/hide track envelope for last adjusted send (3 verions)
  - Note: that's right, due to API limitation it's last adjusted, not touched
 - SWS/BR: Enable "Ignore project tempo" for selected MIDI items preserving time position of MIDI events (use tempo at item's start)
  - Note: the action is meant for http://forum.cockos.com/showthread.php?p=1374175#post1374175|these kind of issues|
 - SWS/BR: Select all MIDI/audio/video/click/timecode/empty/PiP items
 - SWS/BR: Move closest project marker to edit/play/mouse cursor (2 versions: normal and obey snapping) (Issue 668)
 - SWS/BR: Focus tracks
 - SWS/BR: Unselect envelope
 - SWS/BR: Increase/Decrease selected envelope points by x db (volume envelope only) (multiple versions: 0.1, 0.5, 1, 5 and 10 db)
 - SWS/BR: Delete take under mouse cursor (Issue 124)
 - SWS/BR: Select TCP/MCP track under mouse cursor (Issue 124)
 - SWS/BR: Select envelope under mouse cursor (Issue 124)
 - SWS/BR: Select/Delete envelope point under mouse cursor (2 versions: selected envelope only and whatever envelope is under mouse cursor) (Issue 124)
 - SWS/BR: Split selected items at stretch markers
 - SWS/wol: Select all tracks except folder parents
 - SWS: Toggle horizontal zoom to selected items/time selection
+MIDI editor:
 - SWS/BR: Save/Restore selected events in last clicked CC lane (8 slots) (Save has 2 versions: last clicked lane, lane under mouse cursor. Restore has 3 versions: last clicked lane, lane under mouse cursor, all visible lanes)
 - SWS/BR: Insert CC event at edit cursor in CC lane under mouse cursor (active item only)
 - SWS/BR: Hide last clicked/under mouse cursor CC lane
 - SWS/BR: Hide all CC lanes except last clicked/under mouse cursor CC lane
 - SWS/BR: Toggle hide all CC lanes except last clicked/mouse cursor CC lane (multiple versions: one normal and bunch of others that set lane to specific height)
 - SWS/BR: Convert selected CC events to envelope points in selected envelope (multiple versions for different point shape and clearing existing envelope points)

ReaScript
+BR_GetMouseCursorContext:
 - Fixes related to MIDI editor (changes introduced in REAPER v4.7 broke it)
 - Fixed segment detection in ruler
 - Added support for stretch markers
+Changed envelope object type in BR_EnvAlloc and other functions to avoid confusion (existing scripts should be unaffected)

Fixes
+Improved deleting tempo markers with different time signatures when using SWS/BR: Delete tempo marker and preserve position and length of items (including MIDI events)
+Preserve options between REAPER sessions set with these actions:
 - SWS/BR: Set "Apply trim when adding volume/pan envelope"
 - SWS/BR: Toggle "Playback position follows project timebase when changing tempo"
 - SWS/wol: Set "Vertical/Horizontal zoom center"
+MIDI editor actions that hide/show used CC lanes now obey filter's channel settings
+Prevent toggling zoom with zoom actions when inappropriate (i.e. toggling zoom to selected items when there are no selected items)
+All SWS/BR actions now obey lock settings
+Zooming functionality:
 - All zoom actions now obey track sizes set by custom themes (things like small/medium/full track height)
 - Actions that zoom vertically to selected tracks/items never show track envelopes of the last selected item/track
 - Fixed save/restore arrange view actions not working on envelopes with high point count (Issue 660)
+Fixed target BPM not updating when adjusting BPM by percent in Select and adjust tempo markers
+OSX: Fixed "Unselect tempo markers" child dialog of "Select and adjust tempo markers". It got hidden behind other dialogs when it lost focus
+Issue 678: removed duplicate configurable actions in the S&M.ini file
+Issue 671 and issue 673: fixed Region Playlist misbehavior

Other
+Increased all SWS/BR slot actions to 8 slots
+Display proper dialog icon (same one REAPER uses) in all dialogs (win only)
+Added tempo actions to Main menu > Extensions > Tempo
+Renamed certain actions for uniformity (time sel to time selection, sel items to selected items etc...)

!v2.5.0 #1 featured build (December 11, 2014)
+Resources: http://forum.cockos.com/showthread.php?p=1440002|fixed lost bookmarks|

!v2.5.0 featured build (November 24, 2014)
Notes window
+Added "Wrap text" option in the context menu
+Import SubRip file: name regions with subtitles content
+Issue 686: fixed new lines added in subtitles when saving the project

!v2.4.0 #10 pre-release build (July 11, 2014)
<strong>REAPER v4.70+ is required!</strong>
New API functions were introduced in this version, they enable various improvements in the SWS/S&M Extension.
Thank you Cockos!

Analyze and normalize loudness
+Added an option to preserve already analyzed tracks/items when analyzing selected tracks/items
+Creating graph in selected envelope functionality now works with take envelopes
+Fixes:
 - Analyzing items with different channel modes should now work properly
 - Fixed analyzing short items/tracks
 - Fixed undo when normalizing tracks
 - Pressing DELETE key will delete selected list view entries

Added actions
+Main:
 - SWS/wol: Set selected envelope height to default/minimum/maximum
 - SWS/wol: Adjust selected envelope height (MIDI CC relative/mousewheel)
 - SWS/wol: Adjust selected envelope or last touched track height (MIDI CC relative/mousewheel)
 - SWS/wol: Toggle enable extended zoom for envelopes in track lane
 - SWS/wol: Toggle enable envelopes overlap for envelopes in track lane
 - SWS/wol: Force overlap for selected envelope in track lane in its track height
 - SWS/wol: Restore previous envelope overlap settings
 - SWS/wol: Horizontal zoom to selected envelope in time selection
 - SWS/wol: Full zoom to selected envelope in time selection
 - SWS: Save/Restore current arrange view (5 slots)
 - SWS/BR: Fit selected envelope points to time selection
 - SWS/BR: Create project markers from stretch markers in selected items
 - SWS/BR: Set closest (left side) envelope point's value to mouse cursor (perform until shortcut released)
   - Note: these 2 actions are actually meant to solve the problem of freehand points editing in the tempo map. Use SWS/BR: Create tempo markers at grid after every selected tempo marker to set needed density of the tempo map and then use this action to easily edit the tempo map.
 - SWS/BR: Trim MIDI item to active content
 - SWS/AW: Grid to 1/64 notes
 - SWS/AW: Grid to 1/128 notes
+Main and MIDI editor:
 - SWS/BR: Play from mouse cursor position (3 versions)
+MIDI editor:
 - SWS/BR: Preview active media item (lots of versions: from mouse position, selected notes only, measure sync etc...)
 - SWS/BR: Save/Restore note selection from/to active take (5 slots)
 - SWS/BR: Save/Restore edit cursor position (5 slots)
  - Note: edit cursor slots are shared with already existing actions in Main
 - SWS/FNG: Cycle through CC lanes
 - SWS/FNG: Cycle through CC lanes (keep lane heights constant)
 - SWS/FNG: Show only used CC lanes
 - SWS/FNG: Hide unused CC lanes
 - SWS/FNG: Show only top CC lane
 - SWS/FNG: Select muted MIDI notes
 - SWS/FNG: Select notes nearest edit cursor
 - SWS/FNG: Apply groove to selected MIDI notes (within 16th)/(withing 32nd)
 - SWS/BR: Show only used CC lanes (detect 14-bit)
 - SWS/S&M: Restore displayed CC lanes, slot n - where 'n' is in [1; 8], http://forum.cockos.com/showthread.php?p=984786#post984786|customizable in the S&M.ini file)
 - SWS/S&M: Save displayed CC lanes, slot n - where 'n' is in [1; 8], http://forum.cockos.com/showthread.php?p=984786#post984786|customizable in the S&M.ini file)
   - Note: these 2 actions are also present in the main section. These new instances allow to bind them to MIDI toolbars, for ex.

ReaScript
+BR_GetMouseCursorContext:
 - Added support for MIDI editor
 - Fixed BR_GetMouseCursorContext envelope detection when envelope is in track lane
 - Changed return strings (ruler segments) in BR_GetMouseCursorContext
+Added functions:
 - BR_EnvAlloc, BR_EnvCountPoints, BR_EnvDeletePoint, BR_EnvFind, BR_EnvFindNext, BR_EnvFindPrevious, BR_EnvFree, BR_EnvGetParentTake, BR_EnvGetParentTrack, BR_EnvGetPoint, BR_EnvGetProperties, BR_EnvSetPoint, BR_EnvSetProperties, BR_EnvVauelAtPos
 - BR_MIDI_CCLaneRemove
 - BR_MIDI_CCLaneReplace

Fixes
+Cycle Actions / issue 636: fixed ON/OFF state corner case (as reported http://forum.cockos.com/showpost.php?p=1344403&postcount=1747|here|)
+Notes window / issue 642: fixed loading notes containing special characters
+Localization: fix for actions dealing with the Media Explorer
+Localization / Windows OS: fixed stuff that could potentially make things broken when using:
 - SWS/BR: Preview media item under mouse
 - SWS/BR: Move closest grid line to mouse cursor
 - ReaScript BR_GetMouseCursorContext and similar functions
 - Project navigation functionality (zoom/scroll etc...)
+Prevent moving project markers with the same ID:
 - SWS: Auto Color/Icon
 - SWS: Nudge marker under cursor left/right
 - Xenakios/SWS: Rename project markers with ascending numbers
+Preview media item actions:
  - Preview stops after last note/CC/sysex event when previewing MIDI
  - Actions that pause playback should work properly now
  - Prevent toggling preview state during recording
+Fixed unresponsive SWS/BR: Move closest envelope point to edit cursor
+SWS/FNG: Hide unused CC lanes in active midi editor:
 - Wasn't working if all displayed lanes were empty
 - Wasn't detecting 14-bit lanes properly
+SWS/FNG: Expand/Compress amplitude of selected envelope points around midpoint now obeys tempo map timebase
+These actions now work with take envelopes:
 - SWS/BR: Move edit cursor to next/previous envelope point
 - SWS/BR: Select next/previous envelope point
 - SWS/BR: Expand/Shrink envelope point selection to the right/left
 - SWS/BR: Shift envelope point selection left/right
 - SWS/BR: Select peaks/dips in envelope
 - SWS/BR: Unselect envelope points outside/in time selection
 - SWS/BR: Set selected envelope points to next/previous/last selected/first selected point's value
 - SWS/BR: Move closest (selected) envelope point to edit cursor
 - SWS/BR: Insert 2 envelope points at time selection
 - SWS/BR: Insert new envelope point at mouse cursor
 - SWS/BR: Save/Restore envelope point selection
 - SWS/FNG: Move selected envelope points up/down/left/right
 - SWS/FNG: Shift selected envelope points up/down on left/right
 - SWS/FNG: Expand/Compress amplitude of selected envelope points around midpoint
 - SWS/FNG: Time compress/stretch selected envelope points
 - Xenakios/SWS: Shift current envelope to left/right
+Fixed SWS/BR: Create project markers from notes in selected MIDI items not working properly with looped items
+OSX: Fixed various things when detecting mouse cursor at the top of arrange (ReaScript, Warp grid actions etc...)
+Issue 645: "Xenakios/SWS: Select takes in selected items, shuffled random" now does not select the same take number 1+ times consecutively

Other:
+Renamed FNG MIDI actions in Main section (remove MIDI prefix and added "in active MIDI editor" description at the end)
+Capitalized certain FNG actions names
+OSX: Change mouse cursor while using SWS/BR: Move closest tempo marker/grid line to mouse cursor (this was win only feature until now)
+Renamed SWS: Save/Restore current arrange view to SWS: Save/Restore current arrange view, slot 1
+Renamed SWS/BR: Move closest tempo marker/grid line/ to mouse cursor (added (perform until shortcut released) to clearly reflect how they work)
+Renamed SWS/BR: Hide all but active envelope for all/selected tracks (so it's clear that it works only with selected track envelopes)
+Renamed SWS/BR: Insert new envelope point at mouse cursor (added "using value at current position (obey snapping)" at the end)
+S&M Notes maximum length raised to 64kb
+Better startup error message (can now be displayed over the splash window)

!v2.4.0 #9 pre-release build (April 19, 2014)
<strong>This version requires REAPER v4.62pre8+</strong>, an "Incompatible version" error message will be displayed otherwise...

Cycle Actions support conditional statements (IF, IF NOT, etc) in the MIDI Editor

Fixes
+Windows OS: fixed extension not being loaded
+Cycle Action editor: fixed "Run" context menu item

!v2.4.0 #8 pre-release build (April 13, 2014)
Cycle Actions can be registered in any section of the action list (e.g. MIDI Editor)
Note: <strong>requires REAPER v4.62pre7+</strong>

!v2.4.0 #7 pre-release build (April 9, 2014)
Added actions in the MIDI Editor action list (<strong>requires REAPER v4.62pre7+</strong>)
+SWS/S&M: Hide all CC lanes
+SWS/S&M: Create CC lane
+SWS/S&M: Restore displayed CC lanes, slot n (where 'n' is in [1; 8], http://forum.cockos.com/showthread.php?p=984786#post984786|customizable in the S&M.ini file|, up to 99 slots)
+SWS/S&M: Save displayed CC lanes, slot n
 Note: these actions were already present in the "Main" section of the action list, they will remain there (not to break users' configs), but these versions are deprecated now

Snapshots: the default number of recall actions is now configurable in REAPER.ini
Edit the key "DefaultNbSnapsRecall" in the section [SWS] (quit REAPER before editing this file!)

!v2.4.0 #6 pre-release build (April 6, 2014)
Misc
+Cycle Actions: improved toolbar refresh
+Exclusive toggle actions are now off on start-up
+Prevent conflicts with dupe/clone extensions

Fixes
+Fixed some memory leaks (loudness, tempo)
+Fixed undo in certain instances when moving grid to mouse cursor

!v2.4.0 #5 pre-release build (March 30, 2014)
<strong>Analyze and normalize loudness</strong>
+Functionality in general:
 - Loudness is measured according to EBU 3342 standard thanks to excellent http://github.com/jiixyj/libebur128|libebur128| by Jan Kokemuller
 - Due to <strong>limitations in Reaper API</strong>, we can extract audio data only from certain parts of the audio chain. Chart can be found http://wiki.cockos.com/wiki/images/5/50/SWS_loudness_analysis_signal_flow_chart.png|here|. A few gotchas:
   - You can't use item fades for extensive volume control
   - If you need to use FX, current workaround is to put one item with needed FX in an empty track and measure that track
+Added actions:
 - SWS/BR: Normalize loudness of selected items/tracks...
 - SWS/BR: Normalized loudness of selected items/tracks to -23 LUFS
 - SWS/BR: Analyze loudness...
+Analyze loudness dialog:
 - Accessible from the Action list or Main menu > Extensions > Loudness...
 - Right-click on the dialog or just click "Options" button for various settings
 - Measures integrated, range, short-term and momentary loudness of selected items and tracks
 - To normalize items or tracks, right-click analyzed targets in the list view - often faster than using separate actions because data for already analyzed targets in the dialog is cached (to prevent needles reanalyzing before normalization if nothing changed)
 - Draw momentary and short-term loudness graph to selected envelope. Right-clicking analyzed item should reveal the feature. You can use dummy JS effects from http://stash.reaper.fm/v/20187/SWS%20dummy%20loudness%20graph|here| as a canvas for loudness graphs
 - After the target is analyzed, it's possible to position edit cursor over maximum short-term and momentary loudness interval by double-clicking cells holding their measurements. There is also an option to create time selection over that part of the item/track.
 - Dialog is designed to follow project state. If you rename or delete analyzed target, the change will get reflected in the dialog. For various settings relating to this, check dialog options
 - Analyzing happens in a separate thread so user is free to keep on using Reaper while it's happening.

Warp grid
+SWS/BR: Move closest grid line/tempo marker to mouse cursor:
 - Prevent creating multiple undo points while shortcut is kept on being pressed
 - Smoother reaction to mouse movements, not depending on the OS keyboard settings anymore
 - While the shortcut is pressed, target grid gets "locked" to mouse so it isn't possible to accidentally edit surrounding grids
 - Change mouse cursor when using the action (win only)
 - Improved efficiency when dealing with high tempo marker count
 - Note: due to the way upper improvements are made, you can't arm the action from the toolbar (as some users are doing http://forum.cockos.com/showthread.php?p=1332827#post1332827|here|). If you really need that, you can create a separate macro just for that:
     - SWS/BR Save edit cursor position, slot x
     - View: Move edit cursor to mouse cursor (no snapping)
     - SWS/BR: Move closest grid to edit cursor
     - SWS/BR Restore edit cursor position, slot x
+Added actions:
 - SWS/BR: Move closest (measure) grid line to edit/play cursor (Issue 638)
 - SWS/BR: Move closest left/right side grid line to edit cursor

Project startup action
+Added "SWS/S&M: Show project startup action"
+Added dedicated menu items in Main menu > Extensions > Project startup action (for easier set-up)
+The action (and new menu item) "SWS/S&M: Set project startup action" now prompts to overwrite

Cycle actions
+Added "LOOP x" statement (thanks wol!): prompts the user for the number of times to repeat something
+Tiny fixes (corner cases)

Marker list
+Export formatted marker list to clipboard now works on OSX

Added actions
+SWS/wol: Set "Vertical zoom center" to "Track at center of view"
+SWS/wol: Set "Vertical zoom center" to "Top visible track
+SWS/wol: Set "Vertical zoom center" to "Last selected track"
+SWS/wol: Set "Vertical zoom center" to "Track under mouse cursor"
+SWS/wol: Set "Horizontal zoom center" to "Edit cursor or play cursor (default)"
+SWS/wol: Set "Horizontal zoom center" to "Edit cursor"
+SWS/wol: Set "Horizontal zoom center" to "Center of view"
+SWS/wol: Set "Horizontal zoom center" to "Mouse cursor"
+SWS/BR: Copy take media source file path of selected items to clipboard
+SWS/BR: Toggle "Playback position follows project timebase when changing tempo"
+SWS/BR: Move closest (selected) envelope point to edit cursor
+SWS/BR: Insert 2 envelopes points at time selection

Added ReaScript functions
+ULT_GetMediaItemNote
+ULT_SetMediaItemNote

Fixes
+The action "SWS/BR: Delete tempo marker and preserve position and length of (selected) items (including MIDI events)" should now work properly
 - Note: due to bug in the API, please update to 4.611 otherwise you will lose any text and sysex events
+Fixed rounding issues when converting projects markers to tempo markers in time selection (reported http://forum.cockos.com/showthread.php?p=1330369#post1330369|here|)

!v2.4.0 #4 (March 13, 2014)
<strong>REAPER v4.60+ is required!</strong>
New API functions were introduced in this version, they enable various improvements in the SWS/S&M Extension.
Thank you Cockos!

Added actions
+SWS/BR: Preview media item under mouse (versions for pausing project playback during preview)
+SWS/BR: Toggle media item online/offline
+SWS/BR: Set selected envelope points to next/previous point's value
+SWS/BR: Set selected envelope points to first/last selected point's value
+SWS/BR: Delete tempo marker while preserving position and length of (selected) items (including MIDI events)
+SWS/BR: Move closest tempo marker to mouse cursor
+SWS/BR: Move closest (measure) grid line to mouse cursor (may create tempo marker)
 Hint: There is an interesting effect if you keep shortcut key pressed while moving the mouse - grid/tempo marker will follow it.
 The only con is that a bunch of undo points will get created
+Added stock toggle actions:
 - SWS/S&M: Dummy toggle n (where 'n' is in [1; 8], http://forum.cockos.com/showthread.php?p=984786#post984786|customizable in the S&M.ini file|, up to 99 toggles)
 - SWS/S&M: Exclusive toggle An (where 'n' is in [1; 4], http://forum.cockos.com/showthread.php?p=984786#post984786|customizable in the S&M.ini file|, up to 99 toggles)
 - SWS/S&M: Exclusive toggle Bn (where 'n' is in [1; 4])
 - SWS/S&M: Exclusive toggle Cn (where 'n' is in [1; 4])
 - SWS/S&M: Exclusive toggle Dn (where 'n' is in [1; 4])
   "Exclusive toggle" means only one toggle action is ON at a time.
   For ex: in the set of toggles "A", if "Exclusive toggle A03" is ON, A01 A02 and A04 are OFF.
   These actions come in handy with Cycle Actions for example, see details and use-cases http://forum.cockos.com/showpost.php?p=1315222&postcount=1652|here| (thanks Reno.thestraws!)

Resources: auto-save media files improvements

ReaConsole
+Issue 588: added option in the context menu to invert ENTER and  CRTL+ENTER (CMD+ENTER on OS X) key shortcuts:
 - The ENTER key can either perform commands and let the console open, while CRTL+ENTER performs commands but closes it
   Useful when ReaConsole is docked for example, default behavior
 - Or the ENTER key can perform commands and close the console, while CRTL+ENTER performs commands but let it open
   Useful when using ReaConsole the old-school way, as a dialog box
+New default shortcut 'c' to open ReaConsole ('C' might conflict with the native action "Insert time signature/tempo Marker")

Cycle actions
+Issue 634: our new project member wol has added some conditional statements, thanks!
 - IF AND: if both next actions are ON
 - IF NAND: if at least 1 of the next 2 actions is OFF
 - IF OR: if at least 1 of the next 2 actions is ON
 - IF NOR: if both next actions are OFF
 - IF XOR: if the next 2 actions' states are different
 - IF XNOR: if the next 2 actions' states are the same
 Note: these new statements must be followed by <strong>two</strong> actions that report a toggle state
+Editor: commands indentation
+Editor: better description of conditional statements (in plain English)
+Tweaks: better context menu, message dialog box, etc

Added ReaScript functions
+BR_GetMouseCursorContext
+BR_GetMouseCursorContext_Envelope
+BR_GetMouseCursorContext_Item
+BR_GetMouseCursorContext_Position
+BR_GetMouseCursorContext_Take
+BR_GetMouseCursorContext_Track
+BR_ItemAtMouseCursor
+BR_PositionAtMouseCursor
+BR_TakeAtMouseCursor
+BR_TrackAtMouseCursor
+BR_GetMediaSourceProperties
+BR_SetMediaSourceProperties
+BR_SetTakeSourceFromFile2

Fixes
+Preview media item actions now send all-notes-off when stopping MIDI item preview
+More efficient toolbars auto refresh in certain instances
+Action "SWS/BR: Create project markers from notes in selected MIDI items" now works properly with looped items

!v2.4.0 #3 (February 5, 2014)
Added actions
+Xenakios/SWS: Preview selected media item through track (toggle and normal)
+SWS/BR: Preview media item under mouse (lots of different versions, see action list) (Note: "Xenakios/SWS: Stop current media item preview" works on these too)
+SWS/BR: Select next/previous envelope point
+SWS/BR: Expand envelope point selection to the right/left (normal and end point only version)
+SWS/BR: Shrink envelope point selection from the right/left (normal and end point only version)
+SWS/BR: Shift envelope point selection left/right
+SWS/BR: Select peaks/dips in envelope
+SWS/BR: Unselect envelope points outside/in time selection
+SWS/BR: Insert new envelope point at mouse cursor
+SWS/BR: Save/Restore envelope point selection (5 slots)
+SWS/BR: Save/Restore edit cursor position (5 slots)
+SWS/BR: Toggle "Grid snap settings follow grid visibility"
+SWS/BR: Set "Apply trim when adding volume/pan envelopes"
+SWS/BR: Cycle through record modes
+SWS/BR: Focus arrange window

Fixes
+<strong>Windows OS / Issue 619, issue 621:</strong>
 fixed various features which were broken when using LangPacks and certain regional settings (i.e. comma as a decimal mark)
+OS X 64-bit: fixed broken list views (as reported http://forum.cockos.com/showpost.php?p=1307498&postcount=39|here|)
+Issue 613 / Region Playlist: fixed rounding issues (with adjacent regions)
+Issue 618: fixed cycle actions using toggle states from other cycle actions (starting with IF/IF NOT statements)
+Fixed broken actions "SWS: Set auto crossfade on/off"
+Action "Xenakios/SWS: Preview selected media item" now works properly with muted items

Other
+OS X DMG / Issue 608: added info allowing Mavericks/10.9+ users to run the installation script
+Made .beats optional for the action "SWS/S&M: Insert silence (measures.beats)", e.g. enter 5 (or 5.0) to insert 5 measures of silence/empty space
+Cycle Actions & Live Configs editors: shorten action names when possible, e.g. "<s>SWS/S&M: </s>Insert silence (measures.beats)"
+Better Snapshot details/descriptions
+SWS: Exported marker list format dialog opens centered
+Added "..." to the end of all (hopefully) Xenakios dialog actions that were missing it
+Small renames of captions in SWS/BR dialogs
+Xenakios's preview actions will stop on transport stop (same goes for new SWS/BR preview actions)
+The following Xenakios' dialog boxes are now themed:
 - Auto-rename selected takes
 - Create new tracks
 - Disk space calculator
 - Find missing media for project's takes
 - Insert random points to selected envelope
 - Item property interpolator
 - Normalize selected takes to dB value
 - Process item with Rubberband/csound phase vocoder
 - Project media
 - Randomize item positions
 - Remap item positions
 - Rename selected takes
 - Rename selected tracks
 - Rename takes
 - Render item to new take with tail
 - Repeat paste
 - Reposition selected items
 - Scale item positions/lengths by percentage
 - Search takes
 - Set volume and pan of selected takes
 - Set volume of selected items
 - Show/hide floating item/track info
 - Skip select items from selected items
 - Skip select items in selected tracks
 - Spread selected items over tracks
 - Swing item positions
 - Take mixer
 - Toggle selected items selected randomly

!v2.4.0 #2 (November 15, 2013)
<strong>MIDI/OSC actions support learn with both MIDI Pitch and "normalized" OSC messages</strong>
+To enable this new option: set "LearnPitchAndNormOSC" to 1 in the section [General] of the S&M.ini file (quit REAPER first!)
+When the new option is enabled, all actions of the section "S&M Extension" can be learned with:
 - <strong>New:</strong> OSC messages with floating-point argument in [0, 1] (14-bit resolution)
   Useful for OSC controllers that cannot handle absolute float values, e.g. <strong>TouchOSC for Android needs this!</strong>
 - <strong>New:</strong> MIDI Pitch messages (14-bit resolution)
 - MIDI CC messages (absolute and relative modes, as usual)

Region Playlist
+<strong>Fixed playback that could get out of sync randomly</strong>
+Added option "Smooth seek (seek immediately if disabled)" in the context menu, details http://forum.cockos.com/showthread.php?t=128371|here|

Auto color/icon
+Issue 602: Marker/region rules now support the filters (any) and (unnamed)
+Issue 600 / Windows OS: fixed potential crash when changing colors
+Fixed marker/region auto-coloring rules not obeying priorities

Cycle Actions
+Cycle Actions now support all 3rd party extensions' actions
+Issue 607: better recursion detection/protection, thanks Big Bob!
+Editor: reject unreliable command ids for SWS actions, macros and scripts

Notes window
+Make it possible to monitor/edit marker/region names and subtitles separately,
 i.e. added "Marker names", "Marker subtitles", "Region names" and "Region subtitles"
 in the dropdown box (in addition to "Marker/region names" and "Marker/region subtitles")
+Added related actions:
 - SWS/S&M: Open/close Notes window (marker names)
 - SWS/S&M: Open/close Notes window (region names)
 - SWS/S&M: Open/close Notes window (marker subtitles)
 - SWS/S&M: Open/close Notes window (region subtitles)
+If REAPER >= v4.55: Mark project dirty (needing save) rather than creating undo points for each key stroke
+Potential fix for http://forum.cockos.com/showpost.php?p=1180135&postcount=1595|"things that smells like Pont-l'�v�que"|
+House cleaning: allow notes for macros and scripts (aka "Action help")
 To easy copy/paste, string identifiers used to be displayed in the Notes window for macros/scripts.
 This is now useless since the action list offers "Copy selected action cmdID/identifier string".

Resources / Issue 591: make it possible to save and use new slots/files only via user macros (w/o tweaking the S&M.ini file, etc..)
+Made "Auto-save" slots/files <em>actions</em> more macro-friendly: they won't prompt for anything
 Note: the "Auto-save" <em>button</em> still prompt to overwrite selected slots/files
+Added a "last slot" version for all existing slot actions (i.e. new actions to deal with "auto-saved slots")
 A few examples:
 - SWS/S&M: Resources - Apply track template to selected tracks, <em>last slot</em>
 - SWS/S&M: Resources - Apply track template (+envelopes/items) to selected tracks, <em>last slot</em>
 - SWS/S&M: Resources - Import tracks from track template, <em>last slot</em>
 - etc..
+Added actions to cleanup things at the end of user macros, if needed:
 - SWS/S&M: Resources - Delete last track template slot/file
 - SWS/S&M: Resources - Delete last FX chain slot/file
 - SWS/S&M: Resources - Delete last media slot/file
 - SWS/S&M: Resources - Delete last project slot/file
 - SWS/S&M: Resources - Delete last theme slot/file
 - SWS/S&M: Resources - Delete last image slot/file

Resources: other updates
+Tag bookmark names with [x] when relevant slot actions are attached to them
+Media files: added "Add media file" options in the context menu (+ related actions)
 - Stretch/loop to fit time selection
 - Try to match tempo 0.5x
 - Try to match tempo 1x
 - Try to match tempo 2x
 <strong>Note: all existing "Add media file" slot actions obey these new options too</strong>
+Track templates: fixed the option "Offset items/envelopes by edit cursor" not being obeyed, sometimes
+Track templates: added actions where 'n' is in [1; 4], http://forum.cockos.com/showthread.php?p=984786#post984786|customizable in the S&M.ini file|:
 - SWS/S&M: Resources - Paste (replace) template items to selected tracks, slot n
 - SWS/S&M: Resources - Paste (replace) template items to selected tracks, last slot
 - SWS/S&M: Resources - Paste template items to selected tracks, slot n
 - SWS/S&M: Resources - Paste template items to selected tracks, last slot
+GUI tweaks, better wordings and undo point names (with slot numbers), etc..
+<strong>House cleaning: Removed all "prompt for slot" actions (*)</strong>
 Prehistoric actions that used to make sense when there was no dedicated GUI...
+<strong>House cleaning: Deprecated the "project loader/selecter" tool (*)</strong>
 This tool was useful to switch projects or select project tabs (during live performances, for ex.)
 Instead, you can just create a new dedicated bookmark (say "Live projects": click the tiny button +),
 add projects to it (drag-drop RPP files from an Explorer/Finder), and attach relevant slot actions to
 it via the context menu > Bookmark > Attach project slot actions to this bookmark.
 Deprecated actions have been replaced as follow:
 - "Resources - Project loader/selecter: next (cycle)"  ->  "Resources - Open project, next slot (cycle)"
 - "Resources - Project loader/selecter: previous (cycle)"  ->  "Resources - Open project, previous slot (cycle)"
 Also added:
 - SWS/S&M: Resources - Open project, next slot (new tab, cycle)
 - SWS/S&M: Resources - Open project, previous slot (new tab, cycle)
+(*) If you have any trouble because of that, please http://code.google.com/p/sws-extension/issues/list|say something|!

ReaScript function export
+Added function BR_SetTakeSourceFromFile()
+Issue 598: fixed potential crash with FNG_FreeMidiTake

Ruler's drag zoom / Issue 540: added actions for better usability
+SWS: Toggle drag zoom enable (ruler top half)
+SWS: Toggle drag zoom enable (ruler bottom half)

Fixes
+Issue 603: fixed potential crash when pasting track groups
+Localization / Windows OS: fixed broken features/actions when the extension was translated (thanks drikssa� & neilerua):
 - Most of zoom features
 - Xenakios "Scroll track view" actions
 - S&M "Toggle offscreen item selection" actions
+Issue 595: cut/copy/paste take actions now handle multiple item selection
+The action "Cut active take" now removes items if needed (rather than leaving empty items)
+Issue 601: fixed marker <-> region conversion actions (and export actions) that could affect playback
+Issue 606 / OS X: fixed text display � la "Big Clock" for Notes, Region Playlist and Live Config Monitor windows
+S&M actions to switch FX presets now support concurrent use (e.g. tweaking 2 knobs at the same time)
+Fixed the toggle state reported by some "Toggle offscreen item selection" actions

Other
+<strong>Various performance/timing improvements</strong>
+Various font rendering improvements
+Windows OS: ClearType font rendering is now enabled by default (still optionnal via the S&M.ini file)
+Update checker: wait for project to load completely before displaying startup dialog
+S&M project startup action: faster, safer, reject unreliable command ids for SWS actions, macros and scripts
+The About box is now modeless
+Issue 517 / OS X: S&M actions and commands that open the Finder now also reveal files (like on Windows OS)
+Issue 593: increased maximum cell length for all list views

!v2.4.0 #1 (August 6, 2013)
Fixed some actions learned with <strong>relative</strong> MIDI CC events
+SWS/S&M: Select project (MIDI CC/OSC only)
+SWS/S&M: Trigger preset for FX n of selected track (MIDI CC/OSC only) - where 'n' is in [1; 8]
 Note: FX 4 to FX 8 are new actions
+SWS/S&M: Trigger preset for selected FX of selected track (MIDI CC/OSC only)
+Reminder: those actions belong to the section "S&M extension" of the action list (top-right dropdown box)

Live Configs:
+Allow switches to "comments-only" configs (e.g. OSC feedback with random/custom strings)
+Added actions (where 'n' is in [1; 4], http://forum.cockos.com/showthread.php?p=984786#post984786|customizable in the S&M.ini file|):
 - SWS/S&M: Live Config n - Preload next config
 - SWS/S&M: Live Config n - Preload previous config
 Notes: useful to preload configs with -/+ controllers (like pedals), there already are similar actions to switch to the next/previous config
+Monitor windows:
 - Mouse wheel/trackpad gesture now cycles back to the first/last config
 - Mouse wheel/trackpad gesture now obeys the option "Ignore switches to empty configs"
+Editor window tweaks:
 - More guiding context menus
 - Allow cell edition in the columns "Activate action" and "Deactivate action"
 - Skinned knobs (if knob images are available in the current theme)

Cycle Action editor: copy/paste commands with Ctrl-C, Ctrl-V, Ctrl-X (on OS X: CMD-C, etc..)

!v2.3.0 #23 (July 22, 2013)
Fixed theme actions http://forum.cockos.com/showthread.php?p=1213324#post1213324|vs some user preferences|, thanks Breeder!

Resources window:
+Improved context menus (right-click the bookmark dropdown box, the attached project label, etc..)
+OS X: Context menu > "Edit file..." opens files with the default text editor (like on Windows OS)

ReaScript function export:
+Truncate or delete midi notes which go past the all-notes-off event
+ConfigVar functions now cover global MIDI preferences too (in case it works on REAPER's end someday)

!v2.3.0 #22 (July 15, 2013)
Fixed screenset saving

!v2.3.0 #21 (July 11, 2013)
Fixes:
+Screenset fixes as reported http://forum.cockos.com/showpost.php?p=1209144&postcount=1329|here|
+Image window: restore last displayed image on startup
+Issue 507: Fix OS X ReaConsole character highlighting

!v2.3.0 #20 (July 9, 2013)
Added actions:
+SWS/BR: Hide all but active envelope for selected tracks
+SWS/BR: Enable "Ignore project tempo" for selected MIDI items (use tempo at item's start)
+SWS/BR: Disable "Ignore project tempo" for selected MIDI items

Other:
+Cycle Action editor: improved context menu (http://forum.cockos.com/showpost.php?p=1205514&postcount=5|as discussed here|)
+Cycle Action editor: make it obvious when the Apply button is being disabled
+Live Config editor: various undo improvements
+Issue 577: Snapshot paste defaults to (none) for the destination track when non matching track is found

Fixes:
+Prevent creating redundant undo points in SWS/BR: Randomize selected tempo markers...
+SWS/BR windows always refresh toolbar buttons properly
+SWS/BR: Increase/decrease tempo marker:
 - fixed unresponsiveness in certain corner-cases involving square points
 - fixed behavior for consequential selections
+SWS/BR: Alter slope of gradual tempo marker:
 - fixed behavior for consequential selections

Enabled more code optimizations on Windows builds to increase action speed in some cases, especially with x64.

!v2.3.0 #19 (June 27, 2013)
Fixes:
+Issue 585 / OS X: fixed font rendering crashes, thank YOU Justin!
+More screenset fixes (including http://code.google.com/p/sws-extension/source/detail?r=1077|these issues|)

Added actions:
+SWS/BR: Hide all but active track envelope (issue 456)

Other:
+<strong>Renamed a bunch of S&M "slot actions" to make it clear they are attached to the Resources window</strong>
 For ex.: <em>SWS/S&M: Import tracks from track template, slot 3</em> has been renamed into <em>SWS/S&M: <strong>Resources - </strong>Import tracks from track template, slot 3</em>
+Cycle Action editor: display unregistered cycle actions as such (IDs in parenthesis)
+Actions that renumber marker/region IDs now create undo points

!v2.3.0 #18 (June 9, 2013)
Issue 517 / Windows OS: S&M actions and commands that open the Explorer now also reveal files
OS X: better fonts in S&M windows (again!)

Fixes:
+SWS/FNG: Compress/Expand amplitude of selected envelope points around midpoint (inconsistent behavior for playrate and width envelopes)
+More screenset fixes as reported http://forum.cockos.com/showpost.php?p=1172448&postcount=1283|here|
+Resources/Windows OS: fixed "Edit file..."
+Issue 576: fixed auto-icon crash
+Issue 581 / OS X port: the action "SWS/S&M: Set project startup action" now prompts for a command ID or an identifier string
 (to copy such IDs, right-click an action in the Actions window > Copy selected action cmdID/identifier string)

!v2.3.0 #17 (April 30, 2013)
<strong>REAPER v4.33+ is required!</strong>
New API functions were introduced in this version, they enable various improvements in the SWS/S&M Extension.
Thank you Cockos!

Cycle Action (CA)
+Cycle Actions for all sections (Media Explorer, Inline MIDI Editor, etc..)
+Support macros & scripts in all sections
+Improved the timing of Cycle Actions (again!)
+Support special macros using actions like "No-op", "Wait n seconds before next action", etc..
+Editor: various usability improvements, incl. a bit of issue 565
+Editor / Issue 562: added instruction LABEL to run Label Processor commands (and make your own "Label Processor actions")
 Example: LABEL /Lmy_suffix
 Reminder: the syntax is described in Main menu > Extensions > Label Processor
+Editor: fixed paranoid test that was preventing some valid CAs to be registered, thanks Big Bob!
+Fixed possible "no-op" CAs in the Action list

Resources window and related "slot actions"
+<strong>Issue 560: added commands and options to attach/detach resource files to/from projects</strong>
 When saving your work to another directory (using save as/copy media), all files that have been attached to the project in the Resources window will be backed up too.
 When a bookmark is attached to a project, any file/slot that will be added to (or removed from) this bookmark will be automatically attached to (or detached from) the project.
 Use-case examples: Comping, http://forum.cockos.com/showthread.php?t=121131|"Revolver tracks"|
 - Added Context menu > Bookmark > "Attach bookmark to X.RPP" and "Detach bookmark from Y.RPP"
 - Added option "Attach bookmark to this project" when creating new bookmarks
 - Added label for the attached project name (if any), right-click to load/select the said project
+<strong>Added custom bookmarks</strong>: Context menu > Bookmark > New bookmark > Custom...
 The definition format is: resource_directory_name,description,file_extensions (no spaces around commas)
 - Example1: Configurations,ReaConfig,ReaperConfigZip
   => Bank of configs example: auto-fill, then double-click slots to switch ReaConfigs (or, on Win, drag-drop slots to the arrange)
 - Example2: Docs,Document,txt,rtf,pdf => Multiple file extensions example
 - Example3: Misc,Any file,* => Can be useful to attach any type of file to a project, for example
+<strong>Theme bookmarks and related slots actions: OS X port + now support both .ReaperthemeZip and .ReaperTheme files</strong>
 For Mac users, an interesting new action is "SWS/S&M: Load theme, slot n" - where 'n' is in [1; 4], http://forum.cockos.com/showthread.php?p=984786#post984786|customizable in the S&M.ini file|: up to 99 themes
+Image bookmarks and related slots actions now support the same image formats than REAPER: PNG, JPG, BMP, etc..
 Note: Image bookmarks were limited to PNG files before this version (only the action "SWS/S&M: Show image, slot n" is still limited to PNG)
+Project bookmarks and related slots actions now support the same project files than REAPER: RPP, EDL, RPP-BAK, etc..
 Note: Project bookmarks were limited to RPP files before this version
+Context menus: new commands
+Various tweaks, tiny fixes (localization, media file filters, etc..)

Fixes:
+Notes window: undoing "remove tracks" now restores tracks notes, if any
+Removed default shortcut Ctrl+Shift+M ("SWS: Open marker list"): conflict with the default/native shortcut for "View: show track manager window"
+Removed default shortcut Ctrl+F (for "SWS/S&M: Find"): no known conflict but more future-proof
+Screenset load now sets size/position of undocked SWS windows as reported http://forum.cockos.com/showpost.php?p=1158117&postcount=1248|here|

!v2.3.0 #16 (April 18, 2013)
Added H:M:S.F to marker list export format

Fixes:
+Fixed screensets broken in v2.3.0 #15
+OS X now supports all track template files, thanks mustgroove!
 This fixes this http://forum.cockos.com/showpost.php?p=1157294&postcount=31|Resources window issue| (and probably other things on OS X)
+Issue 552: auto-saved track templates now sync to tempo (i.e. added beat information in auto-saved templates)

!v2.3.0 #15 (April 8, 2013)
Live Configs:
+Added basic OSC feedback
 To bind an OSC device: Live Configs window > Context menu > OSC feedback, and choose a device in the list
 Devices listed there are the OSC "control surfaces" defined in Options > Preferences > Control Surfaces
 Note: only the name, IP, max packet size and output port parameters are required.
 Unless you need REAPER feedback as well, you do not need to tick the option "Send to port"
 Up to 4 OSC devices are managed, i.e. distinct feedback for Live Config #1, #2, #3 and #4
 The possible OSC messages (with string arguments) are:
 - /snm/liveconfig<strong>n</strong>/current/changed - when the active config changed for the Live Config #<strong>n</strong>
 - /snm/liveconfig<strong>n</strong>/current/changing - when the active config is changing for the Live Config #<strong>n</strong> (same as grayed display in monitoring windows)
 - /snm/liveconfig<strong>n</strong>/preload/changed - when the preloaded config changed for the Live Config #<strong>n</strong>
 - /snm/liveconfig<strong>n</strong>/preload/changing - when the active config is changing for the Live Config #<strong>n</strong> (same as grayed display in monitoring windows)
+Fixed ~1s delay when switching configs (with the option "Send all notes off when switching configs"), thanks Breeder!
+Undoing config switches now properly update monitoring windows
 Note: just fixed for the sake of it as it is recommended to disable undo points for live performances!

Region Playlist:
+Support main transport pause
 Before this version the playlist was stopped on pause, now it just plays again when "un-pausing", as expected
+Added basic OSC feedback
 To bind an OSC device, etc.. see above: same as the Live Configs' OSC feedback
 The possible OSC messages (with string arguments) are:
 - /snm/rgnplaylist/current - current region
 - /snm/rgnplaylist/next - next region

Added actions:
+SWS: Set takes in selected item(s) to random custom color(s)
+SWS: Set takes in selected item(s) to color gradient
+SWS: Set takes in selected item(s) to ordered custom colors
+SWS/BR: Create tempo markers at grid after every selected tempo marker
+Issue 180:
 - SWS/BR: Create project markers from selected items (name by item's notes)
 - SWS/BR: Create regions from selected items (name by item's notes)

Fixes:
+About box: fixed update checker connection issues in certain instances (Win only)
+Cycle actions: fixed ReaScript support broken in v2.3.0 #14, thanks gofer!
+OS X x64: fixed font rendering crash (when using alpha)
+Fixed crazy behavior (SWS stops working) when running these actions on empty items:
 - SWS/BR: Create project markers from notes in selected MIDI items
 - SWS/FNG: legato selected media items on same track (change rate)
 - SWS/FNG: Time compress/stretch selected items
+Refresh arrange after running SWS/FNG: unselect items that do not start in time selection
+Prevent loss of item selection when running Xenakios/SWS: Remove muted items
+Small rename (for the sake of clarity) of 2 actions: Xenakios/SWS: Shuffle order of selected items
+Don't skip last fade shape when using Xenakios/SWS: Set next/previous fade in/out shape for items
+More consistent behavior for:
 - Xenakios/SWS: Explode selected items to new tracks (keeping positions)
 - Xenakios/SWS: Select takes in selected items, shuffled random
 - Xenakios/SWS: Select takes of selected items cyclically
+These actions now work with empty items (issue 281):
 - SWS: Create regions from sel item(s) named with take
 - Xenakios/SWS: Create markers from selected items (name by take source file name)
 - Xenakios/SWS: Explode selected items to new tracks (keeping positions)
 - Xenakios/SWS: Remove muted items
 - Xenakios/SWS: Reverse order of selected items
 - Xenakios/SWS: Shuffle order of selected items
 - Xenakios/SWS: Shuffle order of selected items (2)
 - Xenakios/SWS: Select items under edit cursor on selected tracks
 - Xenakios/SWS: Time selection adaptive delete
 - Xenakios/SWS: Toggle selected items selected randomly

Other:
+OS X: better font rendering

!v2.3.0 #14 (March 23, 2013)
Cycle Actions (CAs)
+Improved timing when performing CAs
+Issue 550: CAs can now contain <em>other</em> CAs, recursively
+The character comma (,) can now be used in CONSOLE instructions
+Added instruction ELSE
+Improved toggle states reporting
 - CAs can now either report fake toggle states (like it was before v2.3.0 #9) or real ones (i.e. toggle state of the first relevant "sub-action")
   This ensures transparent upgrades from older versions. This toggle state is configurable in the column "Toggle" of the editor, <strong>see details http://forum.cockos.com/showpost.php?p=1090262&postcount=1136|here|</strong>
 - Better initialization for CAs that report real toggle states (i.e. <strong>avoid to run some of them one time before they sync properly</strong>)
+Editor: display MIDI action names (with REAPER >= v4.33pre16)
+Editor: new menu items to cut/copy/paste commands (works across CAs)
+Editor: new menu item to explode CAs, custom actions (i.e. macros) and ReaConsole actions into individual actions
 <strong>This helps sharing Cycle Actions with other users, see important remarks http://forum.cockos.com/showpost.php?p=1170459&postcount=1267|here|</strong>
 (before this version you probably had to share other files, now you just have to export a single file where all CAs have been "exploded")
+Editor tweaks: added CA text filter, more helpful messages (again), etc...
+Fixed missing undo points for CONSOLE commands (when the option "Consolidate undo points" was disabled)
+Removed "cycling tooltips" (when CAs were attached to toolbar buttons, the reason why is detailed http://forum.cockos.com/showpost.php?p=1212048&postcount=1331|here|)
 Note: when the opetion "Consolidate undo points" is enabled, steps like !bla or !foo still provide distinct undo point names though ("Undo foo", "Undo bla")

Live Configs
+Ignore preload over the current/active track
+Improved action learn: prompt to replace current bindings or to add a new binding (with REAPER >= v4.33pre20)
+Monitoring windows: improved redraw + click the "CURRENT" panel to show/hide the "PRELOAD" one
+Fixed Cut command and corner-cases

Snapshot improvements: (Thanks for the contributions, Chris!)
+Added Previous and Next buttons for navigating snapshots and added associated actions
+Added Move Up & Down buttons for re-ordering snapshots list and added similar actions
+Added Notes field (limited to 100 characters)
+Changed the way snapshots are deleted so the sort column remains continuously numbered

Added actions:
+Issue 543: SWS/S&M: Go to/select region n (obeys smooth seek)
 where 'n' is in [1; 4], http://forum.cockos.com/showthread.php?p=984786#post984786|customizable in the S&M.ini file|: up to 99 actions/regions
+Issue 307: actions to increase/decrease the metronome volume (by steps of ~ 0.15dB)
 SWS/S&M: Increase metronome volume
 SWS/S&M: Decrease metronome volume
+SWS/BR: Move closest tempo marker to edit cursor

Other:
+"SWS: Minimize selected track(s)" now returns a toggle state:
 reports ON if the selected track (or all selected tracks) is (are) minimized
+ReaConcole: reduced minimum height and margins
+S&M project startup actions: tweaks to support theme switching on project load (details http://forum.cockos.com/showpost.php?p=1140973&postcount=18|here|)

Fixes:
+<strong>S&M Notes window / OS X 10.7+: fixed refresh issues, thanks chriscomfort!</strong>
+OS X 10.7+ x64: fixed list views being right aligned
+All S&M windows: fixed button display for some themes (e.g. http://forum.cockos.com/showpost.php?p=1124199&postcount=169|Apollo theme|)
+Fixed action "SWS/S&M: Open project path in explorer/finder"
 This action was opening the project's parent folder, not the project's folder
+About box: fixed disabled button in update checker in certain instances
+ReaMote: fixed unexpected "Version Incompatibility" error message

!v2.3.0 #13 (February 2, 2013)
ReaConsole updates
+Create actions made of console commands directly in the Cycle Action editor, see below + example and details http://forum.cockos.com/showpost.php?p=1115796&postcount=1179|here|
 In other words, to create your own console actions, <strong>you do not need to create/tweak a text file anymore</strong> (i.e. reaconsole_customcommands.txt)
 => better action names, for example: a custom "Select bass tracks" instead of "SWS: Run console command: s*bass*"
 => simpler configuration (no file edition/re-start)
 => benefit from other Cycle Actions' features: toggle state reporting, etc..
 => indirectly fixes little issues on OS X
 Note: although it is deprecated now, the file reaconsole_customcommands.txt still parsed for ascendant compatibility
+<strong>New command 'x' to add track FX</strong> by names, see examples and details http://forum.cockos.com/showpost.php?p=1115796&postcount=1179|here|
 Note: the command will do nothing if the FX is already present
+<strong>New command '/' to send local OSC messages</strong> (as if they were sent by a device on the network), see examples and details http://forum.cockos.com/showpost.php?p=1115796&postcount=1179|here|
 Longer console commands.. but this opens a bunch of doors: receives, sends, FX parameters, FX presets, etc..
+Issue 484: the ReaConsole window is now modeless, dockable, resizable, etc..
 <strong>=> key shortcuts swap!</strong>
 - The ENTER key runs a command and now keeps the Console window open
 - CTRL+ENTER (CMD+ENTER on OS X) will now close the Console window after running a command
+Fixed a few console commands' undo points that were ignored

Cycle Action editor updates
+Added instruction CONSOLE to run ReaConsole commands, see example and details http://forum.cockos.com/showpost.php?p=1115796&postcount=1179|here|
 Example: CONSOLE x ReaComp
 Reminder: the syntax of ReaConsole commands is detailed http://www.standingwaterstudios.com/reaconsole.php|here|
+More helpful messages
+Improved toggle states for cycle actions using instructions IF and IF NOT

Ported more features to OS X:
+<strong>Theme helpers for OS X</strong> (actions referenced in the http://www.houseofwhitetie.com/reaper/walter_themers_guide.pdf|WALTER user manual|):
 - SWS/S&M: Show theme helper (all tracks)
 - SWS/S&M: Show theme helper (selected tracks)
+More toolbar auto-refresh actions:
 - SWS/S&M: Toolbar - Toggle offscreen item selection (top)
 - SWS/S&M: Toolbar - Toggle offscreen item selection (bottom)
+More CMD+A support in text fields (select all)

Issue 524: new actions to detect and unselect offscreen items (just to unify the 4 existing actions "Toggle offscreen item selection (left/right/top/bottom)")
+SWS/S&M: Unselect offscreen items
+SWS/S&M: Toolbar - Toggle offscreen item selection
 This one deselects offscreen items and reselects them on toggle
+Reminder: toolbar buttons of those actions automatically light-up when at least one selected item is offscreen
 (the option "Main menu > Extensions > SWS options > Auto-refresh toolbars" must be enabled)

Other:
+Cue buss dialog box: key shortcuts pass through to the main window
+Fixed potential issues with relative paths like "./stuff.rpp"

!v2.3.0 #12 (January 30, 2013)
Automatic check for updates:
+Option can be found in REAPER > Extensions > About SWS Extensions
 - Performed once per day (startup check is silent, user gets notified only if new version is available)
 - Turned on by default for official updates
 - When searching manually (instead of startup search) both official and beta updates are checked

Tempo improvements:
+Convert project markers to tempo markers:
 - More sane results when creating gradual tempo changes (thanks to middle points)
 - Option to split middle point into 2 points to smooth things out
+Added actions:
 - SWS/BR: Randomize selected tempo markers...
 - SWS/BR: Delete tempo marker (preserve overall tempo and positions if possible)
 - SWS/BR: Set tempo marker shape to linear (preserve positions)
 - SWS/BR: Set tempo marker shape to square (preserve positions)
 - SWS/BR: Set tempo marker shape (options)...
 - SWS/BR: Increase/Decrease tempo marker (preserve it's time position) (% and BPM versions)
   => These actions are mostly intended for manipulation of linear (gradual) tempo. See documentation for more
 - SWS/BR: Alter slope of gradual tempo marker (increase/decrease) (% and BPM versions)
   => As the name suggest, these actions work only on gradual tempo markers. See documentation for more
 - SWS/BR: Create project markers from selected tempo markers
 - SWS/BR: Create project markers from notes in selected MIDI items
+Other:
 - All dialogs under SWS/BR:
     - Options are preserved through sessions
     - Tiny OS X cosmetic fixes
 - All existing tempo operations should be much faster when dealing with a lot of points
 - Tiny renames of move actions for easier readability
 - Documentations available on http://wiki.cockos.com/wiki/index.php/Category:Tempo|wiki.cockos.com|, namely http://wiki.cockos.com/wiki/index.php/Tempo-mapping_in_Reaper|here| and http://wiki.cockos.com/wiki/index.php/Tweaking_tempo|here|
   => Big thanks to user http://forum.cockos.com/member.php?u=22191|G-Sun| for all the wiki work, suggestions and testing

Added actions:
+Issue 544: SWS/S&M: Set project startup action (and SWS/S&M: Clear project startup action)
 Note: startup actions are defined <strong>per project</strong>. If you need to run an action when launching REAPER (or with new blank projects),
 define a project template (in Preferences > Project) and a startup action for this template.
+SWS/BR: Check for new SWS version...

Fix for OSC & MIDI CC relative "mode 3" learn

!v2.3.0 #11 (January 15, 2013)
Fix for snapshot merge crash

!v2.3.0 #10 (January 11, 2013)
Live Configs: support OSC and rotary controllers
+Improved the "learnability" of the following actions of the "S&M Extension" section, they have been renamed accordingly:
 - SWS/S&M: Apply Live Config n (MIDI CC absolute only)  ->  SWS/S&M: Apply Live Config n (MIDI CC/OSC only)
 - SWS/S&M: Preload Live Config n (MIDI CC absolute only) ->  SWS/S&M: Preload Live Config n (MIDI CC/OSC only)
+Support all types of MIDI CC controllers (like endless rotary encoders)
 - In addition to the "Absolute" mode, all "Relative" modes of the Learn dialog box are now supported too
 - Acceleration is also supported
+Support OSC learn (OSC message with float parameter)
 - Example: say you have learned the action "SWS/S&M: Apply Live Config 3 (MIDI CC/OSC only)" with the OSC message "/blabla",
   sending "/blabla/f/107.0" will switch to the instrument/effect #107 of the Live Config #3

Added actions (http://forum.cockos.com/showthread.php?p=984786#post984786|customizable in the S&M.ini file|):
+SWS/S&M: Bypass all FX (except n) for selected tracks - where 'n' is in [1; 8] by default
 - Might be useful for FX comparisons (A/B)
+SWS/S&M: Set all FX (except n) offline for selected tracks - where 'n' is in [1; 8] by default
 - Might be useful for live applications
The following new actions are a bit specific, so they are <strong>hidden by default</strong> (n=0 in the S&M.ini file)
+SWS/S&M: Unbypass all FX (except n) for selected tracks
+SWS/S&M: Set all FX (except n) online for selected tracks
+SWS/S&M: Dummy toggle n
 - These actions just report a toggle state
+SWS/S&M: Exclusive toggle n
 - These actions just report a toggle state, only one of them is ON at a time (all others are automatically turned OFF)

ReaScript:
+Added function SNM_AddTCPFXParm()
+Hardened http://forum.cockos.com/showpost.php?p=1099358&postcount=1162|SNM_TieResourceSlotActions()|

Auto color/icon:
+Fixed color edition in place in the list view
+Fixed possible crash when the extension is localized

Other:
+Updated action "Xenakios/SWS: Randomize item positions...":
 - Added an option to move all grouped items by the same amount
+All actions of the "S&M Extension" section now support OSC and rotary controllers

!v2.3.0 #9 (December 23, 2012)
<strong>Live Configs: big overhaul, merged a dedicated extension plugin.</strong>
The fine details will be posted in this http://forum.cockos.com/showthread.php?p=1079515#post1079515|thread/PDF| (not up-to-date yet!), in the meantime major changes are:
+New "core" to ensure smooth/glitch-free config switches, new "All notes off" logic (now optional)
+Added Preload feature: you can prepare an instrument/effect while playing another
 This can be done with a second controller (click the new "Learn" button) or multi-touch gesture (see below).
 Once a config is preloaded, you can switch/switch-back between the preloaded and the current config with new actions like
 "SWS/S&M: Live Config n - Apply preloaded config (swap preload/current)"
 Preload comes in handy when switching FX chains, or Track Templates or with the new option "Offline all but active/preloaded tracks" (see below)
+<strong>Added Monitoring windows, demo http://stash.reaper.fm/14847/S%26M_LiveConfigMonitor.gif|here|</strong>
 - Useful with controllers that do not provide visual feedback
 - Support 2 fingers scroll gesture over "Current" and "Preload" areas, e.g. switch or preload instruments/effects with a trackpad
 - Click on the "Preload" area to swap the preloaded and the current config
 - Up to 4 Monitor Windows can be used simultaneously, i.e. one per Live Config/controller
+Added (per config) option: "Offline all but active/preloaded tracks (RAM savings)"
 When enabled, instruments/effects will be only be loaded for the current and preloaded tracks.
 Other tracks that are not part of the config will remain as they are, of course.
 This option works without preload too (switches will be slower though).
 Note: handle with care! Do not use <del>this option with</del> buggy instruments/effects!
+Added (per config) option: "Ignore switches to empty configs"
 When enabled, you will switch to the next/previous valid config whatever is the gap of empty configs in between.
 Especially useful for -/+ controllers (like pedals) and "Apply next/previous config" actions
+Added (per config) option: "Send all notes off when switching configs"
+Added (per config) option: "Select/scroll to track on list view click"
+Added (per config) option "Automatically update sends from the input track"
 When enabled, sends of the "Input track" will be automatically created/updated,
 each a new track is added/removed from the editor's list view, for example
+New logic for "Activation" and "Deactivation" actions/macros/scripts:
 - If a track is defined for a config (a row), only this track will be selected when the
   "Activation" (or "Deactivation") action is performed.
   Track selection is restored right after the action is performed.
   => Useful since many actions deal with "selected track(s)"
 - If no track is defined for a config, no track will be selected when the "Activation" (or "Deactivation")
   action is performed, track selection is restored right after
   => Useful to master the current selection state when performing actions
+Added "Tiny fades" knob
 It tweaks lengths of tiny fades-out/in when deactivating/activating configs.
 Disabling fades is allowed but instrument/effect switches might be glitchy!
 Note: when a config is made of trailing effects (delay, verb, etc..), you can either disable tiny fades,
 or better, route the (tiny faded) audio to a track which is not used by the Live Configs
+Added "Learn" button: direct action learn for "Apply" and "Preload" actions
+Added "Create input track" in the context menu (creates a track with needed properties and sends)
+Added "Switch delay" knob (no more S&M.ini file tweaks needed). One "Switch delay" per config.
+Added a bunch of actions (preload, toggle options or tiny fades on/off, open/close monitoring windows, etc..): filter the action list with "Live Config"!
 Note: some of the new actions are very specific and thus hidden by default (http://forum.cockos.com/showthread.php?p=984786#post984786|customizable in the S&M.ini file|)
+New context menu items in the Live Configs editor:
 - Copy/cut/paste configs (rows)
 - Insert config (shift rows up/down) + obey INSERT key
 - Apply/preload configs
 - Shortcuts: "Show FX chain..." and "Show routing window..." in Track column and Input track context menus

Region Playlist
+<strong>Playlist re-synchronization when seeking by hand or via actions</strong> (issue 532)
 Use-case example: now, you can also use actions like "Regions: Go to region #n" to switch regions defined in a playlist
 Note: when seeking to a position that is not part of the playlist, the extension will switch back ASAP to the region it was supposed to play
+Re-synchronize the playlist when editing it while playing (or when its regions are edited)
+Fixed various corner cases: audio block rounding, possible issues with unknown regions (e.g. deleted), etc..
+Improved monitoring mode (separate region numbers and region names, display number of remaining loops, new red "sync loss" status, etc..)
+Added options (in the context menu): "Seek play" and "Scroll view when selecting regions"
+Reorganized the window a bit: added columns, moved playlist length as tooltip, etc..

Cycle actions
+<strong>Added basic instructions: IF, IF NOT, and LOOP n</strong>
 This is mainly to ensure consistent toggle states for cycle actions but this also introduces conditional macros, see details and examples http://forum.cockos.com/showpost.php?p=1090262&postcount=1136|here|
 This is a "basic" support because you cannot yet have nested LOOPs or nested IFs. However you can have an IF in a LOOP or a LOOP in an IF.
+Toggle cycle actions now report real toggle states (i.e. the state of the first relevant action)
+Cycle action editor
 - Right list view: insert commands rather than adding them (avoids to systematically drag new commands)
 - Right list view: added "Add/insert instruction" in the context menu
 - Various tweaks, including new tiny buttons to enlarge list views

Export functions to ReaScript
+Fixed possible FNG function crash
+Added functions:
 - SNM_RemoveReceivesFrom()
 - SNM_SelectResourceBookmark()
 - http://forum.cockos.com/showpost.php?p=1099358&postcount=1162|SNM_TieResourceSlotActions()|
+Updated API, updated SNM_AddReceive() to obey preferences

Added actions
+Added "go to" marker/region actions
 REAPER already proposes 30 goto actions for markers and 40 for regions,
 so those new actions are just meant to target up to 99 regions/markers, they are <strong>hidden by default!</strong>
 This number of actions is http://forum.cockos.com/showthread.php?p=984786#post984786|customizable in the S&M.ini file|
 Note: comes in handy with the new Region Playlist "re-synchronization" feature, see above
 - SWS/S&M: Go to marker n (obeys smooth seek)
 - SWS/S&M: Go to region n (obeys smooth seek)
+Issue 528:
 - SWS/S&M: Insert marker at edit cursor
 - SWS/S&M: Insert marker at play cursor
+Issue 535:
 - SWS: Select unmuted items
 - SWS: Select unmuted items on selected tracks
+New on OS X (were already there on Windows OS):
 - SWS/S&M: Dump action list (w/o SWS extension)
 - SWS/S&M: Dump action list (SWS extension only)
 - SWS/S&M: Dump action list (custom actions only)

All list views:
+Obey to HOME, END, PAGE UP and PAGE DOWN keys
+OS X: obey to CMD-A like on Windows OS (select all)
+Windows OS: fixed a themed grid line glitch

Other:
+Fixed possible Auto color/icon crash when exiting REAPER
+Fixed possible crash with FX selection actions
+OS X: directory browsers allow directory creation (issue 511)
+OS X: fixed single line tooltips
+The action "SWS/S&M: Insert silence (measures.beats)" now supports tempo/time signature markers
+Offline FX actions now fully unload VST plugins
+Localization: sorted menus like default English menus
+Snapshot window: replaced the button "show/hide options" with 2 tiny buttons, i.e. fixes http://forum.cockos.com/showpost.php?p=1034735&postcount=969|this report|
+Resources window: moved the tick box "Tie slot actions to this bookmark" to the context menu ("advanced" stuff)
+Updated all S&M windows: removed margins when possible, every pixel counts!

!v2.3.0 #8 (November 1, 2012)
<strong>Region playlist: http://forum.cockos.com/showpost.php?p=1063758&postcount=10|new features for live use!|</strong>
+Support for infinite region loops, screenshot http://stash.reaper.fm/14468/S%26M_rgnplaylist_infiniteloop.jpg|here|
 Such regions will loop forever unless you switch to another region thanks to the new actions "Play previous/next region (smooth seek)".
+Added "Monitoring" mode, i.e. displays current/next regions with a "big font", screenshot http://stash.reaper.fm/14469/S%26M_rgnplaylist_monitoring.jpg|here|
 Click the new lock button to toggle monitoring/edition modes (or use the new related action).
 Note: the "big font" name can be customized in the S&M.ini file ("BigFontName" in the section [RegionPlaylist])
+Added actions:
 - SWS/S&M: Region Playlist - Play previous region (smooth seek)
 - SWS/S&M: Region Playlist - Play next region (smooth seek)
 - SWS/S&M: Region Playlist - Toggle monitoring/edition mode
+Seek play when switching regions/playlists
+Project edition:
 - Improved append/paste playlist/regions commands and actions (faster)
 - Fixed possible undo unstability for "crop project to playlist" commands/actions

Export functions to ReaScript
+Issue 531: fixed MIDI notes shrinking bug
+Fixed SNM_GetMediaItemTakeByGUID() crash

Other
+Issue 174: improved S&M cut/copy/paste sends/receives/routings actions as detailed http://forum.cockos.com/showpost.php?p=1061214&postcount=1529|here|
+Notes window: improved "big font" rendering (now uses all the available width)

!v2.3.0 #7 (October 17, 2012)
Export functions to ReaScript
+Added functions (more details in REAPER > Main menu > Help > HTML Lists > ReaScript documentation):
 - SNM_MoveOrRemoveTrackFX
 - SNM_SetProjectMarker
 - SNM_GetProjectMarkerName - because ReaScript cannot handle the char** param of RPR_EnumProjectMarkers()
+Issue 520: removed SNM_DeleteObject, added SNM_DeleteFastString

Added actions
+Issue 517: SWS/S&M: Open selected item path in explorer/finder
+SWS/S&M: Remove selected FX for selected tracks
+SWS/S&M: Dump action list (custom actions only)
+SWS/BR: Move edit cursor to next/previous envelope point
+SWS/BR: Move edit cursor to next/previous envelope point and add to selection
 Note: this last action (that adds points to selection) can make tinny changes to the envelope.
 It's a bug in Reaper, you can read about it http://forum.cockos.com/project.php?issueid=4416|here|

Other
+Cycle action editor: double-click in the "Id" column (or pressing the RETURN key) runs the selected cycle action
+Issue 488/Image window: display image filenames/slot numbers in tooltips
+Issue 525: the master track obeys the action "SWS: Minimize selected tracks"
+OS X / S&M windows: better fonts

Fixes
+Issue 519: fixed "SWS: Hide docker" and "SWS: Show docker" (broken since REAPER v4 and multi-dockers)
+Fixed a possible crash in Convert project markers to tempo markers dialog

House cleaning, renamed cryptic "auto-refreshed" toolbar actions:
+SWS/S&M: Toolbar left item selection toggle -> SWS/S&M: Toolbar - Toggle offscreen item selection (left)
+SWS/S&M: Toolbar right item selection toggle -> SWS/S&M: Toolbar - Toggle offscreen item selection (right)
+SWS/S&M: Toolbar top item selection toggle -> SWS/S&M: Toolbar - Toggle offscreen item selection (top)
+SWS/S&M: Toolbar bottom item selection toggle -> SWS/S&M: Toolbar - Toggle offscreen item selection (bottom)
+SWS/S&M: Toolbar track envelopes in touch/latch/write mode toggle -> SWS/S&M: Toolbar - Toggle track envelopes in touch/latch/write

Tempo manipulation improvements:
+Convert project markers to tempo markers:
 - Added an option to create gradual tempo changes (aka linear tempo points)
+Select and adjust tempo markers improvements:
 - Option to invert selection only if marker obeys criteria. (possible usage: invert only within time selection)
 - Added button for deselecting markers that conform to criteria
 - Added button that toggles supplementary dialog which lets you deselect every Nth marker selected (possible usage: easier manipulation of linear points)

!v2.3.0 #6 (October 3, 2012)
<strong>Auto color for regions and markers, thanks Brado231!</strong> (issue 339)
+Added column "Type" (type = track, marker or region) in the "Auto color/icon" window's list
+Reorganized the window/context menus a bit
+Added options (new actions + new button "Options" + main menu > extensions > sws options)
 - Enable auto marker coloring - Disabled by default!
 - Enable auto region coloring - Disabled by default!

<strong>Localization: (almost) everything can be translated!</strong>
Fixes/improvements (thanks Mr Data!):
+Fixed unused translations in various windows/dialog boxes
+Fixed stupid assumption that plural strings always end with 's'
+Auto-resize some buttons according to string lengths
Notes for translators:
+A new SWS Template LangPack file is available http://code.google.com/p/sws-extension/downloads/list|here|
+The following tools are intentionally not localized (to avoid useless translations):
 - S&M Find (a new version will come at some point)
 - SWS TrackList (might be removed at some point, over exceeded by the new native Track Manager)
 - A few (exotic) Xenakios tools

Export functions to ReaScript
+Added functions (more details in REAPER > Main menu > Help > HTML Lists > ReaScript documentation):
 - SNM_GetSetObjectState()
 - SNM_GetSetSourceState2()
 - SNM_GetSourceType()
 - SNM_RemoveReceive()
 - SNM_CreateFastString()
 - SNM_GetFastString()
 - SNM_GetFastStringLength()
 - SNM_SetFastString()
 - SNM_DeleteObject()
 - FNG_AllocMidiTake()
 - FNG_FreeMidiTake()
 - FNG_CountMidiNotes()
 - FNG_GetMidiNote()
 - FNG_GetMidiNoteIntProperty()
 - FNG_SetMidiNoteIntProperty()
 - FNG_AddMidiNote()
+Updated some APIs functions with WDL_FastString* parameters (tighter memory allocation + get rid of string length limitations for ReaScripters)
 Might be temporary, see details & example http://forum.cockos.com/showpost.php?p=1040948&postcount=1016|here|
+<strong>To request some functions please use/see issue 513</strong> (exported functions wish-list)

Added actions:
+SWS/BR: Move selected tempo markers forward
+SWS/BR: Move selected tempo markers back
+SWS/BR: Move selected tempo markers forward X ms
+SWS/BR: Move selected tempo markers back X ms
 Note: These actions don't screw with unselected points positions. Ideal for extensive tempo manipulation.
 First two actions move points depending on zoom, more zoom means less movement - recommended for keybinding.
 Others move points by predetermined values in milliseconds
+SWS/BR: Select and adjust tempo markers...
+SWS/BR: Move edit cursor to next/previous envelope point and select it
+SWS/S&M: Pan active takes of selected items to 25%, 50%, and 75% left and right
+SWS/S&M: [developer] Write C++ API functions header
 Internal stuff, for SWS devs only.

Updated actions "Set selected tracks folder states"
+Renamed actions:
 - "SWS/S&M: Set selected tracks folder states to on"  ->  "[...] to parent"
 - "SWS/S&M: Set selected tracks folder states to off"  ->  "[...] to normal"
+Added actions (they were missing for the above ones to make sense..):
 - SWS/S&M: Set selected tracks folder states to last of all folders
 - SWS/S&M: Set selected tracks folder states to last in folder
 Note: when this last action is performed on a track which is already the last one in a folder,
 running it again will turn the track into the last in the innermost and next-innermost folders, etc..

Region playlist
+Paste/crop to playlist: make sure envelopes are pasted too
 (whatever is the pref. "Envelope points move with media items")
+Avoid "flashy" cursor while playing playlists
+Reorganized the window/context menus a bit

Other
+Updated action "SWS/S&M: Remove all envelopes for selected tracks":
 This action removes all track/plugin envelopes. Now it also removes parameter modulations.
+Cycle action editor: added button "Import/export..."
+Issue 516/Resources: auto-save actions now overwrite empty selected slots
+Issue 515/Find window: RETURN key = find next (reminder: F3/Shift-F3 = find next/previous)
+GUI tweaks: smaller fonts on OS X, preserve XP style for list views on Windows OS, etc..

Fixes
+Issue 459: fixed possible crash when applying grooves
+Fixed some Xenakios actions related to takes
+Fixed inverted left/right channels for "SWS/S&M: Pan active takes of selected items to 100% left/right"
+Fixed faulty undo point for "Xenakios/SWS: Toggle selected takes normalized/unity gain"
+Minor fix in warning dialog for SWS/BR: Convert project markers to tempo markers

!v2.3.0 #5 (September 13, 2012)
<strong>Issue 432: Export functions to ReaScript and/or to other extensions. See documentation http://code.google.com/p/sws-extension/wiki/Functions_export_to_ReaScript|here|</strong>.
Added functions:
+SNM_GetSetSourceState()
+SNM_GetMediaItemTakeByGUID()
+SNM_AddReceive()
+SNM_GetIntConfigVar()
+SNM_SetIntConfigVar()
+SNM_GetDoubleConfigVar()
+SNM_SetDoubleConfigVar()

Convert project Markers dialog is now toggleable and has a state
Issue 504: (re-)added horizontal scrollbar in the Notes window
Issue 512: improved http://stash.reaper.fm/13968/sws_dmg.jpg|OS X install disk| (added a script that does all the job, just double-click on it!)

Added "What's new?" (via HTML file generation)
+Added a button "What's new?" in the About box
+Added action "SWS/S&M - What's new?"

Added actions:
+SWS/BR: Convert project markers to tempo markers
+SWS/BR: Split selected items at tempo markers

Removed actions (were already available - use native actions):
+SWS/BR: Move edit cursor to next tempo marker
+SWS/BR: Move edit cursor to previous tempo marker

!v2.3.0 #4 (August 30, 2012)
<strong>REAPER v4.26+ is required</strong>

A big welcome to our latest developer, Breeder!  He added actions:
+SWS/BR: Move edit cursor to next tempo marker
+SWS/BR: Move edit cursor to previous tempo marker

External MIDI file support + MIDI source offset support (action "SWS/S&M: Takes - Remove empty MIDI takes/items among selected items", etc..)
Improved "All notes off" handling (Live Configs tool + "All notes off" actions)
Fixed/improved "Xenakios/SWS: Create markers from selected items" (bug reported http://forum.cockos.com/showpost.php?p=1022691&postcount=961|here|)
OS X / Resources window: better text filter behavior

!v2.3.0 #3 (August 22, 2012)
Issue 498: OS X - Fixed docked SWS window close issues

!v2.3.0 #2 (July 28, 2012)
Fixed theming issues on Windows XP/7 (reported http://forum.cockos.com/showpost.php?p=1003969&postcount=918|here|)
Fixed Label processor crash (reported http://forum.cockos.com/showpost.php?p=1004406&postcount=926|here|)
More localization for the Groove tool

!v2.3.0 #1 (July 22, 2012)
<strong>REAPER v4.25+ is required</strong>

!v2.2.0 #17 (July 13, 2012)
Label processor:
+Added option to process all takes
+Added take count (/K) and take number (/k)

Windows OS: fixed possible stuck tooltips and buttons stuck on hover state
Fix for OS X ini files

!v2.2.0 #16 (July 9, 2012)
Full localization for "Fill gaps", "Snapshots merge" and "ReaConsole" tools
Main dialog boxes are now themed
Fixed actions "SWS/S&M: Move selected FX up/down in chain for selected tracks" (broken in v2.2.0 #3)
Fixed actions "SWS/S&M: Active MIDI Editor - Save/Restore displayed CC lanes, slot n" (broken in v2.2.0 #3)
House cleaning: removed actions "SWS/S&M: Takes - Build lanes for selected tracks/items" (those glorious actions are useless now: REAPER features take alignment)

!v2.2.0 #15 (June 25, 2012)
The following windows are now themed:
+Snapshots
+Auto Color/Icon
+MarkerList
+TrackList
+ProjectList
+Groove Tool

OS X / Live Configs
+Browse FX user presets like on Windows OS
+Support for AU user presets

List views
+OS X: themed grid lines (almost like on Windows OS)
+OS X: column reordering (drag-drop column headers like on Windows OS)
+Little fixes

Localization for item/track color and snapshot context menus (thanks neilerua!)
Removed smooth scroll, please use native version

!v2.2.0 #14 (June 14, 2012)
Resources window and related slots actions
+"Paste" and "Paste (replace)" items from a track template file that contains several tracks now obeys multi-track selection
+Applying a track template file that contains several tracks now obeys multi-track selection - http://forum.cockos.com/showthread.php?t=104140|Example|: applying folder tracks to other projects
 Reminder: track template files can be applied in 2 different ways, either use items/envelopes present in template files or preserve existing items/envelopes, see details http://forum.cockos.com/showpost.php?p=979823&postcount=16|here|
 The following updates deal with the latter option:
 - Applying track templates now preserves all existing track envelopes (except FX parameter envelopes since FX Chains are replaced with templates' ones)
 - Applying track templates now preserves folder states

Region Playlist
+The playlist being played can be different from the displayed one
+SWS/S&M: Region Playlist #n - Play (where 'n' is in [1; 4], http://forum.cockos.com/showthread.php?p=984786#post984786|customizable in the S&M.ini file|: up to 99 playlists)
+SWS/S&M: Region Playlist - Set repeat off
+SWS/S&M: Region Playlist - Set repeat on
+SWS/S&M: Region Playlist - Toggle repeat

Live Configs
+Activation/Deactivation columns: totally hide action IDs stuff for the user (action names are displayed instead, to edit: context menu > learn action)
+Fix for track template files containing more than 1 track

Notes window: better refresh, fixed broken helper to copy/paste custom macro IDs
Cue buss generator: fix for track template files containing more than 1 track
Added undo points for track icon actions
Issue 458: Fixed zoom actions that "hide others"
Issue 486: added actions SWS/S&M: Show next/previous image slot

!v2.2.0 #13 (June 6, 2012)
Localization
+Fixed broken Resources window with non-English LangPacks
+Fixed UTF-8 issues in the Cue Buss Generator, Envelope Processor, LFO Generator and Fills Gaps window
+Full localization for the MarkerList (context menus, messages, etc..)
+Full localization for IX's Label Processor
Note: a new SWS template LangPack will be released with the next official SWS version!

!v2.2.0 #12 (June 3, 2012)
Issue 476: Fix deleting of descriptions in MarkerList, Notes window too
Notes window: now can select all text with Ctrl-A (Windows only)
OS X: fixed macro learn (Cycle Action editor and Live Configs)
OS X: list view selections behave like on Windows OS
Fixed a few localized strings that were ignored

!v2.2.0 #11 (May 31, 2012)
Issue 475: region playlist stops in sync
Issue 473/Resources window: the auto-save button now prompts to overwrite selected slots/files
Fixed "file not found" label

!v2.2.0 #10 (May 29, 2012)
Resources window
+Pasting template envelopes obeys the option "Offset template items/envelopes by edit cusor" (in previous versions, only items were offseted according to this pref)
+Fixed "Paste" and "Paste (replace)" template items commands (when template files were containing more than 1 track)
+The tiny "+" button now adds a new bookmark without copying currents slots
+Creating new bookmarks now sets auto-save and auto-fill directories to the default resource path (i.e. you will not be promped for directories anymore)

Region playlist: added repeat button
Notes window: re-added marker/region names edition (and display à la "Big clock" when text edition is locked)
Added actions (for issue 470 & macros based on cue buss actions)
+SWS/S&M: Save default track send preferences
+SWS/S&M: Recall default track send preferences
+SWS/S&M: Set default track sends to audio and MIDI
+SWS/S&M: Set default track sends to audio only
+SWS/S&M: Set default track sends to MIDI only

!v2.2.0 #9 (May 16, 2012)
Added source filename (/s) to Label processor
Issue 471: fixed file renaming from the Resources window

!v2.2.0 #8 (May 11, 2012)
Fixed lost actions (reported http://forum.cockos.com/showpost.php?p=957863&postcount=823|here|)
Issue 469: fixed playlist loop

!v2.2.0 #7 (May 8, 2012)
Issue 466: fixed "add all regions" and related issues in Region Playlist window (broken in v2.2.0 #6)
Issue 467: fixed possible crash when pasting text in the Notes window
More UTF-8 fixes
Added action "Export formatted marker list to file"

Improved all S&M track FX actions: use new native APIs + configurable bypass/unbypass and online/offline actions (http://forum.cockos.com/showthread.php?p=984786#post984786|in the S&M.ini file|, up to 99 FX)
Added very specific track FX actions (hidden by default, i.e. default number of actions = 0 in the S&M.ini file)
+SWS/S&M: Toggle all FX (except n) online/offline for selected tracks
+SWS/S&M: Toggle all FX (except n) bypass for selected tracks

!v2.2.0 #6 (May 1, 2012)
Region Playlist
+Fixed append/crop/paste playlist actions and commands
+"Paste playlist at edit cursor" can now insert playlists in the middle of projects (rather than "pasting over"). Demo: http://stash.reaper.fm/12421/S%26M%20Region%20Playlist%20-%20Paste%20plalist%20at%20edit%20cursor.gif|here|
+Context menu: added commands to append/paste selected regions
+Better list view refresh (new region lengths, renamed regions, etc..)

Added actions
+Issue 345: SWS/S&M: Remove all envelopes for selected tracks - Works with the master track, fx param envelopes, frozen tracks (i.e. "frozen envelopes" are preserved), etc..
+SWS/S&M: Insert silence (seconds)
+SWS/S&M: Insert silence (measures.beats)
+SWS/S&M: Insert silence (samples)

Other
+Fixed handling of midi events which precede the item start position by resizing the take and adjusting the take offset
+Added undo point for "SWS/gofer: Split selected items at mouse cursor (obey snapping)"

!v2.2.0 #5 (April 23, 2012)
Region Playlist
+<strong>Play preview: no more constraint on region ends, the play preview now exactly follows region boundaries! REAPER v4.23+ is required</strong> (pre-release at the moment)
 Consequences: removed play preview options added in v2.2.0 #4 (useless now), added a warning message when there are nested regions/markers (due to the new smooth seek option)
+Do not force envelope points updates when pasting/cropping a playlist but obeys the preference "envelope points move with media items" instead (so both behaviors are now possible: copy/move envelope points or not)
+Fixed actions "Paste playlist" and "Append playlist" that were ignoring items smaller than region sizes
+Issue 461: fixed actions "Paste playlist" and "Append playlist" that were unexpectedly splitting items at region boundaries

SWS localization
+Fixed many dialog boxes/windows that were ignoring translated strings
+Fixed UTF-8 issuess in action names (translations could be ignored)
+Win 7 (x64): fixed UTF-8 issues in list views and dropdown boxes
+Added/fixed localization for (few) missing action names

OS X love:
+Fixed broken context menus. Important for the Resources window for example, where right-clicking auto-save and auto-fill buttons was impossible on OS X!
+Cycle action editor: added action learn (right-click in the right list view). Note: the editor is now exactly the same as on Windows OS.
+Live Configs: added action learn (right-click the columns "Activation" and "Deactivation"). Note: the Live Configs window is now exactly the same as on Windows OS.
+Better tooltips

Other
+Fixed possible cue buss volume bug when no default send gain was defined in the prefs (reported http://forum.cockos.com/showpost.php?p=949269&postcount=1378|here|)
+Issue 358: now fixed everywhere in the extension

!v2.2.0 #4 (April 9, 2012)
<strong>SWS localization</strong>
The SWS extension now also uses the language pack file defined in the preferences (just like REAPER).
The SWS template LangPack file is available http://code.google.com/p/sws-extension/downloads/list|here| (it will be regulary updated for "official" SWS releases).
This file should be merged with the main <strong>translated</strong> REAPER LangPack file as explained http://forum.cockos.com/showpost.php?p=941893&postcount=810|here|.
All action names can be translated (and most of undo point names: same string). Many dialog boxes and windows can be translated.
Full localization support for (on-going work..):
+Sanpshots
+Auto Color/Icon
+All S&M windows (+dynamically sized according to string lengths)

Region playlist
+Fixes, tweaks (added tooltips, retain current playlist, etc..)
+Added options (right-click the play button): "Play regions until next measure" and "Play regions until next beat" (see the note in the v2.2.0 #3 changelog)
Added actions (and new context menu items):
+SWS/S&M: Region Playlist - Crop project to playlist
+SWS/S&M: Region Playlist - Crop project to playlist (new project tab)
+SWS/S&M: Region Playlist - Append playlist to project
+SWS/S&M: Region Playlist - Paste playlist at edit cursor

Other
+Fixed some dropped character bugs in Label processor
+ClearType for tooltips too
 Optional: set "ClearTypeFont" to 1 in the section [General] of the S&M.ini file (quit REAPER first!)
+Refresh some S&M views when changing time mode

!v2.2.0 #3 (March 25, 2012)
<strong>Dropped support for REAPER v3.x, REAPER v4.20+ is required!</strong>

<strong>REAPER localization support</strong>: fixed broken Snapshots and LFO Generator vs localized envelope names, fixed action learn in S&M windows, Theme helper, etc..
Note: localization of the SWS extension is coming soon!

<strong>Added new "S&M Region Playlist" window</strong> - http://reaper.mj-s.com/S&M_RegionPlaylist.jpg|Screenshot|
Useful to preview different song structures (i.e. non-linear play) and apply them via the command "Crop project to playlist".
Use the context menu to add/remove/etc.. regions, use drag-drop to reorder regions in the playlist. Undo points are created for playlist editions.
Manage several playlists: top left dropdown box and tiny plus/minus buttons. Playlists are saved in project files.
Note: the play preview is based on "smooth seeking" so regions are played until the next measure (start positions of regions do not matter). Croping a project to a playlist will respect regions boundaries, of course.
Added related actions:
+SWS/S&M: Open/close Region Playlist window
+SWS/S&M: Play (Region Playlist)

Live Configs:
+OS X: FX presets support like on Windows OS
+All FX presets are now supported via the new Learn command: VST patches (.fxp), AU factory/user Presets (.aupreset), etc.. Note: support was limited to user presets (.rpl files) before this version.
+Send all notes-off when deactivating a track
+Context menu: added "Learn current preset"

Cue buss generator:
+New dropdown box "Cue buss settings": up to 8 different settings can be defined
+Added actions "SWS/S&M: Create cue buss from track selection, settings n" where 'n' is in [1; 8]
+Tweaks: removed confusing "save properties" button (settings are now saved on the fly), better OS X display, added error messages, etc..

Resources window and related "slot actions":
+<strong>All "SWS/S&M: Apply track template" actions now preserve receives.</strong> This is to use track templates a bit like snapsshots (track sends were already preserved).
 The same goes with "Apply track template" commands in the Resources window (on double-click or ENTER key).
+New option to sync auto-save and auto-fill directories: changing one changes the other
+Maximum number of bookmarks raised to 32
+Issue 450: retain the last used path when loading slots

Label processor:
+Added item duration (/D) and source offset (/O)

FX presets actions improvements: OS X support + improved on Windows OS (use new dedicated APIs)
Added in the main section of the action list (new on OS X):
+SWS/S&M: Trigger next preset for FX n of selected tracks - where 'n' is in [1; 4], http://forum.cockos.com/showthread.php?p=984786#post984786|customizable in the S&M.ini file| (up to 99 slots)
+SWS/S&M: Trigger previous preset for FX n of selected tracks - where 'n' is in [1; 4], http://forum.cockos.com/showthread.php?p=984786#post984786|customizable in the S&M.ini file| (up to 99 slots)
+SWS/S&M: Trigger next preset for selected FX of selected tracks
+SWS/S&M: Trigger previous preset for selected FX of selected tracks
Added in the "S&M extension" of the action list (new on OS X):
+SWS/S&M: Trigger preset for selected FX of selected tracks (MIDI CC absolute only)" }, "S&M_SELFX_PRESET", TriggerFXPreset, NULL, -1},
+SWS/S&M: Trigger preset for FX n of selected tracks (MIDI CC absolute only)- where 'n' is in [1; 4]
Added new FX preset actions in the main section (new on OS X and Windows OS):
+SWS/S&M: Trigger next preset for last touched FX
+SWS/S&M: Trigger previous preset for last touched FX

Marker list:
+Convert markers to regions
+Convert regions to markers

Other, fixes:
+All S&M windows: optional Windows-rendered fonts (ClearType)
 To enable this option set "ClearTypeFont" to 1 in the section [General] of the S&M.ini file (quit REAPER first!)
+Support the global preference "Disable saving full plugin states"
+Fixed all S&M copy/cut/paste sends/receives/routings actions (possible problem with multi track selection, see issue 174).
 Note: this also fixes SWS smart cut/copy actions: "SWS: Copy items/tracks/env, obeying time sel" and "SWS: Cut items/tracks/env, obeying time sel"
+Auto Color/Icon: fixed broken drag-drop of rows (i.e. useful to order rule priorities - reminder: drag-drop only works when the sorted column is the 1st one!)
+SWS List views tweaks: drag-drop of multiple rows, no arrow displayed when not sortable, etc..

Added other actions:
+SWS/IX: Import m3u/pls playlist. Imports local files from playlist to new track (streaming media ignored)
+SWS/S&M: Split and select items in region near cursor
+SWS/S&M: Select only track with selected envelope

!v2.2.0 #2 (March 7, 2012)
Fixed groove tool context menu
Added label processor (Extensions->Label processor). Automatic labelling of selected items using various parameters.  <= Thanks IXix!

!v2.2.0 #1 (February 13, 2012)
<strong>Lots of changes from 2.1 -> 2.2.  The fine details are below, but the major changes are:</strong>
+Snapshots fully working with v4 - pans, frozen tracks, all envelopes, etc.
+Markerlist supports region/marker colors
+S&M windows are themed to match Reaper
+Cycle action editor for OS X
+Item normalizing to RMS
+Too many Resources window/Live Configs updates to list here
+Notes/help subtitle support
+Lots of stability and performance improvements.  We <strong>strongly</strong> recommend you update to v2.2 if you're still running SWS v2.1.0.

Fixed support for REAPER 3.x
Issue 449: fixed cue buss actions not copying track levels to buss' receives when in pre-fader mode
Faster undos (UNDO_STATE_MISCCFG & UNDO_STATE_ALL)
Fixed flickering of docked SWS and S&M windows when resizing them (http://stash.reaper.fm/11694/ShakeThisOut.gif|before fix|, http://stash.reaper.fm/11695/ShakeThisOut_fixed.gif|after|)
List views: fixed wrong context menu when columns were hidden/moved (Auto Color/Icon, Live Configs, etc...)
List views (Windows OS): fixed possible missing vertical grid lines and better grid display vs cell edition
All S&M track group actions now also support the master track
Issue 256: Fixed "SWS: Toggle auto add envelopes when tweaking in write mode" also affecting other preferences

Live Configs:
+Added "Learn from Actions window" (in the context menu of columns "Activate action" and "Deactivate action") - Windows OS only
+GUI fixes and tweaks: fixed FX 1st preset display, "Edit" menu items, support for INSERT and F2 keys, etc..
Added actions (useful to switch configs without MIDI CC controller, e.g. -/+ controllers (like pedals) sending MIDI note messages)
+SWS/S&M: Live Config #n - Next (where 'n' is in [1; 8])
+SWS/S&M: Live Config #n - Previous (where 'n' is in [1; 8])

Resources window:
+More "macro friendly" slots actions: when the list view is empty, add the needed number of slots and browse for file (rather than displaying an error message)
+Auto-fill now hehaves like Auto-save: new top left button for auto-fill too, same context menu, etc.. (issue 436, indirectly)
+Added Bookmark commands in the context menu: new, delete and rename bookmarks (issue 436)
+Auto-save: fixed automatic building of filenames (strip forbidden characters)
+Dedicated context menus for auto-fill and auto-save buttons (faster access to options, http://stash.reaper.fm/11693/S%26M_ResourcesView_ContextMenu.gif|demo|)
+Tweaks: support for INSERT key (insert empty slot), better tooltips, etc..
Resources/Track templates slots:
+Issue 441: new auto-save option to retain envelopes in templates (the option to retain items was already there)
+Added tick box for the new REAPER v4.15 option "Offset template items/envelopes by edit cusor"
+Added actions "SWS/S&M: Apply track template (with envelopes/items) to selected tracks, slot n" where 'n' is in [1; 4], http://forum.cockos.com/showthread.php?p=984786#post984786|customizable in the S&M.ini file| (up to 99 slots)

Cycle action editor:
+Additional consistency checks before aplying/registering cycle actions
+Support for DELETE and F2 keys (remove/renames cycle actions and commands)

House cleaning:
+All S&M windows: better/tighter context menus
+Tagged "Xenakios/SWS: Load project template" actions as deprecated (you can use "SWS/S&M: Open/select project template, slot n" instead: these new actions are not tied to paths/filenames)
+Renamed all toggle actions "SWS/S&M: Open [...] window" into "SWS/S&M: Open/close [...] window"
+Renamed all actions "[...]Notes/Subtitles/Help[...]" into "[...]Notes[...]"
+Beware! The following actions have new custom ids => an update is needed if they were used in toolbars, macros, etc.. (sorry about that! SWS localization side-effect..)
 SWS/S&M: Open Cycle Action editor
 SWS/S&M: Open Cycle Action editor (event list)
 SWS/S&M: Open Cycle Action editor (piano roll)

!v2.1.0 #28 (January 25, 2012)
Fixed "SWS/AW: Split selected items at edit cursor w/crossfade on left" - now crossfade time is zoom independent

!v2.1.0 #27 (January 23, 2012)
Remove broken/confusing action "Toggle visibility of selected folder parent's children in mixer".  Replace with macro "sel children"/"toggle mixer vis" if you like.
Move cursor left/right ms/config seconds now respects preference "When moving edit cursor via action or control surface: Scrub/Do not scrub"

!v2.1.0 #26 (January 4, 2012)
Fingers MIDI action fixes:
+Remove negative Midi Events before commiting
+Fix for MIDI event positioning when take has an offset and playrate != 1.0

Issue 426: Fixed snapshots problem with 'frozen' tracks
On Windows OS: all S&M list views now support grid lines, i.e. they use the color "Window list grid lines" of the Theme Editor
OS X: Fixed "beachball" when running cycle actions

!v2.1.0 #25 (January 1, 2012)
Cycle actions: OS X cleanup/fixes (thanks to Kundalinguist and CaptainHook!)
+Fixed import and edition of cycle actions
+Added "Cycle Action Editor" in main menu > extensions (like on Windows OS)
+Cycle Action Editor it is now available out of the box

Resources window:
+New auto-save preferences for FX chains: Context menu > Auto-save configuration > "Create filename from track/item name" (default) and "Create filename from 1st FX name" (useful to create FX libraries)
Resources/Media file slots: new option and actions for playback synchronization
+SWS/S&M: Play media file in selected tracks (sync with next measure), slot n - where 'n' is in [1; 4], http://forum.cockos.com/showthread.php?p=984786#post984786|customizable in the S&M.ini file| (up to 99 slots)
+SWS/S&M: Loop media file in selected tracks (sync with next measure), slot n - where 'n' is in [1; 4], http://forum.cockos.com/showthread.php?p=984786#post984786|customizable in the S&M.ini file| (up to 99 slots)
+Added "advanced" option in the S&M.ini file to synchronously play/stop/pause/etc.. media files across tracks (see details in issue 435)

Notes/Subtitles/Help window:
+Fixed refresh problem introduced in v2.1.0 #23
+The "big font" name can be customized in the S&M.ini file: "BigFontName" in the section [NOTES_HELP_VIEW]
+House cleaning: removed "Region/marker names" deprecated since v2.1.0 #23 (added marker and region subtitles/notes)

Added other actions:
+SWS/S&M: Clear image window
+SWS/S&M: Open image window

!v2.1.0 #24 (December 16, 2011)
Image window:
+Fixed alpha channel problem
+Added stretch option in the context menu

Resources window: bookmark names as defined by the user

!v2.1.0 #23 (December 15, 2011)
Notes/Help window -> Notes/Subtitles/Help
+Subtitles support: new mode "Marker/Region subtitles" in the top left dropdown box.
 You can edit notes for regions and/or markers. Such notes are saved in project files.
 When the view/text edition is locked, notes are displayed with a dynamic sized font (display à la "Big clock") and they follow the play cursor position (i.e. subtitles!).
 Useful for lyrics, video stuff (you can display subtitles or even to edit them in REAPER), etc...
 Also added new buttons and actions to import/export SubRip subtitle files (.srt files, this format is supported by most video players) :
+SWS/S&M: Notes/Subtitles/Help - Import subtitle file... - It adds a region with notes for each subtitle of the loaded file
+SWS/S&M: Notes/Subtitles/Help - Export subtitle file... - It exports current region/marker notes as a subtitle file

Resources window updates:
+Fixed few slot actions that could not be tied to bookmarks (they were not obeying the tick box "Tie slot actions")
Added clear/delete slot actions (Issue 431):
+SWS/S&M: Delete all FX chain slots
+SWS/S&M: Delete all track template slots
+SWS/S&M: Delete all project template slots
+SWS/S&M: Delete all media file slots
+SWS/S&M: Delete all image slots
+SWS/S&M: Delete all theme slots - On Windows OS only
 <strong>Important:</strong> a bit specific, so the following actions are hidden by default (i.e. 0 slot in the S&M.ini file but this is http://forum.cockos.com/showthread.php?p=984786#post984786|customizable|: up to 99 slots)
+SWS/S&M: Clear FX chain slot n
+SWS/S&M: Clear track template slot n
+SWS/S&M: Clear project template slot n
+SWS/S&M: Clear media file slot n
+SWS/S&M: Clear image slot n
+SWS/S&M: Clear theme slot n - On Windows OS only

Resources/Media file slots improvements:
+Only send all notes off when MIDI files are stopped (i.e. no extra CC123 MIDI messages when MIDI files are played until the end). Useful for MIDI hardware outputs.
+Other improvements when stopping media files (better fix for issue 411)
Added actions with pause:
+SWS/S&M: Play media file in selected tracks (toggle pause), slot n - where 'n' is in [1; 4], http://forum.cockos.com/showthread.php?p=984786#post984786|customizable in the S&M.ini file| (up to 99 slots)
+SWS/S&M: Play media file in selected tracks (toggle pause), prompt for slot
+SWS/S&M: Loop media file in selected tracks (toggle pause), prompt for slot - Infinite looping! To be stopped!
 <strong>Important:</strong> due to its scary name, the following action is hidden by default (i.e. 0 slot in the S&M.ini file but this is http://forum.cockos.com/showthread.php?p=984786#post984786|customizable|: up to 99 slots)
+SWS/S&M: Loop media file in selected tracks (toggle pause), slot n - Infinite looping! To be stopped!

New "Images" slot type in the Resources window: manage slots for PNG files (Issue 418)
+Reminder: you can switch the Resources window to "Images" in the top left dropdown box
+External drag-drop (e.g. drag a bunch of PNG files from an external tool -> drop them into the Resources window)
+Internal drag-drop (e.g. re-order slots, drag a slot from the Resources window -> drop it into a track) - Windows OS only
+Context menu: show image, set as track icon, etc.. various "auto-fill slots" features, insert/add/clear/etc..
In this view, double-click and the ENTER key can be customized to:
+Show an image (in a dedicated dockable/resizable "S&M - Image" window)
+Set an image as track icon
+Add an image as an item to the current track
Added slot actions for images:
+SWS/S&M: Open Resources window (images)
+SWS/S&M: Show image, slot n - where 'n' is in [1; 4], customizable in the S&M.ini file (up to 99 slots)
+SWS/S&M: Show image, prompt for slot
+SWS/S&M: Set track icon for selected tracks, slot n - where 'n' is in [1; 4], customizable in the S&M.ini file (up to 99 slots)
+SWS/S&M: Set track icon for selected tracks, prompt for slot
+SWS/S&M: Clear image slot...
+SWS/S&M: Open/clear image window

Issue 430: Added Rename to Markerlist context menu, F2 renames too
Issue 433: fixed creation of cycle actions broken in v2.1.0 #22

House cleaning:
+Renamed all actions "SWS/S&M: Select/load project template [...]" into "Open/select project template [...]"
+Renamed all actions "SWS/S&M: Play/loop media file [...]" into "Loop media file [...]"
+Removed Media Pool dialog - replaced natively plus with Resource window "play" actions

!v2.1.0 #22 (December 12, 2011)
Resources window updates:
Issue 408: added resource slot bookmarks
+New tiny add/delete bookmark buttons
+New tick box: slots actions can be tied to bookmarks instead of default resource types (FX chains, Track templates, etc..)
Added actions (Issue 422):
+SWS/S&M: Auto-save FX Chain slots for selected tracks
+SWS/S&M: Auto-save input FX Chain slots for selected tracks
+SWS/S&M: Auto-save FX Chain slots for selected items
+SWS/S&M: Auto-save track template slots
+SWS/S&M: Auto-save track template (with items) slots
+SWS/S&M: Auto-save project template slot
+SWS/S&M: Auto-save media file slots for selected items
Other:
+Added tooltips
+Issue 412: reorganized the GUI a bit, better docking/resizing behavior
+Default customizable action: the ENTER key now also acts as double-click

Cycle action editor: re-fixed drag-drop of commands in the right list view re-broken in v2.1.0 #21
Live Configs: the ENTER key activates the selected config
Notes/help window: less flickering
Properly keep marker/region colors when renumbering

!v2.1.0 #21 (November 28, 2011)
Cycle actions improvements:
+The Cycle action editor is now resizable, dockable, themable, etc..
 Note: import, export and reset features have been moved to the context menu
+Cycle actions are now saved in a distinct file S&M_Cyclactions.ini (they were saved in the S&M.ini file before)
 This is to ease REAPER's configurations export/import (ReaperConfigZip or copy/paste): the new S&M_Cyclactions.ini is exchangeable, not the S&M.ini file (which can contain local paths, etc..)
 Auto upgrade: the new S&M_Cyclactions.ini file is automatically created with your current cycle actions (if needed, a S&M_Cyclactions.BAK file is also saved).
+OS X support: to be enabled in the S&M.ini file, details http://code.google.com/p/sws-extension/issues/detail?id=416#c0|here|: same editor than on Windows OS (minus the "action learn" feature)

Live Configs:
+Fixed possible crash on Win 7 (when switching projects)
+Fixed possible loss of the "Input track" dropdown box (with veeeery long track names)

Resources window:
+Track templates: new double click option, better context menu item names, etc..
+Fixed possible crash when removing a custom resource type from the S&M.ini file
+<strong>Limited "spam" in the action list: all slot actions now only have 4 instances by default</strong> (http://forum.cockos.com/showthread.php?p=984786#post984786|customizable in the S&M.ini file|, up to 99 slots per action)
 Note: your current numbers of slot actions are preserved, of course!

Notes/help: do not update region/marker names when playing and editing (but only when the view is locked)

<strong>S&M windows theming</strong>
S&M windows now use themed buttons (i.e. toolbar_blank.png and composite_toolbar_overlay.png, if it exists)
List views also obey following colors of the Theme Editor (REAPER > v4.11, on Windows OS and OS X!) :
+Window list selection bg
+Window list selection fg
+Window list selection inactive bg
+Window list selection inactive fg

The following media item actions will work whatever is the current track selection:
+SWS/S&M: Takes - Move active up (cycling) in selected items
+SWS/S&M: Takes - Move active down (cycling) in selected items
+SWS/S&M: Takes - Activate lanes from selected items
+SWS/S&M: Takes - Activate lane under mouse cursor

!v2.1.0 #20 (November 19, 2011)
Added action:
+SWS/S&M: Send all notes off to selected tracks

Resources window:
+Custom resource types !? Details http://forum.cockos.com/showpost.php?p=851041&postcount=690|here|.
+More REAPER-ish text filter (by name, by path and/or by comment, configurable in the context menu)
Auto-save for media file slots:
+Select some items (incl. in-project MIDI items) and click on the top left Auto-save button
+The auto-save directory can be displayed/changed in the context menu
Issue 411, fixes for S&M media files slot actions (thanks Anton9!):
+Fixed play and loop toggle actions when MIDI files are imported as in-project MIDI items (in the preferences)
+Fixed toggle states for all actions "Play/loop media file, slot n (toggle)" (toggle states were stuck to "off")
+Send all notes off when stopping MIDI files (i.e. fixed stuck notes)

House cleaning:
+Renamed all "SWS/S&M: Apply FX chain [...]" actions into "Paste (replace) FX chain [...]"
+Notes/help window (in "Action help" mode): renamed the button "Wiki ALR" into "Online help..."
+Windows OS: do not systematically send deleted files to the recycle bin (hard delete for temp files)
+OS X: S&M logos like on Windows OS

Fixed toggle states for all actions "SWS/S&M: Toggle arming of [...] envelope for selected tracks" (toggle states were stuck to "off")
Issue 400: Fixed marker set paste in Reaper v4.x

!v2.1.0 #19 (November 14, 2011)
Issue 375: Fixed "SWS: Nudge master output 1 volume -1db" action

!v2.1.0 #18 (November 14, 2011)
<strong>Resources window: two new slot types, Media files and Themes!</strong>

Resources window: new "Media files" slot type
Manage slots for all media file types supported by REAPER (WAV, MIDI, etc..).
+Reminder: you can switch the Resources window to "Media files" in the top left dropdown box
+External drag-drop (e.g. drag a bunch of files from an external tool -> drop them into the Resources window)
+Internal drag-drop (e.g. re-order slots, drag a bunch of slots from the Resources window -> drop them into the arrange) - Windows OS only
Context menu:
+Various "auto-fill slots" features, rename & delete file(s), insert/add/clear/etc.. slot, show path in explorer/finder, etc..
+Bulk-add multiple selected media file slots to current track, to new tracks or to selected items as takes
+Bulk-play or loop multiple media file slots
In the list view the double-click can be customized to:
+Toggle play or loop in selected tracks
+Add media file to current track, to new track or to selected items as takes
Added slot actions for media files:
+SWS/S&M: Open Resources window (Media files)
+SWS/S&M: Add media file to current track, slot n  - where 'n' is in [1; 4], http://forum.cockos.com/showthread.php?p=984786#post984786|customizable in the S&M.ini file| (up to 99 slots)
+SWS/S&M: Add media file to new track, slot n  - where 'n' is in [1; 4], customizable
+SWS/S&M: Add media file to selected items as takes, slot n - where 'n' is in [1; 4], customizable
+SWS/S&M: Play media file in selected tracks, slot n - where 'n' is in [1; 8], customizable
+SWS/S&M: Play media file in selected tracks, prompt for slot
+SWS/S&M: Play media file in selected tracks (toggle), slot n - where 'n' is in [1; 8], customizable
+SWS/S&M: Play media file in selected tracks (toggle), prompt for slot
+SWS/S&M: Play/loop media file in selected tracks (toggle), slot n - where 'n' is in [1; 8], customizable
+SWS/S&M: Play/loop media file in selected tracks (toggle), prompt for slot
+SWS/S&M: Play/loop media file in selected tracks, slot n - where 'n' is in [1; 8], customizable
+SWS/S&M: Play/loop media file in selected tracks, prompt for slot
+SWS/S&M: Stop playing media files
+SWS/S&M: Stop playing media files in selected tracks

New "Themes" slot type in the Resources window (on Windows OS only):
Manage slots for themes, i.e. slots for ReaperthemeZip files (unpacked themes are not supported).
+Reminder: you can switch the Resources window to "Themes" in the top left dropdown box
+External drag-drop (e.g. drag a bunch of .ReaperthemeZip files -> drop them into the Resources window)
+Internal drag-drop (e.g. re-order slots, drag a slot from the Resources window -> drop it into the arrange)
+Context menu: load theme, various "auto-fill slots" features, insert/add/clear/etc..
Added slot actions for themes:
+SWS/S&M: Open Resources window (Themes)
+SWS/S&M: Load theme, slot n - where 'n' is in [1; 4], customizable in the S&M.ini file (up to 99 slots)
+SWS/S&M: Load theme, prompt for slot
+SWS/S&M: Clear theme slot...

Show Bank Select and Bank/Program Select lanes in FNG CC lane actions
Fixed FNG crashes (issue 410 and issue 390)

Issue 375: Added actions to control the master track hardware output:
+SWS: Nudge master output 1 volume +1/-1db
+SWS: Set master output 1 volume to 0db

Fixed issue 409: bad theming colors when REAPER version was < v4.11
Many Xenakios actions now have consistent undo names (vs action names), removed a log file
S&M.ini file: better presentation of configurable slot actions

!v2.1.0 #17 (November 2, 2011)
Added media file slot actions (details in issue 386):
+SWS/S&M: Play media file in selected tracks, slot n - where 'n' is in [1; 8], http://forum.cockos.com/showthread.php?p=984786#post984786|customizable in the S&M.ini file| (up to 99 slots). Supports any media file (.mid, .wav, etc..).
+SWS/S&M: Clear media file slot...

Cycle action editor:
+Added "Consolidated undo points" tick box. On OS X (with basic cycle action editor), this option can be changed in the S&M.ini file, e.g. [Cyclactions]Undos=0
+Action learn: now, SWS actions can be learned whatever are the displayed columns in the action list
+Macro learn: a clear error message is displayed when the column "Custom ID" is not displayed in the action list

Notes/Help window: region names can be edited too (they are edited/displayed according to edit/play cursor position)

Resources window: the context menu item "Select/load project templates (new tab)" now also opens multiple selected projects in separate tabs (issue 369)

All S&M themable windows use the following configurable colors of the Theme Editor (on Windows & REAPER v4.11):
+Window background
+Window text
+Window edit background
+Window list background
+Window list text
+I/O Window 3D highlight and shadows colors ("Main Window 3D" colors are poorly defined in the v4 default theme..)

Optimizations:
+Many actions run faster
+"Auto-refresh toolbars" option (Main menu > Extensions > SWS options): optimizations for large projects

House cleaning:
+Removed buggy/deprecated "Xenakios/SWS: Save current contents of actions list to file" (issue 311)

!v2.1.0 #16 (October 14, 2011)
S&M themable windows: fixed 3D highlight/shadow colors

Resource window: Project Loader/Selecter overhauled
+Added context menu items "Set project loader/selecter from selection" and "Clear project loader/selecter configuration"
+Slots that are part of the configuration are now surrounded as such (in the 1st column)
+Added actions:
 - SWS/S&M: Project loader/selecter: next (cycle)
 - SWS/S&M: Project loader/selecter: previous (cycle)
+The current open project slot is automatically selected
+Reminder: the Project Loader/Selecter allows you opening some projects (or selecting project tabs) with following actions.
 It is useful for live performance. Details and demo http://forum.cockos.com/showpost.php?p=831103&postcount=655|here|.

Fixed autogrouping broken in 2.1.0 #15

!v2.1.0 #15 (October 13, 2011)
Added actions:
+SWS/AW: Toggle auto group newly recorded items
+SWS/S&M: Set selected tracks to first unused group (default flags)
+SWS/S&M: Set selected tracks to group n (default flags) - where 'n' is in [1; 8], http://forum.cockos.com/showthread.php?p=984786#post984786|customizable in the S&M.ini file| (up to 32 groups)
+SWS/S&M: Remove track grouping for selected tracks

Cue Buss Generator & Live Configs: track templates improvements (same as issue 376)
Resources window: saved FX chains and track templates are now indented
Notes/Help window: better resizing, improved "big font" display (less flickering)
Faster REAPER startup, especially with large projects (for real this time!)

House cleaning:
+Removed following actions (the action "Create cue buss track from track selection (use last settings)" is enough):
 - SWS/S&M: Create cue buss track from track selection (pre-fader/post-FX)
 - SWS/S&M: Create cue buss track from track selection (post-fader)
 - SWS/S&M: Create cue buss track from track selection (pre-FX)
+Some actions were slightly renamed ("ME" -> "MIDI Editor")

!v2.1.0 #14 (October 9, 2011)
"Auto-refresh toolbars" option (Main menu > Extensions > SWS options): added toolbar enabled actions and advanced parameter
+SWS/AW: Set selected tracks timebase to time
+SWS/AW: Set selected tracks timebase to beats (position only)
+SWS/AW: Set selected tracks timebase to beats (position/length/rate)
+Added advanced parameter "ToolbarsAutoRefreshFreq" in the S&M.ini file: the default value should be fine but you can tweak it so that toolbars are refreshed without noticeable lag
+ToolbarsAutoRefreshFreq is in ms (min: 100, max: 5000). Make sure you exited REAPER before editing the INI file.

SWS list views:
+Fixed SWS list views not obeying to sort requests (sometimes)
+Faster sort when clicking on headers

Issue 394: SWS Wait... actions don't work on OS X, removed from OS X release.

Added actions:
+SWS: Set selected items length...
+SWS/AW: Set selected tracks pan mode to stereo balance
+SWS/AW: Set selected tracks pan mode to 3.x balance
+SWS/AW: Set selected tracks pan mode to stereo pan
+SWS/AW: Set selected tracks pan mode to dual pan

OS X: Now building with Xcode 3.2, please report any regression issues.

!v2.1.0 #13 (September 23, 2011)
Issue 385: Fixed slow REAPER startup introduced in v2.1.0 #11
Issue 377: Frozen tracks support

!v2.1.0 #12 (September 21, 2011)
Issue 380: Fixed possible hang when exiting REAPER on Windows 7
Issue 372:
+"SWS: Name selected track(s) like first sel item" is now "Name sel track(s) like first sel item on track"
+Added "SWS: Name sel track(s) like first sel item in project"
+Added undo point
+Fixed naming with in-project MIDI items

!v2.1.0 #11 (September 15, 2011)
Resources window / track templates: auto-save now fully mimics the way track templates are saved natively (details in issue 376)
Resources window / FX Chains: auto-save now fully mimics the way FX Chains are saved natively (Issue 376)

Optimization: faster SWS init / REAPER startup

REAPER v4.03pre's track freeze: some actions won't have any effect on frozen tracks
(temporary until this new native feature is not officially released and properly managed in SWS extensions)

!v2.1.0 #10 (September 13, 2011)
Live configs:
+Smoother switching between configs: now respects the native "track mute fade" preference (more to come..)
+Auto track selection: make sure that only configured tracks are selected while performing "Activate" and "Deactivate" actions (and restore selection just after)
+Live configs window: now displays user preset names (rather than ids)
+Fixed ignored FX presets switches (when "Auto track selection" was not ticked)

Resources window:
+Context menu (issue 373): added menu items "Auto-save", "Auto-fill from project path" and "Auto-fill..."
+OS X (issue 373): multiple selection of slots
+Text filter: added "Name" criteria, filtering by path now ignores trailing filenames

Issue 371: Added action "SWS: Normalize items to overall peak RMS", adjusts all selected items by the same amount (eg adjusting volume of a split/comped line)

!v2.1.0 #9 (September 7, 2011)
Issue 367: OS X: Fixed issues after opening docked windows

!v2.1.0 #8 (September 4, 2011)
Fixed crashing on undo reported in the main reaper forum thread
Fixed possible SWS list views refresh issues introduced in v2.1.0 #5
Cycle action editor: fixed drag & drop of commands (right list view) broken since v2.1.0 #5

!v2.1.0 #7 (September 2, 2011)
Issue 366: Fixed crash with Show Used CC lanes
Issue 348: Fixed note on left hand edge of take sometimes being missed when applying groove
Faster parsing and construction of midi takes
Fix crash with groove quantize when no notes are selected
Cycle action editor: fixed action renaming bug introduced in v2.1.0 #5
Cycle action editor: fixed corrupted "Right click here..." cycle action introduced in v2.1.0 #5

Marker list now supports save/restore and changing of colors ("Set color..." in the context menu), including en masse with ctrl-click - requires Reaper v4.03

Resources window: "Auto-fill" (context menu) now adds slots rather than inserting them (i.e. do not change existing slot numbers)
Resources window/FX Chains: support for track channels when FX Chains are saved in the Resources view (Issue 363)
Resources window/Projects: added "Add recent projects" in the context menu (it adds all recent projects as listed in Main menu>File>Recent projects)
Resources window/Projects: added project loader/selecter actions (useful for live performance):
+SWS/S&M: Project loader/selecter: configuration - This one allows you defining start/end slots (empty slot gaps are ignored)
+SWS/S&M: Project loader/selecter: next (cycle)
+SWS/S&M: Project loader/selecter: previous (cycle)

Cycle actions:
+Undoing a cycle action now also restores its previous state (Issue 361)
+Cycle action buttons are now refreshed on undo

Added action:
+SWS/S&M: Open project path in explorer/finder

!v2.1.0 #6 (August 28, 2011)
Issue 358: Fixed possible crash on project load
Issue 360: Fixed SWS list crash introduced in v2.1.0 #5
Issue 362: Fixed possible cycle action corruption and other sort issues

!v2.1.0 #5 (August 22, 2011)
Issue 353: Much improved SWS window list performance (eg Markerlist with many, many markers)
Issue 354: Fixed crash when importing non-RPP project files.
Removed broken "SWS/AW: Toggle TCP"

!v2.1.0 #4 (August 21, 2011)
Issue 352: fixed cycle actions that contain Custom actions

Cycle action editor:
+Better drag & drop support for the right list view (drag & drop of commands)
+Cycle actions now support SWS/FNG actions

!v2.1.0 #3 (August 21, 2011)
Issue 77/Issue 147: Snapshots now store native envelopes:
+"Vol" option now stores pre and post FX envelopes
+"Pan" option now stores pre and post pan and width envelopes
+"Mute" option now stores mute envelopes

Bug fix for new SWS install defaulting to deprecated FX snapshot storage (thanks, cylens!)

!v2.1.0 #2 (August 18, 2011)
Issue 340 / Issue 60: Added actions for item/sample analysis, especially drum sample pack creating:
+SWS: Normalize items to RMS (entire item)
+SWS: Normalize items to peak RMS (Like watching for the highest a RMS meter goes over time)
+SWS: Organize items by peak
+SWS: Organize items by RMS (entire item)
+SWS: Organize items by peak RMS
+SWS: Set RMS analysis/normalize options (Sets target db for normalize and window size for peak RMS calculation)
+Also similar are existing actions "SWS: Analyze and display item peak and RMS" and "SWS: Move cursor to item peak amplitude"

Issue 77 / Issue 147: Added pan law to pan snapshots

!v2.1.0 #1 (August 9, 2011)
Offical SWS v2.1 release to coincide with Reaper v4!  Please note this version of SWS will work with both Reaper v3 and v4, but v3 support will be dropped in the future.  Please support Cockos and purchase a v4 license if you do not already own one.

!v2.0.0 #35 (August 8, 2011)
Issue 332: OS X: Fixed cycle action editor -- now replaced with a basic "create cycle action" modal dialog box. The dialog box can be opened from the actions list (there are 3 "create cycle action" actions) but not from the main "Extensions" menu like on Windows.
Issue 335: OS X: Fixed crash when starting Reaper with Notes/Help window previously open

Added actions:
+SWS/AW: Paste (pastes intelligently obeying "trim behind" mode to include empty space)
+SWS/AW: Insert click track (inserts a new track named "Click" with a click source)
+SWS/AW: Toggle click track mute (intelligently mutes the click track if it exists, or toggles the built in metronome if there is no click track)

!v2.0.0 #34 (August 3, 2011)
Fixed cycle actions window context menu on OS X

!v2.0.0 #33 (August 2, 2011)
Fixed "stuck" cycle actions window on OS X

!v2.0.0 #31 (July 31, 2011)
Added configurable slot actions (hidden by default, http://forum.cockos.com/showthread.php?p=984786#post984786|customizable in the S&M.ini file|):
+SWS/S&M: Apply input FX chain to selected tracks, slot n
+SWS/S&M: Paste input FX chain to selected tracks, slot n

Issue 324: Snapshot support for v4 pan styles/settings
Added action "SWS: Toggle selecting one grouped item selects group"
Fixed x64 installer issue
Renamed actions "Set displayed CC lanes, slot n" into "Restore displayed CC lanes, slot n"
Removed useless action "SWS/S&M: Notes/Help - Disables auto updates"

!v2.0.0 #30 (July 7, 2011)
Issue 309: Add action "SWS: Open last project"
Issue 310: Fixed Autorender not working in Reaper v4.0 beta
Issue 315: Add action "SWS: Toggle between current and saved track selection"
Issue 319: Fixed double-click renaming of fields on OS X
Issue 323: Fixed duplicated "Recall snapshot" actions
Issue 326: Renamed "set/unset/toggle master send" actions to "master outputs", added toggles to 12

S&M Resources window:
<strong>The number of slot actions can now be customized in the S&M.ini file, in the new section [NbOfActions].</strong>
*Quit REAPER* before customizing the number of slots/actions (none: 0, max: 99).
An example (with the current list of configurable actions and their default numbers) is http://reaper.mj-s.com/NbOfActions.txt|here|.
This also "unhides" (i.e. 0 slot by default) 2 new actions:
+SWS/S&M: Apply FX chain to selected items, all takes, slot n
+SWS/S&M: Paste FX chain to selected items, all takes, slot n

Beware! following actions are now configurable but their custom ids have changed:
+SWS/S&M: Trigger next preset for FX n of selected tracks
+SWS/S&M: Trigger previous preset for FX n of selected tracks
 => if used in toolbars, macros, etc.. an update is needed (sorry about that!)

!v2.0.0 #29 (June 30, 2011)
<strong>Added "Cycle action editor"</strong> (Main menu > Extensions > Cycle Action editor):
+<strong>A step-by-step example showing how to create a Cycle Action is available http://forum.cockos.com/showthread.php?t=84978|here|</strong> (thanks Mercado_Negro!)
+Unlimited number of cycle actions
+Unlimited number of commands per cycle action
+Import/export features
+Learn selected commands of the action list (Windows OS only)

Other cycle action updates:
+Performance improvements
+Consolidated undo points

S&M Notes/help:
+When the view is locked, the text is now displayed with a dynamic sized font (i.e. display à la "Big clock")
+Added marker names (in the top left dropdown box). They are edited/displayed according to edit/play cursor position (can be used for lyrics, etc..)
+Demo http://reaper.mj-s.com/S&M_big_notes.gif|here|

Issue 308: Fixed "Select/load project template" actions
Issue 317: Fixed Shorcircuit hang when set online with open GUI (needs "BuggyPlugsSupport=1" in the S&M.ini file, full story http://code.google.com/p/sws-extension/issues/detail?id=317|here|)
Tweaks: little Unicode fixes, better message boxes on OS X..

Added actions:
+SWS/S&M: Open Resources window (project templates)
+SWS/S&M: Clear project template slot...

!v2.0.0 #28 (June 13, 2011)
Fixed duplicated "take pan envelopes" actions
Fixed subtle "recursive cycle action" cases (e.g. a cycle action that calls a macro that calls a cycle action)

Added actions:
+SWS/S&M: Copy FX chain (depending on focus)
+SWS/S&M: Paste FX chain (depending on focus)
+SWS/S&M: Paste (replace) FX chain (depending on focus)
+SWS/S&M: Cut FX chain (depending on focus)

S&M Find: added "Zoom/Scroll" option (when searching for items)

<strong>S&M Resources: now also supports project templates</strong> (i.e. new option in top left dropdown box)
Added options/popup menu items common for FX chains, track template & project templates:
+Display current auto-save path
+Set auto-save directory to default resource path
+Set auto-save directory to project path (/FXChains, TrackTemplate or ProjectTemplates)
Added project template slot actions:
+SWS/S&M: Select/load project template, slot n  - where 'n' is in [1; 10]
+SWS/S&M: Select/load project template, prompt for slot
+SWS/S&M: Select/load project template (new tab), slot n  - where 'n' is in [1; 10]
+SWS/S&M: Select/load project template (new tab), prompt for slot

House cleaning: simplified a bunch of actions names (i.e. "Load/apply", "Load/paste", etc.. => "Apply", "Paste", etc..)

!v2.0.0 #27 (June 4, 2011)
Issue 301: Fixed "Crossfade adjacent selected items" crash
Issue 302: Fixed "Move right by 1 sample (on grid)" action
Issue 298: Find "all" now zooms to found items (reminder: find "next/prev" scrolls to the found item)

Added actions:
+SWS/S&M: Toggle all take FX online/offline for selected items
+SWS/S&M: Set all take FX offline for selected items
+SWS/S&M: Set all take FX online for selected items
+SWS/S&M: Toggle all take FX bypass for selected items
+SWS/S&M: Bypass all take FX for selected items
+SWS/S&M: Unbypass all take FX for selected items
+SWS/S&M: Set active take pan envelopes to 100% right
+SWS/S&M: Set active take pan envelopes to 100% left
+SWS/S&M: Set active take pan envelopes to center
+SWS/S&M: Scroll to selected item (no undo)

S&M Resources window:
+Fixed grayed "Add slot" and "Insert slot" popup menu items (since v2.0.0 #26)
+Track templates: auto save now also works with the master track (saving a "master track template" is not possible natively)
+Track templates: applying track templates to the master track is now possible
+Track templates: tweaks (new popup menu items, wordings..)

Padre's Envelope Processor and LFO generator now respect the "Per-take pitch envelope range" preference (was hard coded to 3 semitones before)

!v2.0.0 #26 (May 28, 2011)
Merged tiny extension plugin (2 new actions that can help WALTERing themes
+SWS/S&M: Show theme helper (all tracks) - Windows OS only
+SWS/S&M: Show theme helper (selected track) - Windows OS only

Theming updates for all S&M windows (Find, Resources, Notes/help and Live Configs):
+Dynamic positioning of themed dropdowns, buttons, etc.. (i.e. no more truncated texts, no more unaligned components)
+Windows OS: more use of themes' background colors (instead of "white backgrounds")
+Fonts are now updated when switching themes

Added actions:
+SWS/S&M: Set selected tracks MIDI input to all channels
+SWS/S&M: Set selected tracks MIDI input to channel n - where 'n' is in [1; 16]
+Issue 291: SWS/S&M: Map selected tracks MIDI input to source channel
+Issue 291: SWS/S&M: Map selected tracks MIDI input to channel n - where 'n' is in [1; 16]

S&M Resource window updates:
+New option (in popup menu) to filter the list view by comments or paths
+Switch to "fast listview" mode only if there are more than 500 slots

S&M Find updates:
+Issue 298: move view to found item (more to come..)
+Use text buttons rather than icons (looked bad with some themes)
+Red "Not found!" message

House cleaning:
+S&M Live Configs: dropped OS X support for user FX presets (=> Windows OS only)
+Removed "SWS/S&M: Close all routing windows"
+Removed "SWS/S&M: Close all envelope windows"

Issue 300: Fixed "Open REAPER project in item BWAV info" crash

!v2.0.0 #25 (May 22, 2011)
Issue 273: New actions for moving the edit cursor:
+SWS: Move cursor left/right 1 sample (on grid)
+SWS: Move cursor left/right 1ms/5ms
+SWS: Move cursor left/right by default fade length

Issue 283: New action "SWS: Select unmuted tracks"
Issue 286: New actions "SWS: Set master mono" and "SWS: Set master stereo"
Issue 297: Fixed bug with project file size increasing with each save after using groove tool. Load and resave affected projects to automatically fix.

!v2.0.0 #24 (May 18, 2011)
Zoom updates:
+Option to seek play when moving the edit cursor on zoom in
+Mouse cursor doesn't move in Y when drag zooming, more Abelton Live like (Windows OS only)

S&M Resource window updates:
+Fixed drag-drop of slots within the list view (comments were lost)
+Fixed text editing when some columns are hidden/moved

!v2.0.0 #23 (May 17, 2011)
Fixed ruler not moving edit cursor

!v2.0.0 #22 (May 17, 2011)
SWS Zoom updates:
+Merged in Boreg's drag zoom plugin, see the http://forum.cockos.com/showthread.php?t=42722|related thread|. Open SWS Zoom preferences (Extensions menu) to enable (OS X, too!)
+Issue 212: Added options "Move edit cursor when zooming in" and "Set time selection when zooming in"

Snapshot improvements:
+Issue 107: Add option to snapshots window for "Show snapshots for selected tracks only"
 This filters the snapshots to include only snaps that include selected tracks
+Issue 179: Separate "selected tracks only" options for save/recall
+Issue 294: Fixed "Save over current snapshot" and others inappropriately clearing the active snapshot

Fixed the following actions/dialog boxes (crash with v4 empty take lanes):
+Xenakios/SWS: Rename selected takes (deprecated)...
+Xenakios/SWS: Take mixer
+Xenakios/SWS: Toggle selected takes normalized/unity gain
+Xenakios/SWS: Trim/untrim item left edge to edit cursor
+Xenakios/SWS: Implode items to takes and pan symmetrically
+Xenakios/SWS: Pan takes of item symmetrically
+Xenakios/SWS: Set item playrate based on item pitch (and reset pitch)
+Xenakios/SWS: Set item pitch based on item playrate
+Xenakios/SWS: Switch item contents to next cue
+Xenakios/SWS: Switch item contents to next cue (preserve item length)
+Xenakios/SWS: Switch item contents to previous cue
+Xenakios/SWS: Switch item contents to previous cue (preserve item length)
+Xenakios/SWS: Switch item contents to first cue
+Xenakios/SWS: Switch item contents to random cue
+Xenakios/SWS: Switch item contents to random cue (preserve item length)

House cleaning:
+Dropped OS X support for all "SWS/S&M: Trigger preset" actions (=> Windows OS only)
+Removed "Xenakios/SWS: Select last track of folder" ("not implemented" message, issue 284)
+Removed duplicate "Xenakios/SWS: Toggle selected tracks visible in mixer"

!v2.0.0 #21 (May 11, 2011)
Fixed browsing for folder in Windows when path contains unicode characters
Fixed opening of groove presets with unicode characters in paths on Windows
Toolbar auto-refresh option disabled by default
House cleaning: removed "SWS/S&M: Let REAPER breathe" (see why http://forum.cockos.com/showpost.php?p=737539&postcount=378|here|.)

Cycle action updates:
+MIDI Editor cycle actions can also run custom macro or ReaScripts
+Cycle actions can also run SWS actions
+More customizable cycle actions (and toolbar buttons):
 - Optional dynamic action renaming (e.g. different tooltips for each step)
 - Optional toggle state (buttons can light up or not)

!v2.0.0 #20 (May 5, 2011)
Added cycle actions (user configurable):
+SWS/S&M: Create cycle action
+SWS/S&M: Create cycle ME action (event list)
+SWS/S&M: Create cycle ME action (piano roll)

Added actions:
+SWS/AW: Render tracks to stereo stem tracks, obeying time selection
+SWS/AW: Render tracks to mono stem tracks, obeying time selection
+SWS/AW: Cascade selected track inputs
+SWS/AW: Split selected items at edit cursor w/crossfade on left

Bug fixes:
+Fixed bug in "autogroup" actions

!v2.0.0 #19 (April 29, 2011)
Added toolbar actions with "auto-refreshed" button states (if the new option "Main menu > Extensions > SWS Options > Enable toolbars auto refresh" is ticked):
+SWS/S&M: Toolbar right item selection toggle
+SWS/S&M: Toolbar left item selection toggle
+SWS/S&M: Toolbar top item selection toggle - Windows OS only!
+SWS/S&M: Toolbar bottom item selection toggle - Windows OS only!
 These actions are to prevent user errors with selected items that are offscreen.
 The idea is to put those actions into a toolbar: they will light up when some selected items are not visible in the arrange (offscreen).
 Clicking those buttons will deselect offscreen items (and re-selects them on toggle).
 See details, howto and toolbar auto-refresh anim http://forum.cockos.com/showpost.php?p=728774&postcount=315|here|.
+AW's grid actions button states now reflect the current grid setting (when changed elsewhere in REAPER)
 See grid toolbar auto-refresh anim http://stash.reaper.fm/8523/awGridToolbar.gif|here| and details about Adam's grid actions http://forum.cockos.com/showthread.php?p=706294|here|.
+SWS/S&M: Toolbar track envelopes in touch/latch/write mode toggle
 This action sets track envelopes that are in one of the write modes into read mode and re-sets those previous write modes on toggle. Related toolbar buttons will light up if any envelope is in one of the write modes.
+SWS/S&M: Toggle toolbars auto refresh enable

Added FX preset actions (v4 only, see implementation remarks http://forum.cockos.com/showpost.php?p=728774&postcount=315|here|). They works with any type of FX and any presets (user or factory presets):
+SWS/S&M: Trigger next preset for selected FX of selected tracks
+SWS/S&M: Trigger previous preset for selected FX of selected tracks
+SWS/S&M: Trigger next preset for FX n of selected tracks - where 'n' is in [1; 4]
+SWS/S&M: Trigger previous preset for FX n of selected tracks - where 'n' is in [1; 4]
+SWS/S&M: Trigger preset for selected FX of selected tracks (MIDI CC absolute only)
+SWS/S&M: Trigger preset for FX n of selected tracks (MIDI CC absolute only) - where 'n' is in [1; 4]
 Remarks: these 2 last MIDI actions are present in the "S&M Extension" section (see top right dropdown in the action dialog box).
 They are a bit different from the native "Link to PG change" feature: they work with any type of FX (e.g. JS).
 Bonus: since v4, "Program Change" MIDI events can be learned.
+S&M Live Configs window: the "User preset" column is back !

Added other actions:
+SWS/S&M: Pan active takes of selected items to 100% right
+SWS/S&M: Pan active takes of selected items to 100% left
+SWS/S&M: Pan active takes of selected items to center
 Note: "pan takes" not "pan cakes".
+SWS/S&M: Dump action list (w/o SWS extension) - Windows OS only!
+SWS/S&M: Dump action list (w/ SWS extension) - Windows OS only!
 Note: dumped files are formatted (readable in Excel for example). See how to use these 2 actions http://wiki.cockos.com/wiki/index.php/S%26M_Dump_action_list|here|.

Find window:
+SWS/S&M: Find next
+SWS/S&M: Find previous
+Preserve the searched string (when closing, undocking, etc.)
+Added shortcuts when the window is focused (F3 = find next, shift-F3 = find previous)

Fixes, tweaks, house cleaning:
+Fixed issue 287 (Unexpected behavior of "SWS/S&M: focus next floating fx for selected tracks (cycle)")
+Many S&M track FX (and FX chain) actions run faster ("fix" for http://forum.cockos.com/showpost.php?p=724194&postcount=13|this report|)
+All S&M track envelope arming actions now support v4 panning (width/dual pan)
+Updated "SWS/S&M: Dump ALR Wiki summary [snip]" actions (FNG extension merge)
+Removed "SWS/S&M: Toggle show all routing windows" (too much limitations)
+Removed "SWS/S&M: Toggle show all envelope windows" (too much limitations)
+Removed "SWS/S&M: Save selected item as item/take template..." (private)

!v2.0.0 #18 (March 28, 2011)
Added actions:
+Issue 256: "SWS: Toggle auto add envelopes when tweaking in write mode"
+Issue 280: "SWS: Toggle grid lines over/under items"
+"SWS: Horizontal scroll to put play cursor at 10%"

Readded Xenakios' "Command parameters" to the Extensions menu
Fix crash when parsing a MIDI take with a large extended MIDI event.

!v2.0.0 #17 (March 16, 2011)
Added actions (issue 165, Windows OS only):
+SWS/S&M: Focus main window (close others)
+SWS/S&M: Focus next window (cycle, hide/unhide others)
+SWS/S&M: Focus previous window (cycle, hide/unhide others)
Remark: for these actions to work, keyboard shortcuts must use modifiers in order to pass-through to the main window (ex: Ctrl+minus = focus previous, Ctrl+plus = focus next)

House cleaning, removed "duplicated" actions (remaining focus actions now also focus the main window on cycle):
+SWS/S&M: Focus previous floating FX for selected tracks (+ main window on cycle)
+SWS/S&M: Focus next floating FX for selected tracks (+ main window on cycle)
+SWS/S&M: Focus previous floating FX (+ main window on cycle)
+SWS/S&M: Focus next floating FX (+ main window on cycle)

New actions from Adam Wathan:
+SWS/AW: Enable 'link time selection and edit cursor'
+SWS/AW: Disable 'link time selection and edit cursor'
+SWS/AW: Toggle 'link time selection and edit cursor'
+SWS/AW: Enable clear loop points on click in ruler
+SWS/AW: Disable clear loop points on click in ruler
+SWS/AW: Toggle clear loop points on click in ruler
+SWS/AW: Set project timebase to time
+SWS/AW: Set project timebase to beats (position only)
+SWS/AW: Set project timebase to beats (position, length, rate)

S&M Notes/help window: optimizations, fixed issue 204 (actions were not refreshed when the view was docked)
S&M GUI tweaks
Bug fixes for "Fill Gaps" and "AW Fade" actions

!v2.0.0 #16 (March 9, 2011)
Added actions:
+SWS: Ignore next marker action
+SWS: Move cursor and time sel left to grid
+SWS: Move cursor and time sel right to grid

"Load project template X" actions are now automatically added for any number of project templates that exist in the ProjectTemplates directory.

!v2.0.0 #15 (March 4, 2011)
These actions now support v4 empty take lanes as well as alternate peak (.reapeaks) cache path:
+SWS/S&M: Delete selected items' takes and source files (prompt, no undo)
+SWS/S&M: Delete selected items' takes and source files (no undo)
+SWS/S&M: Delete active take and source file in selected items (prompt, no undo)
+SWS/S&M: Delete active take and source file in selected items (no undo)

Added actions (issue 268):
+SWS/S&M: Reassign MIDI learned channels of all FX for selected tracks (prompt)
+SWS/S&M: Reassign MIDI learned channel of selected FX for selected tracks (prompt)
+SWS/S&M: Reassign MIDI learned channels of all FX to input channel for selected tracks

Fixes:
+Some v4 empty take lanes management in S&M actions
+"Load/apply and Load/paste fx chain to selected tracks" actions that were adding input-fx-chains instead of standard track-fx-chains

Shift-click in marker list now makes a time selection

!v2.0.0 #14 (March 1, 2011)
Performance improvements (REAPER startup, S&M actions related to notes, FX, FX chains and track grouping)
S&M FX chains actions now properly manage FX comments

v4 input FX chains support
+Added input FX chain features in the S&M Resources window (see below)
+Added actions:
 - SWS/S&M: Clear input FX chain for selected tracks
 - SWS/S&M: Copy input FX chain from selected track
 - SWS/S&M: Cut input FX chain from selected tracks
 - SWS/S&M: Paste (replace) input FX chain to selected tracks
 - SWS/S&M: Paste input FX chain to selected tracks
Remark:
+With S&M FX chain actions, you can copy a FX chain from a track, an item and paste it as an *input* FX chain and vice et versa (shared FX chain clipboard)
+v4 only! (those actions are visible in v3 but are no-op)

S&M Resources window updates:
+Auto save button (top right) now *adds* new slots. Note: before, a new slot was inserted before the selected one but this could mess slot actions (because all following slot ids were changed..)
+Auto save button now proposes to define the auto save directory when needed
+Tweaks (better undo wordings, few user prefs were not saved, popup menu clean-up, etc.)
In "FX chain" mode (i.e. "FX chain" selected in the top left dropdown box):
+Added double click option to apply (or paste) FX chain slots as *input* FX chains (visible but nop in v3, see http://reaper.mj-s.com/S&M_ResourcesView_InputFx.jpg|screenshot|)
+Auto save FX chain (top right button) can now be configured to save track FX chains, *input* FX chains as well as active takes' FX chains, see http://reaper.mj-s.com/S&M_ResourcesView_popup.jpg|new popup menu|

Added actions (issue 258):
+SWS/S&M: Move selected FX up in chain for selected tracks
+SWS/S&M: Move selected FX down in chain for selected tracks
+SWS/S&M: Select last FX for selected tracks

!v2.0.0 #13 (February 24, 2011)
Installers updated to include grooves (installed in Reaper resource path\Grooves on Win, manual install for OS X)
Fixed sws-autocoloricon.ini reading on OS X
S&M Find now supports v4 empty take lanes
Fixed issue 262: pre-FX and post-fader S&M cue buss actions now obey send & HW output default prefs (i.e. prefrences > project > track/send defaults). Note: pre-fader busses still mimic the volume of selected tracks.
Restored deprecated Xen's "Load track template n" (where n>10) actions

!v2.0.0 #12 (February 18, 2011)
Autorender: Fixed another silent render bug for relative media items not in the project root directory

!v2.0.0 #11 (February 16, 2011)
Issue 245: Added "SWS: Goto/select next marker/region" and "SWS: Goto/select previous marker/region"
Autorender: Fixed bug where projects with relative paths to media files rendered silent tracks
Removed "SWS: Toggle auto fades for new items", use native "Toggle enable/disable default fadein/fadeout" instead

!v2.0.0 #10 (February 7, 2011)
Support for v4 empty take lanes:
+S&M build lanes actions now turn "take mosaics" into lanes using v4 empty takes (rather than v3 empty takes)
 These actions still useful to create take lanes à la v4 from older project saved with "mosaics", for example.
+The action "S&M Remove empty take/item among selected items" now also removes v4 empty takes
 Remark: this action was limited to v3 empty takes before, i.e. takes with empty source
+The action "S&M Clear active take/items" now clears takes using v4 empty takes (rather than v3 empty takes). If all takes of an item are empty, the item is removed.
 Remark: a v4 empty take can be removed thanks to "S&M Cut active take" (removing an empty take is not yet possible natively)

Main "Extensions" menu:
+Added AW's "Fill gaps..."
+Fixed "Envelope Processor..." menu item
+(Temporary?) removed "Item/Take" sub-menu (Xenakios actions need to be updated for v4)

Autorender:
+Added option to only render tracks with a specified prefix (and optionally remove that prefix from rendered files)
+Added global preferences menu
+Added option to not prepend track numbers to rendered files
+Added limited support to append duplicate numbers to rendered files that would otherwise overwrite each other (This Song(2).mp3)
+Added auto-calculation of track pad length (for projects with large numbers of regions to be rendered)

Fixed crash when running some of the S&M Resources window's slot actions (applying, importing, pasting, etc. track templates or FX chains from unexisting slots)
Fixed corner case refresh bug in S&M Resources window
Issue 250: Added action "SWS: Toggle auto fades for new items"
Added action "SWS: Toolbar mute toggle"
Fixed directory scan for grooves on OS X

!v2.0.0 #9 (February 4, 2011)
Autorender:
+Added global preferences dialog with default render directory option, option to allow stem rendering
+Fixed crash with new portable installations

Added actions:
+"SWS: Toolbar solo toggle" (Note, this replaces "SWS: Are any tracks soloed? [no-op, for toolbar]", please re-add to toolbar)
+"SWS: Toolbar arm toggle"
+"SWS: Set all sel tracks inputs to match first sel track"

Duplicate recording input check now ignores "input monitoring only" record mode.
Fixed possible S&M.ini file corruption (thanks Mercado Negro!)

House cleaning (more to come):
+Main menu: Moved all SWS, S&M and Shane extension menu items in the main "Extensions" menu
+Main "Extensions" menu filled in alphabetical order (and not structured by developper anymore)

!v2.0.0 #8 (February 1, 2011)
Autorender updates:
+No need to enter data into the project notes field, now use "Autorender: Edit project metadata"
+Unicode character support (Windows only? Testing needed)

Support for v4 empty take lanes (more to come):
+Fixed all S&M actions relate to takes
+Fixed take envelope processing in Padre's Envelope LFO Generator and Envelope Processor
+Example: with items starting with a v4 empty take, some actions were broken or had no effect..

Added pitch take envelope support for Padre's Envelope LFO Generator and Envelope Processor (v4 only)

Added actions:
+SWS/S&M: Copy active take
+SWS/S&M: Cut active take
+SWS/S&M: Paste take
+SWS/S&M: Paste take (after active take)

House cleaning (more to come):
+Main "Extensions" menu: added Padre's Envelope LFO Generator and Envelope Processor
+Main "Extensions" menu: removed Xenakios' "Misc/Experimental" sub-menu (actions remain available in the action list)
+Media item context menu: removed Xenakios' "Item/Take selection" and "Item/Take manipulation" sub-menus (actions remain available in the action list and in the main "Extensions" menu)
+TCP context menu: removed Xenakios' "Track/Mixer/Envelopes" sub-menu (actions remain available in the action list and in the main "Extensions" menu)
+Tagged action "Xenakios/SWS: Project media..." as deprecated

Issue 50:  SWS: Create regions from sel item(s) named with take
Issue 126: Warn about recording same inputs on multiple tracks: http://www.standingwaterstudios.com/shup/RecInputCheck.png Also added actions "SWS: Enable/Disable checking for duplicate inputs when recording."
Issue 244: Added "SWS: Set selected take(s) to custom color X" actions
Issue 246: Added toolbar-status only action "SWS: Are any tracks soloed? [no-op, for toolbar]"
Fixed using Windows generated reaconsole_customcommands.txt files on OS X.

!v2.0.0 #7 (January 29, 2011)
NEW: Preliminary version of "Autorender."  Thanks, Shane!  For more information, run Autorender: show instructions from the File->Autorender menu (or actions).

Added actions:
+SWS/S&M: Show take pitch envelope - v4 only (visible but no-op in v3)
+SWS/S&M: Hide take pitch envelope - v4 only (visible but no-op in v3)
+SWS/S&M: Copy selected track grouping
+SWS/S&M: Cut selected tracks grouping
+SWS/S&M: Paste grouping to selected tracks

Notes/help window fixes:
+Pass keystrokes to the main window when locked (i.e. lock button)
+Properly init S&M project notes with REAPER ones when possible

!v2.0.0 #6 (January 27, 2011)
Fixed corruption of last item in auto color list
Fixed keyboard focus issues
Improved groove tool keyboard handling
(#5b) Improved "SWS: Set all takes to next/prev mono/stereo channel mode" actions

!v2.0.0 #5 (January 26, 2011)
FNG Groove Tool Updates:
+Fixed applying strength to velocity groove quantize
+Added separate velocity strength control to Groove Tool (set to zero to disable either)
+Fixed refresh of groove list in Groove Tool when changing folders
+Remove zero length notes when modifying MIDI take state (bad things happen otherwise)
+Code cleanup and performance improvements for MIDI take state reading and writing
+Added "FNG: Groove Tool..." to the Extensions menu
+Removed menu bar and moved applicable items to the context menu
+Removed "passthrough" action/keyboard section workaround

S&M updates:
+Resources window:
 - Performance improvements: REAPER start-up & shutdown, show/hide, auto fill, all editions features, filtering, etc.
 - Track templates: added "Paste items to sel. tracks" and "Replace items of sel. tracks" as customizable double-click behaviours
 - Track templates: added toggle popup menu item "Save track templates with items" (so that track templates can be auto-saved w/ or w/o items)
+Notes/help window:
 - Project notes: now displays the related RPP filename
 - Project notes: initialize S&M project notes with REAPER's ones when possible (i.e. when S&M ones don't exist but REAPER's ones exist)
 Reminder: due to an API limitation, for the moment the "project notes" displayed in the Notes/help window are different from REAPER's one
+Other:
 - Performance improvements for all cue buss & routing actions
 - Fixed corner case Cue buss crash
 - GUI tweaks

Fixed bug that "silently" deleted items in SWS lists while renaming (Thanks, Bevosss)
4 new actions: "SWS: Set all takes to next/prev mono/stereo channel mode"

!v2.0.0 #4 (January 23, 2011)
Groove Tool fixes:
+Fixed pass through to main window
+Fixed muted midi events bug introduced in v2.0.0 #3
+Modified Undo handling for items

Fixed auto color needing to be forced in some situations
Fixed some screenset loading issues

!v2.0.0 #3 (January 22, 2011)
<strong>Fingers/FNG extension update/merge!</strong>
+Issue 238: Groove quantize now supports velocity
+Issue 234: Added support for unquantize for MIDI for any FNG action modifying MIDI data
+Update dialog to use SWS-style dockable windows
+Note: grooves are not part of the installer, yet. Download FingersExtras.zip from the beta download area.

Auto color/icon fixes from really broken build #2.
Auto color/icon information is stored in a new file sws-autocoloricon.ini for easy sharing (old settings copied for you)
Issue 225: Fixed selected text in Notes/help window when switching between docker tabs
Fix for toggle actions to focus SWS views when docked

!v2.0.0 #2 (January 21, 2011)
Fix to close our windows on initial screenset load (thanks Bevosss)
Auto color/icon updates:
+Icons are removed if a track changes name to something not recognized
+Auto-icon won't overwrite custom icons
+Added "Ignore" field to the color, so you can auto-icon without changing color of that track too
+Proper priority order icon setting
+Performance enhancements

!v2.0.0 #1 (January 19, 2011)
<strong>BETA: CAUTION !</strong>
Due to a change in the way S&M.ini file is managed, you may face some issues when switching between SWS official <-> SWS beta.
Well, a clean upgrade is automatically managed when SWS official -> SWS beta, but you'll probably loose your FX Chains setup when switching back to SWS beta -> SWS official.
So a backup of the "official" S&M.ini might be a good idea (or sticking with the beta as the new S&M.ini format won't change).

<strong>Short changelog:</strong>

+PiP support
+Many S&M updates (including new http://reaper.mj-s.com/resourceview.jpg|"Resources" window|: FX chains + Track templates + goodies). See details below.
+Updated SWS Autocolor view: now also features auto track icon. Demo http://reaper.mj-s.com/autoicon.gif|here|.
+Preliminary V4 updates (S&M, Padre, Xenakios)
+House cleaning, fixes

<strong>Changelog details:</strong>

Added S&M http://reaper.mj-s.com/resourceview.jpg|Resources window|
The "FX chains" view turned into a "Resources" window: FX chains + Track templates + goodies
The same features that exist for FX chains are now available for track templates too. A cool thing now is that we can patch existing tracks with track templates (and not only  "add track template as new track"). Well, some other sort of snapshots..
Also, saving track templates and FX chains is eased thanks to the "auto-save" feature, see below. A new feature "Auto-fill" also allows creating slots automatically.
Bonus: check out Tallisman's awesome FX Chain library, http://forum.cockos.com/showthread.php?t=35128|here|!
+Auto-save feature:
 An "Auto-save" button has been added: it automatically saves the selected tracks' FX chains (or track templates) and insert the related files/slots in the resource list.
 It's a one "click feature", i.e. no file browser is displayed: filenames are automatically generated from track names and saved in REAPER's default FX chains (or track templates) resource path.
 This "auto save" directory can be customized (new popup menu items "Set auto save directory") and filenames can now be renamed ("Name" column is editable).
+Auto-fill feature:
 If not already present, all FX chain (or track template) files found in the related resource path and its sub-folders are automatically inserted at the selected slot.
+Applying track templates preserves items:
 - if there's no item present in an applied track template file, the current ones are preserved
 - if some items are present in an applied track template file, those ones are used instead
 - if several tracks are present in a track template file, only the first one is used (when *applying*, when importing, all tracks present in the file are added)
+New actions:
 - SWS/S&M: Open Resources window (FX chains)... - just renamed (replaces "Open FX chains view...")
 - SWS/S&M: Open Resources window (track templates)...
 - SWS/S&M: Load/apply track template to selected tracks, slot n - where n is in [1;10]
 - SWS/S&M: Load/apply track template to selected tracks, prompt for slot
 - SWS/S&M: Load/import tracks from track template, slot n - where n is in [1;10]
 - SWS/S&M: Load/import tracks from track template, prompt for slot
 - SWS/S&M: Clear track template slot...
 Added actions that paste FX chains slots (exiting ones only "apply", i.e. replace FX Chains):
 - SWS/S&M: Load/paste FX chain to selected tracks, slot n - where n is in [1;8]
 - SWS/S&M: Load/paste FX chain to selected tracks, prompt for slot
 - SWS/S&M: Load/paste FX chain to selected items, slot n - where n is in [1;8]
 - SWS/S&M: Load/paste FX chain to selected items, prompt for slot
 - SWS/S&M: Load/paste FX chain to selected items, all takes, prompt for slot
+New popup menu items:
 - For FX chains and track templates: added "Auto fill (from resource path)"
 - Load/apply track template to selected tracks
 - Load/import tracks from track template
 - Set FX chain auto save directory...
 - Set track template auto save directory...
 - Auto save FX chains and insert slots (from track selection)
 - Auto save track templates and insert slots (from track selection)
 -> those 2 last menu items do the same things than the auto-save button, files are saved and inserted at the selected slot
 - Delete slots & files
 -> on Win, files are sent to the recycle bin
 - Show path in Explorer/Finder...
+Column "Name" is now editable (file renaming from the view)
+Drag-drop improvements:
 - Internal drag-drop of slots (i.e. now moves slots rather than copying them)
 - More 'natural' + fixed shortcomings: d'n'd of empty slots, selection after d'n'd, d'n'd when the list is empty, etc..
+On Win, "Display track template/FX chain" (in the popup menu) now launches notepad
+Paths pointing to unexisting files aren't emptyied anymore
+Tagged "Xenakios/SWS: Load track template n" actions as deprecated

Updated SWS Autocolor view: now also features auto track icon (the view has been renamed into "SWS Auto Color/Icon"), demo http://reaper.mj-s.com/autoicon.gif|here|.
+Added a column "Icon" in the view (right-click in this column or double-click it to set an icon filename) and a tick box "Enable auto icon".
+Also added action "SWS/S&M Toggle auto icon enable".
Rmk: your current color configurations will be preserved when upgrading..

S&M Notes/help view updates:
+Action help: now, when selecting custom macros, the related (veeeery long!) custom id is displayed in the text field (i.e. custom notes about macros are no more saved but that eases the copy/paste of custom ids)
+Action help: added http://reaper.mj-s.com/alrButton.jpg|"ALR" button|, i.e. online help to the http://wiki.cockos.com/wiki/index.php/Action_List_Reference|Action List Reference| wiki
+Added actions in order to make things clear:
 - SWS/S&M: Open Notes/Help window (project notes)...
 - SWS/S&M: Open Notes/Help window (item notes)...
 - SWS/S&M: Open Notes/Help window (track notes )...
 - SWS/S&M: Open Notes/Help window (action help)...
Remark: here's an http://reaper.mj-s.com/OnlineHelp.gif|anim| showing how to use notes, action help & online help

S&M Live Configs updates:
+Added "Auto track selection" option/tick box
+Fixed activate/deactivate actions not obeying the config's "Enable" parameter
+Added actions (in the main section) "SWS/S&M: Toggle enable live config n" - where n is in [1;8]
+Added advanced parameter "CC_DELAY" in S&M.ini (in REAPER's resource directory) - to be tweaked manually!
 If this parameter is set to 0, MIDI CC events will trigger their related "Apply live config" action *immediately* but, in this case, when moving a fader on a large scale for example, all configs in between will also be applied. With a delay (e.g. 250ms, the default value) only the last stable CC value will be taken into account.
+Undo points for all controls

S&M Cue buss:
+"Open Cue Buss window" is now a toggle action (+ reports a toggle state)
+When creating a cue buss, auto scroll to created the track (TCP)

S&M house cleaning:
+Cleaned the main "Extensions" menu a bit + added following menu items:
 - S&M Cue Buss...
 - S&M Find...
 - S&M Live Configs...
+Removed the following split actions:
 Contrary to their related native versions, the following ones were splitting selected items *and only them*, see http://forum.cockos.com/showthread.php?t=51547|this related thread|.
 Due to REAPER v3.67's new native pref "If no items are selected, some split/trim/delete actions affect all items at the edit cursor",
 those actions are less useful (well, they would still split only selected items even if that native pref is ticked).
 Also removed because of the spam in the action list (many split actions).
 - SWS/S&M: Split selected items at play cursor
 - SWS/S&M: Split selected items at time selection
 - SWS/S&M: Split selected items at edit cursor (no change selection)
 - SWS/S&M: Split selected items at time selection (select left)
 - SWS/S&M: Split selected items at time selection (select right)
 - SWS/S&M: Split selected items at edit or play cursor
 - SWS/S&M: Split selected items at edit or play cursor
+Removed the following take actions:
 Due to native actions "Rotate take lanes forward/backward" added in REAPER v3.67 (move active take up/down actions still there, of course).
 - SWS/S&M: Takes - Move all up (cycling) in selected items"
 - SWS/S&M: Takes - Move all down (cycling) in selected items"

Other S&M updates/fixes:
+Added action: SWS/S&M: Left mouse click at cursor position (use w/o modifier)
+Themable GUIs: hover, pressed,.. states for buttons, actions are now performed on mouse up events, un-stretched PNGs, default focus tweaks, tick boxes look better, use theme 3D colors for dropdows (if defined), etc..
+Fixed Notes/help and Resources views toggle states
+Fixed Adam's Fills Gaps actions
+Fixed disabled some popup items not being grayed
+Fixed UI refresh issues for "Find" and "Notes/help" views

Issue 225: Fixed selected text in Notes/help view when switching between docker tabs

!SWS v1.x.x
Goto http://sws-extension.org/download/whatsnew_v1.txt|here| for older changes<|MERGE_RESOLUTION|>--- conflicted
+++ resolved
@@ -1,4 +1,3 @@
-<<<<<<< HEAD
 Snapshots:
 #Fix 'Prompt on recalling deleted tracks' option (report https://github.com/reaper-oss/sws/issues/1073#issuecomment-562705617|here|)
 ReaScript API:
@@ -21,10 +20,9 @@
 +Fix non-working word wrapping on Linux and macOS
 Windows installer:
 +Add support for silent installs and setting the REAPER install path from the command line (Issue 1247)
-=======
+
 ReaScript API:
 +Fix BR_GetCurrentTheme (was broken since REAPER 5) and mark as deprecated (use REAPER's GetLastColorThemeFile instead) (report https://forum.cockos.com/showthread.php?p=2218974|here|)
->>>>>>> 438d87d0
 
 !v2.11.0 pre-release build
 <strong>Reminder: this new SWS version requires REAPER v5.979+!</strong>
