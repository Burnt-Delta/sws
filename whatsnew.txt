<<<<<<< HEAD
Region Playlist:
+Add toggle action to enable shuffling of region playlists

Snapshots:
#Fix 'Prompt on recalling deleted tracks' option (report https://github.com/reaper-oss/sws/issues/1073#issuecomment-562705617|here|)
ReaScript API:
+Added NF_Win32_GetSystemMetrics (Issue 1235)
<strong>Reminder: this new SWS version requires REAPER v5.982+!</strong>

Miscellaneous:
+Fix scrolling the arrange view to track envelopes (2.11.0 regression, report https://forum.cockos.com/showthread.php?p=2212495|here|)
+Fix inserting new envelope point at mouse cursor when the arrange view is scrolled (2.11.0 regression, Issue 1266)

ReaScript API:
+Fix crash in CF_GetClipboard and CF_GetClipboardBig when the text clipboard does not have data (regression from v2.11.0)
+Add support for REAPER v6's new auto-stretch item timebase in "SWS/AW: Set selected items timebase" actions (report https://forum.cockos.com/showthread.php?p=2210126|here|, REAPER v6.01+ only)
Localization:
+Fix SWS/SN: Focus MIDI editor localization
Envelopes:
 #SWS/S&M: Remove all envelopes for selected tracks: if prompt enabled, prompt only if there are envelopes present (report https://forum.cockos.com/showthread.php?p=2215029#post2215029|here|) 
Notes:
+Fix bad encoding conversion and truncation to 256 characters when toggling "Wrap text" on Windows (Issue 1252)
+Fix non-working word wrapping on Linux and macOS
Windows installer:
+Add support for silent installs and setting the REAPER install path from the command line (Issue 1247)

ReaScript API:
+Fix BR_GetCurrentTheme (was broken since REAPER 5) and mark as deprecated (use REAPER's GetLastColorThemeFile instead) (report https://forum.cockos.com/showthread.php?p=2218974|here|)
Contextual toolbars:
+Add an option to auto-close toolbars when losing focus rather than on button click (Issue 1260)
Cycle actions:
+Check whether CONSOLE statements are valid ReaConsole commands
+Fix single-letter ReaConsole commands being recognized as invalid (report https://forum.cockos.com/showpost.php?p=2223834|here|)
+Fix the "SWS/AW: Set selected tracks pan mode" actions not redrawing the MCP in REAPER v6 (Issue 1267)

Contextual toolbars:
+Fix the MIDI Inline Editor context not being detected unless the Arrange context has a toolbar assigned (Issue 1261)

Cycle actions:
+Allow using scripts with a toggle state in conditions (Note: the toggle state is not refreshed while the cycle action is running)

Contextual toolbars:
+Fix empty toolbar/auto close/position offset columns when the window is restored at REAPER startup

Linux:
Implement the list column customization context menu when right-clicking on the column header

macOS:
Fix the list column customization context menu not being displayed when the list is scrolled
Unindent selected track(s):
+Allow unindending folder tracks
+Fix subsequent unintented tracks becoming mistakenly indented (Issue 1275)

Miscellaneous:
+Disable scrollbar size compensation in REAPER v6 (Issue #1279)
New actions:
+Xenakios/SWS/NF: Set selected tracks heights to A/B, respect height locked tracks (report https://forum.cockos.com/showthread.php?t=229948|here|)
Auto color/icon/layout:
+Limit the minimum width of the window to prevent overlapping buttons

ReaScript API:
+Allow omitting the buffer/buffer_sz arguments of the following functions in Lua:
 - BR_TrackFX_GetFXModuleName
 - CF_EnumerateActions
 - CF_GetClipboard
 - CF_GetMediaSourceRPP
 - CF_GetSWSVersion
 - NF_ReadID3v2Tag
 - NF_TakeFX_GetModuleName
 - SNM_ReadMediaFileTag
Region playlist:
+Fix the "Move edit cursor when clicking regions" option being persisted as "Seek playback when clicking regions" (Issue 1289)

Miscellaneous:
+Fix reference track defaulting to the master track (v2.11 regression, report https://forum.cockos.com/showthread.php?p=2233601|here|)

Notes:
+Fix potential crash/writing garbage when saving
+Prevent creating SWS_Global notes.txt if global notes feature isn't used (report https://forum.cockos.com/showpost.php?p=2233645&postcount=2755|here|)

ReaScript API:
+Fix crash in NF_GetPeak/RMS functions when passing null pointer (nil) (Issue 1295) 

Miscellaneous:
+Fix opening projects from list not creating new tabs if active tabs were closed (v2.11 regression, Issue 1293)
=======
ReaConsole:
+Fix corrupted track colors when the green channel is higher than 127 (report https://forum.cockos.com/showthread.php?p=2225496|here|)
+Fix inverted red and blue channels when coloring tracks on Linux and macOS
>>>>>>> f431e011

!v2.11.0 pre-release build
<strong>Reminder: this new SWS version requires REAPER v5.979+!</strong>

<strong>Update notice:</strong> The SWS extension filenames have changed in this release. Linux and macOS users should remove the previous version before updating.

Envelopes:
+Fix hiding send envelopes accidentally removing the subsequent send/receive (Issue 1183)
+Fix wrong point values when using envelope-related actions with fader scaling mode (regression from 2.10.0, report https://forum.cockos.com/showthread.php?p=2094872|here|, requires REAPER 5.979 or newer)
+LFO Generator: allow for generating more points and account for take playrate (Issue 1158)
+Prompt before executing "SWS/S&M: Remove all envelopes for selected tracks" (may be disabled by setting <REAPER resource path>/S&M.ini/[Misc]/RemoveAllEnvsSelTracksPrompt=0) (Issue 1175)

Contextual toolbars:
+Restore focus to last focused window when toolbar is auto closed (report https://forum.cockos.com/showthread.php?t=218978|here|)

Global notes: (Issue 1170)
+Display a [modified] indicator in the notes window after editing global notes until saving
+Fix global notes only appearing in first project tab
+Fix text flickering (report https://forum.cockos.com/showpost.php?p=2141877&postcount=2611|here|)
+Internal tweaks (more efficient load/save)
+Additionally to saving when project is saved, can be saved via notes window context menu (global notes are stored in <REAPER resource path>/SWS_global notes.txt)

Linux:
+Added official Linux ARM builds (32-bit and 64-bit)
+Enable media file tagging features
+Fix "show in explorer/finder" and edit file actions
+Fix empty list cells leading to misaligned columns (Issue 1147)

Loudness:
+Improve handling of incomplete sample buffers when analyzing video items (Issue 1210)
+High precision mode:
 - Disable creating graph, disable go to max. short-term / momentary (Issue 1120) (these are currently not implemented for high precision mode)
 - Fix potential crash when analyzing items shorter than 3 seconds
 - Fix potentially invalid max. short-term/momentary measurements

Note: details about high precision mode use case https://forum.cockos.com/showthread.php?p=2118098#post2118098|here|

macOS:
+Harden "show in explorer/finder" and edit file actions against command injection
+Split the extension file into 32-bit and 64-bit versions
+Update TagLib to v1.11.1

Marker List and Track List:
+Don't block the Del key (Issue 1119)

Miscellaneous:
+Add support for REAPER v6's new TCP/EnvCP/MCP architecture (thanks Justin!)
+Fix 'Xenakios/SWS: Normalize selected takes to dB value...' if take polarity is flipped (report https://forum.cockos.com/showthread.php?t=219269|here|)
+Fix flickering in some vertical zooming actions
+Fix various Xenakios take volume actions if take polarity is flipped
+Harden against various potential crashes (eg. unexpectedly long translations in language packs)
+Quantize actions / BR_Env actions / grid line API: support Measure grid line spacing (Issue 1117, Issue 1058)
+"SWS/S&M: Select FX x for selected tracks": fix creating undo point (create if at least one track is updated, rather than only if last track is updated), improve performance when the FX chain is open
+"Xenakios/SWS: [Deprecated] Load project template ...": don't change default save path, REAPER 5.983+ (report https://forum.cockos.com/showpost.php?p=2140690&postcount=2605|here|)

New actions:
+Add SWS/NF: Toggle render speed (apply FX/render stems) realtime/not limited (Issue 1065)

Play from edit/mouse cursor actions:
+Obey 'Solo defaults to in-place solo' preference (Issue 1181)
+Prevent UI updates from being disabled when stopping BR mouse playback via ReaScript (thanks Justin!) (Issue 1180)

Preview media item/take under mouse cursor actions:
+Fix media item preview through track when transport is paused (Issue 1189)

ReaScript API:
+Added NF_ReadID3v2Tag (request https://forum.cockos.com/showpost.php?p=2175039|here|)
+Added NF_TakeFX_GetModuleName (take version of already existing BR_TrackFX_GetModuleName)
+BR_EnvGet/SetProperties: add optional parameter automationItemsOptions (REAPER v5.979+), add second ACT token from track envelope state chunk (automation items options) (Issue 1153, partly)
+Deprecate CF_GetClipboardBig (use CF_GetClipboard instead)
+Extend CF_GetClipboard to allow reading more than 1023 characters
+Fix CF_GetTrackFXChain with named tracks (Issue 1222) and disambiguate FX chains across all opened projects
+Harden ConfigVar functions against invalid type interpretation (Issue 1131)

Region Playlist:
+Fix pasting region playlists containing grouped items (Issue 1118)
+Fix pasting region playlists when "Overlap and crossfade items when splitting" is enabled in Preferences > Project > Media Item Defaults (Issue 1204)

Resources:
+Enter key in Filter textbox focuses list and don't block Del key (Issue 1119)

Snapshots:
+Add option to (not) prompt for deleting abandoned items when recalling snapshots which contain deleted tracks (snapshots will be recalled and abandoned items deleted without confirmation with this option disabled) (Issue 1073)
+Harden getting send envelopes (displays error message in case of failure)
+Include track phase (polarity) in Full Track Mix, add separate Phase tickbox as custom filter (Issue 455)

Note: Send envelopes should now be stored/recalled correctly with Snapshots (long standing bug) as of SWS v2.10.0, though it hasn't been tested much. Since snapshots are based on state chunks, changes within automation items (AI) envelopes are not stored/recalled currently (https://forum.cockos.com/showthread.php?t=205406|FR|), though AI properties (e.g. position) should be recalled correctly. Also note that when deleting an AI and trying to recall a previously stored snapshot which contains this AI it won't be recalled correctly.

Windows installer:
+Allow installing SWS to paths containing characters outside of the system's ANSI codepage
+Fix nonworking check for running REAPER processes
+Fix the install path being initially empty when launching the Windows installer if REAPER is not installed
+Make installing the Python ReaScript support optional
+Migrate the extension DLL to <resource path>\UserPlugins, reaper_sws.py to <resource path>\Scripts

"Xenakios/SWS: Rename takes and source files...": (Issue 1140)
+Add '(no undo)' to the action name
+Automatically delete old .reapeaks files (also for "Xenakios/SWS: Rename take source files...")
+Don't double-append file extension if already contained in new filename/takename

!v2.10.0 #1 Featured build (February 6, 2019)
Mega thanks to nofish and cfillion for their many contributions, and X-Raym for doing the tedious work of merging everything into a release.
Recommended use of REAPER 5.965.

Revert 'Track height actions and vertical zoom actions obey track height locking' (for not breaking existing workflows, may come back as optional later on)
"SWS/NF: Enable / Disable multichannel metering (...)" actions: Improve performance (report https://forum.cockos.com/showthread.php?p=2090523#post2090523|here|, thanks Edgemeal!)

!v2.10.0 pre-release build (February 2, 2019)
New features:
+Auto color/icon/layout: Add '(hide)' Layout to auto hide TCP / MCP of tracks (rightclick in "TCP Layout" / "MCP Layout" fields to set) (Issue 1008)
+Global notes
+Loudness: Add 'high precision' analyzing mode
 Set in 'SWS/BR: Analyze loudness...' window -> Options or via action, see below), to ensure full compliance with BS.1770-4. Off by default.
 Notes: This mode is slower than the 'normal' analyzing mode and should only be needed when ensuring exact results of max. momentary values in certain (corner) cases is required.
 All other results should be compliant with BS.1770-4 also in 'normal' analyzing mode.
 Technically this mode uses 100 Hz refresh rate / 10 ms buffer rather than default 5 Hz refresh rate / 200 ms buffer for analyzing.
 For background see https://github.com/reaper-oss/sws/issues/1046#issuecomment-428914818|here| and https://github.com/jiixyj/libebur128/issues/93#issuecomment-429043548|here|.
 ReScript Loudness functions respect this preference.
 - Add action 'SWS/BR/NF: Toggle use high precision mode for loudness analyzing'

Actions:
+New actions (Main section):
 - Snapshots: Add actions to delete current/all snapshots (request https://forum.cockos.com/showthread.php?p=1997530|here|)
 - SWS: Select nearest previous folder, SWS: Select nearest next folder (Issue 981)
 - SWS/FNG: Apply selected groove (use curent settings from opened groove tool)
 - SWS/NF: Disable multichannel metering (all tracks)
 - SWS/NF: Disable multichannel metering (selected tracks)
 - SWS/NF: Enable multichannel metering (all tracks)
 - SWS/NF: Enable multichannel metering (selected tracks)
 - SWS/NF: Cycle through MIDI recording modes (also available in ME section) (Issue 994)
 - SWS/NF: Cycle through track automation modes (Issue 995)
 - SWS/S&M: Show/Hide take ... envelope, SWS/S&M: Toggle show take ... envelope (unlike the native "Take: Toggle take ... envelope" actions these change visibility only) (Issue 1078)

Fixes:
+Issue 537: Snapshots: (Attempt to) Fix longstanding issue with send envelopes not restored when recalling snapshots (thanks ovnis for testing!)
 Note: Since snapshots are based on state chunks, changes within AI envelopes are not recalled currently (https://forum.cockos.com/showthread.php?t=205406|FR|), though AI properties (e.g. position) should be recalled correctly. Also note that when deleting an AI and trying to recall a previously stored snapshot which contains this AI it won't be recalled correctly.
+Issue 938: SWS/S&M: Copy FX Chain (Depending on Focus) - if take FX chain, also copy take FX chain channel count
+Issue 966: Track height actions and vertical zoom actions obey track height locking (REAPER 5.78+)
+Issue 1041: m3u/pls playlist import
 - Fix crash when cancelling playlist import
 - Fix items always being created for missing files when importing playlists
+Issue 1047: ReaConsole: Redraw the status label when resizing the window on Windows
+Issue 1054: "SWS/S&M: Show take volume envelopes" - obey volume fader scaling preference if new envelope is created
+Issue 1057: Fix quantize actions moving items to incorrect positions or hanging in some cases when the grid line spacing is set to Frames, typically when a project start time offset is used
+Issue 1060: Fix "SWS/Shane: Batch Render Regions" crashing when a region contains a slash on Linux and macOS
+Issue 1077: Fix crash after stopping the active track preview from another project tab
+Issue 1086: Fix envelope reconstitution when automation items are connected to the underlying envelope
+Auto color/icon/layout: "(vca master)" filter - also apply rules to groups 33 - 64 (report https://forum.cockos.com/showthread.php?t=207722|here|) (REAPER 5.70+)
+Cycle Action editor: Fix minor issue with not opening with correct section (report https://forum.cockos.com/showpost.php?p=1986045&postcount=3|here|)
+Fix hang when parsing item chunks containing lines bigger than 255 characters (https://github.com/reaper-oss/sws/issues/912#issuecomment-426892230|Issue 912 (comment)|)
+Fix freeze when running "SWS/S&M: Remove all envelopes for selected tracks" with the master track selected (regression from v2.9.8)
+"SWS/S&M: Close all FX chain windows", "SWS/S&M: Close all floating FX windows (...)" - include take FX (report https://forum.cockos.com/showpost.php?p=1978820&postcount=2425|here|)
+"SWS/NF: Enable / Disable multichannel metering (...)" actions: Improve performance (report https://forum.cockos.com/showthread.php?p=2090523#post2090523|here|, thanks Edgemeal!)
+Auto group:
 - Revert creating explicit undo point (match behaviour prior v2.95)
 - Prevent grouping of selected items on not record armed tracks
+Loudness:
 - Revert (mistakenly) changing integrated Loudness relative gate threshold from -10.0 LU to -20.0 LU in SWS v2.9.8 (https://github.com/jiixyj/libebur128/issues/92#issuecomment-426889385|technical explaination|)
 - Fix getting project sample rate
 - Don't apply item vol. and pan/vol. envelope correction beyond actual audio data (Issue 1074)
 - Fix item Loudness analysis if take contains vol. envelope and item position not 0.0 (thanks X-Raym!) (Issue 957, https://github.com/reaper-oss/sws/issues/957#issuecomment-371233030|details|)
 - Pan/vol. envelope correction is now sample accurate (instead of being processed in blocks)
 - Fix export format wildcard descriptions not being translated (report https://forum.cockos.com/showthread.php?t=206229|here|)
 - Harden 'prevent items going offline during analysis' (also prevent during quick reanalyze)
+ReaScript:
 +Issue 950: Make BR_SetItemEdges() only work on item passed in function (rather than all selected items), refix from v2.9.8
 - Avoid crashing in BR_Win32{Get,Write}PrivateProfileString when keyName is empty
 - BR_GetMouseCursorContext_MIDI() - add support for Notation Events lane (Issue 1082)
 - Fix BR_MIDI_CCLaneRemove(), BR_MIDI_CCLaneReplace() (report https://forum.cockos.com/showpost.php?p=2002814&postcount=1|here|.)
 - Repair CF_LocateInExplorer()

New ReaScript functions:
(thanks Breeder!)
+BR_Win32_CB_FindString()
+BR_Win32_CB_FindStringExact()
+BR_Win32_ClientToScreen()
+BR_Win32_FindWindowEx()
+BR_Win32_GET_X_LPARAM()
+BR_Win32_GET_Y_LPARAM()
+BR_Win32_GetConstant()
+BR_Win32_GetCursorPos()
+BR_Win32_GetFocus()
+BR_Win32_GetForegroundWindow()
+BR_Win32_GetMainHwnd()
+BR_Win32_GetMixerHwnd()
+BR_Win32_GetMonitorRectFromRect()
+BR_Win32_GetParent()
+BR_Win32_GetWindow()
+BR_Win32_GetWindowLong()
+BR_Win32_GetWindowRect()
+BR_Win32_GetWindowText()
+BR_Win32_HIBYTE()
+BR_Win32_HIWORD()
+BR_Win32_HwndToString()
+BR_Win32_IsWindow()
+BR_Win32_IsWindowVisible()
+BR_Win32_LOBYTE()
+BR_Win32_LOWORD()
+BR_Win32_MAKELONG()
+BR_Win32_MAKELPARAM()
+BR_Win32_MAKELRESULT()
+BR_Win32_MAKEWORD()
+BR_Win32_MAKEWPARAM()
+BR_Win32_MIDIEditor_GetActive()
+BR_Win32_ScreenToClient()
+BR_Win32_SendMessage()
+BR_Win32_SetFocus()
+BR_Win32_SetForegroundWindow()
+BR_Win32_SetWindowLong()
+BR_Win32_SetWindowPos()
+BR_Win32_ShowWindow()
+BR_Win32_StringToHwnd()
+BR_Win32_WindowFromPoint()
+CF_EnumMediaSourceCues()
+CF_ExportMediaSource()
+CF_GetMediaSourceMetadata()
+CF_GetMediaSourceRPP()
+CF_GetMediaSourceBitDepth() (Issue 1010)
+CF_GetMediaSourceOnline()
+CF_SetMediaSourceOnline()
+CF_EnumerateActions()
+CF_EnumSelectedFX()
+CF_GetCommandText()
+CF_GetFocusedFXChain()
+CF_GetTakeFXChain()
+CF_GetTrackFXChain()
+CF_GetSWSVersion() (Issue 975)
+NF_AnalyzeMediaItemPeakAndRMS() (Issue 674)
+NF_GetMediaItemMaxPeakAndMaxPeakPos() (Issue 953)
+Issue 755:
 - NF_GetSWSMarkerRegionSub()
 - NF_SetSWSMarkerRegionSub()
 - NF_UpdateSWSMarkerRegionSubWindow()

Other changes:
- Rename "SWS: Analyze and display item peak and RMS" to "SWS: Analyze and display item peak and RMS (entire item)" (https://forum.cockos.com/showthread.php?p=2074089#post2074089|background|)
- Rename and deprecate "Xenakios/SWS: Toggle stop playback at end of time selection" (Issue 1066)
- Rename "SWS/S&M: Show/Hide take ... envelope" actions to "SWS/S&M: Show/Hide and unbypass/bypass take ... envelope" (Issue 1078)
- Rename 'take ... envelopes' to 'take ... envelope' (to be consistent with native actions)
- Remove useless code vulnerable to buffer overflows
+"SWS/NF: Eraser tool...":
 - Add 'ignoring snap' variant
 - Change functionality (now cuts item sections on shortcut release rather than continuous erasing because it didn't work well with Ripple editing), changed action description to reflect this change
+ReaScript:
 - Mark SNM_MoveOrRemoveTrackFX() as deprecated (native API equivalent added in REAPER 5.95)
 - Remove NF_TrackFX/TakeFX_ Set/GetOffline() (native API equivalent added in REAPER 5.95)
+TagLib VS 2017 update for Windows (from v1.6.3. to v1.11.1)

!v2.9.8 pre-release build (March 5, 2018)
Now requires REAPER 5.50+!

Actions:
+New actions (Main section):
 - SWS/NF: Eraser tool (perform until shortcut released)
   Note: Should be assigned to a shortcut key without modifier, for not clashing with other mouse modifiers
 - SWS: Split items at time selection (if exists), else at edit cursor (also during playback)
 - SWS: Split items at time selection, edit cursor (also during playback), or mouse cursor
 - SWS/S&M: Region Playlist - Options/Toggle smooth seek (only in Region Playlist) (Issue 890)
 - SWS/S&M: Region Playlist - Options/Enable smooth seek (only in Region Playlist)
 - SWS/S&M: Region Playlist - Options/Disable smooth seek (only in Region Playlist)
 - SWS/S&M: Region Playlist - Play next region (based on current playing region)
 - SWS/S&M: Region Playlist - Play previous region (based on current playing region)
+Renamed "SWS: Split items at time selection (if exists), else at edit cursor" to "SWS: Split items at time selection (if exists), play cursor (during playback), else at edit cursor" (Issue 796)
+Renamed "SWS: Split items at time selection, edit cursor, or mouse cursor" to "SWS: Split items at time selection, edit cursor, play cursor (during playback), or mouse cursor" (Issue 796)
+Renamed "SWS: Crossfade adjacent selected items (move later items)" to "SWS: Crossfade adjacent selected items (move edges of adjacent items)" (Issue 902)

Fixes:
+Issue 936: Auto layout didn't work without also enabling Auto color or Auto icon
+Issue 802: Disable FXID filtering in SNM_MoveOrRemoveTrackFX() (thanks Justin!)
+Crossfade actions: Prevent item content movement if takes contain stretch markers (https://forum.cockos.com/showthread.php?t=197584 posts #11, #12) and / or take playrate is other than 1.0
 (Also fix for  "SWS/AW: Fade in/out/crossfade selected area of selected items" and "SWS/AW: Trim selected items to fill selection")
+Loudness:
 - Issue 927: Change relative gating threshold from -10.0 LU to -20.0 LU (to match with EBU TECH3342 notes)
 - Prevent items going offline during analysis (hopefully fixes cornercase issue with occasionally wrong analysis results)
 - Enable the Cancel button only while analyzing
 - Fix crashing with bad params/too little memory
 - Sort the true peak column by the numerical value
 - fix potential crash when normalizing and nothing is selected https://forum.cockos.com/showthread.php?t=202718
+Issue 864: "SWS/S&M: Float next FX (and close others) for selected tracks" now skips over offline FX
+Issue 918: Fix various issues with "SWS/S&M: Remove all envelopes for selected tracks"
+Support for UTF-8 resource paths on Windows (Issues #934, #935)
+Issue 942: Fix column header context menu when a langpack is used
+Issue 886: Potentially fix occasional skipping of adjacent regions in Region Playlist, needs testing
+Issue 945: "SWS/S&M: Toolbar - Toggle track envelopes in touch/latch/write" - add latch preview
+Issue 950: Prevent takes envelopes and stretch markers offset with  BR_SetItemEdges() and "SWS/BR: Trim MIDI item to active content"

New ReaScript functions:
+CF_ShellExecute
+CF_LocateInExplorer
+NF_TrackFX_GetOffline()
+NF_TrackFX_SetOffline()
+NF_TakeFX_GetOffline()
+NF_TakeFX_SetOffline()
+NF_GetSWSTrackNotes() (Issue 755)
+NF_SetSWSTrackNotes() (Issue 755)

!v2.9.7 featured build (September 28, 2017)
Fixes:
+Issue 897: Fix major issues with OSX 10.13 High Sierra
+Issue 877: Fix ReaConsole default shortcut on Linux and Windows
+Fix missing null terminator in CF_GetClipboard on Windows when clipboard length >= buffer size
+Fix NF_GetMediaItemAverageRMS() calculation
+Fix issue with action "SWS/AW/NF: Toggle assign random colors if auto group newly recorded items is enabled" (http://forum.cockos.com/showpost.php?p=1882461&postcount=422)

New ReaScript functions:
+CF_GetClipboardBig (Thanks cfillion!)
+NF_GetMediaItemPeakRMS_Windowed()
+NF_GetMediaItemPeakRMS_NonWindowed()

!v2.9.6 featured build (September 4, 2017)
Fixes:
+Fix BR Envelope action/ReaScript crashes on Reaper <= 5.4
+Fix small issue with action "SWS/AW: Toggle auto group newly recorded items"

!v2.9.5 pre-release build (August 30, 2017)
Action
+New action (Main section):
 - SWS/SN: Focus MIDI editor

New ReaScript functions:
+SN_FocusMIDIEditor() - focuses windowed or docked MIDI editor
+Issue 880: (thanks, nofish!)
 - NF_AnalyzeTakeLoudness_IntegratedOnly()
 - NF_AnalyzeTakeLoudness()
 - NF_AnalyzeTakeLoudness2()
+CF_SetClipboard() - Write a given string into the system clipboard
+CF_GetClipboard() - Read the contents of the system clipboard

Fixes:
+Issue 587: "SWS/AW: Toggle auto group newly recorded items" now also works in takes recording mode
 - Added related action "SWS/AW/NF: Toggle assign random colors if auto group newly recorded items is enabled"
+Issue 865: Fix SWS/FNG: Set selected MIDI items name to first note - Ignores MIDI Octave Name Display Offset
+Issue 860: Fix automation item removed after SWS/wol: Set selected envelope height... actions

!v2.9.4 pre-release build (April 6, 2017)
New ReaScript function:
+BR_IsMidiOpenInInlineEditor() - Check to see if a midi take has the inline editor open

Fixes:
+Issue 821: Fix "SWS/BR: Split selected items at stretch markers"
+Fixed some OSX window issues that cropped up since v2.9.2

!v2.9.3 pre-release build (April 2, 2017)
Actions
+New actions (MIDI editor) (Issue 514):
 - SWS/NF: Toggle dotted grid
 - SWS/NF: Toggle triplet grid
 (reflect toggle state when used as ME toolbar buttons)

New ReaScript functions (Issue 781)
+NF_GetMediaItemMaxPeak()
+NF_GetMediaItemAverageRMS()

Removed deprecated "SWS/AW: Grid to x" actions (sorry if this breaks your toolbars, please replace with native actions)

Fixes
+Issue 850: "SWS/Xenakios Create markers from selected items..." should now order markers properly
+Issue 851: Fix odd behavior of "SWS: Normalize item(s) to peak RMS

!v2.9.2 pre-release build (March 27, 2017)
Fixes
+Issue 533: Add custom color swatches to OSX "Set custom color" menu items
+Issue 811: Fix "Xenakios/SWS: Reposition selected items" on OSX
+Issue 839: "Remove all automation envelopes for selected tracks" now removes Trim Volume.
+Issue 843: Fix snapshots with complicated sets of sends not being saved/replicated properly

!v2.9.1 pre-release build (March 24, 2017)
Auto color/icon/layout
+Add filter "(vca master)"

Actions
+New actions (Main section):
 - SWS/wol: Save height of selected envelope, slot n (8 slots)
 - SWS/wol: Apply height to selected envelope, slot n (8 slots)

Fixes
+Issue 771: BR_GetMouseCursorContext now ignores mouse Y position when checking for stretch markers.  This isn't perfect, see issue link for discussion.
+Issue 823: Removed buggy "Insert random points to selected envelopes" action
+Issue 831: Fix quanitize items edges not behaving correctly
+Issue 832: Avoid Clear Midi CC Lane Toggle RPP file size runaway
+Issue 846: Don't add a newline to the end of single filenames for "SWS/BR: Copy take media source file path of selected items to clipboard"

!v2.9.0 pre-release build (March 14, 2017)
Actions
+New actions (Main section):
 - SWS/NF: Bypass FX (except VSTi) for selected tracks

Fixes
+Issue 837: Fix TCP handle lookup from the master track

!v2.8.8 featured build (March 13, 2017)
<strong>We're back!</strong>

This is just the 2.8.7 pre-release build officially released, and rebuilt to better support latest REAPER versions.
I plan to continue on and work on some of the bug fixes next.  I hope everyone is well!  -SWS

!v2.8.7 pre-release build (March 26, 2016)
<strong>Reminder: this new SWS version requires REAPER v5.15pre1+!</strong>

Auto color/icon/layout
+Add filter "(record armed)"
+Fix http://forum.cockos.com/showpost.php?p=1634111|rules with icons in sub-folders|

Fixes
+Fix various http://forum.cockos.com/showpost.php?p=1633922|Resources window issues| introduced in v2.8.6
+Fix various BR/FNG/Xenakios envelope issues
+Fix various actions/features vs tempo maps
+Media file actions: fix playback stop vs certain media files
+About box: fix pre-release what's new URL

Other
+Speed up REAPER launch and REAPER exit
+OS X: smaller build, internal improvements (SWS imports REAPER's SWELL)
+Windows OS: prevent reaper_sws_whatsnew.txt deployment
+Windows OS: reduce list views flickering
+Windows OS: improve DLL file tags (copyright, authors, etc)

!v2.8.6 pre-release build (February 5, 2016)
<strong>Reminder: this new SWS version requires REAPER v5.15pre1+!</strong>

Live Configs
+<strong>Remove the action section "S&M Extension"</strong>
 This section is useless now (it was introduced to workaround some old API limitations).
 <strong>All related actions have been moved to to the "Main" section. If you have learned some of these actions, you will need to update these controller bindings (sorry for the trouble!)</strong>
+Support up to 8 controllers/configs
+Add option "Disarm all but active track"
 Note: this new option is disabled/grayed if an input track is defined (incompatible)
+Input track: mute sends when creating an input track or when adding new config tracks (prevent sound blast)
+Fix/improve preset display and context menus (esp. for VST3 presets)
+Improve support of user presets: support shell plug-ins (e.g. Waves plug-ins), DX plug-ins, etc
+Internal updates (RPP state)

Notes window
+Properly support REAPER project notes
+Add a new type of notes: "Extra project notes"
+Windows OS: remove "Action help"

Fixes
+Fix context menu issues vs multiple monitors
+OS X: make sure comments will be preserved when saving the S&M.ini file
+Fix action "Select project (MIDI/OSC only)" (could stop working)
+Fix action "Trigger preset [...] (MIDI/OSC only)" (could stop working)
+Fix preset actions vs VST3 factory preset files (.vstpreset files)
+Auto color/icon/layout: fix http://forum.cockos.com/showpost.php?p=1628164&postcount=2080|drag-drop slowdown|

Other
+Speed up REAPER exit
+Improve support for files transferred from/to OS X from/to Win
+Improve list view sort (logical sort)
+Improve color menus (logical sort)
+Improve some envelope actions (e.g. remove all/arm all envelope actions also take HW send envelopes into account)
+Improve "Dump action list/wiki ALR" actions (don't require the action window to be open anymore)
+ReaScript: tweak documentation

!v2.8.5 pre-release build (January 29, 2016)
<strong>This new SWS version requires REAPER v5.15pre1+!</strong>

Auto color/icon/layout
+Fix automatic layout http://forum.cockos.com/showpost.php?p=1629507&postcount=201|issues|, thanks cfillion!
+Major performance improvements
 <strong>Note: requires REAPER v5.15pre6+, automatic track icons will not work otherwise!</strong>

Actions
+Improve performances vs mass item selection
+Improve performances vs track selection

!v2.8.4 pre-release build (January 28, 2016)
Auto color/icon/layout
+Issue 756: support automatic layouts (e.g. changing track names can automatically change track layouts)
 - Double-click the new columns "TCP Layout" (track panel) and/or "MCP Layout" (mixer panel) to enter layout names
 - Enable the related option in Main menu > Extensions > SWS Options > Enable auto track layout
+Improve performances (more to come), various tweaks

Live Configs
+Fix potential stuck notes (vs sustain pedal events, CC64) when switching configs
+Improve support of JSFX and AU user presets (.rpl files)
+Improve support of VST3 user presets
+Support VST3 factory preset files (.vstpreset files, REAPER v5.11+ is required)
+Input track: don't mute sends to out-of-config tracks
+Improve tiny fades: preserve user preferences, fix corner case issues (e.g. the option "mute all but active track" was not working when tiny fades were disabled)
+Improve performances, wordings, monitoring windows (prevent overlapped texts, etc)

"All notes off" actions/features
+Fix potential stuck notes vs sustain pedal events (now also reset CC64)
+Send "All notes off" events in a synchronous way (e.g. can now be reliably used in macros)
+Add similar action "SWS/S&M: Send all sounds off to selected tracks" (i.e. http://www.blitter.com/~russtopia/MIDI/~jglatt/tech/midispec/sndoff.htm|CC120| on selected tracks)

Fixes
+Zoom actions: fix "breathing" room (3% on each side)
+Issue 789: fix actions "Horizontal scroll to put edit/play cursor at x%"
+Issue 783: fix BR_GetMouseCursorContext_MIDI return value
+Fix "SWS/BR: Save/restore selected items' mute state" actions (http://forum.cockos.com/showpost.php?p=1625781&postcount=2079|incorrect slots|)
+Fix "SWS/BR: Save/restore track solo/mute states" actions (incorrect states)

Other
+<strong>OS X: new compiler, optimized build</strong>
+Improve many zoom action/features (requires REAPER v5.12pre4+)
+Region Playlist: improve monitoring mode (prevent overlapped texts, misc. tweaks)
+Snapshot paste: http://forum.cockos.com/showpost.php?p=1605660&postcount=2051|improve name-matching|

!v2.8.3 featured build (January 8, 2016)
New global startup action (in addition to per-project startup actions)
+The global startup action is performed one time, when launching REAPER
+To edit/view/clear startup actions: Main menu / Extensions / Startup actions
+Tip: if you want to perform several actions at launch time, create a macro and set it as the global startup action

Actions
+New actions (Main section):
 - SWS/wol: Full zoom selected envelope (in media lane only) to upper/lower half in time selection
 - SWS/wol: Vertical zoom selected envelope (in media lane only) to upper/lower half
 - SWS/wol: Put selected envelope in media/envelope lane
+Remove outdated actions (issue 787):
 - Xenakios/SWS: Process item with csound phase vocoder
 - Xenakios/SWS: Process item with RubberBand
+Prevent various delete take/item/source file actions to delete subproject files

Other
+Harden functions exported to ReaScript
+Support new ReaScript command IDs (REAPER v5.11pre14+)
+Update win32 installer to NSIS 2.5.0, resolves security issues

!v2.8.2 featured build (November 3, 2015)
Snapshots
+Fixed http://forum.cockos.com/showthread.php?t=166652|snapshots with bypassed FX Chains|
+Improved snapshot recall (faster)

Cycle Actions
+Ease action selection (works regardless of the displayed columns in the Action window)
+Support new ReaScript command IDs (REAPER v5.05pre1+)

Autocolor: Make sure the color picker is always visible

Fixes
+Localization: fixed partly broken user LangPacks (thanks ecl!)
+Localization: http://forum.cockos.com/showpost.php?p=1579264&postcount=242|various fixes| (thanks Mr Data!)
+Fixed http://forum.cockos.com/showpost.php?p=1579114&postcount=2010|"SWS/AW: Consolidate Selection" potential crash|

!v2.8.1 featured build (September 10, 2015)
New actions
+Main:
 - SWS/BR: Options - Set "Run FX after stopping for" to x ms (various values)
 - SWS/wol: Adjust selected envelope height, zoom center to middle arrange/mouse cursor (MIDI CC relative/mousewheel)
 - SWS/wol: Adjust selected envelope or last touched track height, zoom center to middle arrange/mouse cursor (MIDI CC relative/mousewheel)
 - SWS/wol: Adjust envelope or track height under mouse cursor, zoom center to mouse cursor (MIDI CC relative/mousewheel)

Autorender
+Fallback to WAV render if no render settings are found
+Updated/added guiding messages

Fixes
+Fixed http://forum.cockos.com/showpost.php?p=1567618&postcount=1968|mass item selection hang| vs grouped/pooled items, requires REAPER v5.02pre3+
+Fixed http://forum.cockos.com/showpost.php?p=1563402&postcount=191|potential crash in zoom functions|
+Issue 761: Obey preference for volume envelope scaling when creating volume send envelopes with various actions
+Issue 757: fixed actions "SWS: Set snapshots to 'mix' mode" and "SWS: Set snapshots to 'visibility' mode"
+Issue 765: Fixed various actions and ReaScript API not working properly with stretch markers at mouse cursor when take playrate is modified
+Renamed "SWS/wol: Set "Vertical/Horizontal zoom center" to..." actions to "SWS/wol: Options - Set "Vertical/Horizontal zoom center" to..." to be consistent with Breeder's actions.
+Added missing undo points for some SWS and Xenakios actions
+ReaConsole: fixed default key shortcut "C"

Other
+SWS auto-update now checks for REAPER compatibility before announcing a new SWS version is available
+Increased all SWS/BR slot actions count to 16
+Optimizations around item/take selection/activation

ReaScript
+Added functions:
 - BR_TrackFX_GetFXModuleName
+Issue 764, issue 760: fixed BR_GetMediaTrackLayout/BR_SetMediaTrackLayout issues, requires REAPER v5.02+

!v2.8.0 featured build (August 13, 2015)
<strong>This new SWS version requires and supports REAPER v5.0+!</strong><br>
Lots of new features/fixes: everything listed below is new, down to v2.6 (all intermediate versions were pre-releases/beta/fixup builds).
</strong>

New actions
+Main:
 - SWS/BR: Options - Automatically insert stretch markers when inserting tempo markers with SWS actions
  - Note:  The option is enabled by default. It allows for stretch markers to get automatically inserted when editing tempo map with various SWS/BR features (warp grid, freehand draw, tempo mapping). When appropriate, some of these features (i.e. warp grid) won't insert stretch markers in items with effective timebase time. See some examples http://stash.reaper.fm/24586/sws%20auto%20stretch%20markers.gif|here|
 - SWS/BR: Copy selected points in selected envelope to envelope at mouse cursor
 - SWS/BR: Copy points in time selection in selected envelope to envelope at mouse cursor
 - SWS/BR: Copy selected points in selected envelope to to envelope at mouse cursor (paste at edit cursor)
 - SWS/BR: Copy points in time selection in selected envelope to envelope at mouse cursor (paste at edit cursor)
 - SWS/BR: Options - Set "Run FX after stopping for" to x ms (various values)
 - SWS/BR: Toggle play from mouse cursor position
 - SWS/BR: Toggle play from mouse cursor position and solo active item's track for the duration
 - SWS/BR: Toggle play from mouse cursor position and solo active item for the duration
 - SWS/BR: Toggle play from edit cursor position and solo active item's track for the duration
 - SWS/BR: Toggle play from edit cursor position and solo active item for the duration
+MIDI editor:
 - SWS/BR: Toggle play from mouse cursor position
 - SWS/BR: Toggle play from mouse cursor position and solo track under mouse for the duration
 - SWS/BR: Toggle play from mouse cursor position and solo item and track under mouse for the duration
 - SWS/BR: Toggle play from edit cursor position and solo track under mouse for the duration
 - SWS/BR: Toggle play from edit cursor position and solo item and track under mouse for the duration
 - SWS/BR: Move active floating window to mouse cursor (9 version with different horizontal and vertical positions in regards to mouse cursor)

Contextual toolbars
+Fixes:
 - Fixed stretch marker detection when take had modified playrate
+Other:
 - Added toggle states to all actions for toggling toolbars

ReaScript
+Other:
 - BR_GetMouseCursorContext: fixed stretch marker detection when take had modified playrate

Fixes
+Fixed SWS/BR actions that show send envelopes. In certain corner cases they didn't work and could potentially remove FXs from receiving track
+Fixed SWS/BR actions that copy other stuff to envelopes (CC events, envelope points from other envelopes etc...) when dealing with FX envelopes

!v2.7.3 pre-release build (July 8, 2015)
ReaScript: fixed missing exported functions

!v2.7.2 pre-release build (July 7, 2015)
<strong>REAPER v5.0rc1+ is required!</strong>

New actions
+Main:
 - Resources: brought back all "prompt for slot" actions
 - SWS/BR: Preview take under mouse (lots of different versions, see action list)
 - SWS/BR: Hide all but selected track envelope for all/selected tracks (except envelopes in separate lanes)
 - SWS/BR: Hide all but selected track envelope for all/selected tracks (except envelopes in track lanes)
 - SWS/BR: Options - Toggle "Send all-notes-off on stop/play"
 - SWS/BR: Options - Toggle "Reset pitch on stop/play"
 - SWS/BR: Options - Toggle "Reset CC on stop/play"
 - SWS/BR: Options - Toggle "Flush FX on stop"
 - SWS/BR: Options - Toggle "Flush FX when looping"
 - SWS/BR: Options - Toggle "Move edit cursor to start of time selection on time selection change"
 - SWS/BR: Options - Toggle "Move edit cursor when pasting/inserting media"
 - SWS/BR: Options - Toggle "Move edit cursor to end of recorded items on record stop"
 - SWS/BR: Options - Toggle "Stop/repeat playback at end of project"
 - SWS/BR: Options - Toggle "Scroll view to edit cursor on stop"
 - SWS/BR: Options - Set grid/marker line Z order (6 actions that cover all settings)
 - SWS/wol: Adjust envelope or track height under mouse cursor (MIDI CC relative/mousewheel)
+MIDI editor:
 - SWS/BR: Show only used CC lanes with selected events (detect 14-bit)
 - SWS/BR: Move last clicked CC lane up/down
 - SWS/BR: Set all CC lanes' height to x pixel
 - SWS/BR: Increase/Decrease all CC lanes' height by x pixel
 - SWS/BR: Delete all events in last clicked lane
 - SWS/BR: Delete selected events in last clicked lane
+Main and MIDI editor:
 - SWS/BR: Convert selected points in selected envelope to CC events (various versions)
 - SWS/BR: Convert selected envelope's curve in time selection to CC events (various versions)
  - Note: when converting envelope curve, event density is determined by setting "Events per quarter note when drawing in CC lanes" (Preferences->Editing Behavior->MIDI Editor)

ReaScript
+Added functions:
 - BR_GetMidiTakePoolGUID
 - BR_GetCurrentTheme
 - BR_Win32_GetPrivateProfileString
 - BR_Win32_ShellExecute
 - BR_Win32_WritePrivateProfileString
+Fixes:
 - BR_GetClosestGridDivision, BR_GetNextGridDivision, BR_GetPrevGridDivision now work properly with frame grid
 - BR_Env functions now account for take playrate when it's set to something other than 1
+Other:
 - BR_GetSetTrackSendInfo: added support for linking volume/pan to MIDI
 - Hardened BR_Env functions so they don't crash REAPER in certain scenarios (reported and explained http://forum.cockos.com/showthread.php?p=1529077#post1529077|here|)

Fixes
+Fixed Groove tool crash vs duplicate Control Change events (report http://forum.cockos.com/showpost.php?p=1519436&postcount=111|here|)
+Hardened various actions related to takes
+Potential OSC output fixes (Region Playlist, Live Configs)
+Fixed possible crash in MIDI editor actions that show/hide used CC lanes
+Fixed various problems with envelope functionality related to volume envelope range when default volume envelope scaling was set to amplitude
+Fixed various issues related to take envelopes when takes playrate was set to something other than 1
+Various actions will now properly work with frame grid
+Fixed the action <em>SWS/BR: Trim MIDI item to active content</em>
+Preview actions now work properly in certain scenarios on MIDI items (looped items, MIDI editor timebase set to source (beats) etc...)
+<em>SWS/BR: Disable "Ignore project tempo" for selected MIDI items preserving time position of MIDI events</em> should now work properly when dealing with looped items
+Fixed "perform until shortcut released" playback actions playing back muted tracks/items shortly after shortcut release
+"perform until shortcut released" playback actions restore view when starting the playback from mouse cursor (if option "scroll view to edit cursor on stop" is turned on)
+Fixed missing check mark in context menu of docked SWS dialogs next to menu item "Dock window in Docker"
+Actions that move closest grid line now work properly when "Grid snap settings follow grid visibility" is disabled

Other
+When using "perform until shortcut released" playback actions, create undo point for restoring track/item mute/solo state in case of project changes during playback
+Renamed various actions (removed (s) prefix - this way it's more uniform with rest of the REAPER and easier to search in the action list)
+Disabled Marker Actions while rendering
+Removed actions to simplify title bar. It wasn't reliable in certain situations and may not be morally right :)

!v2.7.1 pre-release build (May 7, 2015)
<strong>OSX:</strong>
+<strong>New installation disk image (.dmg)</strong>
 - The new .dmg proposes to install the SWS Extension in a different directory:
   /Library/Application Support/REAPER/UserPlugins (instead of ~/Library/Application Support/REAPER/UserPlugins)
 - This eases the installation ("normal" drag-drop .dmg, no more script), fixes some security issues, etc but has a small inconvenience when upgrading too, some information messages will guide you in this case though
 - More details http://forum.cockos.com/showpost.php?p=1518816&postcount=96|here|
+Fixed UI issues with listviews on Yosemite and trackpads

Region Playlist
+Crop project to playlist, paste playlist, etc support automation on folder/empty tracks (issue 701)
+Fixed some corner-case playback issues

Resources
+Issue 709: More commands obey multiple selection in the list view (e.g. play all selected media files in one go, open a bunch of project tabs in one go, etc)

Added actions
+Main:
 - SWS/AW: Set selected tracks timebase to project default
 - SWS/AW: Set selected items timebase to project/track default
 - SWS/AW: Set selected items timebase to time
 - SWS/AW: Set selected items timebase to beats (position only)
 - SWS/AW: Set selected items timebase to beats (position, length, rate)
 - SWS/BR: Disable "Ignore project tempo" for selected MIDI items preserving time position of MIDI events
 - SWS/BR: Move active floating track FX window to mouse cursor (9 version with different horizontal and vertical positions in regards to mouse cursor)

ReaScript
+Added functions:
 - BR_GetArrangeView
 - BR_GetMidiTakeTempoInfo
 - BR_GetNextGridDivision
 - BR_GetPrevGridDivision
 - BR_SetMidiTakeTempoInfo

Fixes
+Fixed various buglets (Region Playlist, marker/region actions, etc) when some regions/markers/envelopes end later than the last media item
+Using SWS/BR actions to enable "ignore project tempo" will not change tempo information of items that are already ignoring project tempo
+Fixed various envelope functionality in regards to certain FX parameter envelopes (for example, freehand actions not properly setting the envelope to mouse cursor vertical position on ReaEQ gain parameter envelopes, like seen http://forum.cockos.com/showpost.php?p=1517026&postcount=4|here|)
+Fixed various small usability corner-cases of envelope freehand actions
+Fixed positions of certain check boxes in Contextual toolbar dialog

!v2.7.0 featured build (May 7, 2015)
OSX: fixed UI issues with listviews on Yosemite and trackpads

Fixed various buglets (Region Playlist, marker/region actions, etc) when some regions/markers end later than the last media item

!v2.6.4 pre-release build (May 1, 2015)
<strong>REAPER v5.0pre21+ is required!</strong>

<strong>Custom mouse cursors</strong>
+From now on you can create custom mouse cursors to replace existing SWS cursors. All future updates in regards to this will be shown in what's new under <strong>Custom mouse cursors</strong> section to ease things for theme and cursor developers when new things are added or changed
+Current list of customizable mouse cursors can be found http://wiki.cockos.com/wiki/index.php/SWS_mouse_cursors|on Cockos wiki|
+Some SWS/BR actions got new cursors, but not to clog the change log with all the details, see upper wiki link. Note that these cursors are not set in stone, if you think you could contribute better default cursors, let us know (you can do it on our dedicated http://forum.cockos.com/showthread.php?t=153702|forum topic|)

Contextual toolbars
+Contextual toolbars dialog:
 - When checking for modifications in contextual toolbars dialog (in case of closing the dialog or switching from the unsaved preset) also check position offset and auto close properties
 - Added an option to <em>Set toolbar to foreground</em>. When enabled, toolbar will be set to foreground (focused) every time it's shown. The option is disabled by default
+Fixed various issues with toolbar window manipulation (set always on top, auto close, position offset/override) when toolbar had the same name as some other window (i.e. toolbar was named "Mixer")

Added actions
+Main:
 - SWS/BR: Freehand draw envelope while snapping points to left side grid line (perform until shortcut released)
  - Note: also works with tempo map (2 versions, one that draws on selected envelope and the other which draws on envelope at mouse cursor)
 - SWS/BR: Select envelope at mouse cursor and set closest (left side) envelope point's value to mouse cursor (perform until shortcut released)
 - SWS/BR: Apply next action to all visible (record-armed) envelopes in selected tracks
 - SWS/BR: Apply next action to all visible (record-armed) envelopes in selected tracks if there is no track envelope selected
 - SWS/BR: Copy selected points in selected envelope to all visible (record-armed) envelopes in selected tracks (2 versions: direct copy and at edit cursor)
 - SWS/BR: Copy points in time selection in selected envelope to all visible (recorded-armed) envelopes in selected tracks (2 versions: direct copy and at edit cursor)
 - SWS/BR: Select all partial time signature markers
 - SWS/BR: Reset position of selected partial time signature markers
 - SWS/BR: Snap position of selected partial time signature markers to closest grid line
 - SWS/BR: Move active floating window to mouse cursor (9 version with different horizontal and vertical positions in regards to mouse cursor)
 - SWS/BR: Simplify main window title bar (3 mutually exclusive versions) (windows only, sorry OSX users)
 - SWS/BR: Toggle "Display media item take name"
 - SWS/BR: Toggle "Display media item pitch/playrate if set"
 - SWS/BR: Toggle "Display media item gain if set"
 - SWS/BR: Project track selection action - Set/Show/Clear...
  - Note: action set with this should get called every time a track gets selected by clicking the track with the mouse in TCP/MCP. Known limitation: the action won't get called if Mixer option "Scroll view when tracks activated" is disabled.
 - SWS/BR: Play from edit cursor position (perform until shortcut released)
 - SWS/BR: Play from edit cursor position and solo track under mouse for the duration (perform until shortcut released)
 - SWS/BR: Play from edit cursor position and solo item and track under mouse for the duration (perform until shortcut released)
+MIDI editor:
 - SWS/BR: Play from edit cursor position (perform until shortcut released)
 - SWS/BR: Play from edit cursor position and solo active item's track for the duration (perform until shortcut released)
 - SWS/BR: Play from edit cursor position and solo active item for the duration (perform until shortcut released)

ReaScript
+Improved Python function wrappers (sws_python*.py)
+Fixed BR_EnvGetProperties not returning correct values for envelope types
+Issue 702: Fixed ULT_SetMediaItemNote
+Added media file tagging functions, see http://taglib.github.io|TagLib| for supported tags/files
 - SNM_TagMediaFile
 - SNM_ReadMediaFileTag
+Added functions to convert track/item/take from and to GUID:
 - BR_GetMediaItemByGUID
 - BR_GetMediaItemGUID
 - BR_GetMediaItemTakeGUID (function to get take from GUID already exists, see SNM_GetMediaItemTakeByGUID)
 - BR_GetMediaTrackByGUID
 - BR_GetMediaTrackGUID
+Added other functions:
 - BR_EnvSortPoints
 - BR_GetClosestGridDivision
 - BR_GetMediaItemImageResource
 - BR_GetMediaTrackFreezeCount
 - BR_GetMediaTrackLayouts
 - BR_GetMediaTrackSendInfo_Envelope
 - BR_GetMediaTrackSendInfo_Track
 - BR_GetMidiSourceLenPPQ
 - BR_GetSetTrackSendInfo
 - BR_GetTakeFXCount
 - BR_IsTakeMidi
 - BR_SetArrangeView
 - BR_SetItemEdges
 - BR_SetMediaItemImageResource
 - BR_SetMediaTrackLayouts

Fixes
+Notes/Windows OS: fixed "wrap text" option (Issue 690)
+Issue 709: Prevent loading templates when loading projects in new tabs
+Compatibility fixes for new envelope max display options of +12db or +24db (introduced in REAPER v5.0pre21)
+Autorender/OSX: fixed UTF8 issues with media file tags (Issue 670)
+Preserve metronome patterns when editing tempo envelope with various actions and dialogs
+Fixed non-selectable radio buttons in SWS/BR: Select and adjust tempo markers... dialog
+Don't change solo state of tracks if mouse is over master track when running certain "perform until shortcut released" playback actions
+Fixed various SWS/BR actions so they work properly with hardware sends envelopes
+Fixed wrong vertical position of shadowed area when using Zoom tool (marquee) with master track visible
+Fixed various zooming issues when zooming tracks that have more than one envelope lane visible
+<em>SWS/S&M: Open/close image window</em> now reports it's state
+Fixed <em>SWS/BR: Delete tempo marker (preserve overall tempo and positions if possible)</em> not deleting moved partial time signature markers properly
+Fixed <em>SWS/BR: Set closest (left side) envelope point's value to mouse cursor (perform until shortcut released)</em> reseting position of moved partial time signature markers

Other
+Added ability to select only partial time signatures with <em>SWS/BR: Select and adjust tempo markers...</em>
+Toggle state of all docked SWS dialogs will be set to ON only when the window is visible in the docker (same behavior REAPER is using for its own docked dialogs)
+When running <em>SWS/BR: Set closest (left side) envelope point's value to mouse cursor (perform until shortcut released)</em> on mute envelope, snap values to top or bottom

!v2.6.3 pre-release build (March 12, 2015)
<strong>REAPER v5.0pre14b+ is required!</strong>

Contextual toolbars
+Fixes:
 - Fixed toolbars not loading in certain instances if some tracks are hidden from TCP (this also probably fixes some other issues)
 - Fixed MIDI editor flickering when setting detected CC lane as last clicked
+Other:
 - Toolbar is always shown within monitor bounds (previously, this was the case only if toolbar had position override/offset set)
 - When closing toolbar, restore focus to last focused window

Added actions
+Main:
 - SWS: Zoom to selected items/tracks (ignore last track's envelope lanes)
 - SWS: Vertical zoom to selected items/tracks (ignore last track's envelope lanes)
 - SWS: Toggle zoom to selected tracks/items/time selection (ignore last track's envelope lanes)
 - SWS/BR: Save/Restore selected/all items' mute state, slot x (8 slots)
 - SWS/BR: Save/Restore selected/all tracks' solo and mute state, slot x (8 slots)
 - SWS/BR: Play from mouse cursor position (perform until shortcut released)
 - SWS/BR: Play from mouse cursor position and solo track under mouse for the duration (perform until shortcut released)
 - SWS/BR: Play from mouse cursor position and solo item and track under mouse for the duration (perform until shortcut released)
+MIDI editor:
 - SWS/BR: Create CC lane and make it last clicked
 - SWS/BR: Copy selected CC events in active item to last clicked CC lane/lane under mouse cursor
 - SWS/BR: Play from mouse cursor position (perform until shortcut released)
 - SWS/BR: Play from mouse cursor position and solo active item's track for the duration (perform until shortcut released)
 - SWS/BR: Play from mouse cursor position and solo active item for the duration (perform until shortcut released)

ReaScript
+Updated BR_EnvGetProperties and BR_EnvSetProperties (volume envelope fader scaling support)

Fixes
+SWS/BR:Set closest envelope point's value to mouse cursor now properly formats tooltip value for FX envelopes
+Fixed certain SWS/BR actions in MIDI editor so they work properly with looped MIDI items
+Fixed SWS/BR preview active item actions in MIDI editor not working right in certain cases
+Don't create redundant undo point when using:
 - SWS: Save selected track(s) selected item(s), slot x
 - SWS: Save selected item(s)
+Zooming functionality:
 - Restored behavior of actions that zoom vertically to selected tracks/items so they include track envelopes of the last selected item/track (changed in v2.5.1)
 - Fixed problems with master track (reported http://forum.cockos.com/showpost.php?p=1458143&postcount=1725|here|)
 - Fixes related to hidden TCP tracks and actions that hide unselected tracks when zooming
 - Make sure zoomed tracks fill TCP completely when appropriate (related only to actions that minimize other tracks)

Other:
+Optimized various envelope actions and ReaScript envelope functions using new envelope API (testing showed increase in performance up to x10) (not applicable to tempo envelope)
+Various fixes for REAPER 5 compatibility (contextual toolbars, envelope actions, MIDI editor actions)

!v2.6.2 pre-release build (January 16, 2015)
<strong>REAPER v5.0pre6+ is required!</strong> (this REAPER version supports SWS functions exported to EEL and Lua)

Fixes:
+REAPER 5/Windows OS: fixed crash vs unsupported REAPER versions
+Hardened SWS initialization, display error messages

!v2.6.1 pre-release build (January 7, 2015)
<strong>REAPER v5.0pre4+ is required!</strong>

REAPER 5 preliminary support
+ReaScript function export to EEL and Lua
+Fixed action selection broken in various places (e.g. Cycle Action editor)

!v2.6.0 featured build (January 7, 2015)
Notes window
+Added "Wrap text" option in the context menu
+Import SubRip file: name regions with subtitles content
+Issue 686: fixed new lines added in subtitles when saving the project

!v2.5.2 pre-release build (December 11, 2014)
<strong>REAPER v4.75+ is required!</strong>

Contextual toolbars
+Contextual toolbars dialog:
 - Added support for auto close:
  - If enabled, toolbar will automatically get closed after pressing any of it's buttons
  - Option exists separately for each context. To enable or disable the option, right-click or double click the <em>Auto close</em> column in the context list
  - Note that you can't set the option if context doesn't have a toolbar assigned to it
 - Added support for custom positioning of the toolbar:
  - There are two separate ways to set custom positioning of the toolbar:
   - Position override found in <em>Options</em> under group <em>All</em>. Enable to set where you want <strong>all the toolbars</strong> to appear in relation to mouse cursor.
   - Position offset that can be set up separately for each context. To set the option, right-click or double click the <em>Position offset</em> column in context list and type desired offset values
  - Setting one option doesn't exclude the other, they are cumulative.
  - If toolbar position is managed by Contextual toolbars, toolbar will never get displayed out of monitor bounds
  - Note that you can't set the option if context doesn't have a toolbar assigned to it
 -Other:
  - Previously, you always had to right-click the context list to edit it, now it's also possible to edit it by double clicking the cell
+Other:
 - Toolbars that are set to be <em>always on top</em> don't hide the tooltip anymore. Note that this works only for toolbars loaded by Contextual toolbars, the issue where REAPER hides tooltip behind pinned toolbar still exists and is reported http://forum.cockos.com/project.php?issueid=5199|here|
 - Renamed the actions <em>SWS/BR: <strong>Exclusive toggle</strong> contextual toolbar under mouse cursor, preset x</em> to <em>SWS/BR: <strong>Open/close</strong> contextual toolbar under mouse cursor, preset x</em>
 - Removed <em>Named notes mode</em> context from <em>Inline MIDI editor</em> group. It's currently not supported by REAPER and was mistakenly put there in the first place
+Added actions:
 - SWS/BR: Exclusive toggle contextual toolbar under mouse cursor, preset x (added in all sections: Main, MIDI editor, etc...)
  - Note: unlike other actions which simply close all toolbars if at least one of them is open, this will always open the contextual toolbar if valid toolbar is found for the context under mouse cursor. If found toolbar is already visible or no toolbar has been found, all toolbars will get closed

Analyze and normalize loudness
+Analyze loudness dialog:
 - Disable analyze button while analysis is progress

Added actions
+Main:
 - SWS/BR: Adjust playrate (MIDI CC only)
 - SWS/BR: Adjust playrate options...
  - Note: These two actions work in tandem. The first action changes playrate so you can automate it.The second action opens the dialog where you can set automatable playrate range. Also note that due to the API problems, actions can't respond to OSC, but in this case it shouldn't matter since you can configure REAPER OSC to manage playrate.

Fixes
+Resources: http://forum.cockos.com/showthread.php?p=1440002|fixed lost bookmarks|
+These actions now work properly when item is trimmed or stretched:
 - SWS/BR: Split selected items at stretch markers
 - SWS/BR: Create project markers from stretch markers in selected items
+Don't reload FX when undoing certain SWS actions

!v2.5.1 pre-release build (November 24, 2014)
<strong>REAPER v4.74+ is required!</strong>
New API functions were introduced in this version, they enable various improvements in the SWS/S&M Extension.
Thank you Cockos!

<strong>Contextual toolbars</strong>
+Functionality in general:
 - Feature relies heavily on existing REAPER toolbars. The basic concept is fairly simple. User assigns different REAPER toolbars to different contexts (things like TCP, item, piano roll, etc...) and loads them under mouse cursor by calling a single action. The action will then load an appropriate toolbar for a thing under the mouse cursor, http://wiki.cockos.com/wiki/images/3/3c/Contextual_toolbars_example.gif|like this.|
 - For more information, please http://wiki.cockos.com/wiki/index.php/Contextual_toolbars_with_SWS|visit the wiki on the subject| (which is also accessible from the Contextual toolbars dialog). In case you want to contribute to the wiki, you're more than welcome.
+Contextual toolbars dialog:
 - To open a dialog for setting up contextual toolbars either run the action SWS/BR: Contextual toolbars... or go to Main menu > Extensions > Contextual toolbars...
 - Dialog is divided into 3 parts, preset selector, list of possible contexts, and various options tied to those contexts. Select an arbitrary preset and right click contexts to assign them toolbars. Options can be found on the right and are executed only when toolbar is loaded. Once set up, use provided actions to load toolbars for each preset.
+Added actions:
  - SWS/BR: Contextual toolbars...
  - SWS/BR: Exclusive toggle contextual toolbar under mouse cursor, preset x (8 presets) (added in all sections: Main, MIDI editor, etc...)
   - Note: Actions work as toggle switches. If any of the toolbars set up in Contextual toolbars dialog is visible, all of them will get closed - otherwise toolbar corresponding to context under mouse cursor will get loaded.
+<strong>Feedback needed:</strong>
 - Note that while new contexts won't get added at this time (but fades and volume handles are planned) now is the time to help us. Any feedback, comments and criticism of current contexts hierarchy is highly welcome. For example, http://wiki.cockos.com/wiki/index.php/Contextual_toolbars_with_SWS#Special_cases:_item_stretch_markers_and_take_envelopes|this workaround| would definitely benefit from discussion. Don't hesitate to express your opinion on http://forum.cockos.com/showthread.php?t=150702|dedicated forum topic.| Thanks!

Analyze and normalize loudness
+Analyze loudness dialog:
 - Analyzer can now measure true peak (disabled by default since it prolongs analysis due to resampling - see Options to enable/disable)
  - Double-click true peak cell to move edit cursor to true peak location (or right-click selected item/track in list view to reveal the option)
 - Added user preference to display either LUFS or LU (see Options->Unit).
  - To set reference level for 0 LU and formatting of LU unit, see Options->Global preferences (or run SWS/BR: Global loudness preferences)
  - Right-click menu entry for normalizing follows Options->Unit and will alternate between "Normalize to -23 LUFS" and "Normalize to 0 LU"
  - Normalizing to specific value can normalize to both LUFS and LU
 - Export list of analyzed items/tracks to clipboard or file
  - To export the list, select items in list view, right-click them and select "Export formated list to clipboard/file"
  - For setting the format of exported items, see Options->Export format
   - Formating supports wildcards. Wildcards description can be found in the same dialog. To hide description, simply resize the dialog
   - Besides typing, wildcards can also be inserted using the "Wildcard" button.
   - Previously used format patterns are stored in the "Wildcard" button submenu
 - Analyzed objects are now restored on project load
 - Other:
  - Right-click menu entry for creating loudness graph no longer queries range, instead it uses range set in Options->Global preferences (or SWS/BR: Global loudness preferences)
  - Normalize dialog is no longer modal (but will be closed if loudness analyzer is closed/hidden to avoid confusion)
  - Display new items/tracks in list view as soon as they're analyzed
  - Analyze button changes caption depending on what is to be analyzed
  - Added Help... menu entry to options menus
   - Note: opens http://wiki.cockos.com/wiki/index.php/Measure_and_normalize_loudness_with_SWS|wiki page on everything loudness related in SWS| which is currently unfinished (if you want to contribute you're more than welcome. Big thanks to user http://forum.cockos.com/member.php?u=1482|Airon| for the work so far)
  - Various small fixes
+Added actions:
 +SWS/BR: Global loudness preferences...
  - Note: Preferences set here affect everything loudness related in SWS (analyze loudness dialog and separate normalize actions)
   - 0 LU reference can be set to an arbitrary value (most common values are provided in the dropdown)
   - LU unit format only affects display of LU unit in various dialogs
   - Envelope graph range affects drawing range when drawing loudness envelopes in Analyze loudness dialog
 +SWS/BR: Normalize loudness of selected items to 0 LU
 +SWS/BR: Normalize loudness of selected tracks to 0 LU
+Other:
 - Renamed SWS/BR: Normalize loudness of selected items to SWS/BR: Normalize loudness of selected items/tracks (also no longer modal)
 - Removed SWS/BR: Normalize loudness of selected tracks

Added actions
+Main:
 - SWS/BR: Select envelope points on/between grid (2 versions: time selection and normal)
 - SWS/BR: Add envelope points located on/between grid to existing selection (2 versions: time selection and normal)
 - SWS/BR: Delete envelope points on/between grid (2 versions: time selection and normal)
 - SWS/BR: Create project marker at mouse cursor
 - SWS/BR: Create project marker at mouse cursor (obey snapping)
 - SWS/BR: Insert 2 envelope points at time selection to all visible track envelopes
 - SWS/BR: Insert 2 envelope points at time selection to all visible track envelopes in selected tracks
 - SWS/BR: Show all active FX envelopes for selected tracks
 - SWS/BR: Show all FX envelopes for selected tracks
 - SWS/BR: Show all/volume/pan/mute active send envelopes for selected track
 - SWS/BR: Show all/volume/pan/mute send envelopes for selected track
  - Note: all show FX/send envelope actions come in 3 flavors : show, hide and toggle show
 - SWS/BR: Show/hide track envelope for last adjusted send (3 verions)
  - Note: that's right, due to API limitation it's last adjusted, not touched
 - SWS/BR: Enable "Ignore project tempo" for selected MIDI items preserving time position of MIDI events (use tempo at item's start)
  - Note: the action is meant for http://forum.cockos.com/showthread.php?p=1374175#post1374175|these kind of issues|
 - SWS/BR: Select all MIDI/audio/video/click/timecode/empty/PiP items
 - SWS/BR: Move closest project marker to edit/play/mouse cursor (2 versions: normal and obey snapping) (Issue 668)
 - SWS/BR: Focus tracks
 - SWS/BR: Unselect envelope
 - SWS/BR: Increase/Decrease selected envelope points by x db (volume envelope only) (multiple versions: 0.1, 0.5, 1, 5 and 10 db)
 - SWS/BR: Delete take under mouse cursor (Issue 124)
 - SWS/BR: Select TCP/MCP track under mouse cursor (Issue 124)
 - SWS/BR: Select envelope under mouse cursor (Issue 124)
 - SWS/BR: Select/Delete envelope point under mouse cursor (2 versions: selected envelope only and whatever envelope is under mouse cursor) (Issue 124)
 - SWS/BR: Split selected items at stretch markers
 - SWS/wol: Select all tracks except folder parents
 - SWS: Toggle horizontal zoom to selected items/time selection
+MIDI editor:
 - SWS/BR: Save/Restore selected events in last clicked CC lane (8 slots) (Save has 2 versions: last clicked lane, lane under mouse cursor. Restore has 3 versions: last clicked lane, lane under mouse cursor, all visible lanes)
 - SWS/BR: Insert CC event at edit cursor in CC lane under mouse cursor (active item only)
 - SWS/BR: Hide last clicked/under mouse cursor CC lane
 - SWS/BR: Hide all CC lanes except last clicked/under mouse cursor CC lane
 - SWS/BR: Toggle hide all CC lanes except last clicked/mouse cursor CC lane (multiple versions: one normal and bunch of others that set lane to specific height)
 - SWS/BR: Convert selected CC events to envelope points in selected envelope (multiple versions for different point shape and clearing existing envelope points)

ReaScript
+BR_GetMouseCursorContext:
 - Fixes related to MIDI editor (changes introduced in REAPER v4.7 broke it)
 - Fixed segment detection in ruler
 - Added support for stretch markers
+Changed envelope object type in BR_EnvAlloc and other functions to avoid confusion (existing scripts should be unaffected)

Fixes
+Improved deleting tempo markers with different time signatures when using SWS/BR: Delete tempo marker and preserve position and length of items (including MIDI events)
+Preserve options between REAPER sessions set with these actions:
 - SWS/BR: Set "Apply trim when adding volume/pan envelope"
 - SWS/BR: Toggle "Playback position follows project timebase when changing tempo"
 - SWS/wol: Set "Vertical/Horizontal zoom center"
+MIDI editor actions that hide/show used CC lanes now obey filter's channel settings
+Prevent toggling zoom with zoom actions when inappropriate (i.e. toggling zoom to selected items when there are no selected items)
+All SWS/BR actions now obey lock settings
+Zooming functionality:
 - All zoom actions now obey track sizes set by custom themes (things like small/medium/full track height)
 - Actions that zoom vertically to selected tracks/items never show track envelopes of the last selected item/track
 - Fixed save/restore arrange view actions not working on envelopes with high point count (Issue 660)
+Fixed target BPM not updating when adjusting BPM by percent in Select and adjust tempo markers
+OSX: Fixed "Unselect tempo markers" child dialog of "Select and adjust tempo markers". It got hidden behind other dialogs when it lost focus
+Issue 678: removed duplicate configurable actions in the S&M.ini file
+Issue 671 and issue 673: fixed Region Playlist misbehavior

Other
+Increased all SWS/BR slot actions to 8 slots
+Display proper dialog icon (same one REAPER uses) in all dialogs (win only)
+Added tempo actions to Main menu > Extensions > Tempo
+Renamed certain actions for uniformity (time sel to time selection, sel items to selected items etc...)

!v2.5.0 #1 featured build (December 11, 2014)
+Resources: http://forum.cockos.com/showthread.php?p=1440002|fixed lost bookmarks|

!v2.5.0 featured build (November 24, 2014)
Notes window
+Added "Wrap text" option in the context menu
+Import SubRip file: name regions with subtitles content
+Issue 686: fixed new lines added in subtitles when saving the project

!v2.4.0 #10 pre-release build (July 11, 2014)
<strong>REAPER v4.70+ is required!</strong>
New API functions were introduced in this version, they enable various improvements in the SWS/S&M Extension.
Thank you Cockos!

Analyze and normalize loudness
+Added an option to preserve already analyzed tracks/items when analyzing selected tracks/items
+Creating graph in selected envelope functionality now works with take envelopes
+Fixes:
 - Analyzing items with different channel modes should now work properly
 - Fixed analyzing short items/tracks
 - Fixed undo when normalizing tracks
 - Pressing DELETE key will delete selected list view entries

Added actions
+Main:
 - SWS/wol: Set selected envelope height to default/minimum/maximum
 - SWS/wol: Adjust selected envelope height (MIDI CC relative/mousewheel)
 - SWS/wol: Adjust selected envelope or last touched track height (MIDI CC relative/mousewheel)
 - SWS/wol: Toggle enable extended zoom for envelopes in track lane
 - SWS/wol: Toggle enable envelopes overlap for envelopes in track lane
 - SWS/wol: Force overlap for selected envelope in track lane in its track height
 - SWS/wol: Restore previous envelope overlap settings
 - SWS/wol: Horizontal zoom to selected envelope in time selection
 - SWS/wol: Full zoom to selected envelope in time selection
 - SWS: Save/Restore current arrange view (5 slots)
 - SWS/BR: Fit selected envelope points to time selection
 - SWS/BR: Create project markers from stretch markers in selected items
 - SWS/BR: Set closest (left side) envelope point's value to mouse cursor (perform until shortcut released)
   - Note: these 2 actions are actually meant to solve the problem of freehand points editing in the tempo map. Use SWS/BR: Create tempo markers at grid after every selected tempo marker to set needed density of the tempo map and then use this action to easily edit the tempo map.
 - SWS/BR: Trim MIDI item to active content
 - SWS/AW: Grid to 1/64 notes
 - SWS/AW: Grid to 1/128 notes
+Main and MIDI editor:
 - SWS/BR: Play from mouse cursor position (3 versions)
+MIDI editor:
 - SWS/BR: Preview active media item (lots of versions: from mouse position, selected notes only, measure sync etc...)
 - SWS/BR: Save/Restore note selection from/to active take (5 slots)
 - SWS/BR: Save/Restore edit cursor position (5 slots)
  - Note: edit cursor slots are shared with already existing actions in Main
 - SWS/FNG: Cycle through CC lanes
 - SWS/FNG: Cycle through CC lanes (keep lane heights constant)
 - SWS/FNG: Show only used CC lanes
 - SWS/FNG: Hide unused CC lanes
 - SWS/FNG: Show only top CC lane
 - SWS/FNG: Select muted MIDI notes
 - SWS/FNG: Select notes nearest edit cursor
 - SWS/FNG: Apply groove to selected MIDI notes (within 16th)/(withing 32nd)
 - SWS/BR: Show only used CC lanes (detect 14-bit)
 - SWS/S&M: Restore displayed CC lanes, slot n - where 'n' is in [1; 8], http://forum.cockos.com/showthread.php?p=984786#post984786|customizable in the S&M.ini file)
 - SWS/S&M: Save displayed CC lanes, slot n - where 'n' is in [1; 8], http://forum.cockos.com/showthread.php?p=984786#post984786|customizable in the S&M.ini file)
   - Note: these 2 actions are also present in the main section. These new instances allow to bind them to MIDI toolbars, for ex.

ReaScript
+BR_GetMouseCursorContext:
 - Added support for MIDI editor
 - Fixed BR_GetMouseCursorContext envelope detection when envelope is in track lane
 - Changed return strings (ruler segments) in BR_GetMouseCursorContext
+Added functions:
 - BR_EnvAlloc, BR_EnvCountPoints, BR_EnvDeletePoint, BR_EnvFind, BR_EnvFindNext, BR_EnvFindPrevious, BR_EnvFree, BR_EnvGetParentTake, BR_EnvGetParentTrack, BR_EnvGetPoint, BR_EnvGetProperties, BR_EnvSetPoint, BR_EnvSetProperties, BR_EnvVauelAtPos
 - BR_MIDI_CCLaneRemove
 - BR_MIDI_CCLaneReplace

Fixes
+Cycle Actions / issue 636: fixed ON/OFF state corner case (as reported http://forum.cockos.com/showpost.php?p=1344403&postcount=1747|here|)
+Notes window / issue 642: fixed loading notes containing special characters
+Localization: fix for actions dealing with the Media Explorer
+Localization / Windows OS: fixed stuff that could potentially make things broken when using:
 - SWS/BR: Preview media item under mouse
 - SWS/BR: Move closest grid line to mouse cursor
 - ReaScript BR_GetMouseCursorContext and similar functions
 - Project navigation functionality (zoom/scroll etc...)
+Prevent moving project markers with the same ID:
 - SWS: Auto Color/Icon
 - SWS: Nudge marker under cursor left/right
 - Xenakios/SWS: Rename project markers with ascending numbers
+Preview media item actions:
  - Preview stops after last note/CC/sysex event when previewing MIDI
  - Actions that pause playback should work properly now
  - Prevent toggling preview state during recording
+Fixed unresponsive SWS/BR: Move closest envelope point to edit cursor
+SWS/FNG: Hide unused CC lanes in active midi editor:
 - Wasn't working if all displayed lanes were empty
 - Wasn't detecting 14-bit lanes properly
+SWS/FNG: Expand/Compress amplitude of selected envelope points around midpoint now obeys tempo map timebase
+These actions now work with take envelopes:
 - SWS/BR: Move edit cursor to next/previous envelope point
 - SWS/BR: Select next/previous envelope point
 - SWS/BR: Expand/Shrink envelope point selection to the right/left
 - SWS/BR: Shift envelope point selection left/right
 - SWS/BR: Select peaks/dips in envelope
 - SWS/BR: Unselect envelope points outside/in time selection
 - SWS/BR: Set selected envelope points to next/previous/last selected/first selected point's value
 - SWS/BR: Move closest (selected) envelope point to edit cursor
 - SWS/BR: Insert 2 envelope points at time selection
 - SWS/BR: Insert new envelope point at mouse cursor
 - SWS/BR: Save/Restore envelope point selection
 - SWS/FNG: Move selected envelope points up/down/left/right
 - SWS/FNG: Shift selected envelope points up/down on left/right
 - SWS/FNG: Expand/Compress amplitude of selected envelope points around midpoint
 - SWS/FNG: Time compress/stretch selected envelope points
 - Xenakios/SWS: Shift current envelope to left/right
+Fixed SWS/BR: Create project markers from notes in selected MIDI items not working properly with looped items
+OSX: Fixed various things when detecting mouse cursor at the top of arrange (ReaScript, Warp grid actions etc...)
+Issue 645: "Xenakios/SWS: Select takes in selected items, shuffled random" now does not select the same take number 1+ times consecutively

Other:
+Renamed FNG MIDI actions in Main section (remove MIDI prefix and added "in active MIDI editor" description at the end)
+Capitalized certain FNG actions names
+OSX: Change mouse cursor while using SWS/BR: Move closest tempo marker/grid line to mouse cursor (this was win only feature until now)
+Renamed SWS: Save/Restore current arrange view to SWS: Save/Restore current arrange view, slot 1
+Renamed SWS/BR: Move closest tempo marker/grid line/ to mouse cursor (added (perform until shortcut released) to clearly reflect how they work)
+Renamed SWS/BR: Hide all but active envelope for all/selected tracks (so it's clear that it works only with selected track envelopes)
+Renamed SWS/BR: Insert new envelope point at mouse cursor (added "using value at current position (obey snapping)" at the end)
+S&M Notes maximum length raised to 64kb
+Better startup error message (can now be displayed over the splash window)

!v2.4.0 #9 pre-release build (April 19, 2014)
<strong>This version requires REAPER v4.62pre8+</strong>, an "Incompatible version" error message will be displayed otherwise...

Cycle Actions support conditional statements (IF, IF NOT, etc) in the MIDI Editor

Fixes
+Windows OS: fixed extension not being loaded
+Cycle Action editor: fixed "Run" context menu item

!v2.4.0 #8 pre-release build (April 13, 2014)
Cycle Actions can be registered in any section of the action list (e.g. MIDI Editor)
Note: <strong>requires REAPER v4.62pre7+</strong>

!v2.4.0 #7 pre-release build (April 9, 2014)
Added actions in the MIDI Editor action list (<strong>requires REAPER v4.62pre7+</strong>)
+SWS/S&M: Hide all CC lanes
+SWS/S&M: Create CC lane
+SWS/S&M: Restore displayed CC lanes, slot n (where 'n' is in [1; 8], http://forum.cockos.com/showthread.php?p=984786#post984786|customizable in the S&M.ini file|, up to 99 slots)
+SWS/S&M: Save displayed CC lanes, slot n
 Note: these actions were already present in the "Main" section of the action list, they will remain there (not to break users' configs), but these versions are deprecated now

Snapshots: the default number of recall actions is now configurable in REAPER.ini
Edit the key "DefaultNbSnapsRecall" in the section [SWS] (quit REAPER before editing this file!)

!v2.4.0 #6 pre-release build (April 6, 2014)
Misc
+Cycle Actions: improved toolbar refresh
+Exclusive toggle actions are now off on start-up
+Prevent conflicts with dupe/clone extensions

Fixes
+Fixed some memory leaks (loudness, tempo)
+Fixed undo in certain instances when moving grid to mouse cursor

!v2.4.0 #5 pre-release build (March 30, 2014)
<strong>Analyze and normalize loudness</strong>
+Functionality in general:
 - Loudness is measured according to EBU 3342 standard thanks to excellent http://github.com/jiixyj/libebur128|libebur128| by Jan Kokemuller
 - Due to <strong>limitations in Reaper API</strong>, we can extract audio data only from certain parts of the audio chain. Chart can be found http://wiki.cockos.com/wiki/images/5/50/SWS_loudness_analysis_signal_flow_chart.png|here|. A few gotchas:
   - You can't use item fades for extensive volume control
   - If you need to use FX, current workaround is to put one item with needed FX in an empty track and measure that track
+Added actions:
 - SWS/BR: Normalize loudness of selected items/tracks...
 - SWS/BR: Normalized loudness of selected items/tracks to -23 LUFS
 - SWS/BR: Analyze loudness...
+Analyze loudness dialog:
 - Accessible from the Action list or Main menu > Extensions > Loudness...
 - Right-click on the dialog or just click "Options" button for various settings
 - Measures integrated, range, short-term and momentary loudness of selected items and tracks
 - To normalize items or tracks, right-click analyzed targets in the list view - often faster than using separate actions because data for already analyzed targets in the dialog is cached (to prevent needles reanalyzing before normalization if nothing changed)
 - Draw momentary and short-term loudness graph to selected envelope. Right-clicking analyzed item should reveal the feature. You can use dummy JS effects from http://stash.reaper.fm/v/20187/SWS%20dummy%20loudness%20graph|here| as a canvas for loudness graphs
 - After the target is analyzed, it's possible to position edit cursor over maximum short-term and momentary loudness interval by double-clicking cells holding their measurements. There is also an option to create time selection over that part of the item/track.
 - Dialog is designed to follow project state. If you rename or delete analyzed target, the change will get reflected in the dialog. For various settings relating to this, check dialog options
 - Analyzing happens in a separate thread so user is free to keep on using Reaper while it's happening.

Warp grid
+SWS/BR: Move closest grid line/tempo marker to mouse cursor:
 - Prevent creating multiple undo points while shortcut is kept on being pressed
 - Smoother reaction to mouse movements, not depending on the OS keyboard settings anymore
 - While the shortcut is pressed, target grid gets "locked" to mouse so it isn't possible to accidentally edit surrounding grids
 - Change mouse cursor when using the action (win only)
 - Improved efficiency when dealing with high tempo marker count
 - Note: due to the way upper improvements are made, you can't arm the action from the toolbar (as some users are doing http://forum.cockos.com/showthread.php?p=1332827#post1332827|here|). If you really need that, you can create a separate macro just for that:
     - SWS/BR Save edit cursor position, slot x
     - View: Move edit cursor to mouse cursor (no snapping)
     - SWS/BR: Move closest grid to edit cursor
     - SWS/BR Restore edit cursor position, slot x
+Added actions:
 - SWS/BR: Move closest (measure) grid line to edit/play cursor (Issue 638)
 - SWS/BR: Move closest left/right side grid line to edit cursor

Project startup action
+Added "SWS/S&M: Show project startup action"
+Added dedicated menu items in Main menu > Extensions > Project startup action (for easier set-up)
+The action (and new menu item) "SWS/S&M: Set project startup action" now prompts to overwrite

Cycle actions
+Added "LOOP x" statement (thanks wol!): prompts the user for the number of times to repeat something
+Tiny fixes (corner cases)

Marker list
+Export formatted marker list to clipboard now works on OSX

Added actions
+SWS/wol: Set "Vertical zoom center" to "Track at center of view"
+SWS/wol: Set "Vertical zoom center" to "Top visible track
+SWS/wol: Set "Vertical zoom center" to "Last selected track"
+SWS/wol: Set "Vertical zoom center" to "Track under mouse cursor"
+SWS/wol: Set "Horizontal zoom center" to "Edit cursor or play cursor (default)"
+SWS/wol: Set "Horizontal zoom center" to "Edit cursor"
+SWS/wol: Set "Horizontal zoom center" to "Center of view"
+SWS/wol: Set "Horizontal zoom center" to "Mouse cursor"
+SWS/BR: Copy take media source file path of selected items to clipboard
+SWS/BR: Toggle "Playback position follows project timebase when changing tempo"
+SWS/BR: Move closest (selected) envelope point to edit cursor
+SWS/BR: Insert 2 envelopes points at time selection

Added ReaScript functions
+ULT_GetMediaItemNote
+ULT_SetMediaItemNote

Fixes
+The action "SWS/BR: Delete tempo marker and preserve position and length of (selected) items (including MIDI events)" should now work properly
 - Note: due to bug in the API, please update to 4.611 otherwise you will lose any text and sysex events
+Fixed rounding issues when converting projects markers to tempo markers in time selection (reported http://forum.cockos.com/showthread.php?p=1330369#post1330369|here|)

!v2.4.0 #4 (March 13, 2014)
<strong>REAPER v4.60+ is required!</strong>
New API functions were introduced in this version, they enable various improvements in the SWS/S&M Extension.
Thank you Cockos!

Added actions
+SWS/BR: Preview media item under mouse (versions for pausing project playback during preview)
+SWS/BR: Toggle media item online/offline
+SWS/BR: Set selected envelope points to next/previous point's value
+SWS/BR: Set selected envelope points to first/last selected point's value
+SWS/BR: Delete tempo marker while preserving position and length of (selected) items (including MIDI events)
+SWS/BR: Move closest tempo marker to mouse cursor
+SWS/BR: Move closest (measure) grid line to mouse cursor (may create tempo marker)
 Hint: There is an interesting effect if you keep shortcut key pressed while moving the mouse - grid/tempo marker will follow it.
 The only con is that a bunch of undo points will get created
+Added stock toggle actions:
 - SWS/S&M: Dummy toggle n (where 'n' is in [1; 8], http://forum.cockos.com/showthread.php?p=984786#post984786|customizable in the S&M.ini file|, up to 99 toggles)
 - SWS/S&M: Exclusive toggle An (where 'n' is in [1; 4], http://forum.cockos.com/showthread.php?p=984786#post984786|customizable in the S&M.ini file|, up to 99 toggles)
 - SWS/S&M: Exclusive toggle Bn (where 'n' is in [1; 4])
 - SWS/S&M: Exclusive toggle Cn (where 'n' is in [1; 4])
 - SWS/S&M: Exclusive toggle Dn (where 'n' is in [1; 4])
   "Exclusive toggle" means only one toggle action is ON at a time.
   For ex: in the set of toggles "A", if "Exclusive toggle A03" is ON, A01 A02 and A04 are OFF.
   These actions come in handy with Cycle Actions for example, see details and use-cases http://forum.cockos.com/showpost.php?p=1315222&postcount=1652|here| (thanks Reno.thestraws!)

Resources: auto-save media files improvements

ReaConsole
+Issue 588: added option in the context menu to invert ENTER and  CRTL+ENTER (CMD+ENTER on OS X) key shortcuts:
 - The ENTER key can either perform commands and let the console open, while CRTL+ENTER performs commands but closes it
   Useful when ReaConsole is docked for example, default behavior
 - Or the ENTER key can perform commands and close the console, while CRTL+ENTER performs commands but let it open
   Useful when using ReaConsole the old-school way, as a dialog box
+New default shortcut 'c' to open ReaConsole ('C' might conflict with the native action "Insert time signature/tempo Marker")

Cycle actions
+Issue 634: our new project member wol has added some conditional statements, thanks!
 - IF AND: if both next actions are ON
 - IF NAND: if at least 1 of the next 2 actions is OFF
 - IF OR: if at least 1 of the next 2 actions is ON
 - IF NOR: if both next actions are OFF
 - IF XOR: if the next 2 actions' states are different
 - IF XNOR: if the next 2 actions' states are the same
 Note: these new statements must be followed by <strong>two</strong> actions that report a toggle state
+Editor: commands indentation
+Editor: better description of conditional statements (in plain English)
+Tweaks: better context menu, message dialog box, etc

Added ReaScript functions
+BR_GetMouseCursorContext
+BR_GetMouseCursorContext_Envelope
+BR_GetMouseCursorContext_Item
+BR_GetMouseCursorContext_Position
+BR_GetMouseCursorContext_Take
+BR_GetMouseCursorContext_Track
+BR_ItemAtMouseCursor
+BR_PositionAtMouseCursor
+BR_TakeAtMouseCursor
+BR_TrackAtMouseCursor
+BR_GetMediaSourceProperties
+BR_SetMediaSourceProperties
+BR_SetTakeSourceFromFile2

Fixes
+Preview media item actions now send all-notes-off when stopping MIDI item preview
+More efficient toolbars auto refresh in certain instances
+Action "SWS/BR: Create project markers from notes in selected MIDI items" now works properly with looped items

!v2.4.0 #3 (February 5, 2014)
Added actions
+Xenakios/SWS: Preview selected media item through track (toggle and normal)
+SWS/BR: Preview media item under mouse (lots of different versions, see action list) (Note: "Xenakios/SWS: Stop current media item preview" works on these too)
+SWS/BR: Select next/previous envelope point
+SWS/BR: Expand envelope point selection to the right/left (normal and end point only version)
+SWS/BR: Shrink envelope point selection from the right/left (normal and end point only version)
+SWS/BR: Shift envelope point selection left/right
+SWS/BR: Select peaks/dips in envelope
+SWS/BR: Unselect envelope points outside/in time selection
+SWS/BR: Insert new envelope point at mouse cursor
+SWS/BR: Save/Restore envelope point selection (5 slots)
+SWS/BR: Save/Restore edit cursor position (5 slots)
+SWS/BR: Toggle "Grid snap settings follow grid visibility"
+SWS/BR: Set "Apply trim when adding volume/pan envelopes"
+SWS/BR: Cycle through record modes
+SWS/BR: Focus arrange window

Fixes
+<strong>Windows OS / Issue 619, issue 621:</strong>
 fixed various features which were broken when using LangPacks and certain regional settings (i.e. comma as a decimal mark)
+OS X 64-bit: fixed broken list views (as reported http://forum.cockos.com/showpost.php?p=1307498&postcount=39|here|)
+Issue 613 / Region Playlist: fixed rounding issues (with adjacent regions)
+Issue 618: fixed cycle actions using toggle states from other cycle actions (starting with IF/IF NOT statements)
+Fixed broken actions "SWS: Set auto crossfade on/off"
+Action "Xenakios/SWS: Preview selected media item" now works properly with muted items

Other
+OS X DMG / Issue 608: added info allowing Mavericks/10.9+ users to run the installation script
+Made .beats optional for the action "SWS/S&M: Insert silence (measures.beats)", e.g. enter 5 (or 5.0) to insert 5 measures of silence/empty space
+Cycle Actions & Live Configs editors: shorten action names when possible, e.g. "<s>SWS/S&M: </s>Insert silence (measures.beats)"
+Better Snapshot details/descriptions
+SWS: Exported marker list format dialog opens centered
+Added "..." to the end of all (hopefully) Xenakios dialog actions that were missing it
+Small renames of captions in SWS/BR dialogs
+Xenakios's preview actions will stop on transport stop (same goes for new SWS/BR preview actions)
+The following Xenakios' dialog boxes are now themed:
 - Auto-rename selected takes
 - Create new tracks
 - Disk space calculator
 - Find missing media for project's takes
 - Insert random points to selected envelope
 - Item property interpolator
 - Normalize selected takes to dB value
 - Process item with Rubberband/csound phase vocoder
 - Project media
 - Randomize item positions
 - Remap item positions
 - Rename selected takes
 - Rename selected tracks
 - Rename takes
 - Render item to new take with tail
 - Repeat paste
 - Reposition selected items
 - Scale item positions/lengths by percentage
 - Search takes
 - Set volume and pan of selected takes
 - Set volume of selected items
 - Show/hide floating item/track info
 - Skip select items from selected items
 - Skip select items in selected tracks
 - Spread selected items over tracks
 - Swing item positions
 - Take mixer
 - Toggle selected items selected randomly

!v2.4.0 #2 (November 15, 2013)
<strong>MIDI/OSC actions support learn with both MIDI Pitch and "normalized" OSC messages</strong>
+To enable this new option: set "LearnPitchAndNormOSC" to 1 in the section [General] of the S&M.ini file (quit REAPER first!)
+When the new option is enabled, all actions of the section "S&M Extension" can be learned with:
 - <strong>New:</strong> OSC messages with floating-point argument in [0, 1] (14-bit resolution)
   Useful for OSC controllers that cannot handle absolute float values, e.g. <strong>TouchOSC for Android needs this!</strong>
 - <strong>New:</strong> MIDI Pitch messages (14-bit resolution)
 - MIDI CC messages (absolute and relative modes, as usual)

Region Playlist
+<strong>Fixed playback that could get out of sync randomly</strong>
+Added option "Smooth seek (seek immediately if disabled)" in the context menu, details http://forum.cockos.com/showthread.php?t=128371|here|

Auto color/icon
+Issue 602: Marker/region rules now support the filters (any) and (unnamed)
+Issue 600 / Windows OS: fixed potential crash when changing colors
+Fixed marker/region auto-coloring rules not obeying priorities

Cycle Actions
+Cycle Actions now support all 3rd party extensions' actions
+Issue 607: better recursion detection/protection, thanks Big Bob!
+Editor: reject unreliable command ids for SWS actions, macros and scripts

Notes window
+Make it possible to monitor/edit marker/region names and subtitles separately,
 i.e. added "Marker names", "Marker subtitles", "Region names" and "Region subtitles"
 in the dropdown box (in addition to "Marker/region names" and "Marker/region subtitles")
+Added related actions:
 - SWS/S&M: Open/close Notes window (marker names)
 - SWS/S&M: Open/close Notes window (region names)
 - SWS/S&M: Open/close Notes window (marker subtitles)
 - SWS/S&M: Open/close Notes window (region subtitles)
+If REAPER >= v4.55: Mark project dirty (needing save) rather than creating undo points for each key stroke
+Potential fix for http://forum.cockos.com/showpost.php?p=1180135&postcount=1595|"things that smells like Pont-l'�v�que"|
+House cleaning: allow notes for macros and scripts (aka "Action help")
 To easy copy/paste, string identifiers used to be displayed in the Notes window for macros/scripts.
 This is now useless since the action list offers "Copy selected action cmdID/identifier string".

Resources / Issue 591: make it possible to save and use new slots/files only via user macros (w/o tweaking the S&M.ini file, etc..)
+Made "Auto-save" slots/files <em>actions</em> more macro-friendly: they won't prompt for anything
 Note: the "Auto-save" <em>button</em> still prompt to overwrite selected slots/files
+Added a "last slot" version for all existing slot actions (i.e. new actions to deal with "auto-saved slots")
 A few examples:
 - SWS/S&M: Resources - Apply track template to selected tracks, <em>last slot</em>
 - SWS/S&M: Resources - Apply track template (+envelopes/items) to selected tracks, <em>last slot</em>
 - SWS/S&M: Resources - Import tracks from track template, <em>last slot</em>
 - etc..
+Added actions to cleanup things at the end of user macros, if needed:
 - SWS/S&M: Resources - Delete last track template slot/file
 - SWS/S&M: Resources - Delete last FX chain slot/file
 - SWS/S&M: Resources - Delete last media slot/file
 - SWS/S&M: Resources - Delete last project slot/file
 - SWS/S&M: Resources - Delete last theme slot/file
 - SWS/S&M: Resources - Delete last image slot/file

Resources: other updates
+Tag bookmark names with [x] when relevant slot actions are attached to them
+Media files: added "Add media file" options in the context menu (+ related actions)
 - Stretch/loop to fit time selection
 - Try to match tempo 0.5x
 - Try to match tempo 1x
 - Try to match tempo 2x
 <strong>Note: all existing "Add media file" slot actions obey these new options too</strong>
+Track templates: fixed the option "Offset items/envelopes by edit cursor" not being obeyed, sometimes
+Track templates: added actions where 'n' is in [1; 4], http://forum.cockos.com/showthread.php?p=984786#post984786|customizable in the S&M.ini file|:
 - SWS/S&M: Resources - Paste (replace) template items to selected tracks, slot n
 - SWS/S&M: Resources - Paste (replace) template items to selected tracks, last slot
 - SWS/S&M: Resources - Paste template items to selected tracks, slot n
 - SWS/S&M: Resources - Paste template items to selected tracks, last slot
+GUI tweaks, better wordings and undo point names (with slot numbers), etc..
+<strong>House cleaning: Removed all "prompt for slot" actions (*)</strong>
 Prehistoric actions that used to make sense when there was no dedicated GUI...
+<strong>House cleaning: Deprecated the "project loader/selecter" tool (*)</strong>
 This tool was useful to switch projects or select project tabs (during live performances, for ex.)
 Instead, you can just create a new dedicated bookmark (say "Live projects": click the tiny button +),
 add projects to it (drag-drop RPP files from an Explorer/Finder), and attach relevant slot actions to
 it via the context menu > Bookmark > Attach project slot actions to this bookmark.
 Deprecated actions have been replaced as follow:
 - "Resources - Project loader/selecter: next (cycle)"  ->  "Resources - Open project, next slot (cycle)"
 - "Resources - Project loader/selecter: previous (cycle)"  ->  "Resources - Open project, previous slot (cycle)"
 Also added:
 - SWS/S&M: Resources - Open project, next slot (new tab, cycle)
 - SWS/S&M: Resources - Open project, previous slot (new tab, cycle)
+(*) If you have any trouble because of that, please http://code.google.com/p/sws-extension/issues/list|say something|!

ReaScript function export
+Added function BR_SetTakeSourceFromFile()
+Issue 598: fixed potential crash with FNG_FreeMidiTake

Ruler's drag zoom / Issue 540: added actions for better usability
+SWS: Toggle drag zoom enable (ruler top half)
+SWS: Toggle drag zoom enable (ruler bottom half)

Fixes
+Issue 603: fixed potential crash when pasting track groups
+Localization / Windows OS: fixed broken features/actions when the extension was translated (thanks drikssa� & neilerua):
 - Most of zoom features
 - Xenakios "Scroll track view" actions
 - S&M "Toggle offscreen item selection" actions
+Issue 595: cut/copy/paste take actions now handle multiple item selection
+The action "Cut active take" now removes items if needed (rather than leaving empty items)
+Issue 601: fixed marker <-> region conversion actions (and export actions) that could affect playback
+Issue 606 / OS X: fixed text display � la "Big Clock" for Notes, Region Playlist and Live Config Monitor windows
+S&M actions to switch FX presets now support concurrent use (e.g. tweaking 2 knobs at the same time)
+Fixed the toggle state reported by some "Toggle offscreen item selection" actions

Other
+<strong>Various performance/timing improvements</strong>
+Various font rendering improvements
+Windows OS: ClearType font rendering is now enabled by default (still optionnal via the S&M.ini file)
+Update checker: wait for project to load completely before displaying startup dialog
+S&M project startup action: faster, safer, reject unreliable command ids for SWS actions, macros and scripts
+The About box is now modeless
+Issue 517 / OS X: S&M actions and commands that open the Finder now also reveal files (like on Windows OS)
+Issue 593: increased maximum cell length for all list views

!v2.4.0 #1 (August 6, 2013)
Fixed some actions learned with <strong>relative</strong> MIDI CC events
+SWS/S&M: Select project (MIDI CC/OSC only)
+SWS/S&M: Trigger preset for FX n of selected track (MIDI CC/OSC only) - where 'n' is in [1; 8]
 Note: FX 4 to FX 8 are new actions
+SWS/S&M: Trigger preset for selected FX of selected track (MIDI CC/OSC only)
+Reminder: those actions belong to the section "S&M extension" of the action list (top-right dropdown box)

Live Configs:
+Allow switches to "comments-only" configs (e.g. OSC feedback with random/custom strings)
+Added actions (where 'n' is in [1; 4], http://forum.cockos.com/showthread.php?p=984786#post984786|customizable in the S&M.ini file|):
 - SWS/S&M: Live Config n - Preload next config
 - SWS/S&M: Live Config n - Preload previous config
 Notes: useful to preload configs with -/+ controllers (like pedals), there already are similar actions to switch to the next/previous config
+Monitor windows:
 - Mouse wheel/trackpad gesture now cycles back to the first/last config
 - Mouse wheel/trackpad gesture now obeys the option "Ignore switches to empty configs"
+Editor window tweaks:
 - More guiding context menus
 - Allow cell edition in the columns "Activate action" and "Deactivate action"
 - Skinned knobs (if knob images are available in the current theme)

Cycle Action editor: copy/paste commands with Ctrl-C, Ctrl-V, Ctrl-X (on OS X: CMD-C, etc..)

!v2.3.0 #23 (July 22, 2013)
Fixed theme actions http://forum.cockos.com/showthread.php?p=1213324#post1213324|vs some user preferences|, thanks Breeder!

Resources window:
+Improved context menus (right-click the bookmark dropdown box, the attached project label, etc..)
+OS X: Context menu > "Edit file..." opens files with the default text editor (like on Windows OS)

ReaScript function export:
+Truncate or delete midi notes which go past the all-notes-off event
+ConfigVar functions now cover global MIDI preferences too (in case it works on REAPER's end someday)

!v2.3.0 #22 (July 15, 2013)
Fixed screenset saving

!v2.3.0 #21 (July 11, 2013)
Fixes:
+Screenset fixes as reported http://forum.cockos.com/showpost.php?p=1209144&postcount=1329|here|
+Image window: restore last displayed image on startup
+Issue 507: Fix OS X ReaConsole character highlighting

!v2.3.0 #20 (July 9, 2013)
Added actions:
+SWS/BR: Hide all but active envelope for selected tracks
+SWS/BR: Enable "Ignore project tempo" for selected MIDI items (use tempo at item's start)
+SWS/BR: Disable "Ignore project tempo" for selected MIDI items

Other:
+Cycle Action editor: improved context menu (http://forum.cockos.com/showpost.php?p=1205514&postcount=5|as discussed here|)
+Cycle Action editor: make it obvious when the Apply button is being disabled
+Live Config editor: various undo improvements
+Issue 577: Snapshot paste defaults to (none) for the destination track when non matching track is found

Fixes:
+Prevent creating redundant undo points in SWS/BR: Randomize selected tempo markers...
+SWS/BR windows always refresh toolbar buttons properly
+SWS/BR: Increase/decrease tempo marker:
 - fixed unresponsiveness in certain corner-cases involving square points
 - fixed behavior for consequential selections
+SWS/BR: Alter slope of gradual tempo marker:
 - fixed behavior for consequential selections

Enabled more code optimizations on Windows builds to increase action speed in some cases, especially with x64.

!v2.3.0 #19 (June 27, 2013)
Fixes:
+Issue 585 / OS X: fixed font rendering crashes, thank YOU Justin!
+More screenset fixes (including http://code.google.com/p/sws-extension/source/detail?r=1077|these issues|)

Added actions:
+SWS/BR: Hide all but active track envelope (issue 456)

Other:
+<strong>Renamed a bunch of S&M "slot actions" to make it clear they are attached to the Resources window</strong>
 For ex.: <em>SWS/S&M: Import tracks from track template, slot 3</em> has been renamed into <em>SWS/S&M: <strong>Resources - </strong>Import tracks from track template, slot 3</em>
+Cycle Action editor: display unregistered cycle actions as such (IDs in parenthesis)
+Actions that renumber marker/region IDs now create undo points

!v2.3.0 #18 (June 9, 2013)
Issue 517 / Windows OS: S&M actions and commands that open the Explorer now also reveal files
OS X: better fonts in S&M windows (again!)

Fixes:
+SWS/FNG: Compress/Expand amplitude of selected envelope points around midpoint (inconsistent behavior for playrate and width envelopes)
+More screenset fixes as reported http://forum.cockos.com/showpost.php?p=1172448&postcount=1283|here|
+Resources/Windows OS: fixed "Edit file..."
+Issue 576: fixed auto-icon crash
+Issue 581 / OS X port: the action "SWS/S&M: Set project startup action" now prompts for a command ID or an identifier string
 (to copy such IDs, right-click an action in the Actions window > Copy selected action cmdID/identifier string)

!v2.3.0 #17 (April 30, 2013)
<strong>REAPER v4.33+ is required!</strong>
New API functions were introduced in this version, they enable various improvements in the SWS/S&M Extension.
Thank you Cockos!

Cycle Action (CA)
+Cycle Actions for all sections (Media Explorer, Inline MIDI Editor, etc..)
+Support macros & scripts in all sections
+Improved the timing of Cycle Actions (again!)
+Support special macros using actions like "No-op", "Wait n seconds before next action", etc..
+Editor: various usability improvements, incl. a bit of issue 565
+Editor / Issue 562: added instruction LABEL to run Label Processor commands (and make your own "Label Processor actions")
 Example: LABEL /Lmy_suffix
 Reminder: the syntax is described in Main menu > Extensions > Label Processor
+Editor: fixed paranoid test that was preventing some valid CAs to be registered, thanks Big Bob!
+Fixed possible "no-op" CAs in the Action list

Resources window and related "slot actions"
+<strong>Issue 560: added commands and options to attach/detach resource files to/from projects</strong>
 When saving your work to another directory (using save as/copy media), all files that have been attached to the project in the Resources window will be backed up too.
 When a bookmark is attached to a project, any file/slot that will be added to (or removed from) this bookmark will be automatically attached to (or detached from) the project.
 Use-case examples: Comping, http://forum.cockos.com/showthread.php?t=121131|"Revolver tracks"|
 - Added Context menu > Bookmark > "Attach bookmark to X.RPP" and "Detach bookmark from Y.RPP"
 - Added option "Attach bookmark to this project" when creating new bookmarks
 - Added label for the attached project name (if any), right-click to load/select the said project
+<strong>Added custom bookmarks</strong>: Context menu > Bookmark > New bookmark > Custom...
 The definition format is: resource_directory_name,description,file_extensions (no spaces around commas)
 - Example1: Configurations,ReaConfig,ReaperConfigZip
   => Bank of configs example: auto-fill, then double-click slots to switch ReaConfigs (or, on Win, drag-drop slots to the arrange)
 - Example2: Docs,Document,txt,rtf,pdf => Multiple file extensions example
 - Example3: Misc,Any file,* => Can be useful to attach any type of file to a project, for example
+<strong>Theme bookmarks and related slots actions: OS X port + now support both .ReaperthemeZip and .ReaperTheme files</strong>
 For Mac users, an interesting new action is "SWS/S&M: Load theme, slot n" - where 'n' is in [1; 4], http://forum.cockos.com/showthread.php?p=984786#post984786|customizable in the S&M.ini file|: up to 99 themes
+Image bookmarks and related slots actions now support the same image formats than REAPER: PNG, JPG, BMP, etc..
 Note: Image bookmarks were limited to PNG files before this version (only the action "SWS/S&M: Show image, slot n" is still limited to PNG)
+Project bookmarks and related slots actions now support the same project files than REAPER: RPP, EDL, RPP-BAK, etc..
 Note: Project bookmarks were limited to RPP files before this version
+Context menus: new commands
+Various tweaks, tiny fixes (localization, media file filters, etc..)

Fixes:
+Notes window: undoing "remove tracks" now restores tracks notes, if any
+Removed default shortcut Ctrl+Shift+M ("SWS: Open marker list"): conflict with the default/native shortcut for "View: show track manager window"
+Removed default shortcut Ctrl+F (for "SWS/S&M: Find"): no known conflict but more future-proof
+Screenset load now sets size/position of undocked SWS windows as reported http://forum.cockos.com/showpost.php?p=1158117&postcount=1248|here|

!v2.3.0 #16 (April 18, 2013)
Added H:M:S.F to marker list export format

Fixes:
+Fixed screensets broken in v2.3.0 #15
+OS X now supports all track template files, thanks mustgroove!
 This fixes this http://forum.cockos.com/showpost.php?p=1157294&postcount=31|Resources window issue| (and probably other things on OS X)
+Issue 552: auto-saved track templates now sync to tempo (i.e. added beat information in auto-saved templates)

!v2.3.0 #15 (April 8, 2013)
Live Configs:
+Added basic OSC feedback
 To bind an OSC device: Live Configs window > Context menu > OSC feedback, and choose a device in the list
 Devices listed there are the OSC "control surfaces" defined in Options > Preferences > Control Surfaces
 Note: only the name, IP, max packet size and output port parameters are required.
 Unless you need REAPER feedback as well, you do not need to tick the option "Send to port"
 Up to 4 OSC devices are managed, i.e. distinct feedback for Live Config #1, #2, #3 and #4
 The possible OSC messages (with string arguments) are:
 - /snm/liveconfig<strong>n</strong>/current/changed - when the active config changed for the Live Config #<strong>n</strong>
 - /snm/liveconfig<strong>n</strong>/current/changing - when the active config is changing for the Live Config #<strong>n</strong> (same as grayed display in monitoring windows)
 - /snm/liveconfig<strong>n</strong>/preload/changed - when the preloaded config changed for the Live Config #<strong>n</strong>
 - /snm/liveconfig<strong>n</strong>/preload/changing - when the active config is changing for the Live Config #<strong>n</strong> (same as grayed display in monitoring windows)
+Fixed ~1s delay when switching configs (with the option "Send all notes off when switching configs"), thanks Breeder!
+Undoing config switches now properly update monitoring windows
 Note: just fixed for the sake of it as it is recommended to disable undo points for live performances!

Region Playlist:
+Support main transport pause
 Before this version the playlist was stopped on pause, now it just plays again when "un-pausing", as expected
+Added basic OSC feedback
 To bind an OSC device, etc.. see above: same as the Live Configs' OSC feedback
 The possible OSC messages (with string arguments) are:
 - /snm/rgnplaylist/current - current region
 - /snm/rgnplaylist/next - next region

Added actions:
+SWS: Set takes in selected item(s) to random custom color(s)
+SWS: Set takes in selected item(s) to color gradient
+SWS: Set takes in selected item(s) to ordered custom colors
+SWS/BR: Create tempo markers at grid after every selected tempo marker
+Issue 180:
 - SWS/BR: Create project markers from selected items (name by item's notes)
 - SWS/BR: Create regions from selected items (name by item's notes)

Fixes:
+About box: fixed update checker connection issues in certain instances (Win only)
+Cycle actions: fixed ReaScript support broken in v2.3.0 #14, thanks gofer!
+OS X x64: fixed font rendering crash (when using alpha)
+Fixed crazy behavior (SWS stops working) when running these actions on empty items:
 - SWS/BR: Create project markers from notes in selected MIDI items
 - SWS/FNG: legato selected media items on same track (change rate)
 - SWS/FNG: Time compress/stretch selected items
+Refresh arrange after running SWS/FNG: unselect items that do not start in time selection
+Prevent loss of item selection when running Xenakios/SWS: Remove muted items
+Small rename (for the sake of clarity) of 2 actions: Xenakios/SWS: Shuffle order of selected items
+Don't skip last fade shape when using Xenakios/SWS: Set next/previous fade in/out shape for items
+More consistent behavior for:
 - Xenakios/SWS: Explode selected items to new tracks (keeping positions)
 - Xenakios/SWS: Select takes in selected items, shuffled random
 - Xenakios/SWS: Select takes of selected items cyclically
+These actions now work with empty items (issue 281):
 - SWS: Create regions from sel item(s) named with take
 - Xenakios/SWS: Create markers from selected items (name by take source file name)
 - Xenakios/SWS: Explode selected items to new tracks (keeping positions)
 - Xenakios/SWS: Remove muted items
 - Xenakios/SWS: Reverse order of selected items
 - Xenakios/SWS: Shuffle order of selected items
 - Xenakios/SWS: Shuffle order of selected items (2)
 - Xenakios/SWS: Select items under edit cursor on selected tracks
 - Xenakios/SWS: Time selection adaptive delete
 - Xenakios/SWS: Toggle selected items selected randomly

Other:
+OS X: better font rendering

!v2.3.0 #14 (March 23, 2013)
Cycle Actions (CAs)
+Improved timing when performing CAs
+Issue 550: CAs can now contain <em>other</em> CAs, recursively
+The character comma (,) can now be used in CONSOLE instructions
+Added instruction ELSE
+Improved toggle states reporting
 - CAs can now either report fake toggle states (like it was before v2.3.0 #9) or real ones (i.e. toggle state of the first relevant "sub-action")
   This ensures transparent upgrades from older versions. This toggle state is configurable in the column "Toggle" of the editor, <strong>see details http://forum.cockos.com/showpost.php?p=1090262&postcount=1136|here|</strong>
 - Better initialization for CAs that report real toggle states (i.e. <strong>avoid to run some of them one time before they sync properly</strong>)
+Editor: display MIDI action names (with REAPER >= v4.33pre16)
+Editor: new menu items to cut/copy/paste commands (works across CAs)
+Editor: new menu item to explode CAs, custom actions (i.e. macros) and ReaConsole actions into individual actions
 <strong>This helps sharing Cycle Actions with other users, see important remarks http://forum.cockos.com/showpost.php?p=1170459&postcount=1267|here|</strong>
 (before this version you probably had to share other files, now you just have to export a single file where all CAs have been "exploded")
+Editor tweaks: added CA text filter, more helpful messages (again), etc...
+Fixed missing undo points for CONSOLE commands (when the option "Consolidate undo points" was disabled)
+Removed "cycling tooltips" (when CAs were attached to toolbar buttons, the reason why is detailed http://forum.cockos.com/showpost.php?p=1212048&postcount=1331|here|)
 Note: when the opetion "Consolidate undo points" is enabled, steps like !bla or !foo still provide distinct undo point names though ("Undo foo", "Undo bla")

Live Configs
+Ignore preload over the current/active track
+Improved action learn: prompt to replace current bindings or to add a new binding (with REAPER >= v4.33pre20)
+Monitoring windows: improved redraw + click the "CURRENT" panel to show/hide the "PRELOAD" one
+Fixed Cut command and corner-cases

Snapshot improvements: (Thanks for the contributions, Chris!)
+Added Previous and Next buttons for navigating snapshots and added associated actions
+Added Move Up & Down buttons for re-ordering snapshots list and added similar actions
+Added Notes field (limited to 100 characters)
+Changed the way snapshots are deleted so the sort column remains continuously numbered

Added actions:
+Issue 543: SWS/S&M: Go to/select region n (obeys smooth seek)
 where 'n' is in [1; 4], http://forum.cockos.com/showthread.php?p=984786#post984786|customizable in the S&M.ini file|: up to 99 actions/regions
+Issue 307: actions to increase/decrease the metronome volume (by steps of ~ 0.15dB)
 SWS/S&M: Increase metronome volume
 SWS/S&M: Decrease metronome volume
+SWS/BR: Move closest tempo marker to edit cursor

Other:
+"SWS: Minimize selected track(s)" now returns a toggle state:
 reports ON if the selected track (or all selected tracks) is (are) minimized
+ReaConcole: reduced minimum height and margins
+S&M project startup actions: tweaks to support theme switching on project load (details http://forum.cockos.com/showpost.php?p=1140973&postcount=18|here|)

Fixes:
+<strong>S&M Notes window / OS X 10.7+: fixed refresh issues, thanks chriscomfort!</strong>
+OS X 10.7+ x64: fixed list views being right aligned
+All S&M windows: fixed button display for some themes (e.g. http://forum.cockos.com/showpost.php?p=1124199&postcount=169|Apollo theme|)
+Fixed action "SWS/S&M: Open project path in explorer/finder"
 This action was opening the project's parent folder, not the project's folder
+About box: fixed disabled button in update checker in certain instances
+ReaMote: fixed unexpected "Version Incompatibility" error message

!v2.3.0 #13 (February 2, 2013)
ReaConsole updates
+Create actions made of console commands directly in the Cycle Action editor, see below + example and details http://forum.cockos.com/showpost.php?p=1115796&postcount=1179|here|
 In other words, to create your own console actions, <strong>you do not need to create/tweak a text file anymore</strong> (i.e. reaconsole_customcommands.txt)
 => better action names, for example: a custom "Select bass tracks" instead of "SWS: Run console command: s*bass*"
 => simpler configuration (no file edition/re-start)
 => benefit from other Cycle Actions' features: toggle state reporting, etc..
 => indirectly fixes little issues on OS X
 Note: although it is deprecated now, the file reaconsole_customcommands.txt still parsed for ascendant compatibility
+<strong>New command 'x' to add track FX</strong> by names, see examples and details http://forum.cockos.com/showpost.php?p=1115796&postcount=1179|here|
 Note: the command will do nothing if the FX is already present
+<strong>New command '/' to send local OSC messages</strong> (as if they were sent by a device on the network), see examples and details http://forum.cockos.com/showpost.php?p=1115796&postcount=1179|here|
 Longer console commands.. but this opens a bunch of doors: receives, sends, FX parameters, FX presets, etc..
+Issue 484: the ReaConsole window is now modeless, dockable, resizable, etc..
 <strong>=> key shortcuts swap!</strong>
 - The ENTER key runs a command and now keeps the Console window open
 - CTRL+ENTER (CMD+ENTER on OS X) will now close the Console window after running a command
+Fixed a few console commands' undo points that were ignored

Cycle Action editor updates
+Added instruction CONSOLE to run ReaConsole commands, see example and details http://forum.cockos.com/showpost.php?p=1115796&postcount=1179|here|
 Example: CONSOLE x ReaComp
 Reminder: the syntax of ReaConsole commands is detailed http://www.standingwaterstudios.com/reaconsole.php|here|
+More helpful messages
+Improved toggle states for cycle actions using instructions IF and IF NOT

Ported more features to OS X:
+<strong>Theme helpers for OS X</strong> (actions referenced in the http://www.houseofwhitetie.com/reaper/walter_themers_guide.pdf|WALTER user manual|):
 - SWS/S&M: Show theme helper (all tracks)
 - SWS/S&M: Show theme helper (selected tracks)
+More toolbar auto-refresh actions:
 - SWS/S&M: Toolbar - Toggle offscreen item selection (top)
 - SWS/S&M: Toolbar - Toggle offscreen item selection (bottom)
+More CMD+A support in text fields (select all)

Issue 524: new actions to detect and unselect offscreen items (just to unify the 4 existing actions "Toggle offscreen item selection (left/right/top/bottom)")
+SWS/S&M: Unselect offscreen items
+SWS/S&M: Toolbar - Toggle offscreen item selection
 This one deselects offscreen items and reselects them on toggle
+Reminder: toolbar buttons of those actions automatically light-up when at least one selected item is offscreen
 (the option "Main menu > Extensions > SWS options > Auto-refresh toolbars" must be enabled)

Other:
+Cue buss dialog box: key shortcuts pass through to the main window
+Fixed potential issues with relative paths like "./stuff.rpp"

!v2.3.0 #12 (January 30, 2013)
Automatic check for updates:
+Option can be found in REAPER > Extensions > About SWS Extensions
 - Performed once per day (startup check is silent, user gets notified only if new version is available)
 - Turned on by default for official updates
 - When searching manually (instead of startup search) both official and beta updates are checked

Tempo improvements:
+Convert project markers to tempo markers:
 - More sane results when creating gradual tempo changes (thanks to middle points)
 - Option to split middle point into 2 points to smooth things out
+Added actions:
 - SWS/BR: Randomize selected tempo markers...
 - SWS/BR: Delete tempo marker (preserve overall tempo and positions if possible)
 - SWS/BR: Set tempo marker shape to linear (preserve positions)
 - SWS/BR: Set tempo marker shape to square (preserve positions)
 - SWS/BR: Set tempo marker shape (options)...
 - SWS/BR: Increase/Decrease tempo marker (preserve it's time position) (% and BPM versions)
   => These actions are mostly intended for manipulation of linear (gradual) tempo. See documentation for more
 - SWS/BR: Alter slope of gradual tempo marker (increase/decrease) (% and BPM versions)
   => As the name suggest, these actions work only on gradual tempo markers. See documentation for more
 - SWS/BR: Create project markers from selected tempo markers
 - SWS/BR: Create project markers from notes in selected MIDI items
+Other:
 - All dialogs under SWS/BR:
     - Options are preserved through sessions
     - Tiny OS X cosmetic fixes
 - All existing tempo operations should be much faster when dealing with a lot of points
 - Tiny renames of move actions for easier readability
 - Documentations available on http://wiki.cockos.com/wiki/index.php/Category:Tempo|wiki.cockos.com|, namely http://wiki.cockos.com/wiki/index.php/Tempo-mapping_in_Reaper|here| and http://wiki.cockos.com/wiki/index.php/Tweaking_tempo|here|
   => Big thanks to user http://forum.cockos.com/member.php?u=22191|G-Sun| for all the wiki work, suggestions and testing

Added actions:
+Issue 544: SWS/S&M: Set project startup action (and SWS/S&M: Clear project startup action)
 Note: startup actions are defined <strong>per project</strong>. If you need to run an action when launching REAPER (or with new blank projects),
 define a project template (in Preferences > Project) and a startup action for this template.
+SWS/BR: Check for new SWS version...

Fix for OSC & MIDI CC relative "mode 3" learn

!v2.3.0 #11 (January 15, 2013)
Fix for snapshot merge crash

!v2.3.0 #10 (January 11, 2013)
Live Configs: support OSC and rotary controllers
+Improved the "learnability" of the following actions of the "S&M Extension" section, they have been renamed accordingly:
 - SWS/S&M: Apply Live Config n (MIDI CC absolute only)  ->  SWS/S&M: Apply Live Config n (MIDI CC/OSC only)
 - SWS/S&M: Preload Live Config n (MIDI CC absolute only) ->  SWS/S&M: Preload Live Config n (MIDI CC/OSC only)
+Support all types of MIDI CC controllers (like endless rotary encoders)
 - In addition to the "Absolute" mode, all "Relative" modes of the Learn dialog box are now supported too
 - Acceleration is also supported
+Support OSC learn (OSC message with float parameter)
 - Example: say you have learned the action "SWS/S&M: Apply Live Config 3 (MIDI CC/OSC only)" with the OSC message "/blabla",
   sending "/blabla/f/107.0" will switch to the instrument/effect #107 of the Live Config #3

Added actions (http://forum.cockos.com/showthread.php?p=984786#post984786|customizable in the S&M.ini file|):
+SWS/S&M: Bypass all FX (except n) for selected tracks - where 'n' is in [1; 8] by default
 - Might be useful for FX comparisons (A/B)
+SWS/S&M: Set all FX (except n) offline for selected tracks - where 'n' is in [1; 8] by default
 - Might be useful for live applications
The following new actions are a bit specific, so they are <strong>hidden by default</strong> (n=0 in the S&M.ini file)
+SWS/S&M: Unbypass all FX (except n) for selected tracks
+SWS/S&M: Set all FX (except n) online for selected tracks
+SWS/S&M: Dummy toggle n
 - These actions just report a toggle state
+SWS/S&M: Exclusive toggle n
 - These actions just report a toggle state, only one of them is ON at a time (all others are automatically turned OFF)

ReaScript:
+Added function SNM_AddTCPFXParm()
+Hardened http://forum.cockos.com/showpost.php?p=1099358&postcount=1162|SNM_TieResourceSlotActions()|

Auto color/icon:
+Fixed color edition in place in the list view
+Fixed possible crash when the extension is localized

Other:
+Updated action "Xenakios/SWS: Randomize item positions...":
 - Added an option to move all grouped items by the same amount
+All actions of the "S&M Extension" section now support OSC and rotary controllers

!v2.3.0 #9 (December 23, 2012)
<strong>Live Configs: big overhaul, merged a dedicated extension plugin.</strong>
The fine details will be posted in this http://forum.cockos.com/showthread.php?p=1079515#post1079515|thread/PDF| (not up-to-date yet!), in the meantime major changes are:
+New "core" to ensure smooth/glitch-free config switches, new "All notes off" logic (now optional)
+Added Preload feature: you can prepare an instrument/effect while playing another
 This can be done with a second controller (click the new "Learn" button) or multi-touch gesture (see below).
 Once a config is preloaded, you can switch/switch-back between the preloaded and the current config with new actions like
 "SWS/S&M: Live Config n - Apply preloaded config (swap preload/current)"
 Preload comes in handy when switching FX chains, or Track Templates or with the new option "Offline all but active/preloaded tracks" (see below)
+<strong>Added Monitoring windows, demo http://stash.reaper.fm/14847/S%26M_LiveConfigMonitor.gif|here|</strong>
 - Useful with controllers that do not provide visual feedback
 - Support 2 fingers scroll gesture over "Current" and "Preload" areas, e.g. switch or preload instruments/effects with a trackpad
 - Click on the "Preload" area to swap the preloaded and the current config
 - Up to 4 Monitor Windows can be used simultaneously, i.e. one per Live Config/controller
+Added (per config) option: "Offline all but active/preloaded tracks (RAM savings)"
 When enabled, instruments/effects will be only be loaded for the current and preloaded tracks.
 Other tracks that are not part of the config will remain as they are, of course.
 This option works without preload too (switches will be slower though).
 Note: handle with care! Do not use <del>this option with</del> buggy instruments/effects!
+Added (per config) option: "Ignore switches to empty configs"
 When enabled, you will switch to the next/previous valid config whatever is the gap of empty configs in between.
 Especially useful for -/+ controllers (like pedals) and "Apply next/previous config" actions
+Added (per config) option: "Send all notes off when switching configs"
+Added (per config) option: "Select/scroll to track on list view click"
+Added (per config) option "Automatically update sends from the input track"
 When enabled, sends of the "Input track" will be automatically created/updated,
 each a new track is added/removed from the editor's list view, for example
+New logic for "Activation" and "Deactivation" actions/macros/scripts:
 - If a track is defined for a config (a row), only this track will be selected when the
   "Activation" (or "Deactivation") action is performed.
   Track selection is restored right after the action is performed.
   => Useful since many actions deal with "selected track(s)"
 - If no track is defined for a config, no track will be selected when the "Activation" (or "Deactivation")
   action is performed, track selection is restored right after
   => Useful to master the current selection state when performing actions
+Added "Tiny fades" knob
 It tweaks lengths of tiny fades-out/in when deactivating/activating configs.
 Disabling fades is allowed but instrument/effect switches might be glitchy!
 Note: when a config is made of trailing effects (delay, verb, etc..), you can either disable tiny fades,
 or better, route the (tiny faded) audio to a track which is not used by the Live Configs
+Added "Learn" button: direct action learn for "Apply" and "Preload" actions
+Added "Create input track" in the context menu (creates a track with needed properties and sends)
+Added "Switch delay" knob (no more S&M.ini file tweaks needed). One "Switch delay" per config.
+Added a bunch of actions (preload, toggle options or tiny fades on/off, open/close monitoring windows, etc..): filter the action list with "Live Config"!
 Note: some of the new actions are very specific and thus hidden by default (http://forum.cockos.com/showthread.php?p=984786#post984786|customizable in the S&M.ini file|)
+New context menu items in the Live Configs editor:
 - Copy/cut/paste configs (rows)
 - Insert config (shift rows up/down) + obey INSERT key
 - Apply/preload configs
 - Shortcuts: "Show FX chain..." and "Show routing window..." in Track column and Input track context menus

Region Playlist
+<strong>Playlist re-synchronization when seeking by hand or via actions</strong> (issue 532)
 Use-case example: now, you can also use actions like "Regions: Go to region #n" to switch regions defined in a playlist
 Note: when seeking to a position that is not part of the playlist, the extension will switch back ASAP to the region it was supposed to play
+Re-synchronize the playlist when editing it while playing (or when its regions are edited)
+Fixed various corner cases: audio block rounding, possible issues with unknown regions (e.g. deleted), etc..
+Improved monitoring mode (separate region numbers and region names, display number of remaining loops, new red "sync loss" status, etc..)
+Added options (in the context menu): "Seek play" and "Scroll view when selecting regions"
+Reorganized the window a bit: added columns, moved playlist length as tooltip, etc..

Cycle actions
+<strong>Added basic instructions: IF, IF NOT, and LOOP n</strong>
 This is mainly to ensure consistent toggle states for cycle actions but this also introduces conditional macros, see details and examples http://forum.cockos.com/showpost.php?p=1090262&postcount=1136|here|
 This is a "basic" support because you cannot yet have nested LOOPs or nested IFs. However you can have an IF in a LOOP or a LOOP in an IF.
+Toggle cycle actions now report real toggle states (i.e. the state of the first relevant action)
+Cycle action editor
 - Right list view: insert commands rather than adding them (avoids to systematically drag new commands)
 - Right list view: added "Add/insert instruction" in the context menu
 - Various tweaks, including new tiny buttons to enlarge list views

Export functions to ReaScript
+Fixed possible FNG function crash
+Added functions:
 - SNM_RemoveReceivesFrom()
 - SNM_SelectResourceBookmark()
 - http://forum.cockos.com/showpost.php?p=1099358&postcount=1162|SNM_TieResourceSlotActions()|
+Updated API, updated SNM_AddReceive() to obey preferences

Added actions
+Added "go to" marker/region actions
 REAPER already proposes 30 goto actions for markers and 40 for regions,
 so those new actions are just meant to target up to 99 regions/markers, they are <strong>hidden by default!</strong>
 This number of actions is http://forum.cockos.com/showthread.php?p=984786#post984786|customizable in the S&M.ini file|
 Note: comes in handy with the new Region Playlist "re-synchronization" feature, see above
 - SWS/S&M: Go to marker n (obeys smooth seek)
 - SWS/S&M: Go to region n (obeys smooth seek)
+Issue 528:
 - SWS/S&M: Insert marker at edit cursor
 - SWS/S&M: Insert marker at play cursor
+Issue 535:
 - SWS: Select unmuted items
 - SWS: Select unmuted items on selected tracks
+New on OS X (were already there on Windows OS):
 - SWS/S&M: Dump action list (w/o SWS extension)
 - SWS/S&M: Dump action list (SWS extension only)
 - SWS/S&M: Dump action list (custom actions only)

All list views:
+Obey to HOME, END, PAGE UP and PAGE DOWN keys
+OS X: obey to CMD-A like on Windows OS (select all)
+Windows OS: fixed a themed grid line glitch

Other:
+Fixed possible Auto color/icon crash when exiting REAPER
+Fixed possible crash with FX selection actions
+OS X: directory browsers allow directory creation (issue 511)
+OS X: fixed single line tooltips
+The action "SWS/S&M: Insert silence (measures.beats)" now supports tempo/time signature markers
+Offline FX actions now fully unload VST plugins
+Localization: sorted menus like default English menus
+Snapshot window: replaced the button "show/hide options" with 2 tiny buttons, i.e. fixes http://forum.cockos.com/showpost.php?p=1034735&postcount=969|this report|
+Resources window: moved the tick box "Tie slot actions to this bookmark" to the context menu ("advanced" stuff)
+Updated all S&M windows: removed margins when possible, every pixel counts!

!v2.3.0 #8 (November 1, 2012)
<strong>Region playlist: http://forum.cockos.com/showpost.php?p=1063758&postcount=10|new features for live use!|</strong>
+Support for infinite region loops, screenshot http://stash.reaper.fm/14468/S%26M_rgnplaylist_infiniteloop.jpg|here|
 Such regions will loop forever unless you switch to another region thanks to the new actions "Play previous/next region (smooth seek)".
+Added "Monitoring" mode, i.e. displays current/next regions with a "big font", screenshot http://stash.reaper.fm/14469/S%26M_rgnplaylist_monitoring.jpg|here|
 Click the new lock button to toggle monitoring/edition modes (or use the new related action).
 Note: the "big font" name can be customized in the S&M.ini file ("BigFontName" in the section [RegionPlaylist])
+Added actions:
 - SWS/S&M: Region Playlist - Play previous region (smooth seek)
 - SWS/S&M: Region Playlist - Play next region (smooth seek)
 - SWS/S&M: Region Playlist - Toggle monitoring/edition mode
+Seek play when switching regions/playlists
+Project edition:
 - Improved append/paste playlist/regions commands and actions (faster)
 - Fixed possible undo unstability for "crop project to playlist" commands/actions

Export functions to ReaScript
+Issue 531: fixed MIDI notes shrinking bug
+Fixed SNM_GetMediaItemTakeByGUID() crash

Other
+Issue 174: improved S&M cut/copy/paste sends/receives/routings actions as detailed http://forum.cockos.com/showpost.php?p=1061214&postcount=1529|here|
+Notes window: improved "big font" rendering (now uses all the available width)

!v2.3.0 #7 (October 17, 2012)
Export functions to ReaScript
+Added functions (more details in REAPER > Main menu > Help > HTML Lists > ReaScript documentation):
 - SNM_MoveOrRemoveTrackFX
 - SNM_SetProjectMarker
 - SNM_GetProjectMarkerName - because ReaScript cannot handle the char** param of RPR_EnumProjectMarkers()
+Issue 520: removed SNM_DeleteObject, added SNM_DeleteFastString

Added actions
+Issue 517: SWS/S&M: Open selected item path in explorer/finder
+SWS/S&M: Remove selected FX for selected tracks
+SWS/S&M: Dump action list (custom actions only)
+SWS/BR: Move edit cursor to next/previous envelope point
+SWS/BR: Move edit cursor to next/previous envelope point and add to selection
 Note: this last action (that adds points to selection) can make tinny changes to the envelope.
 It's a bug in Reaper, you can read about it http://forum.cockos.com/project.php?issueid=4416|here|

Other
+Cycle action editor: double-click in the "Id" column (or pressing the RETURN key) runs the selected cycle action
+Issue 488/Image window: display image filenames/slot numbers in tooltips
+Issue 525: the master track obeys the action "SWS: Minimize selected tracks"
+OS X / S&M windows: better fonts

Fixes
+Issue 519: fixed "SWS: Hide docker" and "SWS: Show docker" (broken since REAPER v4 and multi-dockers)
+Fixed a possible crash in Convert project markers to tempo markers dialog

House cleaning, renamed cryptic "auto-refreshed" toolbar actions:
+SWS/S&M: Toolbar left item selection toggle -> SWS/S&M: Toolbar - Toggle offscreen item selection (left)
+SWS/S&M: Toolbar right item selection toggle -> SWS/S&M: Toolbar - Toggle offscreen item selection (right)
+SWS/S&M: Toolbar top item selection toggle -> SWS/S&M: Toolbar - Toggle offscreen item selection (top)
+SWS/S&M: Toolbar bottom item selection toggle -> SWS/S&M: Toolbar - Toggle offscreen item selection (bottom)
+SWS/S&M: Toolbar track envelopes in touch/latch/write mode toggle -> SWS/S&M: Toolbar - Toggle track envelopes in touch/latch/write

Tempo manipulation improvements:
+Convert project markers to tempo markers:
 - Added an option to create gradual tempo changes (aka linear tempo points)
+Select and adjust tempo markers improvements:
 - Option to invert selection only if marker obeys criteria. (possible usage: invert only within time selection)
 - Added button for deselecting markers that conform to criteria
 - Added button that toggles supplementary dialog which lets you deselect every Nth marker selected (possible usage: easier manipulation of linear points)

!v2.3.0 #6 (October 3, 2012)
<strong>Auto color for regions and markers, thanks Brado231!</strong> (issue 339)
+Added column "Type" (type = track, marker or region) in the "Auto color/icon" window's list
+Reorganized the window/context menus a bit
+Added options (new actions + new button "Options" + main menu > extensions > sws options)
 - Enable auto marker coloring - Disabled by default!
 - Enable auto region coloring - Disabled by default!

<strong>Localization: (almost) everything can be translated!</strong>
Fixes/improvements (thanks Mr Data!):
+Fixed unused translations in various windows/dialog boxes
+Fixed stupid assumption that plural strings always end with 's'
+Auto-resize some buttons according to string lengths
Notes for translators:
+A new SWS Template LangPack file is available http://code.google.com/p/sws-extension/downloads/list|here|
+The following tools are intentionally not localized (to avoid useless translations):
 - S&M Find (a new version will come at some point)
 - SWS TrackList (might be removed at some point, over exceeded by the new native Track Manager)
 - A few (exotic) Xenakios tools

Export functions to ReaScript
+Added functions (more details in REAPER > Main menu > Help > HTML Lists > ReaScript documentation):
 - SNM_GetSetObjectState()
 - SNM_GetSetSourceState2()
 - SNM_GetSourceType()
 - SNM_RemoveReceive()
 - SNM_CreateFastString()
 - SNM_GetFastString()
 - SNM_GetFastStringLength()
 - SNM_SetFastString()
 - SNM_DeleteObject()
 - FNG_AllocMidiTake()
 - FNG_FreeMidiTake()
 - FNG_CountMidiNotes()
 - FNG_GetMidiNote()
 - FNG_GetMidiNoteIntProperty()
 - FNG_SetMidiNoteIntProperty()
 - FNG_AddMidiNote()
+Updated some APIs functions with WDL_FastString* parameters (tighter memory allocation + get rid of string length limitations for ReaScripters)
 Might be temporary, see details & example http://forum.cockos.com/showpost.php?p=1040948&postcount=1016|here|
+<strong>To request some functions please use/see issue 513</strong> (exported functions wish-list)

Added actions:
+SWS/BR: Move selected tempo markers forward
+SWS/BR: Move selected tempo markers back
+SWS/BR: Move selected tempo markers forward X ms
+SWS/BR: Move selected tempo markers back X ms
 Note: These actions don't screw with unselected points positions. Ideal for extensive tempo manipulation.
 First two actions move points depending on zoom, more zoom means less movement - recommended for keybinding.
 Others move points by predetermined values in milliseconds
+SWS/BR: Select and adjust tempo markers...
+SWS/BR: Move edit cursor to next/previous envelope point and select it
+SWS/S&M: Pan active takes of selected items to 25%, 50%, and 75% left and right
+SWS/S&M: [developer] Write C++ API functions header
 Internal stuff, for SWS devs only.

Updated actions "Set selected tracks folder states"
+Renamed actions:
 - "SWS/S&M: Set selected tracks folder states to on"  ->  "[...] to parent"
 - "SWS/S&M: Set selected tracks folder states to off"  ->  "[...] to normal"
+Added actions (they were missing for the above ones to make sense..):
 - SWS/S&M: Set selected tracks folder states to last of all folders
 - SWS/S&M: Set selected tracks folder states to last in folder
 Note: when this last action is performed on a track which is already the last one in a folder,
 running it again will turn the track into the last in the innermost and next-innermost folders, etc..

Region playlist
+Paste/crop to playlist: make sure envelopes are pasted too
 (whatever is the pref. "Envelope points move with media items")
+Avoid "flashy" cursor while playing playlists
+Reorganized the window/context menus a bit

Other
+Updated action "SWS/S&M: Remove all envelopes for selected tracks":
 This action removes all track/plugin envelopes. Now it also removes parameter modulations.
+Cycle action editor: added button "Import/export..."
+Issue 516/Resources: auto-save actions now overwrite empty selected slots
+Issue 515/Find window: RETURN key = find next (reminder: F3/Shift-F3 = find next/previous)
+GUI tweaks: smaller fonts on OS X, preserve XP style for list views on Windows OS, etc..

Fixes
+Issue 459: fixed possible crash when applying grooves
+Fixed some Xenakios actions related to takes
+Fixed inverted left/right channels for "SWS/S&M: Pan active takes of selected items to 100% left/right"
+Fixed faulty undo point for "Xenakios/SWS: Toggle selected takes normalized/unity gain"
+Minor fix in warning dialog for SWS/BR: Convert project markers to tempo markers

!v2.3.0 #5 (September 13, 2012)
<strong>Issue 432: Export functions to ReaScript and/or to other extensions. See documentation http://code.google.com/p/sws-extension/wiki/Functions_export_to_ReaScript|here|</strong>.
Added functions:
+SNM_GetSetSourceState()
+SNM_GetMediaItemTakeByGUID()
+SNM_AddReceive()
+SNM_GetIntConfigVar()
+SNM_SetIntConfigVar()
+SNM_GetDoubleConfigVar()
+SNM_SetDoubleConfigVar()

Convert project Markers dialog is now toggleable and has a state
Issue 504: (re-)added horizontal scrollbar in the Notes window
Issue 512: improved http://stash.reaper.fm/13968/sws_dmg.jpg|OS X install disk| (added a script that does all the job, just double-click on it!)

Added "What's new?" (via HTML file generation)
+Added a button "What's new?" in the About box
+Added action "SWS/S&M - What's new?"

Added actions:
+SWS/BR: Convert project markers to tempo markers
+SWS/BR: Split selected items at tempo markers

Removed actions (were already available - use native actions):
+SWS/BR: Move edit cursor to next tempo marker
+SWS/BR: Move edit cursor to previous tempo marker

!v2.3.0 #4 (August 30, 2012)
<strong>REAPER v4.26+ is required</strong>

A big welcome to our latest developer, Breeder!  He added actions:
+SWS/BR: Move edit cursor to next tempo marker
+SWS/BR: Move edit cursor to previous tempo marker

External MIDI file support + MIDI source offset support (action "SWS/S&M: Takes - Remove empty MIDI takes/items among selected items", etc..)
Improved "All notes off" handling (Live Configs tool + "All notes off" actions)
Fixed/improved "Xenakios/SWS: Create markers from selected items" (bug reported http://forum.cockos.com/showpost.php?p=1022691&postcount=961|here|)
OS X / Resources window: better text filter behavior

!v2.3.0 #3 (August 22, 2012)
Issue 498: OS X - Fixed docked SWS window close issues

!v2.3.0 #2 (July 28, 2012)
Fixed theming issues on Windows XP/7 (reported http://forum.cockos.com/showpost.php?p=1003969&postcount=918|here|)
Fixed Label processor crash (reported http://forum.cockos.com/showpost.php?p=1004406&postcount=926|here|)
More localization for the Groove tool

!v2.3.0 #1 (July 22, 2012)
<strong>REAPER v4.25+ is required</strong>

!v2.2.0 #17 (July 13, 2012)
Label processor:
+Added option to process all takes
+Added take count (/K) and take number (/k)

Windows OS: fixed possible stuck tooltips and buttons stuck on hover state
Fix for OS X ini files

!v2.2.0 #16 (July 9, 2012)
Full localization for "Fill gaps", "Snapshots merge" and "ReaConsole" tools
Main dialog boxes are now themed
Fixed actions "SWS/S&M: Move selected FX up/down in chain for selected tracks" (broken in v2.2.0 #3)
Fixed actions "SWS/S&M: Active MIDI Editor - Save/Restore displayed CC lanes, slot n" (broken in v2.2.0 #3)
House cleaning: removed actions "SWS/S&M: Takes - Build lanes for selected tracks/items" (those glorious actions are useless now: REAPER features take alignment)

!v2.2.0 #15 (June 25, 2012)
The following windows are now themed:
+Snapshots
+Auto Color/Icon
+MarkerList
+TrackList
+ProjectList
+Groove Tool

OS X / Live Configs
+Browse FX user presets like on Windows OS
+Support for AU user presets

List views
+OS X: themed grid lines (almost like on Windows OS)
+OS X: column reordering (drag-drop column headers like on Windows OS)
+Little fixes

Localization for item/track color and snapshot context menus (thanks neilerua!)
Removed smooth scroll, please use native version

!v2.2.0 #14 (June 14, 2012)
Resources window and related slots actions
+"Paste" and "Paste (replace)" items from a track template file that contains several tracks now obeys multi-track selection
+Applying a track template file that contains several tracks now obeys multi-track selection - http://forum.cockos.com/showthread.php?t=104140|Example|: applying folder tracks to other projects
 Reminder: track template files can be applied in 2 different ways, either use items/envelopes present in template files or preserve existing items/envelopes, see details http://forum.cockos.com/showpost.php?p=979823&postcount=16|here|
 The following updates deal with the latter option:
 - Applying track templates now preserves all existing track envelopes (except FX parameter envelopes since FX Chains are replaced with templates' ones)
 - Applying track templates now preserves folder states

Region Playlist
+The playlist being played can be different from the displayed one
+SWS/S&M: Region Playlist #n - Play (where 'n' is in [1; 4], http://forum.cockos.com/showthread.php?p=984786#post984786|customizable in the S&M.ini file|: up to 99 playlists)
+SWS/S&M: Region Playlist - Set repeat off
+SWS/S&M: Region Playlist - Set repeat on
+SWS/S&M: Region Playlist - Toggle repeat

Live Configs
+Activation/Deactivation columns: totally hide action IDs stuff for the user (action names are displayed instead, to edit: context menu > learn action)
+Fix for track template files containing more than 1 track

Notes window: better refresh, fixed broken helper to copy/paste custom macro IDs
Cue buss generator: fix for track template files containing more than 1 track
Added undo points for track icon actions
Issue 458: Fixed zoom actions that "hide others"
Issue 486: added actions SWS/S&M: Show next/previous image slot

!v2.2.0 #13 (June 6, 2012)
Localization
+Fixed broken Resources window with non-English LangPacks
+Fixed UTF-8 issues in the Cue Buss Generator, Envelope Processor, LFO Generator and Fills Gaps window
+Full localization for the MarkerList (context menus, messages, etc..)
+Full localization for IX's Label Processor
Note: a new SWS template LangPack will be released with the next official SWS version!

!v2.2.0 #12 (June 3, 2012)
Issue 476: Fix deleting of descriptions in MarkerList, Notes window too
Notes window: now can select all text with Ctrl-A (Windows only)
OS X: fixed macro learn (Cycle Action editor and Live Configs)
OS X: list view selections behave like on Windows OS
Fixed a few localized strings that were ignored

!v2.2.0 #11 (May 31, 2012)
Issue 475: region playlist stops in sync
Issue 473/Resources window: the auto-save button now prompts to overwrite selected slots/files
Fixed "file not found" label

!v2.2.0 #10 (May 29, 2012)
Resources window
+Pasting template envelopes obeys the option "Offset template items/envelopes by edit cusor" (in previous versions, only items were offseted according to this pref)
+Fixed "Paste" and "Paste (replace)" template items commands (when template files were containing more than 1 track)
+The tiny "+" button now adds a new bookmark without copying currents slots
+Creating new bookmarks now sets auto-save and auto-fill directories to the default resource path (i.e. you will not be promped for directories anymore)

Region playlist: added repeat button
Notes window: re-added marker/region names edition (and display à la "Big clock" when text edition is locked)
Added actions (for issue 470 & macros based on cue buss actions)
+SWS/S&M: Save default track send preferences
+SWS/S&M: Recall default track send preferences
+SWS/S&M: Set default track sends to audio and MIDI
+SWS/S&M: Set default track sends to audio only
+SWS/S&M: Set default track sends to MIDI only

!v2.2.0 #9 (May 16, 2012)
Added source filename (/s) to Label processor
Issue 471: fixed file renaming from the Resources window

!v2.2.0 #8 (May 11, 2012)
Fixed lost actions (reported http://forum.cockos.com/showpost.php?p=957863&postcount=823|here|)
Issue 469: fixed playlist loop

!v2.2.0 #7 (May 8, 2012)
Issue 466: fixed "add all regions" and related issues in Region Playlist window (broken in v2.2.0 #6)
Issue 467: fixed possible crash when pasting text in the Notes window
More UTF-8 fixes
Added action "Export formatted marker list to file"

Improved all S&M track FX actions: use new native APIs + configurable bypass/unbypass and online/offline actions (http://forum.cockos.com/showthread.php?p=984786#post984786|in the S&M.ini file|, up to 99 FX)
Added very specific track FX actions (hidden by default, i.e. default number of actions = 0 in the S&M.ini file)
+SWS/S&M: Toggle all FX (except n) online/offline for selected tracks
+SWS/S&M: Toggle all FX (except n) bypass for selected tracks

!v2.2.0 #6 (May 1, 2012)
Region Playlist
+Fixed append/crop/paste playlist actions and commands
+"Paste playlist at edit cursor" can now insert playlists in the middle of projects (rather than "pasting over"). Demo: http://stash.reaper.fm/12421/S%26M%20Region%20Playlist%20-%20Paste%20plalist%20at%20edit%20cursor.gif|here|
+Context menu: added commands to append/paste selected regions
+Better list view refresh (new region lengths, renamed regions, etc..)

Added actions
+Issue 345: SWS/S&M: Remove all envelopes for selected tracks - Works with the master track, fx param envelopes, frozen tracks (i.e. "frozen envelopes" are preserved), etc..
+SWS/S&M: Insert silence (seconds)
+SWS/S&M: Insert silence (measures.beats)
+SWS/S&M: Insert silence (samples)

Other
+Fixed handling of midi events which precede the item start position by resizing the take and adjusting the take offset
+Added undo point for "SWS/gofer: Split selected items at mouse cursor (obey snapping)"

!v2.2.0 #5 (April 23, 2012)
Region Playlist
+<strong>Play preview: no more constraint on region ends, the play preview now exactly follows region boundaries! REAPER v4.23+ is required</strong> (pre-release at the moment)
 Consequences: removed play preview options added in v2.2.0 #4 (useless now), added a warning message when there are nested regions/markers (due to the new smooth seek option)
+Do not force envelope points updates when pasting/cropping a playlist but obeys the preference "envelope points move with media items" instead (so both behaviors are now possible: copy/move envelope points or not)
+Fixed actions "Paste playlist" and "Append playlist" that were ignoring items smaller than region sizes
+Issue 461: fixed actions "Paste playlist" and "Append playlist" that were unexpectedly splitting items at region boundaries

SWS localization
+Fixed many dialog boxes/windows that were ignoring translated strings
+Fixed UTF-8 issuess in action names (translations could be ignored)
+Win 7 (x64): fixed UTF-8 issues in list views and dropdown boxes
+Added/fixed localization for (few) missing action names

OS X love:
+Fixed broken context menus. Important for the Resources window for example, where right-clicking auto-save and auto-fill buttons was impossible on OS X!
+Cycle action editor: added action learn (right-click in the right list view). Note: the editor is now exactly the same as on Windows OS.
+Live Configs: added action learn (right-click the columns "Activation" and "Deactivation"). Note: the Live Configs window is now exactly the same as on Windows OS.
+Better tooltips

Other
+Fixed possible cue buss volume bug when no default send gain was defined in the prefs (reported http://forum.cockos.com/showpost.php?p=949269&postcount=1378|here|)
+Issue 358: now fixed everywhere in the extension

!v2.2.0 #4 (April 9, 2012)
<strong>SWS localization</strong>
The SWS extension now also uses the language pack file defined in the preferences (just like REAPER).
The SWS template LangPack file is available http://code.google.com/p/sws-extension/downloads/list|here| (it will be regulary updated for "official" SWS releases).
This file should be merged with the main <strong>translated</strong> REAPER LangPack file as explained http://forum.cockos.com/showpost.php?p=941893&postcount=810|here|.
All action names can be translated (and most of undo point names: same string). Many dialog boxes and windows can be translated.
Full localization support for (on-going work..):
+Sanpshots
+Auto Color/Icon
+All S&M windows (+dynamically sized according to string lengths)

Region playlist
+Fixes, tweaks (added tooltips, retain current playlist, etc..)
+Added options (right-click the play button): "Play regions until next measure" and "Play regions until next beat" (see the note in the v2.2.0 #3 changelog)
Added actions (and new context menu items):
+SWS/S&M: Region Playlist - Crop project to playlist
+SWS/S&M: Region Playlist - Crop project to playlist (new project tab)
+SWS/S&M: Region Playlist - Append playlist to project
+SWS/S&M: Region Playlist - Paste playlist at edit cursor

Other
+Fixed some dropped character bugs in Label processor
+ClearType for tooltips too
 Optional: set "ClearTypeFont" to 1 in the section [General] of the S&M.ini file (quit REAPER first!)
+Refresh some S&M views when changing time mode

!v2.2.0 #3 (March 25, 2012)
<strong>Dropped support for REAPER v3.x, REAPER v4.20+ is required!</strong>

<strong>REAPER localization support</strong>: fixed broken Snapshots and LFO Generator vs localized envelope names, fixed action learn in S&M windows, Theme helper, etc..
Note: localization of the SWS extension is coming soon!

<strong>Added new "S&M Region Playlist" window</strong> - http://reaper.mj-s.com/S&M_RegionPlaylist.jpg|Screenshot|
Useful to preview different song structures (i.e. non-linear play) and apply them via the command "Crop project to playlist".
Use the context menu to add/remove/etc.. regions, use drag-drop to reorder regions in the playlist. Undo points are created for playlist editions.
Manage several playlists: top left dropdown box and tiny plus/minus buttons. Playlists are saved in project files.
Note: the play preview is based on "smooth seeking" so regions are played until the next measure (start positions of regions do not matter). Croping a project to a playlist will respect regions boundaries, of course.
Added related actions:
+SWS/S&M: Open/close Region Playlist window
+SWS/S&M: Play (Region Playlist)

Live Configs:
+OS X: FX presets support like on Windows OS
+All FX presets are now supported via the new Learn command: VST patches (.fxp), AU factory/user Presets (.aupreset), etc.. Note: support was limited to user presets (.rpl files) before this version.
+Send all notes-off when deactivating a track
+Context menu: added "Learn current preset"

Cue buss generator:
+New dropdown box "Cue buss settings": up to 8 different settings can be defined
+Added actions "SWS/S&M: Create cue buss from track selection, settings n" where 'n' is in [1; 8]
+Tweaks: removed confusing "save properties" button (settings are now saved on the fly), better OS X display, added error messages, etc..

Resources window and related "slot actions":
+<strong>All "SWS/S&M: Apply track template" actions now preserve receives.</strong> This is to use track templates a bit like snapsshots (track sends were already preserved).
 The same goes with "Apply track template" commands in the Resources window (on double-click or ENTER key).
+New option to sync auto-save and auto-fill directories: changing one changes the other
+Maximum number of bookmarks raised to 32
+Issue 450: retain the last used path when loading slots

Label processor:
+Added item duration (/D) and source offset (/O)

FX presets actions improvements: OS X support + improved on Windows OS (use new dedicated APIs)
Added in the main section of the action list (new on OS X):
+SWS/S&M: Trigger next preset for FX n of selected tracks - where 'n' is in [1; 4], http://forum.cockos.com/showthread.php?p=984786#post984786|customizable in the S&M.ini file| (up to 99 slots)
+SWS/S&M: Trigger previous preset for FX n of selected tracks - where 'n' is in [1; 4], http://forum.cockos.com/showthread.php?p=984786#post984786|customizable in the S&M.ini file| (up to 99 slots)
+SWS/S&M: Trigger next preset for selected FX of selected tracks
+SWS/S&M: Trigger previous preset for selected FX of selected tracks
Added in the "S&M extension" of the action list (new on OS X):
+SWS/S&M: Trigger preset for selected FX of selected tracks (MIDI CC absolute only)" }, "S&M_SELFX_PRESET", TriggerFXPreset, NULL, -1},
+SWS/S&M: Trigger preset for FX n of selected tracks (MIDI CC absolute only)- where 'n' is in [1; 4]
Added new FX preset actions in the main section (new on OS X and Windows OS):
+SWS/S&M: Trigger next preset for last touched FX
+SWS/S&M: Trigger previous preset for last touched FX

Marker list:
+Convert markers to regions
+Convert regions to markers

Other, fixes:
+All S&M windows: optional Windows-rendered fonts (ClearType)
 To enable this option set "ClearTypeFont" to 1 in the section [General] of the S&M.ini file (quit REAPER first!)
+Support the global preference "Disable saving full plugin states"
+Fixed all S&M copy/cut/paste sends/receives/routings actions (possible problem with multi track selection, see issue 174).
 Note: this also fixes SWS smart cut/copy actions: "SWS: Copy items/tracks/env, obeying time sel" and "SWS: Cut items/tracks/env, obeying time sel"
+Auto Color/Icon: fixed broken drag-drop of rows (i.e. useful to order rule priorities - reminder: drag-drop only works when the sorted column is the 1st one!)
+SWS List views tweaks: drag-drop of multiple rows, no arrow displayed when not sortable, etc..

Added other actions:
+SWS/IX: Import m3u/pls playlist. Imports local files from playlist to new track (streaming media ignored)
+SWS/S&M: Split and select items in region near cursor
+SWS/S&M: Select only track with selected envelope

!v2.2.0 #2 (March 7, 2012)
Fixed groove tool context menu
Added label processor (Extensions->Label processor). Automatic labelling of selected items using various parameters.  <= Thanks IXix!

!v2.2.0 #1 (February 13, 2012)
<strong>Lots of changes from 2.1 -> 2.2.  The fine details are below, but the major changes are:</strong>
+Snapshots fully working with v4 - pans, frozen tracks, all envelopes, etc.
+Markerlist supports region/marker colors
+S&M windows are themed to match Reaper
+Cycle action editor for OS X
+Item normalizing to RMS
+Too many Resources window/Live Configs updates to list here
+Notes/help subtitle support
+Lots of stability and performance improvements.  We <strong>strongly</strong> recommend you update to v2.2 if you're still running SWS v2.1.0.

Fixed support for REAPER 3.x
Issue 449: fixed cue buss actions not copying track levels to buss' receives when in pre-fader mode
Faster undos (UNDO_STATE_MISCCFG & UNDO_STATE_ALL)
Fixed flickering of docked SWS and S&M windows when resizing them (http://stash.reaper.fm/11694/ShakeThisOut.gif|before fix|, http://stash.reaper.fm/11695/ShakeThisOut_fixed.gif|after|)
List views: fixed wrong context menu when columns were hidden/moved (Auto Color/Icon, Live Configs, etc...)
List views (Windows OS): fixed possible missing vertical grid lines and better grid display vs cell edition
All S&M track group actions now also support the master track
Issue 256: Fixed "SWS: Toggle auto add envelopes when tweaking in write mode" also affecting other preferences

Live Configs:
+Added "Learn from Actions window" (in the context menu of columns "Activate action" and "Deactivate action") - Windows OS only
+GUI fixes and tweaks: fixed FX 1st preset display, "Edit" menu items, support for INSERT and F2 keys, etc..
Added actions (useful to switch configs without MIDI CC controller, e.g. -/+ controllers (like pedals) sending MIDI note messages)
+SWS/S&M: Live Config #n - Next (where 'n' is in [1; 8])
+SWS/S&M: Live Config #n - Previous (where 'n' is in [1; 8])

Resources window:
+More "macro friendly" slots actions: when the list view is empty, add the needed number of slots and browse for file (rather than displaying an error message)
+Auto-fill now hehaves like Auto-save: new top left button for auto-fill too, same context menu, etc.. (issue 436, indirectly)
+Added Bookmark commands in the context menu: new, delete and rename bookmarks (issue 436)
+Auto-save: fixed automatic building of filenames (strip forbidden characters)
+Dedicated context menus for auto-fill and auto-save buttons (faster access to options, http://stash.reaper.fm/11693/S%26M_ResourcesView_ContextMenu.gif|demo|)
+Tweaks: support for INSERT key (insert empty slot), better tooltips, etc..
Resources/Track templates slots:
+Issue 441: new auto-save option to retain envelopes in templates (the option to retain items was already there)
+Added tick box for the new REAPER v4.15 option "Offset template items/envelopes by edit cusor"
+Added actions "SWS/S&M: Apply track template (with envelopes/items) to selected tracks, slot n" where 'n' is in [1; 4], http://forum.cockos.com/showthread.php?p=984786#post984786|customizable in the S&M.ini file| (up to 99 slots)

Cycle action editor:
+Additional consistency checks before aplying/registering cycle actions
+Support for DELETE and F2 keys (remove/renames cycle actions and commands)

House cleaning:
+All S&M windows: better/tighter context menus
+Tagged "Xenakios/SWS: Load project template" actions as deprecated (you can use "SWS/S&M: Open/select project template, slot n" instead: these new actions are not tied to paths/filenames)
+Renamed all toggle actions "SWS/S&M: Open [...] window" into "SWS/S&M: Open/close [...] window"
+Renamed all actions "[...]Notes/Subtitles/Help[...]" into "[...]Notes[...]"
+Beware! The following actions have new custom ids => an update is needed if they were used in toolbars, macros, etc.. (sorry about that! SWS localization side-effect..)
 SWS/S&M: Open Cycle Action editor
 SWS/S&M: Open Cycle Action editor (event list)
 SWS/S&M: Open Cycle Action editor (piano roll)

!v2.1.0 #28 (January 25, 2012)
Fixed "SWS/AW: Split selected items at edit cursor w/crossfade on left" - now crossfade time is zoom independent

!v2.1.0 #27 (January 23, 2012)
Remove broken/confusing action "Toggle visibility of selected folder parent's children in mixer".  Replace with macro "sel children"/"toggle mixer vis" if you like.
Move cursor left/right ms/config seconds now respects preference "When moving edit cursor via action or control surface: Scrub/Do not scrub"

!v2.1.0 #26 (January 4, 2012)
Fingers MIDI action fixes:
+Remove negative Midi Events before commiting
+Fix for MIDI event positioning when take has an offset and playrate != 1.0

Issue 426: Fixed snapshots problem with 'frozen' tracks
On Windows OS: all S&M list views now support grid lines, i.e. they use the color "Window list grid lines" of the Theme Editor
OS X: Fixed "beachball" when running cycle actions

!v2.1.0 #25 (January 1, 2012)
Cycle actions: OS X cleanup/fixes (thanks to Kundalinguist and CaptainHook!)
+Fixed import and edition of cycle actions
+Added "Cycle Action Editor" in main menu > extensions (like on Windows OS)
+Cycle Action Editor it is now available out of the box

Resources window:
+New auto-save preferences for FX chains: Context menu > Auto-save configuration > "Create filename from track/item name" (default) and "Create filename from 1st FX name" (useful to create FX libraries)
Resources/Media file slots: new option and actions for playback synchronization
+SWS/S&M: Play media file in selected tracks (sync with next measure), slot n - where 'n' is in [1; 4], http://forum.cockos.com/showthread.php?p=984786#post984786|customizable in the S&M.ini file| (up to 99 slots)
+SWS/S&M: Loop media file in selected tracks (sync with next measure), slot n - where 'n' is in [1; 4], http://forum.cockos.com/showthread.php?p=984786#post984786|customizable in the S&M.ini file| (up to 99 slots)
+Added "advanced" option in the S&M.ini file to synchronously play/stop/pause/etc.. media files across tracks (see details in issue 435)

Notes/Subtitles/Help window:
+Fixed refresh problem introduced in v2.1.0 #23
+The "big font" name can be customized in the S&M.ini file: "BigFontName" in the section [NOTES_HELP_VIEW]
+House cleaning: removed "Region/marker names" deprecated since v2.1.0 #23 (added marker and region subtitles/notes)

Added other actions:
+SWS/S&M: Clear image window
+SWS/S&M: Open image window

!v2.1.0 #24 (December 16, 2011)
Image window:
+Fixed alpha channel problem
+Added stretch option in the context menu

Resources window: bookmark names as defined by the user

!v2.1.0 #23 (December 15, 2011)
Notes/Help window -> Notes/Subtitles/Help
+Subtitles support: new mode "Marker/Region subtitles" in the top left dropdown box.
 You can edit notes for regions and/or markers. Such notes are saved in project files.
 When the view/text edition is locked, notes are displayed with a dynamic sized font (display à la "Big clock") and they follow the play cursor position (i.e. subtitles!).
 Useful for lyrics, video stuff (you can display subtitles or even to edit them in REAPER), etc...
 Also added new buttons and actions to import/export SubRip subtitle files (.srt files, this format is supported by most video players) :
+SWS/S&M: Notes/Subtitles/Help - Import subtitle file... - It adds a region with notes for each subtitle of the loaded file
+SWS/S&M: Notes/Subtitles/Help - Export subtitle file... - It exports current region/marker notes as a subtitle file

Resources window updates:
+Fixed few slot actions that could not be tied to bookmarks (they were not obeying the tick box "Tie slot actions")
Added clear/delete slot actions (Issue 431):
+SWS/S&M: Delete all FX chain slots
+SWS/S&M: Delete all track template slots
+SWS/S&M: Delete all project template slots
+SWS/S&M: Delete all media file slots
+SWS/S&M: Delete all image slots
+SWS/S&M: Delete all theme slots - On Windows OS only
 <strong>Important:</strong> a bit specific, so the following actions are hidden by default (i.e. 0 slot in the S&M.ini file but this is http://forum.cockos.com/showthread.php?p=984786#post984786|customizable|: up to 99 slots)
+SWS/S&M: Clear FX chain slot n
+SWS/S&M: Clear track template slot n
+SWS/S&M: Clear project template slot n
+SWS/S&M: Clear media file slot n
+SWS/S&M: Clear image slot n
+SWS/S&M: Clear theme slot n - On Windows OS only

Resources/Media file slots improvements:
+Only send all notes off when MIDI files are stopped (i.e. no extra CC123 MIDI messages when MIDI files are played until the end). Useful for MIDI hardware outputs.
+Other improvements when stopping media files (better fix for issue 411)
Added actions with pause:
+SWS/S&M: Play media file in selected tracks (toggle pause), slot n - where 'n' is in [1; 4], http://forum.cockos.com/showthread.php?p=984786#post984786|customizable in the S&M.ini file| (up to 99 slots)
+SWS/S&M: Play media file in selected tracks (toggle pause), prompt for slot
+SWS/S&M: Loop media file in selected tracks (toggle pause), prompt for slot - Infinite looping! To be stopped!
 <strong>Important:</strong> due to its scary name, the following action is hidden by default (i.e. 0 slot in the S&M.ini file but this is http://forum.cockos.com/showthread.php?p=984786#post984786|customizable|: up to 99 slots)
+SWS/S&M: Loop media file in selected tracks (toggle pause), slot n - Infinite looping! To be stopped!

New "Images" slot type in the Resources window: manage slots for PNG files (Issue 418)
+Reminder: you can switch the Resources window to "Images" in the top left dropdown box
+External drag-drop (e.g. drag a bunch of PNG files from an external tool -> drop them into the Resources window)
+Internal drag-drop (e.g. re-order slots, drag a slot from the Resources window -> drop it into a track) - Windows OS only
+Context menu: show image, set as track icon, etc.. various "auto-fill slots" features, insert/add/clear/etc..
In this view, double-click and the ENTER key can be customized to:
+Show an image (in a dedicated dockable/resizable "S&M - Image" window)
+Set an image as track icon
+Add an image as an item to the current track
Added slot actions for images:
+SWS/S&M: Open Resources window (images)
+SWS/S&M: Show image, slot n - where 'n' is in [1; 4], customizable in the S&M.ini file (up to 99 slots)
+SWS/S&M: Show image, prompt for slot
+SWS/S&M: Set track icon for selected tracks, slot n - where 'n' is in [1; 4], customizable in the S&M.ini file (up to 99 slots)
+SWS/S&M: Set track icon for selected tracks, prompt for slot
+SWS/S&M: Clear image slot...
+SWS/S&M: Open/clear image window

Issue 430: Added Rename to Markerlist context menu, F2 renames too
Issue 433: fixed creation of cycle actions broken in v2.1.0 #22

House cleaning:
+Renamed all actions "SWS/S&M: Select/load project template [...]" into "Open/select project template [...]"
+Renamed all actions "SWS/S&M: Play/loop media file [...]" into "Loop media file [...]"
+Removed Media Pool dialog - replaced natively plus with Resource window "play" actions

!v2.1.0 #22 (December 12, 2011)
Resources window updates:
Issue 408: added resource slot bookmarks
+New tiny add/delete bookmark buttons
+New tick box: slots actions can be tied to bookmarks instead of default resource types (FX chains, Track templates, etc..)
Added actions (Issue 422):
+SWS/S&M: Auto-save FX Chain slots for selected tracks
+SWS/S&M: Auto-save input FX Chain slots for selected tracks
+SWS/S&M: Auto-save FX Chain slots for selected items
+SWS/S&M: Auto-save track template slots
+SWS/S&M: Auto-save track template (with items) slots
+SWS/S&M: Auto-save project template slot
+SWS/S&M: Auto-save media file slots for selected items
Other:
+Added tooltips
+Issue 412: reorganized the GUI a bit, better docking/resizing behavior
+Default customizable action: the ENTER key now also acts as double-click

Cycle action editor: re-fixed drag-drop of commands in the right list view re-broken in v2.1.0 #21
Live Configs: the ENTER key activates the selected config
Notes/help window: less flickering
Properly keep marker/region colors when renumbering

!v2.1.0 #21 (November 28, 2011)
Cycle actions improvements:
+The Cycle action editor is now resizable, dockable, themable, etc..
 Note: import, export and reset features have been moved to the context menu
+Cycle actions are now saved in a distinct file S&M_Cyclactions.ini (they were saved in the S&M.ini file before)
 This is to ease REAPER's configurations export/import (ReaperConfigZip or copy/paste): the new S&M_Cyclactions.ini is exchangeable, not the S&M.ini file (which can contain local paths, etc..)
 Auto upgrade: the new S&M_Cyclactions.ini file is automatically created with your current cycle actions (if needed, a S&M_Cyclactions.BAK file is also saved).
+OS X support: to be enabled in the S&M.ini file, details http://code.google.com/p/sws-extension/issues/detail?id=416#c0|here|: same editor than on Windows OS (minus the "action learn" feature)

Live Configs:
+Fixed possible crash on Win 7 (when switching projects)
+Fixed possible loss of the "Input track" dropdown box (with veeeery long track names)

Resources window:
+Track templates: new double click option, better context menu item names, etc..
+Fixed possible crash when removing a custom resource type from the S&M.ini file
+<strong>Limited "spam" in the action list: all slot actions now only have 4 instances by default</strong> (http://forum.cockos.com/showthread.php?p=984786#post984786|customizable in the S&M.ini file|, up to 99 slots per action)
 Note: your current numbers of slot actions are preserved, of course!

Notes/help: do not update region/marker names when playing and editing (but only when the view is locked)

<strong>S&M windows theming</strong>
S&M windows now use themed buttons (i.e. toolbar_blank.png and composite_toolbar_overlay.png, if it exists)
List views also obey following colors of the Theme Editor (REAPER > v4.11, on Windows OS and OS X!) :
+Window list selection bg
+Window list selection fg
+Window list selection inactive bg
+Window list selection inactive fg

The following media item actions will work whatever is the current track selection:
+SWS/S&M: Takes - Move active up (cycling) in selected items
+SWS/S&M: Takes - Move active down (cycling) in selected items
+SWS/S&M: Takes - Activate lanes from selected items
+SWS/S&M: Takes - Activate lane under mouse cursor

!v2.1.0 #20 (November 19, 2011)
Added action:
+SWS/S&M: Send all notes off to selected tracks

Resources window:
+Custom resource types !? Details http://forum.cockos.com/showpost.php?p=851041&postcount=690|here|.
+More REAPER-ish text filter (by name, by path and/or by comment, configurable in the context menu)
Auto-save for media file slots:
+Select some items (incl. in-project MIDI items) and click on the top left Auto-save button
+The auto-save directory can be displayed/changed in the context menu
Issue 411, fixes for S&M media files slot actions (thanks Anton9!):
+Fixed play and loop toggle actions when MIDI files are imported as in-project MIDI items (in the preferences)
+Fixed toggle states for all actions "Play/loop media file, slot n (toggle)" (toggle states were stuck to "off")
+Send all notes off when stopping MIDI files (i.e. fixed stuck notes)

House cleaning:
+Renamed all "SWS/S&M: Apply FX chain [...]" actions into "Paste (replace) FX chain [...]"
+Notes/help window (in "Action help" mode): renamed the button "Wiki ALR" into "Online help..."
+Windows OS: do not systematically send deleted files to the recycle bin (hard delete for temp files)
+OS X: S&M logos like on Windows OS

Fixed toggle states for all actions "SWS/S&M: Toggle arming of [...] envelope for selected tracks" (toggle states were stuck to "off")
Issue 400: Fixed marker set paste in Reaper v4.x

!v2.1.0 #19 (November 14, 2011)
Issue 375: Fixed "SWS: Nudge master output 1 volume -1db" action

!v2.1.0 #18 (November 14, 2011)
<strong>Resources window: two new slot types, Media files and Themes!</strong>

Resources window: new "Media files" slot type
Manage slots for all media file types supported by REAPER (WAV, MIDI, etc..).
+Reminder: you can switch the Resources window to "Media files" in the top left dropdown box
+External drag-drop (e.g. drag a bunch of files from an external tool -> drop them into the Resources window)
+Internal drag-drop (e.g. re-order slots, drag a bunch of slots from the Resources window -> drop them into the arrange) - Windows OS only
Context menu:
+Various "auto-fill slots" features, rename & delete file(s), insert/add/clear/etc.. slot, show path in explorer/finder, etc..
+Bulk-add multiple selected media file slots to current track, to new tracks or to selected items as takes
+Bulk-play or loop multiple media file slots
In the list view the double-click can be customized to:
+Toggle play or loop in selected tracks
+Add media file to current track, to new track or to selected items as takes
Added slot actions for media files:
+SWS/S&M: Open Resources window (Media files)
+SWS/S&M: Add media file to current track, slot n  - where 'n' is in [1; 4], http://forum.cockos.com/showthread.php?p=984786#post984786|customizable in the S&M.ini file| (up to 99 slots)
+SWS/S&M: Add media file to new track, slot n  - where 'n' is in [1; 4], customizable
+SWS/S&M: Add media file to selected items as takes, slot n - where 'n' is in [1; 4], customizable
+SWS/S&M: Play media file in selected tracks, slot n - where 'n' is in [1; 8], customizable
+SWS/S&M: Play media file in selected tracks, prompt for slot
+SWS/S&M: Play media file in selected tracks (toggle), slot n - where 'n' is in [1; 8], customizable
+SWS/S&M: Play media file in selected tracks (toggle), prompt for slot
+SWS/S&M: Play/loop media file in selected tracks (toggle), slot n - where 'n' is in [1; 8], customizable
+SWS/S&M: Play/loop media file in selected tracks (toggle), prompt for slot
+SWS/S&M: Play/loop media file in selected tracks, slot n - where 'n' is in [1; 8], customizable
+SWS/S&M: Play/loop media file in selected tracks, prompt for slot
+SWS/S&M: Stop playing media files
+SWS/S&M: Stop playing media files in selected tracks

New "Themes" slot type in the Resources window (on Windows OS only):
Manage slots for themes, i.e. slots for ReaperthemeZip files (unpacked themes are not supported).
+Reminder: you can switch the Resources window to "Themes" in the top left dropdown box
+External drag-drop (e.g. drag a bunch of .ReaperthemeZip files -> drop them into the Resources window)
+Internal drag-drop (e.g. re-order slots, drag a slot from the Resources window -> drop it into the arrange)
+Context menu: load theme, various "auto-fill slots" features, insert/add/clear/etc..
Added slot actions for themes:
+SWS/S&M: Open Resources window (Themes)
+SWS/S&M: Load theme, slot n - where 'n' is in [1; 4], customizable in the S&M.ini file (up to 99 slots)
+SWS/S&M: Load theme, prompt for slot
+SWS/S&M: Clear theme slot...

Show Bank Select and Bank/Program Select lanes in FNG CC lane actions
Fixed FNG crashes (issue 410 and issue 390)

Issue 375: Added actions to control the master track hardware output:
+SWS: Nudge master output 1 volume +1/-1db
+SWS: Set master output 1 volume to 0db

Fixed issue 409: bad theming colors when REAPER version was < v4.11
Many Xenakios actions now have consistent undo names (vs action names), removed a log file
S&M.ini file: better presentation of configurable slot actions

!v2.1.0 #17 (November 2, 2011)
Added media file slot actions (details in issue 386):
+SWS/S&M: Play media file in selected tracks, slot n - where 'n' is in [1; 8], http://forum.cockos.com/showthread.php?p=984786#post984786|customizable in the S&M.ini file| (up to 99 slots). Supports any media file (.mid, .wav, etc..).
+SWS/S&M: Clear media file slot...

Cycle action editor:
+Added "Consolidated undo points" tick box. On OS X (with basic cycle action editor), this option can be changed in the S&M.ini file, e.g. [Cyclactions]Undos=0
+Action learn: now, SWS actions can be learned whatever are the displayed columns in the action list
+Macro learn: a clear error message is displayed when the column "Custom ID" is not displayed in the action list

Notes/Help window: region names can be edited too (they are edited/displayed according to edit/play cursor position)

Resources window: the context menu item "Select/load project templates (new tab)" now also opens multiple selected projects in separate tabs (issue 369)

All S&M themable windows use the following configurable colors of the Theme Editor (on Windows & REAPER v4.11):
+Window background
+Window text
+Window edit background
+Window list background
+Window list text
+I/O Window 3D highlight and shadows colors ("Main Window 3D" colors are poorly defined in the v4 default theme..)

Optimizations:
+Many actions run faster
+"Auto-refresh toolbars" option (Main menu > Extensions > SWS options): optimizations for large projects

House cleaning:
+Removed buggy/deprecated "Xenakios/SWS: Save current contents of actions list to file" (issue 311)

!v2.1.0 #16 (October 14, 2011)
S&M themable windows: fixed 3D highlight/shadow colors

Resource window: Project Loader/Selecter overhauled
+Added context menu items "Set project loader/selecter from selection" and "Clear project loader/selecter configuration"
+Slots that are part of the configuration are now surrounded as such (in the 1st column)
+Added actions:
 - SWS/S&M: Project loader/selecter: next (cycle)
 - SWS/S&M: Project loader/selecter: previous (cycle)
+The current open project slot is automatically selected
+Reminder: the Project Loader/Selecter allows you opening some projects (or selecting project tabs) with following actions.
 It is useful for live performance. Details and demo http://forum.cockos.com/showpost.php?p=831103&postcount=655|here|.

Fixed autogrouping broken in 2.1.0 #15

!v2.1.0 #15 (October 13, 2011)
Added actions:
+SWS/AW: Toggle auto group newly recorded items
+SWS/S&M: Set selected tracks to first unused group (default flags)
+SWS/S&M: Set selected tracks to group n (default flags) - where 'n' is in [1; 8], http://forum.cockos.com/showthread.php?p=984786#post984786|customizable in the S&M.ini file| (up to 32 groups)
+SWS/S&M: Remove track grouping for selected tracks

Cue Buss Generator & Live Configs: track templates improvements (same as issue 376)
Resources window: saved FX chains and track templates are now indented
Notes/Help window: better resizing, improved "big font" display (less flickering)
Faster REAPER startup, especially with large projects (for real this time!)

House cleaning:
+Removed following actions (the action "Create cue buss track from track selection (use last settings)" is enough):
 - SWS/S&M: Create cue buss track from track selection (pre-fader/post-FX)
 - SWS/S&M: Create cue buss track from track selection (post-fader)
 - SWS/S&M: Create cue buss track from track selection (pre-FX)
+Some actions were slightly renamed ("ME" -> "MIDI Editor")

!v2.1.0 #14 (October 9, 2011)
"Auto-refresh toolbars" option (Main menu > Extensions > SWS options): added toolbar enabled actions and advanced parameter
+SWS/AW: Set selected tracks timebase to time
+SWS/AW: Set selected tracks timebase to beats (position only)
+SWS/AW: Set selected tracks timebase to beats (position/length/rate)
+Added advanced parameter "ToolbarsAutoRefreshFreq" in the S&M.ini file: the default value should be fine but you can tweak it so that toolbars are refreshed without noticeable lag
+ToolbarsAutoRefreshFreq is in ms (min: 100, max: 5000). Make sure you exited REAPER before editing the INI file.

SWS list views:
+Fixed SWS list views not obeying to sort requests (sometimes)
+Faster sort when clicking on headers

Issue 394: SWS Wait... actions don't work on OS X, removed from OS X release.

Added actions:
+SWS: Set selected items length...
+SWS/AW: Set selected tracks pan mode to stereo balance
+SWS/AW: Set selected tracks pan mode to 3.x balance
+SWS/AW: Set selected tracks pan mode to stereo pan
+SWS/AW: Set selected tracks pan mode to dual pan

OS X: Now building with Xcode 3.2, please report any regression issues.

!v2.1.0 #13 (September 23, 2011)
Issue 385: Fixed slow REAPER startup introduced in v2.1.0 #11
Issue 377: Frozen tracks support

!v2.1.0 #12 (September 21, 2011)
Issue 380: Fixed possible hang when exiting REAPER on Windows 7
Issue 372:
+"SWS: Name selected track(s) like first sel item" is now "Name sel track(s) like first sel item on track"
+Added "SWS: Name sel track(s) like first sel item in project"
+Added undo point
+Fixed naming with in-project MIDI items

!v2.1.0 #11 (September 15, 2011)
Resources window / track templates: auto-save now fully mimics the way track templates are saved natively (details in issue 376)
Resources window / FX Chains: auto-save now fully mimics the way FX Chains are saved natively (Issue 376)

Optimization: faster SWS init / REAPER startup

REAPER v4.03pre's track freeze: some actions won't have any effect on frozen tracks
(temporary until this new native feature is not officially released and properly managed in SWS extensions)

!v2.1.0 #10 (September 13, 2011)
Live configs:
+Smoother switching between configs: now respects the native "track mute fade" preference (more to come..)
+Auto track selection: make sure that only configured tracks are selected while performing "Activate" and "Deactivate" actions (and restore selection just after)
+Live configs window: now displays user preset names (rather than ids)
+Fixed ignored FX presets switches (when "Auto track selection" was not ticked)

Resources window:
+Context menu (issue 373): added menu items "Auto-save", "Auto-fill from project path" and "Auto-fill..."
+OS X (issue 373): multiple selection of slots
+Text filter: added "Name" criteria, filtering by path now ignores trailing filenames

Issue 371: Added action "SWS: Normalize items to overall peak RMS", adjusts all selected items by the same amount (eg adjusting volume of a split/comped line)

!v2.1.0 #9 (September 7, 2011)
Issue 367: OS X: Fixed issues after opening docked windows

!v2.1.0 #8 (September 4, 2011)
Fixed crashing on undo reported in the main reaper forum thread
Fixed possible SWS list views refresh issues introduced in v2.1.0 #5
Cycle action editor: fixed drag & drop of commands (right list view) broken since v2.1.0 #5

!v2.1.0 #7 (September 2, 2011)
Issue 366: Fixed crash with Show Used CC lanes
Issue 348: Fixed note on left hand edge of take sometimes being missed when applying groove
Faster parsing and construction of midi takes
Fix crash with groove quantize when no notes are selected
Cycle action editor: fixed action renaming bug introduced in v2.1.0 #5
Cycle action editor: fixed corrupted "Right click here..." cycle action introduced in v2.1.0 #5

Marker list now supports save/restore and changing of colors ("Set color..." in the context menu), including en masse with ctrl-click - requires Reaper v4.03

Resources window: "Auto-fill" (context menu) now adds slots rather than inserting them (i.e. do not change existing slot numbers)
Resources window/FX Chains: support for track channels when FX Chains are saved in the Resources view (Issue 363)
Resources window/Projects: added "Add recent projects" in the context menu (it adds all recent projects as listed in Main menu>File>Recent projects)
Resources window/Projects: added project loader/selecter actions (useful for live performance):
+SWS/S&M: Project loader/selecter: configuration - This one allows you defining start/end slots (empty slot gaps are ignored)
+SWS/S&M: Project loader/selecter: next (cycle)
+SWS/S&M: Project loader/selecter: previous (cycle)

Cycle actions:
+Undoing a cycle action now also restores its previous state (Issue 361)
+Cycle action buttons are now refreshed on undo

Added action:
+SWS/S&M: Open project path in explorer/finder

!v2.1.0 #6 (August 28, 2011)
Issue 358: Fixed possible crash on project load
Issue 360: Fixed SWS list crash introduced in v2.1.0 #5
Issue 362: Fixed possible cycle action corruption and other sort issues

!v2.1.0 #5 (August 22, 2011)
Issue 353: Much improved SWS window list performance (eg Markerlist with many, many markers)
Issue 354: Fixed crash when importing non-RPP project files.
Removed broken "SWS/AW: Toggle TCP"

!v2.1.0 #4 (August 21, 2011)
Issue 352: fixed cycle actions that contain Custom actions

Cycle action editor:
+Better drag & drop support for the right list view (drag & drop of commands)
+Cycle actions now support SWS/FNG actions

!v2.1.0 #3 (August 21, 2011)
Issue 77/Issue 147: Snapshots now store native envelopes:
+"Vol" option now stores pre and post FX envelopes
+"Pan" option now stores pre and post pan and width envelopes
+"Mute" option now stores mute envelopes

Bug fix for new SWS install defaulting to deprecated FX snapshot storage (thanks, cylens!)

!v2.1.0 #2 (August 18, 2011)
Issue 340 / Issue 60: Added actions for item/sample analysis, especially drum sample pack creating:
+SWS: Normalize items to RMS (entire item)
+SWS: Normalize items to peak RMS (Like watching for the highest a RMS meter goes over time)
+SWS: Organize items by peak
+SWS: Organize items by RMS (entire item)
+SWS: Organize items by peak RMS
+SWS: Set RMS analysis/normalize options (Sets target db for normalize and window size for peak RMS calculation)
+Also similar are existing actions "SWS: Analyze and display item peak and RMS" and "SWS: Move cursor to item peak amplitude"

Issue 77 / Issue 147: Added pan law to pan snapshots

!v2.1.0 #1 (August 9, 2011)
Offical SWS v2.1 release to coincide with Reaper v4!  Please note this version of SWS will work with both Reaper v3 and v4, but v3 support will be dropped in the future.  Please support Cockos and purchase a v4 license if you do not already own one.

!v2.0.0 #35 (August 8, 2011)
Issue 332: OS X: Fixed cycle action editor -- now replaced with a basic "create cycle action" modal dialog box. The dialog box can be opened from the actions list (there are 3 "create cycle action" actions) but not from the main "Extensions" menu like on Windows.
Issue 335: OS X: Fixed crash when starting Reaper with Notes/Help window previously open

Added actions:
+SWS/AW: Paste (pastes intelligently obeying "trim behind" mode to include empty space)
+SWS/AW: Insert click track (inserts a new track named "Click" with a click source)
+SWS/AW: Toggle click track mute (intelligently mutes the click track if it exists, or toggles the built in metronome if there is no click track)

!v2.0.0 #34 (August 3, 2011)
Fixed cycle actions window context menu on OS X

!v2.0.0 #33 (August 2, 2011)
Fixed "stuck" cycle actions window on OS X

!v2.0.0 #31 (July 31, 2011)
Added configurable slot actions (hidden by default, http://forum.cockos.com/showthread.php?p=984786#post984786|customizable in the S&M.ini file|):
+SWS/S&M: Apply input FX chain to selected tracks, slot n
+SWS/S&M: Paste input FX chain to selected tracks, slot n

Issue 324: Snapshot support for v4 pan styles/settings
Added action "SWS: Toggle selecting one grouped item selects group"
Fixed x64 installer issue
Renamed actions "Set displayed CC lanes, slot n" into "Restore displayed CC lanes, slot n"
Removed useless action "SWS/S&M: Notes/Help - Disables auto updates"

!v2.0.0 #30 (July 7, 2011)
Issue 309: Add action "SWS: Open last project"
Issue 310: Fixed Autorender not working in Reaper v4.0 beta
Issue 315: Add action "SWS: Toggle between current and saved track selection"
Issue 319: Fixed double-click renaming of fields on OS X
Issue 323: Fixed duplicated "Recall snapshot" actions
Issue 326: Renamed "set/unset/toggle master send" actions to "master outputs", added toggles to 12

S&M Resources window:
<strong>The number of slot actions can now be customized in the S&M.ini file, in the new section [NbOfActions].</strong>
*Quit REAPER* before customizing the number of slots/actions (none: 0, max: 99).
An example (with the current list of configurable actions and their default numbers) is http://reaper.mj-s.com/NbOfActions.txt|here|.
This also "unhides" (i.e. 0 slot by default) 2 new actions:
+SWS/S&M: Apply FX chain to selected items, all takes, slot n
+SWS/S&M: Paste FX chain to selected items, all takes, slot n

Beware! following actions are now configurable but their custom ids have changed:
+SWS/S&M: Trigger next preset for FX n of selected tracks
+SWS/S&M: Trigger previous preset for FX n of selected tracks
 => if used in toolbars, macros, etc.. an update is needed (sorry about that!)

!v2.0.0 #29 (June 30, 2011)
<strong>Added "Cycle action editor"</strong> (Main menu > Extensions > Cycle Action editor):
+<strong>A step-by-step example showing how to create a Cycle Action is available http://forum.cockos.com/showthread.php?t=84978|here|</strong> (thanks Mercado_Negro!)
+Unlimited number of cycle actions
+Unlimited number of commands per cycle action
+Import/export features
+Learn selected commands of the action list (Windows OS only)

Other cycle action updates:
+Performance improvements
+Consolidated undo points

S&M Notes/help:
+When the view is locked, the text is now displayed with a dynamic sized font (i.e. display à la "Big clock")
+Added marker names (in the top left dropdown box). They are edited/displayed according to edit/play cursor position (can be used for lyrics, etc..)
+Demo http://reaper.mj-s.com/S&M_big_notes.gif|here|

Issue 308: Fixed "Select/load project template" actions
Issue 317: Fixed Shorcircuit hang when set online with open GUI (needs "BuggyPlugsSupport=1" in the S&M.ini file, full story http://code.google.com/p/sws-extension/issues/detail?id=317|here|)
Tweaks: little Unicode fixes, better message boxes on OS X..

Added actions:
+SWS/S&M: Open Resources window (project templates)
+SWS/S&M: Clear project template slot...

!v2.0.0 #28 (June 13, 2011)
Fixed duplicated "take pan envelopes" actions
Fixed subtle "recursive cycle action" cases (e.g. a cycle action that calls a macro that calls a cycle action)

Added actions:
+SWS/S&M: Copy FX chain (depending on focus)
+SWS/S&M: Paste FX chain (depending on focus)
+SWS/S&M: Paste (replace) FX chain (depending on focus)
+SWS/S&M: Cut FX chain (depending on focus)

S&M Find: added "Zoom/Scroll" option (when searching for items)

<strong>S&M Resources: now also supports project templates</strong> (i.e. new option in top left dropdown box)
Added options/popup menu items common for FX chains, track template & project templates:
+Display current auto-save path
+Set auto-save directory to default resource path
+Set auto-save directory to project path (/FXChains, TrackTemplate or ProjectTemplates)
Added project template slot actions:
+SWS/S&M: Select/load project template, slot n  - where 'n' is in [1; 10]
+SWS/S&M: Select/load project template, prompt for slot
+SWS/S&M: Select/load project template (new tab), slot n  - where 'n' is in [1; 10]
+SWS/S&M: Select/load project template (new tab), prompt for slot

House cleaning: simplified a bunch of actions names (i.e. "Load/apply", "Load/paste", etc.. => "Apply", "Paste", etc..)

!v2.0.0 #27 (June 4, 2011)
Issue 301: Fixed "Crossfade adjacent selected items" crash
Issue 302: Fixed "Move right by 1 sample (on grid)" action
Issue 298: Find "all" now zooms to found items (reminder: find "next/prev" scrolls to the found item)

Added actions:
+SWS/S&M: Toggle all take FX online/offline for selected items
+SWS/S&M: Set all take FX offline for selected items
+SWS/S&M: Set all take FX online for selected items
+SWS/S&M: Toggle all take FX bypass for selected items
+SWS/S&M: Bypass all take FX for selected items
+SWS/S&M: Unbypass all take FX for selected items
+SWS/S&M: Set active take pan envelopes to 100% right
+SWS/S&M: Set active take pan envelopes to 100% left
+SWS/S&M: Set active take pan envelopes to center
+SWS/S&M: Scroll to selected item (no undo)

S&M Resources window:
+Fixed grayed "Add slot" and "Insert slot" popup menu items (since v2.0.0 #26)
+Track templates: auto save now also works with the master track (saving a "master track template" is not possible natively)
+Track templates: applying track templates to the master track is now possible
+Track templates: tweaks (new popup menu items, wordings..)

Padre's Envelope Processor and LFO generator now respect the "Per-take pitch envelope range" preference (was hard coded to 3 semitones before)

!v2.0.0 #26 (May 28, 2011)
Merged tiny extension plugin (2 new actions that can help WALTERing themes
+SWS/S&M: Show theme helper (all tracks) - Windows OS only
+SWS/S&M: Show theme helper (selected track) - Windows OS only

Theming updates for all S&M windows (Find, Resources, Notes/help and Live Configs):
+Dynamic positioning of themed dropdowns, buttons, etc.. (i.e. no more truncated texts, no more unaligned components)
+Windows OS: more use of themes' background colors (instead of "white backgrounds")
+Fonts are now updated when switching themes

Added actions:
+SWS/S&M: Set selected tracks MIDI input to all channels
+SWS/S&M: Set selected tracks MIDI input to channel n - where 'n' is in [1; 16]
+Issue 291: SWS/S&M: Map selected tracks MIDI input to source channel
+Issue 291: SWS/S&M: Map selected tracks MIDI input to channel n - where 'n' is in [1; 16]

S&M Resource window updates:
+New option (in popup menu) to filter the list view by comments or paths
+Switch to "fast listview" mode only if there are more than 500 slots

S&M Find updates:
+Issue 298: move view to found item (more to come..)
+Use text buttons rather than icons (looked bad with some themes)
+Red "Not found!" message

House cleaning:
+S&M Live Configs: dropped OS X support for user FX presets (=> Windows OS only)
+Removed "SWS/S&M: Close all routing windows"
+Removed "SWS/S&M: Close all envelope windows"

Issue 300: Fixed "Open REAPER project in item BWAV info" crash

!v2.0.0 #25 (May 22, 2011)
Issue 273: New actions for moving the edit cursor:
+SWS: Move cursor left/right 1 sample (on grid)
+SWS: Move cursor left/right 1ms/5ms
+SWS: Move cursor left/right by default fade length

Issue 283: New action "SWS: Select unmuted tracks"
Issue 286: New actions "SWS: Set master mono" and "SWS: Set master stereo"
Issue 297: Fixed bug with project file size increasing with each save after using groove tool. Load and resave affected projects to automatically fix.

!v2.0.0 #24 (May 18, 2011)
Zoom updates:
+Option to seek play when moving the edit cursor on zoom in
+Mouse cursor doesn't move in Y when drag zooming, more Abelton Live like (Windows OS only)

S&M Resource window updates:
+Fixed drag-drop of slots within the list view (comments were lost)
+Fixed text editing when some columns are hidden/moved

!v2.0.0 #23 (May 17, 2011)
Fixed ruler not moving edit cursor

!v2.0.0 #22 (May 17, 2011)
SWS Zoom updates:
+Merged in Boreg's drag zoom plugin, see the http://forum.cockos.com/showthread.php?t=42722|related thread|. Open SWS Zoom preferences (Extensions menu) to enable (OS X, too!)
+Issue 212: Added options "Move edit cursor when zooming in" and "Set time selection when zooming in"

Snapshot improvements:
+Issue 107: Add option to snapshots window for "Show snapshots for selected tracks only"
 This filters the snapshots to include only snaps that include selected tracks
+Issue 179: Separate "selected tracks only" options for save/recall
+Issue 294: Fixed "Save over current snapshot" and others inappropriately clearing the active snapshot

Fixed the following actions/dialog boxes (crash with v4 empty take lanes):
+Xenakios/SWS: Rename selected takes (deprecated)...
+Xenakios/SWS: Take mixer
+Xenakios/SWS: Toggle selected takes normalized/unity gain
+Xenakios/SWS: Trim/untrim item left edge to edit cursor
+Xenakios/SWS: Implode items to takes and pan symmetrically
+Xenakios/SWS: Pan takes of item symmetrically
+Xenakios/SWS: Set item playrate based on item pitch (and reset pitch)
+Xenakios/SWS: Set item pitch based on item playrate
+Xenakios/SWS: Switch item contents to next cue
+Xenakios/SWS: Switch item contents to next cue (preserve item length)
+Xenakios/SWS: Switch item contents to previous cue
+Xenakios/SWS: Switch item contents to previous cue (preserve item length)
+Xenakios/SWS: Switch item contents to first cue
+Xenakios/SWS: Switch item contents to random cue
+Xenakios/SWS: Switch item contents to random cue (preserve item length)

House cleaning:
+Dropped OS X support for all "SWS/S&M: Trigger preset" actions (=> Windows OS only)
+Removed "Xenakios/SWS: Select last track of folder" ("not implemented" message, issue 284)
+Removed duplicate "Xenakios/SWS: Toggle selected tracks visible in mixer"

!v2.0.0 #21 (May 11, 2011)
Fixed browsing for folder in Windows when path contains unicode characters
Fixed opening of groove presets with unicode characters in paths on Windows
Toolbar auto-refresh option disabled by default
House cleaning: removed "SWS/S&M: Let REAPER breathe" (see why http://forum.cockos.com/showpost.php?p=737539&postcount=378|here|.)

Cycle action updates:
+MIDI Editor cycle actions can also run custom macro or ReaScripts
+Cycle actions can also run SWS actions
+More customizable cycle actions (and toolbar buttons):
 - Optional dynamic action renaming (e.g. different tooltips for each step)
 - Optional toggle state (buttons can light up or not)

!v2.0.0 #20 (May 5, 2011)
Added cycle actions (user configurable):
+SWS/S&M: Create cycle action
+SWS/S&M: Create cycle ME action (event list)
+SWS/S&M: Create cycle ME action (piano roll)

Added actions:
+SWS/AW: Render tracks to stereo stem tracks, obeying time selection
+SWS/AW: Render tracks to mono stem tracks, obeying time selection
+SWS/AW: Cascade selected track inputs
+SWS/AW: Split selected items at edit cursor w/crossfade on left

Bug fixes:
+Fixed bug in "autogroup" actions

!v2.0.0 #19 (April 29, 2011)
Added toolbar actions with "auto-refreshed" button states (if the new option "Main menu > Extensions > SWS Options > Enable toolbars auto refresh" is ticked):
+SWS/S&M: Toolbar right item selection toggle
+SWS/S&M: Toolbar left item selection toggle
+SWS/S&M: Toolbar top item selection toggle - Windows OS only!
+SWS/S&M: Toolbar bottom item selection toggle - Windows OS only!
 These actions are to prevent user errors with selected items that are offscreen.
 The idea is to put those actions into a toolbar: they will light up when some selected items are not visible in the arrange (offscreen).
 Clicking those buttons will deselect offscreen items (and re-selects them on toggle).
 See details, howto and toolbar auto-refresh anim http://forum.cockos.com/showpost.php?p=728774&postcount=315|here|.
+AW's grid actions button states now reflect the current grid setting (when changed elsewhere in REAPER)
 See grid toolbar auto-refresh anim http://stash.reaper.fm/8523/awGridToolbar.gif|here| and details about Adam's grid actions http://forum.cockos.com/showthread.php?p=706294|here|.
+SWS/S&M: Toolbar track envelopes in touch/latch/write mode toggle
 This action sets track envelopes that are in one of the write modes into read mode and re-sets those previous write modes on toggle. Related toolbar buttons will light up if any envelope is in one of the write modes.
+SWS/S&M: Toggle toolbars auto refresh enable

Added FX preset actions (v4 only, see implementation remarks http://forum.cockos.com/showpost.php?p=728774&postcount=315|here|). They works with any type of FX and any presets (user or factory presets):
+SWS/S&M: Trigger next preset for selected FX of selected tracks
+SWS/S&M: Trigger previous preset for selected FX of selected tracks
+SWS/S&M: Trigger next preset for FX n of selected tracks - where 'n' is in [1; 4]
+SWS/S&M: Trigger previous preset for FX n of selected tracks - where 'n' is in [1; 4]
+SWS/S&M: Trigger preset for selected FX of selected tracks (MIDI CC absolute only)
+SWS/S&M: Trigger preset for FX n of selected tracks (MIDI CC absolute only) - where 'n' is in [1; 4]
 Remarks: these 2 last MIDI actions are present in the "S&M Extension" section (see top right dropdown in the action dialog box).
 They are a bit different from the native "Link to PG change" feature: they work with any type of FX (e.g. JS).
 Bonus: since v4, "Program Change" MIDI events can be learned.
+S&M Live Configs window: the "User preset" column is back !

Added other actions:
+SWS/S&M: Pan active takes of selected items to 100% right
+SWS/S&M: Pan active takes of selected items to 100% left
+SWS/S&M: Pan active takes of selected items to center
 Note: "pan takes" not "pan cakes".
+SWS/S&M: Dump action list (w/o SWS extension) - Windows OS only!
+SWS/S&M: Dump action list (w/ SWS extension) - Windows OS only!
 Note: dumped files are formatted (readable in Excel for example). See how to use these 2 actions http://wiki.cockos.com/wiki/index.php/S%26M_Dump_action_list|here|.

Find window:
+SWS/S&M: Find next
+SWS/S&M: Find previous
+Preserve the searched string (when closing, undocking, etc.)
+Added shortcuts when the window is focused (F3 = find next, shift-F3 = find previous)

Fixes, tweaks, house cleaning:
+Fixed issue 287 (Unexpected behavior of "SWS/S&M: focus next floating fx for selected tracks (cycle)")
+Many S&M track FX (and FX chain) actions run faster ("fix" for http://forum.cockos.com/showpost.php?p=724194&postcount=13|this report|)
+All S&M track envelope arming actions now support v4 panning (width/dual pan)
+Updated "SWS/S&M: Dump ALR Wiki summary [snip]" actions (FNG extension merge)
+Removed "SWS/S&M: Toggle show all routing windows" (too much limitations)
+Removed "SWS/S&M: Toggle show all envelope windows" (too much limitations)
+Removed "SWS/S&M: Save selected item as item/take template..." (private)

!v2.0.0 #18 (March 28, 2011)
Added actions:
+Issue 256: "SWS: Toggle auto add envelopes when tweaking in write mode"
+Issue 280: "SWS: Toggle grid lines over/under items"
+"SWS: Horizontal scroll to put play cursor at 10%"

Readded Xenakios' "Command parameters" to the Extensions menu
Fix crash when parsing a MIDI take with a large extended MIDI event.

!v2.0.0 #17 (March 16, 2011)
Added actions (issue 165, Windows OS only):
+SWS/S&M: Focus main window (close others)
+SWS/S&M: Focus next window (cycle, hide/unhide others)
+SWS/S&M: Focus previous window (cycle, hide/unhide others)
Remark: for these actions to work, keyboard shortcuts must use modifiers in order to pass-through to the main window (ex: Ctrl+minus = focus previous, Ctrl+plus = focus next)

House cleaning, removed "duplicated" actions (remaining focus actions now also focus the main window on cycle):
+SWS/S&M: Focus previous floating FX for selected tracks (+ main window on cycle)
+SWS/S&M: Focus next floating FX for selected tracks (+ main window on cycle)
+SWS/S&M: Focus previous floating FX (+ main window on cycle)
+SWS/S&M: Focus next floating FX (+ main window on cycle)

New actions from Adam Wathan:
+SWS/AW: Enable 'link time selection and edit cursor'
+SWS/AW: Disable 'link time selection and edit cursor'
+SWS/AW: Toggle 'link time selection and edit cursor'
+SWS/AW: Enable clear loop points on click in ruler
+SWS/AW: Disable clear loop points on click in ruler
+SWS/AW: Toggle clear loop points on click in ruler
+SWS/AW: Set project timebase to time
+SWS/AW: Set project timebase to beats (position only)
+SWS/AW: Set project timebase to beats (position, length, rate)

S&M Notes/help window: optimizations, fixed issue 204 (actions were not refreshed when the view was docked)
S&M GUI tweaks
Bug fixes for "Fill Gaps" and "AW Fade" actions

!v2.0.0 #16 (March 9, 2011)
Added actions:
+SWS: Ignore next marker action
+SWS: Move cursor and time sel left to grid
+SWS: Move cursor and time sel right to grid

"Load project template X" actions are now automatically added for any number of project templates that exist in the ProjectTemplates directory.

!v2.0.0 #15 (March 4, 2011)
These actions now support v4 empty take lanes as well as alternate peak (.reapeaks) cache path:
+SWS/S&M: Delete selected items' takes and source files (prompt, no undo)
+SWS/S&M: Delete selected items' takes and source files (no undo)
+SWS/S&M: Delete active take and source file in selected items (prompt, no undo)
+SWS/S&M: Delete active take and source file in selected items (no undo)

Added actions (issue 268):
+SWS/S&M: Reassign MIDI learned channels of all FX for selected tracks (prompt)
+SWS/S&M: Reassign MIDI learned channel of selected FX for selected tracks (prompt)
+SWS/S&M: Reassign MIDI learned channels of all FX to input channel for selected tracks

Fixes:
+Some v4 empty take lanes management in S&M actions
+"Load/apply and Load/paste fx chain to selected tracks" actions that were adding input-fx-chains instead of standard track-fx-chains

Shift-click in marker list now makes a time selection

!v2.0.0 #14 (March 1, 2011)
Performance improvements (REAPER startup, S&M actions related to notes, FX, FX chains and track grouping)
S&M FX chains actions now properly manage FX comments

v4 input FX chains support
+Added input FX chain features in the S&M Resources window (see below)
+Added actions:
 - SWS/S&M: Clear input FX chain for selected tracks
 - SWS/S&M: Copy input FX chain from selected track
 - SWS/S&M: Cut input FX chain from selected tracks
 - SWS/S&M: Paste (replace) input FX chain to selected tracks
 - SWS/S&M: Paste input FX chain to selected tracks
Remark:
+With S&M FX chain actions, you can copy a FX chain from a track, an item and paste it as an *input* FX chain and vice et versa (shared FX chain clipboard)
+v4 only! (those actions are visible in v3 but are no-op)

S&M Resources window updates:
+Auto save button (top right) now *adds* new slots. Note: before, a new slot was inserted before the selected one but this could mess slot actions (because all following slot ids were changed..)
+Auto save button now proposes to define the auto save directory when needed
+Tweaks (better undo wordings, few user prefs were not saved, popup menu clean-up, etc.)
In "FX chain" mode (i.e. "FX chain" selected in the top left dropdown box):
+Added double click option to apply (or paste) FX chain slots as *input* FX chains (visible but nop in v3, see http://reaper.mj-s.com/S&M_ResourcesView_InputFx.jpg|screenshot|)
+Auto save FX chain (top right button) can now be configured to save track FX chains, *input* FX chains as well as active takes' FX chains, see http://reaper.mj-s.com/S&M_ResourcesView_popup.jpg|new popup menu|

Added actions (issue 258):
+SWS/S&M: Move selected FX up in chain for selected tracks
+SWS/S&M: Move selected FX down in chain for selected tracks
+SWS/S&M: Select last FX for selected tracks

!v2.0.0 #13 (February 24, 2011)
Installers updated to include grooves (installed in Reaper resource path\Grooves on Win, manual install for OS X)
Fixed sws-autocoloricon.ini reading on OS X
S&M Find now supports v4 empty take lanes
Fixed issue 262: pre-FX and post-fader S&M cue buss actions now obey send & HW output default prefs (i.e. prefrences > project > track/send defaults). Note: pre-fader busses still mimic the volume of selected tracks.
Restored deprecated Xen's "Load track template n" (where n>10) actions

!v2.0.0 #12 (February 18, 2011)
Autorender: Fixed another silent render bug for relative media items not in the project root directory

!v2.0.0 #11 (February 16, 2011)
Issue 245: Added "SWS: Goto/select next marker/region" and "SWS: Goto/select previous marker/region"
Autorender: Fixed bug where projects with relative paths to media files rendered silent tracks
Removed "SWS: Toggle auto fades for new items", use native "Toggle enable/disable default fadein/fadeout" instead

!v2.0.0 #10 (February 7, 2011)
Support for v4 empty take lanes:
+S&M build lanes actions now turn "take mosaics" into lanes using v4 empty takes (rather than v3 empty takes)
 These actions still useful to create take lanes à la v4 from older project saved with "mosaics", for example.
+The action "S&M Remove empty take/item among selected items" now also removes v4 empty takes
 Remark: this action was limited to v3 empty takes before, i.e. takes with empty source
+The action "S&M Clear active take/items" now clears takes using v4 empty takes (rather than v3 empty takes). If all takes of an item are empty, the item is removed.
 Remark: a v4 empty take can be removed thanks to "S&M Cut active take" (removing an empty take is not yet possible natively)

Main "Extensions" menu:
+Added AW's "Fill gaps..."
+Fixed "Envelope Processor..." menu item
+(Temporary?) removed "Item/Take" sub-menu (Xenakios actions need to be updated for v4)

Autorender:
+Added option to only render tracks with a specified prefix (and optionally remove that prefix from rendered files)
+Added global preferences menu
+Added option to not prepend track numbers to rendered files
+Added limited support to append duplicate numbers to rendered files that would otherwise overwrite each other (This Song(2).mp3)
+Added auto-calculation of track pad length (for projects with large numbers of regions to be rendered)

Fixed crash when running some of the S&M Resources window's slot actions (applying, importing, pasting, etc. track templates or FX chains from unexisting slots)
Fixed corner case refresh bug in S&M Resources window
Issue 250: Added action "SWS: Toggle auto fades for new items"
Added action "SWS: Toolbar mute toggle"
Fixed directory scan for grooves on OS X

!v2.0.0 #9 (February 4, 2011)
Autorender:
+Added global preferences dialog with default render directory option, option to allow stem rendering
+Fixed crash with new portable installations

Added actions:
+"SWS: Toolbar solo toggle" (Note, this replaces "SWS: Are any tracks soloed? [no-op, for toolbar]", please re-add to toolbar)
+"SWS: Toolbar arm toggle"
+"SWS: Set all sel tracks inputs to match first sel track"

Duplicate recording input check now ignores "input monitoring only" record mode.
Fixed possible S&M.ini file corruption (thanks Mercado Negro!)

House cleaning (more to come):
+Main menu: Moved all SWS, S&M and Shane extension menu items in the main "Extensions" menu
+Main "Extensions" menu filled in alphabetical order (and not structured by developper anymore)

!v2.0.0 #8 (February 1, 2011)
Autorender updates:
+No need to enter data into the project notes field, now use "Autorender: Edit project metadata"
+Unicode character support (Windows only? Testing needed)

Support for v4 empty take lanes (more to come):
+Fixed all S&M actions relate to takes
+Fixed take envelope processing in Padre's Envelope LFO Generator and Envelope Processor
+Example: with items starting with a v4 empty take, some actions were broken or had no effect..

Added pitch take envelope support for Padre's Envelope LFO Generator and Envelope Processor (v4 only)

Added actions:
+SWS/S&M: Copy active take
+SWS/S&M: Cut active take
+SWS/S&M: Paste take
+SWS/S&M: Paste take (after active take)

House cleaning (more to come):
+Main "Extensions" menu: added Padre's Envelope LFO Generator and Envelope Processor
+Main "Extensions" menu: removed Xenakios' "Misc/Experimental" sub-menu (actions remain available in the action list)
+Media item context menu: removed Xenakios' "Item/Take selection" and "Item/Take manipulation" sub-menus (actions remain available in the action list and in the main "Extensions" menu)
+TCP context menu: removed Xenakios' "Track/Mixer/Envelopes" sub-menu (actions remain available in the action list and in the main "Extensions" menu)
+Tagged action "Xenakios/SWS: Project media..." as deprecated

Issue 50:  SWS: Create regions from sel item(s) named with take
Issue 126: Warn about recording same inputs on multiple tracks: http://www.standingwaterstudios.com/shup/RecInputCheck.png Also added actions "SWS: Enable/Disable checking for duplicate inputs when recording."
Issue 244: Added "SWS: Set selected take(s) to custom color X" actions
Issue 246: Added toolbar-status only action "SWS: Are any tracks soloed? [no-op, for toolbar]"
Fixed using Windows generated reaconsole_customcommands.txt files on OS X.

!v2.0.0 #7 (January 29, 2011)
NEW: Preliminary version of "Autorender."  Thanks, Shane!  For more information, run Autorender: show instructions from the File->Autorender menu (or actions).

Added actions:
+SWS/S&M: Show take pitch envelope - v4 only (visible but no-op in v3)
+SWS/S&M: Hide take pitch envelope - v4 only (visible but no-op in v3)
+SWS/S&M: Copy selected track grouping
+SWS/S&M: Cut selected tracks grouping
+SWS/S&M: Paste grouping to selected tracks

Notes/help window fixes:
+Pass keystrokes to the main window when locked (i.e. lock button)
+Properly init S&M project notes with REAPER ones when possible

!v2.0.0 #6 (January 27, 2011)
Fixed corruption of last item in auto color list
Fixed keyboard focus issues
Improved groove tool keyboard handling
(#5b) Improved "SWS: Set all takes to next/prev mono/stereo channel mode" actions

!v2.0.0 #5 (January 26, 2011)
FNG Groove Tool Updates:
+Fixed applying strength to velocity groove quantize
+Added separate velocity strength control to Groove Tool (set to zero to disable either)
+Fixed refresh of groove list in Groove Tool when changing folders
+Remove zero length notes when modifying MIDI take state (bad things happen otherwise)
+Code cleanup and performance improvements for MIDI take state reading and writing
+Added "FNG: Groove Tool..." to the Extensions menu
+Removed menu bar and moved applicable items to the context menu
+Removed "passthrough" action/keyboard section workaround

S&M updates:
+Resources window:
 - Performance improvements: REAPER start-up & shutdown, show/hide, auto fill, all editions features, filtering, etc.
 - Track templates: added "Paste items to sel. tracks" and "Replace items of sel. tracks" as customizable double-click behaviours
 - Track templates: added toggle popup menu item "Save track templates with items" (so that track templates can be auto-saved w/ or w/o items)
+Notes/help window:
 - Project notes: now displays the related RPP filename
 - Project notes: initialize S&M project notes with REAPER's ones when possible (i.e. when S&M ones don't exist but REAPER's ones exist)
 Reminder: due to an API limitation, for the moment the "project notes" displayed in the Notes/help window are different from REAPER's one
+Other:
 - Performance improvements for all cue buss & routing actions
 - Fixed corner case Cue buss crash
 - GUI tweaks

Fixed bug that "silently" deleted items in SWS lists while renaming (Thanks, Bevosss)
4 new actions: "SWS: Set all takes to next/prev mono/stereo channel mode"

!v2.0.0 #4 (January 23, 2011)
Groove Tool fixes:
+Fixed pass through to main window
+Fixed muted midi events bug introduced in v2.0.0 #3
+Modified Undo handling for items

Fixed auto color needing to be forced in some situations
Fixed some screenset loading issues

!v2.0.0 #3 (January 22, 2011)
<strong>Fingers/FNG extension update/merge!</strong>
+Issue 238: Groove quantize now supports velocity
+Issue 234: Added support for unquantize for MIDI for any FNG action modifying MIDI data
+Update dialog to use SWS-style dockable windows
+Note: grooves are not part of the installer, yet. Download FingersExtras.zip from the beta download area.

Auto color/icon fixes from really broken build #2.
Auto color/icon information is stored in a new file sws-autocoloricon.ini for easy sharing (old settings copied for you)
Issue 225: Fixed selected text in Notes/help window when switching between docker tabs
Fix for toggle actions to focus SWS views when docked

!v2.0.0 #2 (January 21, 2011)
Fix to close our windows on initial screenset load (thanks Bevosss)
Auto color/icon updates:
+Icons are removed if a track changes name to something not recognized
+Auto-icon won't overwrite custom icons
+Added "Ignore" field to the color, so you can auto-icon without changing color of that track too
+Proper priority order icon setting
+Performance enhancements

!v2.0.0 #1 (January 19, 2011)
<strong>BETA: CAUTION !</strong>
Due to a change in the way S&M.ini file is managed, you may face some issues when switching between SWS official <-> SWS beta.
Well, a clean upgrade is automatically managed when SWS official -> SWS beta, but you'll probably loose your FX Chains setup when switching back to SWS beta -> SWS official.
So a backup of the "official" S&M.ini might be a good idea (or sticking with the beta as the new S&M.ini format won't change).

<strong>Short changelog:</strong>

+PiP support
+Many S&M updates (including new http://reaper.mj-s.com/resourceview.jpg|"Resources" window|: FX chains + Track templates + goodies). See details below.
+Updated SWS Autocolor view: now also features auto track icon. Demo http://reaper.mj-s.com/autoicon.gif|here|.
+Preliminary V4 updates (S&M, Padre, Xenakios)
+House cleaning, fixes

<strong>Changelog details:</strong>

Added S&M http://reaper.mj-s.com/resourceview.jpg|Resources window|
The "FX chains" view turned into a "Resources" window: FX chains + Track templates + goodies
The same features that exist for FX chains are now available for track templates too. A cool thing now is that we can patch existing tracks with track templates (and not only  "add track template as new track"). Well, some other sort of snapshots..
Also, saving track templates and FX chains is eased thanks to the "auto-save" feature, see below. A new feature "Auto-fill" also allows creating slots automatically.
Bonus: check out Tallisman's awesome FX Chain library, http://forum.cockos.com/showthread.php?t=35128|here|!
+Auto-save feature:
 An "Auto-save" button has been added: it automatically saves the selected tracks' FX chains (or track templates) and insert the related files/slots in the resource list.
 It's a one "click feature", i.e. no file browser is displayed: filenames are automatically generated from track names and saved in REAPER's default FX chains (or track templates) resource path.
 This "auto save" directory can be customized (new popup menu items "Set auto save directory") and filenames can now be renamed ("Name" column is editable).
+Auto-fill feature:
 If not already present, all FX chain (or track template) files found in the related resource path and its sub-folders are automatically inserted at the selected slot.
+Applying track templates preserves items:
 - if there's no item present in an applied track template file, the current ones are preserved
 - if some items are present in an applied track template file, those ones are used instead
 - if several tracks are present in a track template file, only the first one is used (when *applying*, when importing, all tracks present in the file are added)
+New actions:
 - SWS/S&M: Open Resources window (FX chains)... - just renamed (replaces "Open FX chains view...")
 - SWS/S&M: Open Resources window (track templates)...
 - SWS/S&M: Load/apply track template to selected tracks, slot n - where n is in [1;10]
 - SWS/S&M: Load/apply track template to selected tracks, prompt for slot
 - SWS/S&M: Load/import tracks from track template, slot n - where n is in [1;10]
 - SWS/S&M: Load/import tracks from track template, prompt for slot
 - SWS/S&M: Clear track template slot...
 Added actions that paste FX chains slots (exiting ones only "apply", i.e. replace FX Chains):
 - SWS/S&M: Load/paste FX chain to selected tracks, slot n - where n is in [1;8]
 - SWS/S&M: Load/paste FX chain to selected tracks, prompt for slot
 - SWS/S&M: Load/paste FX chain to selected items, slot n - where n is in [1;8]
 - SWS/S&M: Load/paste FX chain to selected items, prompt for slot
 - SWS/S&M: Load/paste FX chain to selected items, all takes, prompt for slot
+New popup menu items:
 - For FX chains and track templates: added "Auto fill (from resource path)"
 - Load/apply track template to selected tracks
 - Load/import tracks from track template
 - Set FX chain auto save directory...
 - Set track template auto save directory...
 - Auto save FX chains and insert slots (from track selection)
 - Auto save track templates and insert slots (from track selection)
 -> those 2 last menu items do the same things than the auto-save button, files are saved and inserted at the selected slot
 - Delete slots & files
 -> on Win, files are sent to the recycle bin
 - Show path in Explorer/Finder...
+Column "Name" is now editable (file renaming from the view)
+Drag-drop improvements:
 - Internal drag-drop of slots (i.e. now moves slots rather than copying them)
 - More 'natural' + fixed shortcomings: d'n'd of empty slots, selection after d'n'd, d'n'd when the list is empty, etc..
+On Win, "Display track template/FX chain" (in the popup menu) now launches notepad
+Paths pointing to unexisting files aren't emptyied anymore
+Tagged "Xenakios/SWS: Load track template n" actions as deprecated

Updated SWS Autocolor view: now also features auto track icon (the view has been renamed into "SWS Auto Color/Icon"), demo http://reaper.mj-s.com/autoicon.gif|here|.
+Added a column "Icon" in the view (right-click in this column or double-click it to set an icon filename) and a tick box "Enable auto icon".
+Also added action "SWS/S&M Toggle auto icon enable".
Rmk: your current color configurations will be preserved when upgrading..

S&M Notes/help view updates:
+Action help: now, when selecting custom macros, the related (veeeery long!) custom id is displayed in the text field (i.e. custom notes about macros are no more saved but that eases the copy/paste of custom ids)
+Action help: added http://reaper.mj-s.com/alrButton.jpg|"ALR" button|, i.e. online help to the http://wiki.cockos.com/wiki/index.php/Action_List_Reference|Action List Reference| wiki
+Added actions in order to make things clear:
 - SWS/S&M: Open Notes/Help window (project notes)...
 - SWS/S&M: Open Notes/Help window (item notes)...
 - SWS/S&M: Open Notes/Help window (track notes )...
 - SWS/S&M: Open Notes/Help window (action help)...
Remark: here's an http://reaper.mj-s.com/OnlineHelp.gif|anim| showing how to use notes, action help & online help

S&M Live Configs updates:
+Added "Auto track selection" option/tick box
+Fixed activate/deactivate actions not obeying the config's "Enable" parameter
+Added actions (in the main section) "SWS/S&M: Toggle enable live config n" - where n is in [1;8]
+Added advanced parameter "CC_DELAY" in S&M.ini (in REAPER's resource directory) - to be tweaked manually!
 If this parameter is set to 0, MIDI CC events will trigger their related "Apply live config" action *immediately* but, in this case, when moving a fader on a large scale for example, all configs in between will also be applied. With a delay (e.g. 250ms, the default value) only the last stable CC value will be taken into account.
+Undo points for all controls

S&M Cue buss:
+"Open Cue Buss window" is now a toggle action (+ reports a toggle state)
+When creating a cue buss, auto scroll to created the track (TCP)

S&M house cleaning:
+Cleaned the main "Extensions" menu a bit + added following menu items:
 - S&M Cue Buss...
 - S&M Find...
 - S&M Live Configs...
+Removed the following split actions:
 Contrary to their related native versions, the following ones were splitting selected items *and only them*, see http://forum.cockos.com/showthread.php?t=51547|this related thread|.
 Due to REAPER v3.67's new native pref "If no items are selected, some split/trim/delete actions affect all items at the edit cursor",
 those actions are less useful (well, they would still split only selected items even if that native pref is ticked).
 Also removed because of the spam in the action list (many split actions).
 - SWS/S&M: Split selected items at play cursor
 - SWS/S&M: Split selected items at time selection
 - SWS/S&M: Split selected items at edit cursor (no change selection)
 - SWS/S&M: Split selected items at time selection (select left)
 - SWS/S&M: Split selected items at time selection (select right)
 - SWS/S&M: Split selected items at edit or play cursor
 - SWS/S&M: Split selected items at edit or play cursor
+Removed the following take actions:
 Due to native actions "Rotate take lanes forward/backward" added in REAPER v3.67 (move active take up/down actions still there, of course).
 - SWS/S&M: Takes - Move all up (cycling) in selected items"
 - SWS/S&M: Takes - Move all down (cycling) in selected items"

Other S&M updates/fixes:
+Added action: SWS/S&M: Left mouse click at cursor position (use w/o modifier)
+Themable GUIs: hover, pressed,.. states for buttons, actions are now performed on mouse up events, un-stretched PNGs, default focus tweaks, tick boxes look better, use theme 3D colors for dropdows (if defined), etc..
+Fixed Notes/help and Resources views toggle states
+Fixed Adam's Fills Gaps actions
+Fixed disabled some popup items not being grayed
+Fixed UI refresh issues for "Find" and "Notes/help" views

Issue 225: Fixed selected text in Notes/help view when switching between docker tabs

!SWS v1.x.x
Goto http://sws-extension.org/download/whatsnew_v1.txt|here| for older changes<|MERGE_RESOLUTION|>--- conflicted
+++ resolved
@@ -1,4 +1,3 @@
-<<<<<<< HEAD
 Region Playlist:
 +Add toggle action to enable shuffling of region playlists
 
@@ -84,11 +83,10 @@
 
 Miscellaneous:
 +Fix opening projects from list not creating new tabs if active tabs were closed (v2.11 regression, Issue 1293)
-=======
+
 ReaConsole:
 +Fix corrupted track colors when the green channel is higher than 127 (report https://forum.cockos.com/showthread.php?p=2225496|here|)
 +Fix inverted red and blue channels when coloring tracks on Linux and macOS
->>>>>>> f431e011
 
 !v2.11.0 pre-release build
 <strong>Reminder: this new SWS version requires REAPER v5.979+!</strong>
