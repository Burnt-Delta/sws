<<<<<<< HEAD
Region Playlist:
+Add toggle action to enable shuffling of region playlists

Snapshots:
#Fix 'Prompt on recalling deleted tracks' option (report https://github.com/reaper-oss/sws/issues/1073#issuecomment-562705617|here|)
ReaScript API:
+Added NF_Win32_GetSystemMetrics (Issue 1235)
<strong>Reminder: this new SWS version requires REAPER v5.982+!</strong>

Miscellaneous:
+Fix scrolling the arrange view to track envelopes (2.11.0 regression, report https://forum.cockos.com/showthread.php?p=2212495|here|)
+Fix inserting new envelope point at mouse cursor when the arrange view is scrolled (2.11.0 regression, Issue 1266)

ReaScript API:
+Fix crash in CF_GetClipboard and CF_GetClipboardBig when the text clipboard does not have data (regression from v2.11.0)
+Add support for REAPER v6's new auto-stretch item timebase in "SWS/AW: Set selected items timebase" actions (report https://forum.cockos.com/showthread.php?p=2210126|here|, REAPER v6.01+ only)
Localization:
+Fix SWS/SN: Focus MIDI editor localization
Envelopes:
 #SWS/S&M: Remove all envelopes for selected tracks: if prompt enabled, prompt only if there are envelopes present (report https://forum.cockos.com/showthread.php?p=2215029#post2215029|here|) 
Notes:
+Fix bad encoding conversion and truncation to 256 characters when toggling "Wrap text" on Windows (Issue 1252)
+Fix non-working word wrapping on Linux and macOS
Windows installer:
+Add support for silent installs and setting the REAPER install path from the command line (Issue 1247)

ReaScript API:
+Fix BR_GetCurrentTheme (was broken since REAPER 5) and mark as deprecated (use REAPER's GetLastColorThemeFile instead) (report https://forum.cockos.com/showthread.php?p=2218974|here|)
Contextual toolbars:
+Add an option to auto-close toolbars when losing focus rather than on button click (Issue 1260)
Cycle actions:
+Check whether CONSOLE statements are valid ReaConsole commands
+Fix single-letter ReaConsole commands being recognized as invalid (report https://forum.cockos.com/showpost.php?p=2223834|here|)
+Fix the "SWS/AW: Set selected tracks pan mode" actions not redrawing the MCP in REAPER v6 (Issue 1267)

Contextual toolbars:
+Fix the MIDI Inline Editor context not being detected unless the Arrange context has a toolbar assigned (Issue 1261)

Cycle actions:
+Allow using scripts with a toggle state in conditions (Note: the toggle state is not refreshed while the cycle action is running)

Contextual toolbars:
+Fix empty toolbar/auto close/position offset columns when the window is restored at REAPER startup

Linux:
Implement the list column customization context menu when right-clicking on the column header

macOS:
Fix the list column customization context menu not being displayed when the list is scrolled
Unindent selected track(s):
+Allow unindending folder tracks
+Fix subsequent unintented tracks becoming mistakenly indented (Issue 1275)

Miscellaneous:
+Disable scrollbar size compensation in REAPER v6 (Issue #1279)
New actions:
+Xenakios/SWS/NF: Set selected tracks heights to A/B, respect height locked tracks (report https://forum.cockos.com/showthread.php?t=229948|here|)
Auto color/icon/layout:
+Limit the minimum width of the window to prevent overlapping buttons

ReaScript API:
+Allow omitting the buffer/buffer_sz arguments of the following functions in Lua:
 - BR_TrackFX_GetFXModuleName
 - CF_EnumerateActions
 - CF_GetClipboard
 - CF_GetMediaSourceRPP
 - CF_GetSWSVersion
 - NF_ReadID3v2Tag
 - NF_TakeFX_GetModuleName
 - SNM_ReadMediaFileTag
Region playlist:
+Fix the "Move edit cursor when clicking regions" option being persisted as "Seek playback when clicking regions" (Issue 1289)

Miscellaneous:
+Fix reference track defaulting to the master track (v2.11 regression, report https://forum.cockos.com/showthread.php?p=2233601|here|)

Notes:
+Fix potential crash/writing garbage when saving
+Prevent creating SWS_Global notes.txt if global notes feature isn't used (report https://forum.cockos.com/showpost.php?p=2233645&postcount=2755|here|)

ReaScript API:
+Fix crash in NF_GetPeak/RMS functions when passing null pointer (nil) (Issue 1295) 

Miscellaneous:
+Fix opening projects from list not creating new tabs if active tabs were closed (v2.11 regression, Issue 1293)

ReaConsole:
+Fix corrupted track colors when the green channel is higher than 127 (report https://forum.cockos.com/showthread.php?p=2225496|here|)
+Fix inverted red and blue channels when coloring tracks on Linux and macOS

Cycle actions:
+Prevent UI from flickering when running cycle actions

ReaScript API:
+Add "track" to tags supported by SNM_ReadMediaFileTag/SNM_TagMediaFile in ReaScript documentation (it was undocumented previously) (Issue 1302)

+Fix crash in "SWS/BR: Options - Cycle through record modes" when the record mode is set to time selection auto punch (regression from 2.11, report https://forum.cockos.com/showthread.php?p=2251882|here|)

ReaScript API:
+Let CF_GetTrackFXChain and CF_GetTakeFXChain find docked FX chains (Issue 1305)
+Let CF_GetTrackFXChain find the floating FX chain of folder tracks (Issue 1305)

Miscellaneous:
Fix 'SWS/S&M: Unselect offscreen items' for items that are vertically offscreen, 'SWS/S&M: Toolbar - Toggle offscreen item selection (top)/(bottom)'  (Issue 1250)
Note that these work on horizontal track borders, so it may not be totally reliable when track is set to free item positioning mode (not a new issue though)

Theme helper:
+Add support for REAPER v6 (report https://forum.cockos.com/showthread.php?t=230558|here|)
+Fix master track showing empty track name instead of "[MASTER]" in REAPER v5 implementation

Snapshots:
+Support store/recall track playback offset (REAPER v6.0+) (Issue 1313)
+Add Phase (was missing previously) and Offset checkboxes to Snapshot Paste dialog

ReaScript API:
+Added NF_GetSWS_RMSoptions, NF_SetSWS_RMSoptions
=======
ReaScript API:
+Add CF_SelectTrackFX
>>>>>>> f0b3560a

!v2.11.0 pre-release build
<strong>Reminder: this new SWS version requires REAPER v5.979+!</strong>

<strong>Update notice:</strong> The SWS extension filenames have changed in this release. Linux and macOS users should remove the previous version before updating.

Envelopes:
+Fix hiding send envelopes accidentally removing the subsequent send/receive (Issue 1183)
+Fix wrong point values when using envelope-related actions with fader scaling mode (regression from 2.10.0, report https://forum.cockos.com/showthread.php?p=2094872|here|, requires REAPER 5.979 or newer)
+LFO Generator: allow for generating more points and account for take playrate (Issue 1158)
+Prompt before executing "SWS/S&M: Remove all envelopes for selected tracks" (may be disabled by setting <REAPER resource path>/S&M.ini/[Misc]/RemoveAllEnvsSelTracksPrompt=0) (Issue 1175)

Contextual toolbars:
+Restore focus to last focused window when toolbar is auto closed (report https://forum.cockos.com/showthread.php?t=218978|here|)

Global notes: (Issue 1170)
+Display a [modified] indicator in the notes window after editing global notes until saving
+Fix global notes only appearing in first project tab
+Fix text flickering (report https://forum.cockos.com/showpost.php?p=2141877&postcount=2611|here|)
+Internal tweaks (more efficient load/save)
+Additionally to saving when project is saved, can be saved via notes window context menu (global notes are stored in <REAPER resource path>/SWS_global notes.txt)

Linux:
+Added official Linux ARM builds (32-bit and 64-bit)
+Enable media file tagging features
+Fix "show in explorer/finder" and edit file actions
+Fix empty list cells leading to misaligned columns (Issue 1147)

Loudness:
+Improve handling of incomplete sample buffers when analyzing video items (Issue 1210)
+High precision mode:
 - Disable creating graph, disable go to max. short-term / momentary (Issue 1120) (these are currently not implemented for high precision mode)
 - Fix potential crash when analyzing items shorter than 3 seconds
 - Fix potentially invalid max. short-term/momentary measurements

Note: details about high precision mode use case https://forum.cockos.com/showthread.php?p=2118098#post2118098|here|

macOS:
+Harden "show in explorer/finder" and edit file actions against command injection
+Split the extension file into 32-bit and 64-bit versions
+Update TagLib to v1.11.1

Marker List and Track List:
+Don't block the Del key (Issue 1119)

Miscellaneous:
+Add support for REAPER v6's new TCP/EnvCP/MCP architecture (thanks Justin!)
+Fix 'Xenakios/SWS: Normalize selected takes to dB value...' if take polarity is flipped (report https://forum.cockos.com/showthread.php?t=219269|here|)
+Fix flickering in some vertical zooming actions
+Fix various Xenakios take volume actions if take polarity is flipped
+Harden against various potential crashes (eg. unexpectedly long translations in language packs)
+Quantize actions / BR_Env actions / grid line API: support Measure grid line spacing (Issue 1117, Issue 1058)
+"SWS/S&M: Select FX x for selected tracks": fix creating undo point (create if at least one track is updated, rather than only if last track is updated), improve performance when the FX chain is open
+"Xenakios/SWS: [Deprecated] Load project template ...": don't change default save path, REAPER 5.983+ (report https://forum.cockos.com/showpost.php?p=2140690&postcount=2605|here|)

New actions:
+Add SWS/NF: Toggle render speed (apply FX/render stems) realtime/not limited (Issue 1065)

Play from edit/mouse cursor actions:
+Obey 'Solo defaults to in-place solo' preference (Issue 1181)
+Prevent UI updates from being disabled when stopping BR mouse playback via ReaScript (thanks Justin!) (Issue 1180)

Preview media item/take under mouse cursor actions:
+Fix media item preview through track when transport is paused (Issue 1189)

ReaScript API:
+Added NF_ReadID3v2Tag (request https://forum.cockos.com/showpost.php?p=2175039|here|)
+Added NF_TakeFX_GetModuleName (take version of already existing BR_TrackFX_GetModuleName)
+BR_EnvGet/SetProperties: add optional parameter automationItemsOptions (REAPER v5.979+), add second ACT token from track envelope state chunk (automation items options) (Issue 1153, partly)
+Deprecate CF_GetClipboardBig (use CF_GetClipboard instead)
+Extend CF_GetClipboard to allow reading more than 1023 characters
+Fix CF_GetTrackFXChain with named tracks (Issue 1222) and disambiguate FX chains across all opened projects
+Harden ConfigVar functions against invalid type interpretation (Issue 1131)

Region Playlist:
+Fix pasting region playlists containing grouped items (Issue 1118)
+Fix pasting region playlists when "Overlap and crossfade items when splitting" is enabled in Preferences > Project > Media Item Defaults (Issue 1204)

Resources:
+Enter key in Filter textbox focuses list and don't block Del key (Issue 1119)

Snapshots:
+Add option to (not) prompt for deleting abandoned items when recalling snapshots which contain deleted tracks (snapshots will be recalled and abandoned items deleted without confirmation with this option disabled) (Issue 1073)
+Harden getting send envelopes (displays error message in case of failure)
+Include track phase (polarity) in Full Track Mix, add separate Phase tickbox as custom filter (Issue 455)

Note: Send envelopes should now be stored/recalled correctly with Snapshots (long standing bug) as of SWS v2.10.0, though it hasn't been tested much. Since snapshots are based on state chunks, changes within automation items (AI) envelopes are not stored/recalled currently (https://forum.cockos.com/showthread.php?t=205406|FR|), though AI properties (e.g. position) should be recalled correctly. Also note that when deleting an AI and trying to recall a previously stored snapshot which contains this AI it won't be recalled correctly.

Windows installer:
+Allow installing SWS to paths containing characters outside of the system's ANSI codepage
+Fix nonworking check for running REAPER processes
+Fix the install path being initially empty when launching the Windows installer if REAPER is not installed
+Make installing the Python ReaScript support optional
+Migrate the extension DLL to <resource path>\UserPlugins, reaper_sws.py to <resource path>\Scripts

"Xenakios/SWS: Rename takes and source files...": (Issue 1140)
+Add '(no undo)' to the action name
+Automatically delete old .reapeaks files (also for "Xenakios/SWS: Rename take source files...")
+Don't double-append file extension if already contained in new filename/takename

!v2.10.0 #1 Featured build (February 6, 2019)
Mega thanks to nofish and cfillion for their many contributions, and X-Raym for doing the tedious work of merging everything into a release.
Recommended use of REAPER 5.965.

Revert 'Track height actions and vertical zoom actions obey track height locking' (for not breaking existing workflows, may come back as optional later on)
"SWS/NF: Enable / Disable multichannel metering (...)" actions: Improve performance (report https://forum.cockos.com/showthread.php?p=2090523#post2090523|here|, thanks Edgemeal!)

!v2.10.0 pre-release build (February 2, 2019)
New features:
+Auto color/icon/layout: Add '(hide)' Layout to auto hide TCP / MCP of tracks (rightclick in "TCP Layout" / "MCP Layout" fields to set) (Issue 1008)
+Global notes
+Loudness: Add 'high precision' analyzing mode
 Set in 'SWS/BR: Analyze loudness...' window -> Options or via action, see below), to ensure full compliance with BS.1770-4. Off by default.
 Notes: This mode is slower than the 'normal' analyzing mode and should only be needed when ensuring exact results of max. momentary values in certain (corner) cases is required.
 All other results should be compliant with BS.1770-4 also in 'normal' analyzing mode.
 Technically this mode uses 100 Hz refresh rate / 10 ms buffer rather than default 5 Hz refresh rate / 200 ms buffer for analyzing.
 For background see https://github.com/reaper-oss/sws/issues/1046#issuecomment-428914818|here| and https://github.com/jiixyj/libebur128/issues/93#issuecomment-429043548|here|.
 ReScript Loudness functions respect this preference.
 - Add action 'SWS/BR/NF: Toggle use high precision mode for loudness analyzing'

Actions:
+New actions (Main section):
 - Snapshots: Add actions to delete current/all snapshots (request https://forum.cockos.com/showthread.php?p=1997530|here|)
 - SWS: Select nearest previous folder, SWS: Select nearest next folder (Issue 981)
 - SWS/FNG: Apply selected groove (use curent settings from opened groove tool)
 - SWS/NF: Disable multichannel metering (all tracks)
 - SWS/NF: Disable multichannel metering (selected tracks)
 - SWS/NF: Enable multichannel metering (all tracks)
 - SWS/NF: Enable multichannel metering (selected tracks)
 - SWS/NF: Cycle through MIDI recording modes (also available in ME section) (Issue 994)
 - SWS/NF: Cycle through track automation modes (Issue 995)
 - SWS/S&M: Show/Hide take ... envelope, SWS/S&M: Toggle show take ... envelope (unlike the native "Take: Toggle take ... envelope" actions these change visibility only) (Issue 1078)

Fixes:
+Issue 537: Snapshots: (Attempt to) Fix longstanding issue with send envelopes not restored when recalling snapshots (thanks ovnis for testing!)
 Note: Since snapshots are based on state chunks, changes within AI envelopes are not recalled currently (https://forum.cockos.com/showthread.php?t=205406|FR|), though AI properties (e.g. position) should be recalled correctly. Also note that when deleting an AI and trying to recall a previously stored snapshot which contains this AI it won't be recalled correctly.
+Issue 938: SWS/S&M: Copy FX Chain (Depending on Focus) - if take FX chain, also copy take FX chain channel count
+Issue 966: Track height actions and vertical zoom actions obey track height locking (REAPER 5.78+)
+Issue 1041: m3u/pls playlist import
 - Fix crash when cancelling playlist import
 - Fix items always being created for missing files when importing playlists
+Issue 1047: ReaConsole: Redraw the status label when resizing the window on Windows
+Issue 1054: "SWS/S&M: Show take volume envelopes" - obey volume fader scaling preference if new envelope is created
+Issue 1057: Fix quantize actions moving items to incorrect positions or hanging in some cases when the grid line spacing is set to Frames, typically when a project start time offset is used
+Issue 1060: Fix "SWS/Shane: Batch Render Regions" crashing when a region contains a slash on Linux and macOS
+Issue 1077: Fix crash after stopping the active track preview from another project tab
+Issue 1086: Fix envelope reconstitution when automation items are connected to the underlying envelope
+Auto color/icon/layout: "(vca master)" filter - also apply rules to groups 33 - 64 (report https://forum.cockos.com/showthread.php?t=207722|here|) (REAPER 5.70+)
+Cycle Action editor: Fix minor issue with not opening with correct section (report https://forum.cockos.com/showpost.php?p=1986045&postcount=3|here|)
+Fix hang when parsing item chunks containing lines bigger than 255 characters (https://github.com/reaper-oss/sws/issues/912#issuecomment-426892230|Issue 912 (comment)|)
+Fix freeze when running "SWS/S&M: Remove all envelopes for selected tracks" with the master track selected (regression from v2.9.8)
+"SWS/S&M: Close all FX chain windows", "SWS/S&M: Close all floating FX windows (...)" - include take FX (report https://forum.cockos.com/showpost.php?p=1978820&postcount=2425|here|)
+"SWS/NF: Enable / Disable multichannel metering (...)" actions: Improve performance (report https://forum.cockos.com/showthread.php?p=2090523#post2090523|here|, thanks Edgemeal!)
+Auto group:
 - Revert creating explicit undo point (match behaviour prior v2.95)
 - Prevent grouping of selected items on not record armed tracks
+Loudness:
 - Revert (mistakenly) changing integrated Loudness relative gate threshold from -10.0 LU to -20.0 LU in SWS v2.9.8 (https://github.com/jiixyj/libebur128/issues/92#issuecomment-426889385|technical explaination|)
 - Fix getting project sample rate
 - Don't apply item vol. and pan/vol. envelope correction beyond actual audio data (Issue 1074)
 - Fix item Loudness analysis if take contains vol. envelope and item position not 0.0 (thanks X-Raym!) (Issue 957, https://github.com/reaper-oss/sws/issues/957#issuecomment-371233030|details|)
 - Pan/vol. envelope correction is now sample accurate (instead of being processed in blocks)
 - Fix export format wildcard descriptions not being translated (report https://forum.cockos.com/showthread.php?t=206229|here|)
 - Harden 'prevent items going offline during analysis' (also prevent during quick reanalyze)
+ReaScript:
 +Issue 950: Make BR_SetItemEdges() only work on item passed in function (rather than all selected items), refix from v2.9.8
 - Avoid crashing in BR_Win32{Get,Write}PrivateProfileString when keyName is empty
 - BR_GetMouseCursorContext_MIDI() - add support for Notation Events lane (Issue 1082)
 - Fix BR_MIDI_CCLaneRemove(), BR_MIDI_CCLaneReplace() (report https://forum.cockos.com/showpost.php?p=2002814&postcount=1|here|.)
 - Repair CF_LocateInExplorer()

New ReaScript functions:
(thanks Breeder!)
+BR_Win32_CB_FindString()
+BR_Win32_CB_FindStringExact()
+BR_Win32_ClientToScreen()
+BR_Win32_FindWindowEx()
+BR_Win32_GET_X_LPARAM()
+BR_Win32_GET_Y_LPARAM()
+BR_Win32_GetConstant()
+BR_Win32_GetCursorPos()
+BR_Win32_GetFocus()
+BR_Win32_GetForegroundWindow()
+BR_Win32_GetMainHwnd()
+BR_Win32_GetMixerHwnd()
+BR_Win32_GetMonitorRectFromRect()
+BR_Win32_GetParent()
+BR_Win32_GetWindow()
+BR_Win32_GetWindowLong()
+BR_Win32_GetWindowRect()
+BR_Win32_GetWindowText()
+BR_Win32_HIBYTE()
+BR_Win32_HIWORD()
+BR_Win32_HwndToString()
+BR_Win32_IsWindow()
+BR_Win32_IsWindowVisible()
+BR_Win32_LOBYTE()
+BR_Win32_LOWORD()
+BR_Win32_MAKELONG()
+BR_Win32_MAKELPARAM()
+BR_Win32_MAKELRESULT()
+BR_Win32_MAKEWORD()
+BR_Win32_MAKEWPARAM()
+BR_Win32_MIDIEditor_GetActive()
+BR_Win32_ScreenToClient()
+BR_Win32_SendMessage()
+BR_Win32_SetFocus()
+BR_Win32_SetForegroundWindow()
+BR_Win32_SetWindowLong()
+BR_Win32_SetWindowPos()
+BR_Win32_ShowWindow()
+BR_Win32_StringToHwnd()
+BR_Win32_WindowFromPoint()
+CF_EnumMediaSourceCues()
+CF_ExportMediaSource()
+CF_GetMediaSourceMetadata()
+CF_GetMediaSourceRPP()
+CF_GetMediaSourceBitDepth() (Issue 1010)
+CF_GetMediaSourceOnline()
+CF_SetMediaSourceOnline()
+CF_EnumerateActions()
+CF_EnumSelectedFX()
+CF_GetCommandText()
+CF_GetFocusedFXChain()
+CF_GetTakeFXChain()
+CF_GetTrackFXChain()
+CF_GetSWSVersion() (Issue 975)
+NF_AnalyzeMediaItemPeakAndRMS() (Issue 674)
+NF_GetMediaItemMaxPeakAndMaxPeakPos() (Issue 953)
+Issue 755:
 - NF_GetSWSMarkerRegionSub()
 - NF_SetSWSMarkerRegionSub()
 - NF_UpdateSWSMarkerRegionSubWindow()

Other changes:
- Rename "SWS: Analyze and display item peak and RMS" to "SWS: Analyze and display item peak and RMS (entire item)" (https://forum.cockos.com/showthread.php?p=2074089#post2074089|background|)
- Rename and deprecate "Xenakios/SWS: Toggle stop playback at end of time selection" (Issue 1066)
- Rename "SWS/S&M: Show/Hide take ... envelope" actions to "SWS/S&M: Show/Hide and unbypass/bypass take ... envelope" (Issue 1078)
- Rename 'take ... envelopes' to 'take ... envelope' (to be consistent with native actions)
- Remove useless code vulnerable to buffer overflows
+"SWS/NF: Eraser tool...":
 - Add 'ignoring snap' variant
 - Change functionality (now cuts item sections on shortcut release rather than continuous erasing because it didn't work well with Ripple editing), changed action description to reflect this change
+ReaScript:
 - Mark SNM_MoveOrRemoveTrackFX() as deprecated (native API equivalent added in REAPER 5.95)
 - Remove NF_TrackFX/TakeFX_ Set/GetOffline() (native API equivalent added in REAPER 5.95)
+TagLib VS 2017 update for Windows (from v1.6.3. to v1.11.1)

!v2.9.8 pre-release build (March 5, 2018)
Now requires REAPER 5.50+!

Actions:
+New actions (Main section):
 - SWS/NF: Eraser tool (perform until shortcut released)
   Note: Should be assigned to a shortcut key without modifier, for not clashing with other mouse modifiers
 - SWS: Split items at time selection (if exists), else at edit cursor (also during playback)
 - SWS: Split items at time selection, edit cursor (also during playback), or mouse cursor
 - SWS/S&M: Region Playlist - Options/Toggle smooth seek (only in Region Playlist) (Issue 890)
 - SWS/S&M: Region Playlist - Options/Enable smooth seek (only in Region Playlist)
 - SWS/S&M: Region Playlist - Options/Disable smooth seek (only in Region Playlist)
 - SWS/S&M: Region Playlist - Play next region (based on current playing region)
 - SWS/S&M: Region Playlist - Play previous region (based on current playing region)
+Renamed "SWS: Split items at time selection (if exists), else at edit cursor" to "SWS: Split items at time selection (if exists), play cursor (during playback), else at edit cursor" (Issue 796)
+Renamed "SWS: Split items at time selection, edit cursor, or mouse cursor" to "SWS: Split items at time selection, edit cursor, play cursor (during playback), or mouse cursor" (Issue 796)
+Renamed "SWS: Crossfade adjacent selected items (move later items)" to "SWS: Crossfade adjacent selected items (move edges of adjacent items)" (Issue 902)

Fixes:
+Issue 936: Auto layout didn't work without also enabling Auto color or Auto icon
+Issue 802: Disable FXID filtering in SNM_MoveOrRemoveTrackFX() (thanks Justin!)
+Crossfade actions: Prevent item content movement if takes contain stretch markers (https://forum.cockos.com/showthread.php?t=197584 posts #11, #12) and / or take playrate is other than 1.0
 (Also fix for  "SWS/AW: Fade in/out/crossfade selected area of selected items" and "SWS/AW: Trim selected items to fill selection")
+Loudness:
 - Issue 927: Change relative gating threshold from -10.0 LU to -20.0 LU (to match with EBU TECH3342 notes)
 - Prevent items going offline during analysis (hopefully fixes cornercase issue with occasionally wrong analysis results)
 - Enable the Cancel button only while analyzing
 - Fix crashing with bad params/too little memory
 - Sort the true peak column by the numerical value
 - fix potential crash when normalizing and nothing is selected https://forum.cockos.com/showthread.php?t=202718
+Issue 864: "SWS/S&M: Float next FX (and close others) for selected tracks" now skips over offline FX
+Issue 918: Fix various issues with "SWS/S&M: Remove all envelopes for selected tracks"
+Support for UTF-8 resource paths on Windows (Issues #934, #935)
+Issue 942: Fix column header context menu when a langpack is used
+Issue 886: Potentially fix occasional skipping of adjacent regions in Region Playlist, needs testing
+Issue 945: "SWS/S&M: Toolbar - Toggle track envelopes in touch/latch/write" - add latch preview
+Issue 950: Prevent takes envelopes and stretch markers offset with  BR_SetItemEdges() and "SWS/BR: Trim MIDI item to active content"

New ReaScript functions:
+CF_ShellExecute
+CF_LocateInExplorer
+NF_TrackFX_GetOffline()
+NF_TrackFX_SetOffline()
+NF_TakeFX_GetOffline()
+NF_TakeFX_SetOffline()
+NF_GetSWSTrackNotes() (Issue 755)
+NF_SetSWSTrackNotes() (Issue 755)

!v2.9.7 featured build (September 28, 2017)
Fixes:
+Issue 897: Fix major issues with OSX 10.13 High Sierra
+Issue 877: Fix ReaConsole default shortcut on Linux and Windows
+Fix missing null terminator in CF_GetClipboard on Windows when clipboard length >= buffer size
+Fix NF_GetMediaItemAverageRMS() calculation
+Fix issue with action "SWS/AW/NF: Toggle assign random colors if auto group newly recorded items is enabled" (http://forum.cockos.com/showpost.php?p=1882461&postcount=422)

New ReaScript functions:
+CF_GetClipboardBig (Thanks cfillion!)
+NF_GetMediaItemPeakRMS_Windowed()
+NF_GetMediaItemPeakRMS_NonWindowed()

!v2.9.6 featured build (September 4, 2017)
Fixes:
+Fix BR Envelope action/ReaScript crashes on Reaper <= 5.4
+Fix small issue with action "SWS/AW: Toggle auto group newly recorded items"

!v2.9.5 pre-release build (August 30, 2017)
Action
+New action (Main section):
 - SWS/SN: Focus MIDI editor

New ReaScript functions:
+SN_FocusMIDIEditor() - focuses windowed or docked MIDI editor
+Issue 880: (thanks, nofish!)
 - NF_AnalyzeTakeLoudness_IntegratedOnly()
 - NF_AnalyzeTakeLoudness()
 - NF_AnalyzeTakeLoudness2()
+CF_SetClipboard() - Write a given string into the system clipboard
+CF_GetClipboard() - Read the contents of the system clipboard

Fixes:
+Issue 587: "SWS/AW: Toggle auto group newly recorded items" now also works in takes recording mode
 - Added related action "SWS/AW/NF: Toggle assign random colors if auto group newly recorded items is enabled"
+Issue 865: Fix SWS/FNG: Set selected MIDI items name to first note - Ignores MIDI Octave Name Display Offset
+Issue 860: Fix automation item removed after SWS/wol: Set selected envelope height... actions

!v2.9.4 pre-release build (April 6, 2017)
New ReaScript function:
+BR_IsMidiOpenInInlineEditor() - Check to see if a midi take has the inline editor open

Fixes:
+Issue 821: Fix "SWS/BR: Split selected items at stretch markers"
+Fixed some OSX window issues that cropped up since v2.9.2

!v2.9.3 pre-release build (April 2, 2017)
Actions
+New actions (MIDI editor) (Issue 514):
 - SWS/NF: Toggle dotted grid
 - SWS/NF: Toggle triplet grid
 (reflect toggle state when used as ME toolbar buttons)

New ReaScript functions (Issue 781)
+NF_GetMediaItemMaxPeak()
+NF_GetMediaItemAverageRMS()

Removed deprecated "SWS/AW: Grid to x" actions (sorry if this breaks your toolbars, please replace with native actions)

Fixes
+Issue 850: "SWS/Xenakios Create markers from selected items..." should now order markers properly
+Issue 851: Fix odd behavior of "SWS: Normalize item(s) to peak RMS

!v2.9.2 pre-release build (March 27, 2017)
Fixes
+Issue 533: Add custom color swatches to OSX "Set custom color" menu items
+Issue 811: Fix "Xenakios/SWS: Reposition selected items" on OSX
+Issue 839: "Remove all automation envelopes for selected tracks" now removes Trim Volume.
+Issue 843: Fix snapshots with complicated sets of sends not being saved/replicated properly

!v2.9.1 pre-release build (March 24, 2017)
Auto color/icon/layout
+Add filter "(vca master)"

Actions
+New actions (Main section):
 - SWS/wol: Save height of selected envelope, slot n (8 slots)
 - SWS/wol: Apply height to selected envelope, slot n (8 slots)

Fixes
+Issue 771: BR_GetMouseCursorContext now ignores mouse Y position when checking for stretch markers.  This isn't perfect, see issue link for discussion.
+Issue 823: Removed buggy "Insert random points to selected envelopes" action
+Issue 831: Fix quanitize items edges not behaving correctly
+Issue 832: Avoid Clear Midi CC Lane Toggle RPP file size runaway
+Issue 846: Don't add a newline to the end of single filenames for "SWS/BR: Copy take media source file path of selected items to clipboard"

!v2.9.0 pre-release build (March 14, 2017)
Actions
+New actions (Main section):
 - SWS/NF: Bypass FX (except VSTi) for selected tracks

Fixes
+Issue 837: Fix TCP handle lookup from the master track

!v2.8.8 featured build (March 13, 2017)
<strong>We're back!</strong>

This is just the 2.8.7 pre-release build officially released, and rebuilt to better support latest REAPER versions.
I plan to continue on and work on some of the bug fixes next.  I hope everyone is well!  -SWS

!v2.8.7 pre-release build (March 26, 2016)
<strong>Reminder: this new SWS version requires REAPER v5.15pre1+!</strong>

Auto color/icon/layout
+Add filter "(record armed)"
+Fix http://forum.cockos.com/showpost.php?p=1634111|rules with icons in sub-folders|

Fixes
+Fix various http://forum.cockos.com/showpost.php?p=1633922|Resources window issues| introduced in v2.8.6
+Fix various BR/FNG/Xenakios envelope issues
+Fix various actions/features vs tempo maps
+Media file actions: fix playback stop vs certain media files
+About box: fix pre-release what's new URL

Other
+Speed up REAPER launch and REAPER exit
+OS X: smaller build, internal improvements (SWS imports REAPER's SWELL)
+Windows OS: prevent reaper_sws_whatsnew.txt deployment
+Windows OS: reduce list views flickering
+Windows OS: improve DLL file tags (copyright, authors, etc)

!v2.8.6 pre-release build (February 5, 2016)
<strong>Reminder: this new SWS version requires REAPER v5.15pre1+!</strong>

Live Configs
+<strong>Remove the action section "S&M Extension"</strong>
 This section is useless now (it was introduced to workaround some old API limitations).
 <strong>All related actions have been moved to to the "Main" section. If you have learned some of these actions, you will need to update these controller bindings (sorry for the trouble!)</strong>
+Support up to 8 controllers/configs
+Add option "Disarm all but active track"
 Note: this new option is disabled/grayed if an input track is defined (incompatible)
+Input track: mute sends when creating an input track or when adding new config tracks (prevent sound blast)
+Fix/improve preset display and context menus (esp. for VST3 presets)
+Improve support of user presets: support shell plug-ins (e.g. Waves plug-ins), DX plug-ins, etc
+Internal updates (RPP state)

Notes window
+Properly support REAPER project notes
+Add a new type of notes: "Extra project notes"
+Windows OS: remove "Action help"

Fixes
+Fix context menu issues vs multiple monitors
+OS X: make sure comments will be preserved when saving the S&M.ini file
+Fix action "Select project (MIDI/OSC only)" (could stop working)
+Fix action "Trigger preset [...] (MIDI/OSC only)" (could stop working)
+Fix preset actions vs VST3 factory preset files (.vstpreset files)
+Auto color/icon/layout: fix http://forum.cockos.com/showpost.php?p=1628164&postcount=2080|drag-drop slowdown|

Other
+Speed up REAPER exit
+Improve support for files transferred from/to OS X from/to Win
+Improve list view sort (logical sort)
+Improve color menus (logical sort)
+Improve some envelope actions (e.g. remove all/arm all envelope actions also take HW send envelopes into account)
+Improve "Dump action list/wiki ALR" actions (don't require the action window to be open anymore)
+ReaScript: tweak documentation

!v2.8.5 pre-release build (January 29, 2016)
<strong>This new SWS version requires REAPER v5.15pre1+!</strong>

Auto color/icon/layout
+Fix automatic layout http://forum.cockos.com/showpost.php?p=1629507&postcount=201|issues|, thanks cfillion!
+Major performance improvements
 <strong>Note: requires REAPER v5.15pre6+, automatic track icons will not work otherwise!</strong>

Actions
+Improve performances vs mass item selection
+Improve performances vs track selection

!v2.8.4 pre-release build (January 28, 2016)
Auto color/icon/layout
+Issue 756: support automatic layouts (e.g. changing track names can automatically change track layouts)
 - Double-click the new columns "TCP Layout" (track panel) and/or "MCP Layout" (mixer panel) to enter layout names
 - Enable the related option in Main menu > Extensions > SWS Options > Enable auto track layout
+Improve performances (more to come), various tweaks

Live Configs
+Fix potential stuck notes (vs sustain pedal events, CC64) when switching configs
+Improve support of JSFX and AU user presets (.rpl files)
+Improve support of VST3 user presets
+Support VST3 factory preset files (.vstpreset files, REAPER v5.11+ is required)
+Input track: don't mute sends to out-of-config tracks
+Improve tiny fades: preserve user preferences, fix corner case issues (e.g. the option "mute all but active track" was not working when tiny fades were disabled)
+Improve performances, wordings, monitoring windows (prevent overlapped texts, etc)

"All notes off" actions/features
+Fix potential stuck notes vs sustain pedal events (now also reset CC64)
+Send "All notes off" events in a synchronous way (e.g. can now be reliably used in macros)
+Add similar action "SWS/S&M: Send all sounds off to selected tracks" (i.e. http://www.blitter.com/~russtopia/MIDI/~jglatt/tech/midispec/sndoff.htm|CC120| on selected tracks)

Fixes
+Zoom actions: fix "breathing" room (3% on each side)
+Issue 789: fix actions "Horizontal scroll to put edit/play cursor at x%"
+Issue 783: fix BR_GetMouseCursorContext_MIDI return value
+Fix "SWS/BR: Save/restore selected items' mute state" actions (http://forum.cockos.com/showpost.php?p=1625781&postcount=2079|incorrect slots|)
+Fix "SWS/BR: Save/restore track solo/mute states" actions (incorrect states)

Other
+<strong>OS X: new compiler, optimized build</strong>
+Improve many zoom action/features (requires REAPER v5.12pre4+)
+Region Playlist: improve monitoring mode (prevent overlapped texts, misc. tweaks)
+Snapshot paste: http://forum.cockos.com/showpost.php?p=1605660&postcount=2051|improve name-matching|

!v2.8.3 featured build (January 8, 2016)
New global startup action (in addition to per-project startup actions)
+The global startup action is performed one time, when launching REAPER
+To edit/view/clear startup actions: Main menu / Extensions / Startup actions
+Tip: if you want to perform several actions at launch time, create a macro and set it as the global startup action

Actions
+New actions (Main section):
 - SWS/wol: Full zoom selected envelope (in media lane only) to upper/lower half in time selection
 - SWS/wol: Vertical zoom selected envelope (in media lane only) to upper/lower half
 - SWS/wol: Put selected envelope in media/envelope lane
+Remove outdated actions (issue 787):
 - Xenakios/SWS: Process item with csound phase vocoder
 - Xenakios/SWS: Process item with RubberBand
+Prevent various delete take/item/source file actions to delete subproject files

Other
+Harden functions exported to ReaScript
+Support new ReaScript command IDs (REAPER v5.11pre14+)
+Update win32 installer to NSIS 2.5.0, resolves security issues

!v2.8.2 featured build (November 3, 2015)
Snapshots
+Fixed http://forum.cockos.com/showthread.php?t=166652|snapshots with bypassed FX Chains|
+Improved snapshot recall (faster)

Cycle Actions
+Ease action selection (works regardless of the displayed columns in the Action window)
+Support new ReaScript command IDs (REAPER v5.05pre1+)

Autocolor: Make sure the color picker is always visible

Fixes
+Localization: fixed partly broken user LangPacks (thanks ecl!)
+Localization: http://forum.cockos.com/showpost.php?p=1579264&postcount=242|various fixes| (thanks Mr Data!)
+Fixed http://forum.cockos.com/showpost.php?p=1579114&postcount=2010|"SWS/AW: Consolidate Selection" potential crash|

!v2.8.1 featured build (September 10, 2015)
New actions
+Main:
 - SWS/BR: Options - Set "Run FX after stopping for" to x ms (various values)
 - SWS/wol: Adjust selected envelope height, zoom center to middle arrange/mouse cursor (MIDI CC relative/mousewheel)
 - SWS/wol: Adjust selected envelope or last touched track height, zoom center to middle arrange/mouse cursor (MIDI CC relative/mousewheel)
 - SWS/wol: Adjust envelope or track height under mouse cursor, zoom center to mouse cursor (MIDI CC relative/mousewheel)

Autorender
+Fallback to WAV render if no render settings are found
+Updated/added guiding messages

Fixes
+Fixed http://forum.cockos.com/showpost.php?p=1567618&postcount=1968|mass item selection hang| vs grouped/pooled items, requires REAPER v5.02pre3+
+Fixed http://forum.cockos.com/showpost.php?p=1563402&postcount=191|potential crash in zoom functions|
+Issue 761: Obey preference for volume envelope scaling when creating volume send envelopes with various actions
+Issue 757: fixed actions "SWS: Set snapshots to 'mix' mode" and "SWS: Set snapshots to 'visibility' mode"
+Issue 765: Fixed various actions and ReaScript API not working properly with stretch markers at mouse cursor when take playrate is modified
+Renamed "SWS/wol: Set "Vertical/Horizontal zoom center" to..." actions to "SWS/wol: Options - Set "Vertical/Horizontal zoom center" to..." to be consistent with Breeder's actions.
+Added missing undo points for some SWS and Xenakios actions
+ReaConsole: fixed default key shortcut "C"

Other
+SWS auto-update now checks for REAPER compatibility before announcing a new SWS version is available
+Increased all SWS/BR slot actions count to 16
+Optimizations around item/take selection/activation

ReaScript
+Added functions:
 - BR_TrackFX_GetFXModuleName
+Issue 764, issue 760: fixed BR_GetMediaTrackLayout/BR_SetMediaTrackLayout issues, requires REAPER v5.02+

!v2.8.0 featured build (August 13, 2015)
<strong>This new SWS version requires and supports REAPER v5.0+!</strong><br>
Lots of new features/fixes: everything listed below is new, down to v2.6 (all intermediate versions were pre-releases/beta/fixup builds).
</strong>

New actions
+Main:
 - SWS/BR: Options - Automatically insert stretch markers when inserting tempo markers with SWS actions
  - Note:  The option is enabled by default. It allows for stretch markers to get automatically inserted when editing tempo map with various SWS/BR features (warp grid, freehand draw, tempo mapping). When appropriate, some of these features (i.e. warp grid) won't insert stretch markers in items with effective timebase time. See some examples http://stash.reaper.fm/24586/sws%20auto%20stretch%20markers.gif|here|
 - SWS/BR: Copy selected points in selected envelope to envelope at mouse cursor
 - SWS/BR: Copy points in time selection in selected envelope to envelope at mouse cursor
 - SWS/BR: Copy selected points in selected envelope to to envelope at mouse cursor (paste at edit cursor)
 - SWS/BR: Copy points in time selection in selected envelope to envelope at mouse cursor (paste at edit cursor)
 - SWS/BR: Options - Set "Run FX after stopping for" to x ms (various values)
 - SWS/BR: Toggle play from mouse cursor position
 - SWS/BR: Toggle play from mouse cursor position and solo active item's track for the duration
 - SWS/BR: Toggle play from mouse cursor position and solo active item for the duration
 - SWS/BR: Toggle play from edit cursor position and solo active item's track for the duration
 - SWS/BR: Toggle play from edit cursor position and solo active item for the duration
+MIDI editor:
 - SWS/BR: Toggle play from mouse cursor position
 - SWS/BR: Toggle play from mouse cursor position and solo track under mouse for the duration
 - SWS/BR: Toggle play from mouse cursor position and solo item and track under mouse for the duration
 - SWS/BR: Toggle play from edit cursor position and solo track under mouse for the duration
 - SWS/BR: Toggle play from edit cursor position and solo item and track under mouse for the duration
 - SWS/BR: Move active floating window to mouse cursor (9 version with different horizontal and vertical positions in regards to mouse cursor)

Contextual toolbars
+Fixes:
 - Fixed stretch marker detection when take had modified playrate
+Other:
 - Added toggle states to all actions for toggling toolbars

ReaScript
+Other:
 - BR_GetMouseCursorContext: fixed stretch marker detection when take had modified playrate

Fixes
+Fixed SWS/BR actions that show send envelopes. In certain corner cases they didn't work and could potentially remove FXs from receiving track
+Fixed SWS/BR actions that copy other stuff to envelopes (CC events, envelope points from other envelopes etc...) when dealing with FX envelopes

!v2.7.3 pre-release build (July 8, 2015)
ReaScript: fixed missing exported functions

!v2.7.2 pre-release build (July 7, 2015)
<strong>REAPER v5.0rc1+ is required!</strong>

New actions
+Main:
 - Resources: brought back all "prompt for slot" actions
 - SWS/BR: Preview take under mouse (lots of different versions, see action list)
 - SWS/BR: Hide all but selected track envelope for all/selected tracks (except envelopes in separate lanes)
 - SWS/BR: Hide all but selected track envelope for all/selected tracks (except envelopes in track lanes)
 - SWS/BR: Options - Toggle "Send all-notes-off on stop/play"
 - SWS/BR: Options - Toggle "Reset pitch on stop/play"
 - SWS/BR: Options - Toggle "Reset CC on stop/play"
 - SWS/BR: Options - Toggle "Flush FX on stop"
 - SWS/BR: Options - Toggle "Flush FX when looping"
 - SWS/BR: Options - Toggle "Move edit cursor to start of time selection on time selection change"
 - SWS/BR: Options - Toggle "Move edit cursor when pasting/inserting media"
 - SWS/BR: Options - Toggle "Move edit cursor to end of recorded items on record stop"
 - SWS/BR: Options - Toggle "Stop/repeat playback at end of project"
 - SWS/BR: Options - Toggle "Scroll view to edit cursor on stop"
 - SWS/BR: Options - Set grid/marker line Z order (6 actions that cover all settings)
 - SWS/wol: Adjust envelope or track height under mouse cursor (MIDI CC relative/mousewheel)
+MIDI editor:
 - SWS/BR: Show only used CC lanes with selected events (detect 14-bit)
 - SWS/BR: Move last clicked CC lane up/down
 - SWS/BR: Set all CC lanes' height to x pixel
 - SWS/BR: Increase/Decrease all CC lanes' height by x pixel
 - SWS/BR: Delete all events in last clicked lane
 - SWS/BR: Delete selected events in last clicked lane
+Main and MIDI editor:
 - SWS/BR: Convert selected points in selected envelope to CC events (various versions)
 - SWS/BR: Convert selected envelope's curve in time selection to CC events (various versions)
  - Note: when converting envelope curve, event density is determined by setting "Events per quarter note when drawing in CC lanes" (Preferences->Editing Behavior->MIDI Editor)

ReaScript
+Added functions:
 - BR_GetMidiTakePoolGUID
 - BR_GetCurrentTheme
 - BR_Win32_GetPrivateProfileString
 - BR_Win32_ShellExecute
 - BR_Win32_WritePrivateProfileString
+Fixes:
 - BR_GetClosestGridDivision, BR_GetNextGridDivision, BR_GetPrevGridDivision now work properly with frame grid
 - BR_Env functions now account for take playrate when it's set to something other than 1
+Other:
 - BR_GetSetTrackSendInfo: added support for linking volume/pan to MIDI
 - Hardened BR_Env functions so they don't crash REAPER in certain scenarios (reported and explained http://forum.cockos.com/showthread.php?p=1529077#post1529077|here|)

Fixes
+Fixed Groove tool crash vs duplicate Control Change events (report http://forum.cockos.com/showpost.php?p=1519436&postcount=111|here|)
+Hardened various actions related to takes
+Potential OSC output fixes (Region Playlist, Live Configs)
+Fixed possible crash in MIDI editor actions that show/hide used CC lanes
+Fixed various problems with envelope functionality related to volume envelope range when default volume envelope scaling was set to amplitude
+Fixed various issues related to take envelopes when takes playrate was set to something other than 1
+Various actions will now properly work with frame grid
+Fixed the action <em>SWS/BR: Trim MIDI item to active content</em>
+Preview actions now work properly in certain scenarios on MIDI items (looped items, MIDI editor timebase set to source (beats) etc...)
+<em>SWS/BR: Disable "Ignore project tempo" for selected MIDI items preserving time position of MIDI events</em> should now work properly when dealing with looped items
+Fixed "perform until shortcut released" playback actions playing back muted tracks/items shortly after shortcut release
+"perform until shortcut released" playback actions restore view when starting the playback from mouse cursor (if option "scroll view to edit cursor on stop" is turned on)
+Fixed missing check mark in context menu of docked SWS dialogs next to menu item "Dock window in Docker"
+Actions that move closest grid line now work properly when "Grid snap settings follow grid visibility" is disabled

Other
+When using "perform until shortcut released" playback actions, create undo point for restoring track/item mute/solo state in case of project changes during playback
+Renamed various actions (removed (s) prefix - this way it's more uniform with rest of the REAPER and easier to search in the action list)
+Disabled Marker Actions while rendering
+Removed actions to simplify title bar. It wasn't reliable in certain situations and may not be morally right :)

!v2.7.1 pre-release build (May 7, 2015)
<strong>OSX:</strong>
+<strong>New installation disk image (.dmg)</strong>
 - The new .dmg proposes to install the SWS Extension in a different directory:
   /Library/Application Support/REAPER/UserPlugins (instead of ~/Library/Application Support/REAPER/UserPlugins)
 - This eases the installation ("normal" drag-drop .dmg, no more script), fixes some security issues, etc but has a small inconvenience when upgrading too, some information messages will guide you in this case though
 - More details http://forum.cockos.com/showpost.php?p=1518816&postcount=96|here|
+Fixed UI issues with listviews on Yosemite and trackpads

Region Playlist
+Crop project to playlist, paste playlist, etc support automation on folder/empty tracks (issue 701)
+Fixed some corner-case playback issues

Resources
+Issue 709: More commands obey multiple selection in the list view (e.g. play all selected media files in one go, open a bunch of project tabs in one go, etc)

Added actions
+Main:
 - SWS/AW: Set selected tracks timebase to project default
 - SWS/AW: Set selected items timebase to project/track default
 - SWS/AW: Set selected items timebase to time
 - SWS/AW: Set selected items timebase to beats (position only)
 - SWS/AW: Set selected items timebase to beats (position, length, rate)
 - SWS/BR: Disable "Ignore project tempo" for selected MIDI items preserving time position of MIDI events
 - SWS/BR: Move active floating track FX window to mouse cursor (9 version with different horizontal and vertical positions in regards to mouse cursor)

ReaScript
+Added functions:
 - BR_GetArrangeView
 - BR_GetMidiTakeTempoInfo
 - BR_GetNextGridDivision
 - BR_GetPrevGridDivision
 - BR_SetMidiTakeTempoInfo

Fixes
+Fixed various buglets (Region Playlist, marker/region actions, etc) when some regions/markers/envelopes end later than the last media item
+Using SWS/BR actions to enable "ignore project tempo" will not change tempo information of items that are already ignoring project tempo
+Fixed various envelope functionality in regards to certain FX parameter envelopes (for example, freehand actions not properly setting the envelope to mouse cursor vertical position on ReaEQ gain parameter envelopes, like seen http://forum.cockos.com/showpost.php?p=1517026&postcount=4|here|)
+Fixed various small usability corner-cases of envelope freehand actions
+Fixed positions of certain check boxes in Contextual toolbar dialog

!v2.7.0 featured build (May 7, 2015)
OSX: fixed UI issues with listviews on Yosemite and trackpads

Fixed various buglets (Region Playlist, marker/region actions, etc) when some regions/markers end later than the last media item

!v2.6.4 pre-release build (May 1, 2015)
<strong>REAPER v5.0pre21+ is required!</strong>

<strong>Custom mouse cursors</strong>
+From now on you can create custom mouse cursors to replace existing SWS cursors. All future updates in regards to this will be shown in what's new under <strong>Custom mouse cursors</strong> section to ease things for theme and cursor developers when new things are added or changed
+Current list of customizable mouse cursors can be found http://wiki.cockos.com/wiki/index.php/SWS_mouse_cursors|on Cockos wiki|
+Some SWS/BR actions got new cursors, but not to clog the change log with all the details, see upper wiki link. Note that these cursors are not set in stone, if you think you could contribute better default cursors, let us know (you can do it on our dedicated http://forum.cockos.com/showthread.php?t=153702|forum topic|)

Contextual toolbars
+Contextual toolbars dialog:
 - When checking for modifications in contextual toolbars dialog (in case of closing the dialog or switching from the unsaved preset) also check position offset and auto close properties
 - Added an option to <em>Set toolbar to foreground</em>. When enabled, toolbar will be set to foreground (focused) every time it's shown. The option is disabled by default
+Fixed various issues with toolbar window manipulation (set always on top, auto close, position offset/override) when toolbar had the same name as some other window (i.e. toolbar was named "Mixer")

Added actions
+Main:
 - SWS/BR: Freehand draw envelope while snapping points to left side grid line (perform until shortcut released)
  - Note: also works with tempo map (2 versions, one that draws on selected envelope and the other which draws on envelope at mouse cursor)
 - SWS/BR: Select envelope at mouse cursor and set closest (left side) envelope point's value to mouse cursor (perform until shortcut released)
 - SWS/BR: Apply next action to all visible (record-armed) envelopes in selected tracks
 - SWS/BR: Apply next action to all visible (record-armed) envelopes in selected tracks if there is no track envelope selected
 - SWS/BR: Copy selected points in selected envelope to all visible (record-armed) envelopes in selected tracks (2 versions: direct copy and at edit cursor)
 - SWS/BR: Copy points in time selection in selected envelope to all visible (recorded-armed) envelopes in selected tracks (2 versions: direct copy and at edit cursor)
 - SWS/BR: Select all partial time signature markers
 - SWS/BR: Reset position of selected partial time signature markers
 - SWS/BR: Snap position of selected partial time signature markers to closest grid line
 - SWS/BR: Move active floating window to mouse cursor (9 version with different horizontal and vertical positions in regards to mouse cursor)
 - SWS/BR: Simplify main window title bar (3 mutually exclusive versions) (windows only, sorry OSX users)
 - SWS/BR: Toggle "Display media item take name"
 - SWS/BR: Toggle "Display media item pitch/playrate if set"
 - SWS/BR: Toggle "Display media item gain if set"
 - SWS/BR: Project track selection action - Set/Show/Clear...
  - Note: action set with this should get called every time a track gets selected by clicking the track with the mouse in TCP/MCP. Known limitation: the action won't get called if Mixer option "Scroll view when tracks activated" is disabled.
 - SWS/BR: Play from edit cursor position (perform until shortcut released)
 - SWS/BR: Play from edit cursor position and solo track under mouse for the duration (perform until shortcut released)
 - SWS/BR: Play from edit cursor position and solo item and track under mouse for the duration (perform until shortcut released)
+MIDI editor:
 - SWS/BR: Play from edit cursor position (perform until shortcut released)
 - SWS/BR: Play from edit cursor position and solo active item's track for the duration (perform until shortcut released)
 - SWS/BR: Play from edit cursor position and solo active item for the duration (perform until shortcut released)

ReaScript
+Improved Python function wrappers (sws_python*.py)
+Fixed BR_EnvGetProperties not returning correct values for envelope types
+Issue 702: Fixed ULT_SetMediaItemNote
+Added media file tagging functions, see http://taglib.github.io|TagLib| for supported tags/files
 - SNM_TagMediaFile
 - SNM_ReadMediaFileTag
+Added functions to convert track/item/take from and to GUID:
 - BR_GetMediaItemByGUID
 - BR_GetMediaItemGUID
 - BR_GetMediaItemTakeGUID (function to get take from GUID already exists, see SNM_GetMediaItemTakeByGUID)
 - BR_GetMediaTrackByGUID
 - BR_GetMediaTrackGUID
+Added other functions:
 - BR_EnvSortPoints
 - BR_GetClosestGridDivision
 - BR_GetMediaItemImageResource
 - BR_GetMediaTrackFreezeCount
 - BR_GetMediaTrackLayouts
 - BR_GetMediaTrackSendInfo_Envelope
 - BR_GetMediaTrackSendInfo_Track
 - BR_GetMidiSourceLenPPQ
 - BR_GetSetTrackSendInfo
 - BR_GetTakeFXCount
 - BR_IsTakeMidi
 - BR_SetArrangeView
 - BR_SetItemEdges
 - BR_SetMediaItemImageResource
 - BR_SetMediaTrackLayouts

Fixes
+Notes/Windows OS: fixed "wrap text" option (Issue 690)
+Issue 709: Prevent loading templates when loading projects in new tabs
+Compatibility fixes for new envelope max display options of +12db or +24db (introduced in REAPER v5.0pre21)
+Autorender/OSX: fixed UTF8 issues with media file tags (Issue 670)
+Preserve metronome patterns when editing tempo envelope with various actions and dialogs
+Fixed non-selectable radio buttons in SWS/BR: Select and adjust tempo markers... dialog
+Don't change solo state of tracks if mouse is over master track when running certain "perform until shortcut released" playback actions
+Fixed various SWS/BR actions so they work properly with hardware sends envelopes
+Fixed wrong vertical position of shadowed area when using Zoom tool (marquee) with master track visible
+Fixed various zooming issues when zooming tracks that have more than one envelope lane visible
+<em>SWS/S&M: Open/close image window</em> now reports it's state
+Fixed <em>SWS/BR: Delete tempo marker (preserve overall tempo and positions if possible)</em> not deleting moved partial time signature markers properly
+Fixed <em>SWS/BR: Set closest (left side) envelope point's value to mouse cursor (perform until shortcut released)</em> reseting position of moved partial time signature markers

Other
+Added ability to select only partial time signatures with <em>SWS/BR: Select and adjust tempo markers...</em>
+Toggle state of all docked SWS dialogs will be set to ON only when the window is visible in the docker (same behavior REAPER is using for its own docked dialogs)
+When running <em>SWS/BR: Set closest (left side) envelope point's value to mouse cursor (perform until shortcut released)</em> on mute envelope, snap values to top or bottom

!v2.6.3 pre-release build (March 12, 2015)
<strong>REAPER v5.0pre14b+ is required!</strong>

Contextual toolbars
+Fixes:
 - Fixed toolbars not loading in certain instances if some tracks are hidden from TCP (this also probably fixes some other issues)
 - Fixed MIDI editor flickering when setting detected CC lane as last clicked
+Other:
 - Toolbar is always shown within monitor bounds (previously, this was the case only if toolbar had position override/offset set)
 - When closing toolbar, restore focus to last focused window

Added actions
+Main:
 - SWS: Zoom to selected items/tracks (ignore last track's envelope lanes)
 - SWS: Vertical zoom to selected items/tracks (ignore last track's envelope lanes)
 - SWS: Toggle zoom to selected tracks/items/time selection (ignore last track's envelope lanes)
 - SWS/BR: Save/Restore selected/all items' mute state, slot x (8 slots)
 - SWS/BR: Save/Restore selected/all tracks' solo and mute state, slot x (8 slots)
 - SWS/BR: Play from mouse cursor position (perform until shortcut released)
 - SWS/BR: Play from mouse cursor position and solo track under mouse for the duration (perform until shortcut released)
 - SWS/BR: Play from mouse cursor position and solo item and track under mouse for the duration (perform until shortcut released)
+MIDI editor:
 - SWS/BR: Create CC lane and make it last clicked
 - SWS/BR: Copy selected CC events in active item to last clicked CC lane/lane under mouse cursor
 - SWS/BR: Play from mouse cursor position (perform until shortcut released)
 - SWS/BR: Play from mouse cursor position and solo active item's track for the duration (perform until shortcut released)
 - SWS/BR: Play from mouse cursor position and solo active item for the duration (perform until shortcut released)

ReaScript
+Updated BR_EnvGetProperties and BR_EnvSetProperties (volume envelope fader scaling support)

Fixes
+SWS/BR:Set closest envelope point's value to mouse cursor now properly formats tooltip value for FX envelopes
+Fixed certain SWS/BR actions in MIDI editor so they work properly with looped MIDI items
+Fixed SWS/BR preview active item actions in MIDI editor not working right in certain cases
+Don't create redundant undo point when using:
 - SWS: Save selected track(s) selected item(s), slot x
 - SWS: Save selected item(s)
+Zooming functionality:
 - Restored behavior of actions that zoom vertically to selected tracks/items so they include track envelopes of the last selected item/track (changed in v2.5.1)
 - Fixed problems with master track (reported http://forum.cockos.com/showpost.php?p=1458143&postcount=1725|here|)
 - Fixes related to hidden TCP tracks and actions that hide unselected tracks when zooming
 - Make sure zoomed tracks fill TCP completely when appropriate (related only to actions that minimize other tracks)

Other:
+Optimized various envelope actions and ReaScript envelope functions using new envelope API (testing showed increase in performance up to x10) (not applicable to tempo envelope)
+Various fixes for REAPER 5 compatibility (contextual toolbars, envelope actions, MIDI editor actions)

!v2.6.2 pre-release build (January 16, 2015)
<strong>REAPER v5.0pre6+ is required!</strong> (this REAPER version supports SWS functions exported to EEL and Lua)

Fixes:
+REAPER 5/Windows OS: fixed crash vs unsupported REAPER versions
+Hardened SWS initialization, display error messages

!v2.6.1 pre-release build (January 7, 2015)
<strong>REAPER v5.0pre4+ is required!</strong>

REAPER 5 preliminary support
+ReaScript function export to EEL and Lua
+Fixed action selection broken in various places (e.g. Cycle Action editor)

!v2.6.0 featured build (January 7, 2015)
Notes window
+Added "Wrap text" option in the context menu
+Import SubRip file: name regions with subtitles content
+Issue 686: fixed new lines added in subtitles when saving the project

!v2.5.2 pre-release build (December 11, 2014)
<strong>REAPER v4.75+ is required!</strong>

Contextual toolbars
+Contextual toolbars dialog:
 - Added support for auto close:
  - If enabled, toolbar will automatically get closed after pressing any of it's buttons
  - Option exists separately for each context. To enable or disable the option, right-click or double click the <em>Auto close</em> column in the context list
  - Note that you can't set the option if context doesn't have a toolbar assigned to it
 - Added support for custom positioning of the toolbar:
  - There are two separate ways to set custom positioning of the toolbar:
   - Position override found in <em>Options</em> under group <em>All</em>. Enable to set where you want <strong>all the toolbars</strong> to appear in relation to mouse cursor.
   - Position offset that can be set up separately for each context. To set the option, right-click or double click the <em>Position offset</em> column in context list and type desired offset values
  - Setting one option doesn't exclude the other, they are cumulative.
  - If toolbar position is managed by Contextual toolbars, toolbar will never get displayed out of monitor bounds
  - Note that you can't set the option if context doesn't have a toolbar assigned to it
 -Other:
  - Previously, you always had to right-click the context list to edit it, now it's also possible to edit it by double clicking the cell
+Other:
 - Toolbars that are set to be <em>always on top</em> don't hide the tooltip anymore. Note that this works only for toolbars loaded by Contextual toolbars, the issue where REAPER hides tooltip behind pinned toolbar still exists and is reported http://forum.cockos.com/project.php?issueid=5199|here|
 - Renamed the actions <em>SWS/BR: <strong>Exclusive toggle</strong> contextual toolbar under mouse cursor, preset x</em> to <em>SWS/BR: <strong>Open/close</strong> contextual toolbar under mouse cursor, preset x</em>
 - Removed <em>Named notes mode</em> context from <em>Inline MIDI editor</em> group. It's currently not supported by REAPER and was mistakenly put there in the first place
+Added actions:
 - SWS/BR: Exclusive toggle contextual toolbar under mouse cursor, preset x (added in all sections: Main, MIDI editor, etc...)
  - Note: unlike other actions which simply close all toolbars if at least one of them is open, this will always open the contextual toolbar if valid toolbar is found for the context under mouse cursor. If found toolbar is already visible or no toolbar has been found, all toolbars will get closed

Analyze and normalize loudness
+Analyze loudness dialog:
 - Disable analyze button while analysis is progress

Added actions
+Main:
 - SWS/BR: Adjust playrate (MIDI CC only)
 - SWS/BR: Adjust playrate options...
  - Note: These two actions work in tandem. The first action changes playrate so you can automate it.The second action opens the dialog where you can set automatable playrate range. Also note that due to the API problems, actions can't respond to OSC, but in this case it shouldn't matter since you can configure REAPER OSC to manage playrate.

Fixes
+Resources: http://forum.cockos.com/showthread.php?p=1440002|fixed lost bookmarks|
+These actions now work properly when item is trimmed or stretched:
 - SWS/BR: Split selected items at stretch markers
 - SWS/BR: Create project markers from stretch markers in selected items
+Don't reload FX when undoing certain SWS actions

!v2.5.1 pre-release build (November 24, 2014)
<strong>REAPER v4.74+ is required!</strong>
New API functions were introduced in this version, they enable various improvements in the SWS/S&M Extension.
Thank you Cockos!

<strong>Contextual toolbars</strong>
+Functionality in general:
 - Feature relies heavily on existing REAPER toolbars. The basic concept is fairly simple. User assigns different REAPER toolbars to different contexts (things like TCP, item, piano roll, etc...) and loads them under mouse cursor by calling a single action. The action will then load an appropriate toolbar for a thing under the mouse cursor, http://wiki.cockos.com/wiki/images/3/3c/Contextual_toolbars_example.gif|like this.|
 - For more information, please http://wiki.cockos.com/wiki/index.php/Contextual_toolbars_with_SWS|visit the wiki on the subject| (which is also accessible from the Contextual toolbars dialog). In case you want to contribute to the wiki, you're more than welcome.
+Contextual toolbars dialog:
 - To open a dialog for setting up contextual toolbars either run the action SWS/BR: Contextual toolbars... or go to Main menu > Extensions > Contextual toolbars...
 - Dialog is divided into 3 parts, preset selector, list of possible contexts, and various options tied to those contexts. Select an arbitrary preset and right click contexts to assign them toolbars. Options can be found on the right and are executed only when toolbar is loaded. Once set up, use provided actions to load toolbars for each preset.
+Added actions:
  - SWS/BR: Contextual toolbars...
  - SWS/BR: Exclusive toggle contextual toolbar under mouse cursor, preset x (8 presets) (added in all sections: Main, MIDI editor, etc...)
   - Note: Actions work as toggle switches. If any of the toolbars set up in Contextual toolbars dialog is visible, all of them will get closed - otherwise toolbar corresponding to context under mouse cursor will get loaded.
+<strong>Feedback needed:</strong>
 - Note that while new contexts won't get added at this time (but fades and volume handles are planned) now is the time to help us. Any feedback, comments and criticism of current contexts hierarchy is highly welcome. For example, http://wiki.cockos.com/wiki/index.php/Contextual_toolbars_with_SWS#Special_cases:_item_stretch_markers_and_take_envelopes|this workaround| would definitely benefit from discussion. Don't hesitate to express your opinion on http://forum.cockos.com/showthread.php?t=150702|dedicated forum topic.| Thanks!

Analyze and normalize loudness
+Analyze loudness dialog:
 - Analyzer can now measure true peak (disabled by default since it prolongs analysis due to resampling - see Options to enable/disable)
  - Double-click true peak cell to move edit cursor to true peak location (or right-click selected item/track in list view to reveal the option)
 - Added user preference to display either LUFS or LU (see Options->Unit).
  - To set reference level for 0 LU and formatting of LU unit, see Options->Global preferences (or run SWS/BR: Global loudness preferences)
  - Right-click menu entry for normalizing follows Options->Unit and will alternate between "Normalize to -23 LUFS" and "Normalize to 0 LU"
  - Normalizing to specific value can normalize to both LUFS and LU
 - Export list of analyzed items/tracks to clipboard or file
  - To export the list, select items in list view, right-click them and select "Export formated list to clipboard/file"
  - For setting the format of exported items, see Options->Export format
   - Formating supports wildcards. Wildcards description can be found in the same dialog. To hide description, simply resize the dialog
   - Besides typing, wildcards can also be inserted using the "Wildcard" button.
   - Previously used format patterns are stored in the "Wildcard" button submenu
 - Analyzed objects are now restored on project load
 - Other:
  - Right-click menu entry for creating loudness graph no longer queries range, instead it uses range set in Options->Global preferences (or SWS/BR: Global loudness preferences)
  - Normalize dialog is no longer modal (but will be closed if loudness analyzer is closed/hidden to avoid confusion)
  - Display new items/tracks in list view as soon as they're analyzed
  - Analyze button changes caption depending on what is to be analyzed
  - Added Help... menu entry to options menus
   - Note: opens http://wiki.cockos.com/wiki/index.php/Measure_and_normalize_loudness_with_SWS|wiki page on everything loudness related in SWS| which is currently unfinished (if you want to contribute you're more than welcome. Big thanks to user http://forum.cockos.com/member.php?u=1482|Airon| for the work so far)
  - Various small fixes
+Added actions:
 +SWS/BR: Global loudness preferences...
  - Note: Preferences set here affect everything loudness related in SWS (analyze loudness dialog and separate normalize actions)
   - 0 LU reference can be set to an arbitrary value (most common values are provided in the dropdown)
   - LU unit format only affects display of LU unit in various dialogs
   - Envelope graph range affects drawing range when drawing loudness envelopes in Analyze loudness dialog
 +SWS/BR: Normalize loudness of selected items to 0 LU
 +SWS/BR: Normalize loudness of selected tracks to 0 LU
+Other:
 - Renamed SWS/BR: Normalize loudness of selected items to SWS/BR: Normalize loudness of selected items/tracks (also no longer modal)
 - Removed SWS/BR: Normalize loudness of selected tracks

Added actions
+Main:
 - SWS/BR: Select envelope points on/between grid (2 versions: time selection and normal)
 - SWS/BR: Add envelope points located on/between grid to existing selection (2 versions: time selection and normal)
 - SWS/BR: Delete envelope points on/between grid (2 versions: time selection and normal)
 - SWS/BR: Create project marker at mouse cursor
 - SWS/BR: Create project marker at mouse cursor (obey snapping)
 - SWS/BR: Insert 2 envelope points at time selection to all visible track envelopes
 - SWS/BR: Insert 2 envelope points at time selection to all visible track envelopes in selected tracks
 - SWS/BR: Show all active FX envelopes for selected tracks
 - SWS/BR: Show all FX envelopes for selected tracks
 - SWS/BR: Show all/volume/pan/mute active send envelopes for selected track
 - SWS/BR: Show all/volume/pan/mute send envelopes for selected track
  - Note: all show FX/send envelope actions come in 3 flavors : show, hide and toggle show
 - SWS/BR: Show/hide track envelope for last adjusted send (3 verions)
  - Note: that's right, due to API limitation it's last adjusted, not touched
 - SWS/BR: Enable "Ignore project tempo" for selected MIDI items preserving time position of MIDI events (use tempo at item's start)
  - Note: the action is meant for http://forum.cockos.com/showthread.php?p=1374175#post1374175|these kind of issues|
 - SWS/BR: Select all MIDI/audio/video/click/timecode/empty/PiP items
 - SWS/BR: Move closest project marker to edit/play/mouse cursor (2 versions: normal and obey snapping) (Issue 668)
 - SWS/BR: Focus tracks
 - SWS/BR: Unselect envelope
 - SWS/BR: Increase/Decrease selected envelope points by x db (volume envelope only) (multiple versions: 0.1, 0.5, 1, 5 and 10 db)
 - SWS/BR: Delete take under mouse cursor (Issue 124)
 - SWS/BR: Select TCP/MCP track under mouse cursor (Issue 124)
 - SWS/BR: Select envelope under mouse cursor (Issue 124)
 - SWS/BR: Select/Delete envelope point under mouse cursor (2 versions: selected envelope only and whatever envelope is under mouse cursor) (Issue 124)
 - SWS/BR: Split selected items at stretch markers
 - SWS/wol: Select all tracks except folder parents
 - SWS: Toggle horizontal zoom to selected items/time selection
+MIDI editor:
 - SWS/BR: Save/Restore selected events in last clicked CC lane (8 slots) (Save has 2 versions: last clicked lane, lane under mouse cursor. Restore has 3 versions: last clicked lane, lane under mouse cursor, all visible lanes)
 - SWS/BR: Insert CC event at edit cursor in CC lane under mouse cursor (active item only)
 - SWS/BR: Hide last clicked/under mouse cursor CC lane
 - SWS/BR: Hide all CC lanes except last clicked/under mouse cursor CC lane
 - SWS/BR: Toggle hide all CC lanes except last clicked/mouse cursor CC lane (multiple versions: one normal and bunch of others that set lane to specific height)
 - SWS/BR: Convert selected CC events to envelope points in selected envelope (multiple versions for different point shape and clearing existing envelope points)

ReaScript
+BR_GetMouseCursorContext:
 - Fixes related to MIDI editor (changes introduced in REAPER v4.7 broke it)
 - Fixed segment detection in ruler
 - Added support for stretch markers
+Changed envelope object type in BR_EnvAlloc and other functions to avoid confusion (existing scripts should be unaffected)

Fixes
+Improved deleting tempo markers with different time signatures when using SWS/BR: Delete tempo marker and preserve position and length of items (including MIDI events)
+Preserve options between REAPER sessions set with these actions:
 - SWS/BR: Set "Apply trim when adding volume/pan envelope"
 - SWS/BR: Toggle "Playback position follows project timebase when changing tempo"
 - SWS/wol: Set "Vertical/Horizontal zoom center"
+MIDI editor actions that hide/show used CC lanes now obey filter's channel settings
+Prevent toggling zoom with zoom actions when inappropriate (i.e. toggling zoom to selected items when there are no selected items)
+All SWS/BR actions now obey lock settings
+Zooming functionality:
 - All zoom actions now obey track sizes set by custom themes (things like small/medium/full track height)
 - Actions that zoom vertically to selected tracks/items never show track envelopes of the last selected item/track
 - Fixed save/restore arrange view actions not working on envelopes with high point count (Issue 660)
+Fixed target BPM not updating when adjusting BPM by percent in Select and adjust tempo markers
+OSX: Fixed "Unselect tempo markers" child dialog of "Select and adjust tempo markers". It got hidden behind other dialogs when it lost focus
+Issue 678: removed duplicate configurable actions in the S&M.ini file
+Issue 671 and issue 673: fixed Region Playlist misbehavior

Other
+Increased all SWS/BR slot actions to 8 slots
+Display proper dialog icon (same one REAPER uses) in all dialogs (win only)
+Added tempo actions to Main menu > Extensions > Tempo
+Renamed certain actions for uniformity (time sel to time selection, sel items to selected items etc...)

!v2.5.0 #1 featured build (December 11, 2014)
+Resources: http://forum.cockos.com/showthread.php?p=1440002|fixed lost bookmarks|

!v2.5.0 featured build (November 24, 2014)
Notes window
+Added "Wrap text" option in the context menu
+Import SubRip file: name regions with subtitles content
+Issue 686: fixed new lines added in subtitles when saving the project

!v2.4.0 #10 pre-release build (July 11, 2014)
<strong>REAPER v4.70+ is required!</strong>
New API functions were introduced in this version, they enable various improvements in the SWS/S&M Extension.
Thank you Cockos!

Analyze and normalize loudness
+Added an option to preserve already analyzed tracks/items when analyzing selected tracks/items
+Creating graph in selected envelope functionality now works with take envelopes
+Fixes:
 - Analyzing items with different channel modes should now work properly
 - Fixed analyzing short items/tracks
 - Fixed undo when normalizing tracks
 - Pressing DELETE key will delete selected list view entries

Added actions
+Main:
 - SWS/wol: Set selected envelope height to default/minimum/maximum
 - SWS/wol: Adjust selected envelope height (MIDI CC relative/mousewheel)
 - SWS/wol: Adjust selected envelope or last touched track height (MIDI CC relative/mousewheel)
 - SWS/wol: Toggle enable extended zoom for envelopes in track lane
 - SWS/wol: Toggle enable envelopes overlap for envelopes in track lane
 - SWS/wol: Force overlap for selected envelope in track lane in its track height
 - SWS/wol: Restore previous envelope overlap settings
 - SWS/wol: Horizontal zoom to selected envelope in time selection
 - SWS/wol: Full zoom to selected envelope in time selection
 - SWS: Save/Restore current arrange view (5 slots)
 - SWS/BR: Fit selected envelope points to time selection
 - SWS/BR: Create project markers from stretch markers in selected items
 - SWS/BR: Set closest (left side) envelope point's value to mouse cursor (perform until shortcut released)
   - Note: these 2 actions are actually meant to solve the problem of freehand points editing in the tempo map. Use SWS/BR: Create tempo markers at grid after every selected tempo marker to set needed density of the tempo map and then use this action to easily edit the tempo map.
 - SWS/BR: Trim MIDI item to active content
 - SWS/AW: Grid to 1/64 notes
 - SWS/AW: Grid to 1/128 notes
+Main and MIDI editor:
 - SWS/BR: Play from mouse cursor position (3 versions)
+MIDI editor:
 - SWS/BR: Preview active media item (lots of versions: from mouse position, selected notes only, measure sync etc...)
 - SWS/BR: Save/Restore note selection from/to active take (5 slots)
 - SWS/BR: Save/Restore edit cursor position (5 slots)
  - Note: edit cursor slots are shared with already existing actions in Main
 - SWS/FNG: Cycle through CC lanes
 - SWS/FNG: Cycle through CC lanes (keep lane heights constant)
 - SWS/FNG: Show only used CC lanes
 - SWS/FNG: Hide unused CC lanes
 - SWS/FNG: Show only top CC lane
 - SWS/FNG: Select muted MIDI notes
 - SWS/FNG: Select notes nearest edit cursor
 - SWS/FNG: Apply groove to selected MIDI notes (within 16th)/(withing 32nd)
 - SWS/BR: Show only used CC lanes (detect 14-bit)
 - SWS/S&M: Restore displayed CC lanes, slot n - where 'n' is in [1; 8], http://forum.cockos.com/showthread.php?p=984786#post984786|customizable in the S&M.ini file)
 - SWS/S&M: Save displayed CC lanes, slot n - where 'n' is in [1; 8], http://forum.cockos.com/showthread.php?p=984786#post984786|customizable in the S&M.ini file)
   - Note: these 2 actions are also present in the main section. These new instances allow to bind them to MIDI toolbars, for ex.

ReaScript
+BR_GetMouseCursorContext:
 - Added support for MIDI editor
 - Fixed BR_GetMouseCursorContext envelope detection when envelope is in track lane
 - Changed return strings (ruler segments) in BR_GetMouseCursorContext
+Added functions:
 - BR_EnvAlloc, BR_EnvCountPoints, BR_EnvDeletePoint, BR_EnvFind, BR_EnvFindNext, BR_EnvFindPrevious, BR_EnvFree, BR_EnvGetParentTake, BR_EnvGetParentTrack, BR_EnvGetPoint, BR_EnvGetProperties, BR_EnvSetPoint, BR_EnvSetProperties, BR_EnvVauelAtPos
 - BR_MIDI_CCLaneRemove
 - BR_MIDI_CCLaneReplace

Fixes
+Cycle Actions / issue 636: fixed ON/OFF state corner case (as reported http://forum.cockos.com/showpost.php?p=1344403&postcount=1747|here|)
+Notes window / issue 642: fixed loading notes containing special characters
+Localization: fix for actions dealing with the Media Explorer
+Localization / Windows OS: fixed stuff that could potentially make things broken when using:
 - SWS/BR: Preview media item under mouse
 - SWS/BR: Move closest grid line to mouse cursor
 - ReaScript BR_GetMouseCursorContext and similar functions
 - Project navigation functionality (zoom/scroll etc...)
+Prevent moving project markers with the same ID:
 - SWS: Auto Color/Icon
 - SWS: Nudge marker under cursor left/right
 - Xenakios/SWS: Rename project markers with ascending numbers
+Preview media item actions:
  - Preview stops after last note/CC/sysex event when previewing MIDI
  - Actions that pause playback should work properly now
  - Prevent toggling preview state during recording
+Fixed unresponsive SWS/BR: Move closest envelope point to edit cursor
+SWS/FNG: Hide unused CC lanes in active midi editor:
 - Wasn't working if all displayed lanes were empty
 - Wasn't detecting 14-bit lanes properly
+SWS/FNG: Expand/Compress amplitude of selected envelope points around midpoint now obeys tempo map timebase
+These actions now work with take envelopes:
 - SWS/BR: Move edit cursor to next/previous envelope point
 - SWS/BR: Select next/previous envelope point
 - SWS/BR: Expand/Shrink envelope point selection to the right/left
 - SWS/BR: Shift envelope point selection left/right
 - SWS/BR: Select peaks/dips in envelope
 - SWS/BR: Unselect envelope points outside/in time selection
 - SWS/BR: Set selected envelope points to next/previous/last selected/first selected point's value
 - SWS/BR: Move closest (selected) envelope point to edit cursor
 - SWS/BR: Insert 2 envelope points at time selection
 - SWS/BR: Insert new envelope point at mouse cursor
 - SWS/BR: Save/Restore envelope point selection
 - SWS/FNG: Move selected envelope points up/down/left/right
 - SWS/FNG: Shift selected envelope points up/down on left/right
 - SWS/FNG: Expand/Compress amplitude of selected envelope points around midpoint
 - SWS/FNG: Time compress/stretch selected envelope points
 - Xenakios/SWS: Shift current envelope to left/right
+Fixed SWS/BR: Create project markers from notes in selected MIDI items not working properly with looped items
+OSX: Fixed various things when detecting mouse cursor at the top of arrange (ReaScript, Warp grid actions etc...)
+Issue 645: "Xenakios/SWS: Select takes in selected items, shuffled random" now does not select the same take number 1+ times consecutively

Other:
+Renamed FNG MIDI actions in Main section (remove MIDI prefix and added "in active MIDI editor" description at the end)
+Capitalized certain FNG actions names
+OSX: Change mouse cursor while using SWS/BR: Move closest tempo marker/grid line to mouse cursor (this was win only feature until now)
+Renamed SWS: Save/Restore current arrange view to SWS: Save/Restore current arrange view, slot 1
+Renamed SWS/BR: Move closest tempo marker/grid line/ to mouse cursor (added (perform until shortcut released) to clearly reflect how they work)
+Renamed SWS/BR: Hide all but active envelope for all/selected tracks (so it's clear that it works only with selected track envelopes)
+Renamed SWS/BR: Insert new envelope point at mouse cursor (added "using value at current position (obey snapping)" at the end)
+S&M Notes maximum length raised to 64kb
+Better startup error message (can now be displayed over the splash window)

!v2.4.0 #9 pre-release build (April 19, 2014)
<strong>This version requires REAPER v4.62pre8+</strong>, an "Incompatible version" error message will be displayed otherwise...

Cycle Actions support conditional statements (IF, IF NOT, etc) in the MIDI Editor

Fixes
+Windows OS: fixed extension not being loaded
+Cycle Action editor: fixed "Run" context menu item

!v2.4.0 #8 pre-release build (April 13, 2014)
Cycle Actions can be registered in any section of the action list (e.g. MIDI Editor)
Note: <strong>requires REAPER v4.62pre7+</strong>

!v2.4.0 #7 pre-release build (April 9, 2014)
Added actions in the MIDI Editor action list (<strong>requires REAPER v4.62pre7+</strong>)
+SWS/S&M: Hide all CC lanes
+SWS/S&M: Create CC lane
+SWS/S&M: Restore displayed CC lanes, slot n (where 'n' is in [1; 8], http://forum.cockos.com/showthread.php?p=984786#post984786|customizable in the S&M.ini file|, up to 99 slots)
+SWS/S&M: Save displayed CC lanes, slot n
 Note: these actions were already present in the "Main" section of the action list, they will remain there (not to break users' configs), but these versions are deprecated now

Snapshots: the default number of recall actions is now configurable in REAPER.ini
Edit the key "DefaultNbSnapsRecall" in the section [SWS] (quit REAPER before editing this file!)

!v2.4.0 #6 pre-release build (April 6, 2014)
Misc
+Cycle Actions: improved toolbar refresh
+Exclusive toggle actions are now off on start-up
+Prevent conflicts with dupe/clone extensions

Fixes
+Fixed some memory leaks (loudness, tempo)
+Fixed undo in certain instances when moving grid to mouse cursor

!v2.4.0 #5 pre-release build (March 30, 2014)
<strong>Analyze and normalize loudness</strong>
+Functionality in general:
 - Loudness is measured according to EBU 3342 standard thanks to excellent http://github.com/jiixyj/libebur128|libebur128| by Jan Kokemuller
 - Due to <strong>limitations in Reaper API</strong>, we can extract audio data only from certain parts of the audio chain. Chart can be found http://wiki.cockos.com/wiki/images/5/50/SWS_loudness_analysis_signal_flow_chart.png|here|. A few gotchas:
   - You can't use item fades for extensive volume control
   - If you need to use FX, current workaround is to put one item with needed FX in an empty track and measure that track
+Added actions:
 - SWS/BR: Normalize loudness of selected items/tracks...
 - SWS/BR: Normalized loudness of selected items/tracks to -23 LUFS
 - SWS/BR: Analyze loudness...
+Analyze loudness dialog:
 - Accessible from the Action list or Main menu > Extensions > Loudness...
 - Right-click on the dialog or just click "Options" button for various settings
 - Measures integrated, range, short-term and momentary loudness of selected items and tracks
 - To normalize items or tracks, right-click analyzed targets in the list view - often faster than using separate actions because data for already analyzed targets in the dialog is cached (to prevent needles reanalyzing before normalization if nothing changed)
 - Draw momentary and short-term loudness graph to selected envelope. Right-clicking analyzed item should reveal the feature. You can use dummy JS effects from http://stash.reaper.fm/v/20187/SWS%20dummy%20loudness%20graph|here| as a canvas for loudness graphs
 - After the target is analyzed, it's possible to position edit cursor over maximum short-term and momentary loudness interval by double-clicking cells holding their measurements. There is also an option to create time selection over that part of the item/track.
 - Dialog is designed to follow project state. If you rename or delete analyzed target, the change will get reflected in the dialog. For various settings relating to this, check dialog options
 - Analyzing happens in a separate thread so user is free to keep on using Reaper while it's happening.

Warp grid
+SWS/BR: Move closest grid line/tempo marker to mouse cursor:
 - Prevent creating multiple undo points while shortcut is kept on being pressed
 - Smoother reaction to mouse movements, not depending on the OS keyboard settings anymore
 - While the shortcut is pressed, target grid gets "locked" to mouse so it isn't possible to accidentally edit surrounding grids
 - Change mouse cursor when using the action (win only)
 - Improved efficiency when dealing with high tempo marker count
 - Note: due to the way upper improvements are made, you can't arm the action from the toolbar (as some users are doing http://forum.cockos.com/showthread.php?p=1332827#post1332827|here|). If you really need that, you can create a separate macro just for that:
     - SWS/BR Save edit cursor position, slot x
     - View: Move edit cursor to mouse cursor (no snapping)
     - SWS/BR: Move closest grid to edit cursor
     - SWS/BR Restore edit cursor position, slot x
+Added actions:
 - SWS/BR: Move closest (measure) grid line to edit/play cursor (Issue 638)
 - SWS/BR: Move closest left/right side grid line to edit cursor

Project startup action
+Added "SWS/S&M: Show project startup action"
+Added dedicated menu items in Main menu > Extensions > Project startup action (for easier set-up)
+The action (and new menu item) "SWS/S&M: Set project startup action" now prompts to overwrite

Cycle actions
+Added "LOOP x" statement (thanks wol!): prompts the user for the number of times to repeat something
+Tiny fixes (corner cases)

Marker list
+Export formatted marker list to clipboard now works on OSX

Added actions
+SWS/wol: Set "Vertical zoom center" to "Track at center of view"
+SWS/wol: Set "Vertical zoom center" to "Top visible track
+SWS/wol: Set "Vertical zoom center" to "Last selected track"
+SWS/wol: Set "Vertical zoom center" to "Track under mouse cursor"
+SWS/wol: Set "Horizontal zoom center" to "Edit cursor or play cursor (default)"
+SWS/wol: Set "Horizontal zoom center" to "Edit cursor"
+SWS/wol: Set "Horizontal zoom center" to "Center of view"
+SWS/wol: Set "Horizontal zoom center" to "Mouse cursor"
+SWS/BR: Copy take media source file path of selected items to clipboard
+SWS/BR: Toggle "Playback position follows project timebase when changing tempo"
+SWS/BR: Move closest (selected) envelope point to edit cursor
+SWS/BR: Insert 2 envelopes points at time selection

Added ReaScript functions
+ULT_GetMediaItemNote
+ULT_SetMediaItemNote

Fixes
+The action "SWS/BR: Delete tempo marker and preserve position and length of (selected) items (including MIDI events)" should now work properly
 - Note: due to bug in the API, please update to 4.611 otherwise you will lose any text and sysex events
+Fixed rounding issues when converting projects markers to tempo markers in time selection (reported http://forum.cockos.com/showthread.php?p=1330369#post1330369|here|)

!v2.4.0 #4 (March 13, 2014)
<strong>REAPER v4.60+ is required!</strong>
New API functions were introduced in this version, they enable various improvements in the SWS/S&M Extension.
Thank you Cockos!

Added actions
+SWS/BR: Preview media item under mouse (versions for pausing project playback during preview)
+SWS/BR: Toggle media item online/offline
+SWS/BR: Set selected envelope points to next/previous point's value
+SWS/BR: Set selected envelope points to first/last selected point's value
+SWS/BR: Delete tempo marker while preserving position and length of (selected) items (including MIDI events)
+SWS/BR: Move closest tempo marker to mouse cursor
+SWS/BR: Move closest (measure) grid line to mouse cursor (may create tempo marker)
 Hint: There is an interesting effect if you keep shortcut key pressed while moving the mouse - grid/tempo marker will follow it.
 The only con is that a bunch of undo points will get created
+Added stock toggle actions:
 - SWS/S&M: Dummy toggle n (where 'n' is in [1; 8], http://forum.cockos.com/showthread.php?p=984786#post984786|customizable in the S&M.ini file|, up to 99 toggles)
 - SWS/S&M: Exclusive toggle An (where 'n' is in [1; 4], http://forum.cockos.com/showthread.php?p=984786#post984786|customizable in the S&M.ini file|, up to 99 toggles)
 - SWS/S&M: Exclusive toggle Bn (where 'n' is in [1; 4])
 - SWS/S&M: Exclusive toggle Cn (where 'n' is in [1; 4])
 - SWS/S&M: Exclusive toggle Dn (where 'n' is in [1; 4])
   "Exclusive toggle" means only one toggle action is ON at a time.
   For ex: in the set of toggles "A", if "Exclusive toggle A03" is ON, A01 A02 and A04 are OFF.
   These actions come in handy with Cycle Actions for example, see details and use-cases http://forum.cockos.com/showpost.php?p=1315222&postcount=1652|here| (thanks Reno.thestraws!)

Resources: auto-save media files improvements

ReaConsole
+Issue 588: added option in the context menu to invert ENTER and  CRTL+ENTER (CMD+ENTER on OS X) key shortcuts:
 - The ENTER key can either perform commands and let the console open, while CRTL+ENTER performs commands but closes it
   Useful when ReaConsole is docked for example, default behavior
 - Or the ENTER key can perform commands and close the console, while CRTL+ENTER performs commands but let it open
   Useful when using ReaConsole the old-school way, as a dialog box
+New default shortcut 'c' to open ReaConsole ('C' might conflict with the native action "Insert time signature/tempo Marker")

Cycle actions
+Issue 634: our new project member wol has added some conditional statements, thanks!
 - IF AND: if both next actions are ON
 - IF NAND: if at least 1 of the next 2 actions is OFF
 - IF OR: if at least 1 of the next 2 actions is ON
 - IF NOR: if both next actions are OFF
 - IF XOR: if the next 2 actions' states are different
 - IF XNOR: if the next 2 actions' states are the same
 Note: these new statements must be followed by <strong>two</strong> actions that report a toggle state
+Editor: commands indentation
+Editor: better description of conditional statements (in plain English)
+Tweaks: better context menu, message dialog box, etc

Added ReaScript functions
+BR_GetMouseCursorContext
+BR_GetMouseCursorContext_Envelope
+BR_GetMouseCursorContext_Item
+BR_GetMouseCursorContext_Position
+BR_GetMouseCursorContext_Take
+BR_GetMouseCursorContext_Track
+BR_ItemAtMouseCursor
+BR_PositionAtMouseCursor
+BR_TakeAtMouseCursor
+BR_TrackAtMouseCursor
+BR_GetMediaSourceProperties
+BR_SetMediaSourceProperties
+BR_SetTakeSourceFromFile2

Fixes
+Preview media item actions now send all-notes-off when stopping MIDI item preview
+More efficient toolbars auto refresh in certain instances
+Action "SWS/BR: Create project markers from notes in selected MIDI items" now works properly with looped items

!v2.4.0 #3 (February 5, 2014)
Added actions
+Xenakios/SWS: Preview selected media item through track (toggle and normal)
+SWS/BR: Preview media item under mouse (lots of different versions, see action list) (Note: "Xenakios/SWS: Stop current media item preview" works on these too)
+SWS/BR: Select next/previous envelope point
+SWS/BR: Expand envelope point selection to the right/left (normal and end point only version)
+SWS/BR: Shrink envelope point selection from the right/left (normal and end point only version)
+SWS/BR: Shift envelope point selection left/right
+SWS/BR: Select peaks/dips in envelope
+SWS/BR: Unselect envelope points outside/in time selection
+SWS/BR: Insert new envelope point at mouse cursor
+SWS/BR: Save/Restore envelope point selection (5 slots)
+SWS/BR: Save/Restore edit cursor position (5 slots)
+SWS/BR: Toggle "Grid snap settings follow grid visibility"
+SWS/BR: Set "Apply trim when adding volume/pan envelopes"
+SWS/BR: Cycle through record modes
+SWS/BR: Focus arrange window

Fixes
+<strong>Windows OS / Issue 619, issue 621:</strong>
 fixed various features which were broken when using LangPacks and certain regional settings (i.e. comma as a decimal mark)
+OS X 64-bit: fixed broken list views (as reported http://forum.cockos.com/showpost.php?p=1307498&postcount=39|here|)
+Issue 613 / Region Playlist: fixed rounding issues (with adjacent regions)
+Issue 618: fixed cycle actions using toggle states from other cycle actions (starting with IF/IF NOT statements)
+Fixed broken actions "SWS: Set auto crossfade on/off"
+Action "Xenakios/SWS: Preview selected media item" now works properly with muted items

Other
+OS X DMG / Issue 608: added info allowing Mavericks/10.9+ users to run the installation script
+Made .beats optional for the action "SWS/S&M: Insert silence (measures.beats)", e.g. enter 5 (or 5.0) to insert 5 measures of silence/empty space
+Cycle Actions & Live Configs editors: shorten action names when possible, e.g. "<s>SWS/S&M: </s>Insert silence (measures.beats)"
+Better Snapshot details/descriptions
+SWS: Exported marker list format dialog opens centered
+Added "..." to the end of all (hopefully) Xenakios dialog actions that were missing it
+Small renames of captions in SWS/BR dialogs
+Xenakios's preview actions will stop on transport stop (same goes for new SWS/BR preview actions)
+The following Xenakios' dialog boxes are now themed:
 - Auto-rename selected takes
 - Create new tracks
 - Disk space calculator
 - Find missing media for project's takes
 - Insert random points to selected envelope
 - Item property interpolator
 - Normalize selected takes to dB value
 - Process item with Rubberband/csound phase vocoder
 - Project media
 - Randomize item positions
 - Remap item positions
 - Rename selected takes
 - Rename selected tracks
 - Rename takes
 - Render item to new take with tail
 - Repeat paste
 - Reposition selected items
 - Scale item positions/lengths by percentage
 - Search takes
 - Set volume and pan of selected takes
 - Set volume of selected items
 - Show/hide floating item/track info
 - Skip select items from selected items
 - Skip select items in selected tracks
 - Spread selected items over tracks
 - Swing item positions
 - Take mixer
 - Toggle selected items selected randomly

!v2.4.0 #2 (November 15, 2013)
<strong>MIDI/OSC actions support learn with both MIDI Pitch and "normalized" OSC messages</strong>
+To enable this new option: set "LearnPitchAndNormOSC" to 1 in the section [General] of the S&M.ini file (quit REAPER first!)
+When the new option is enabled, all actions of the section "S&M Extension" can be learned with:
 - <strong>New:</strong> OSC messages with floating-point argument in [0, 1] (14-bit resolution)
   Useful for OSC controllers that cannot handle absolute float values, e.g. <strong>TouchOSC for Android needs this!</strong>
 - <strong>New:</strong> MIDI Pitch messages (14-bit resolution)
 - MIDI CC messages (absolute and relative modes, as usual)

Region Playlist
+<strong>Fixed playback that could get out of sync randomly</strong>
+Added option "Smooth seek (seek immediately if disabled)" in the context menu, details http://forum.cockos.com/showthread.php?t=128371|here|

Auto color/icon
+Issue 602: Marker/region rules now support the filters (any) and (unnamed)
+Issue 600 / Windows OS: fixed potential crash when changing colors
+Fixed marker/region auto-coloring rules not obeying priorities

Cycle Actions
+Cycle Actions now support all 3rd party extensions' actions
+Issue 607: better recursion detection/protection, thanks Big Bob!
+Editor: reject unreliable command ids for SWS actions, macros and scripts

Notes window
+Make it possible to monitor/edit marker/region names and subtitles separately,
 i.e. added "Marker names", "Marker subtitles", "Region names" and "Region subtitles"
 in the dropdown box (in addition to "Marker/region names" and "Marker/region subtitles")
+Added related actions:
 - SWS/S&M: Open/close Notes window (marker names)
 - SWS/S&M: Open/close Notes window (region names)
 - SWS/S&M: Open/close Notes window (marker subtitles)
 - SWS/S&M: Open/close Notes window (region subtitles)
+If REAPER >= v4.55: Mark project dirty (needing save) rather than creating undo points for each key stroke
+Potential fix for http://forum.cockos.com/showpost.php?p=1180135&postcount=1595|"things that smells like Pont-l'�v�que"|
+House cleaning: allow notes for macros and scripts (aka "Action help")
 To easy copy/paste, string identifiers used to be displayed in the Notes window for macros/scripts.
 This is now useless since the action list offers "Copy selected action cmdID/identifier string".

Resources / Issue 591: make it possible to save and use new slots/files only via user macros (w/o tweaking the S&M.ini file, etc..)
+Made "Auto-save" slots/files <em>actions</em> more macro-friendly: they won't prompt for anything
 Note: the "Auto-save" <em>button</em> still prompt to overwrite selected slots/files
+Added a "last slot" version for all existing slot actions (i.e. new actions to deal with "auto-saved slots")
 A few examples:
 - SWS/S&M: Resources - Apply track template to selected tracks, <em>last slot</em>
 - SWS/S&M: Resources - Apply track template (+envelopes/items) to selected tracks, <em>last slot</em>
 - SWS/S&M: Resources - Import tracks from track template, <em>last slot</em>
 - etc..
+Added actions to cleanup things at the end of user macros, if needed:
 - SWS/S&M: Resources - Delete last track template slot/file
 - SWS/S&M: Resources - Delete last FX chain slot/file
 - SWS/S&M: Resources - Delete last media slot/file
 - SWS/S&M: Resources - Delete last project slot/file
 - SWS/S&M: Resources - Delete last theme slot/file
 - SWS/S&M: Resources - Delete last image slot/file

Resources: other updates
+Tag bookmark names with [x] when relevant slot actions are attached to them
+Media files: added "Add media file" options in the context menu (+ related actions)
 - Stretch/loop to fit time selection
 - Try to match tempo 0.5x
 - Try to match tempo 1x
 - Try to match tempo 2x
 <strong>Note: all existing "Add media file" slot actions obey these new options too</strong>
+Track templates: fixed the option "Offset items/envelopes by edit cursor" not being obeyed, sometimes
+Track templates: added actions where 'n' is in [1; 4], http://forum.cockos.com/showthread.php?p=984786#post984786|customizable in the S&M.ini file|:
 - SWS/S&M: Resources - Paste (replace) template items to selected tracks, slot n
 - SWS/S&M: Resources - Paste (replace) template items to selected tracks, last slot
 - SWS/S&M: Resources - Paste template items to selected tracks, slot n
 - SWS/S&M: Resources - Paste template items to selected tracks, last slot
+GUI tweaks, better wordings and undo point names (with slot numbers), etc..
+<strong>House cleaning: Removed all "prompt for slot" actions (*)</strong>
 Prehistoric actions that used to make sense when there was no dedicated GUI...
+<strong>House cleaning: Deprecated the "project loader/selecter" tool (*)</strong>
 This tool was useful to switch projects or select project tabs (during live performances, for ex.)
 Instead, you can just create a new dedicated bookmark (say "Live projects": click the tiny button +),
 add projects to it (drag-drop RPP files from an Explorer/Finder), and attach relevant slot actions to
 it via the context menu > Bookmark > Attach project slot actions to this bookmark.
 Deprecated actions have been replaced as follow:
 - "Resources - Project loader/selecter: next (cycle)"  ->  "Resources - Open project, next slot (cycle)"
 - "Resources - Project loader/selecter: previous (cycle)"  ->  "Resources - Open project, previous slot (cycle)"
 Also added:
 - SWS/S&M: Resources - Open project, next slot (new tab, cycle)
 - SWS/S&M: Resources - Open project, previous slot (new tab, cycle)
+(*) If you have any trouble because of that, please http://code.google.com/p/sws-extension/issues/list|say something|!

ReaScript function export
+Added function BR_SetTakeSourceFromFile()
+Issue 598: fixed potential crash with FNG_FreeMidiTake

Ruler's drag zoom / Issue 540: added actions for better usability
+SWS: Toggle drag zoom enable (ruler top half)
+SWS: Toggle drag zoom enable (ruler bottom half)

Fixes
+Issue 603: fixed potential crash when pasting track groups
+Localization / Windows OS: fixed broken features/actions when the extension was translated (thanks drikssa� & neilerua):
 - Most of zoom features
 - Xenakios "Scroll track view" actions
 - S&M "Toggle offscreen item selection" actions
+Issue 595: cut/copy/paste take actions now handle multiple item selection
+The action "Cut active take" now removes items if needed (rather than leaving empty items)
+Issue 601: fixed marker <-> region conversion actions (and export actions) that could affect playback
+Issue 606 / OS X: fixed text display � la "Big Clock" for Notes, Region Playlist and Live Config Monitor windows
+S&M actions to switch FX presets now support concurrent use (e.g. tweaking 2 knobs at the same time)
+Fixed the toggle state reported by some "Toggle offscreen item selection" actions

Other
+<strong>Various performance/timing improvements</strong>
+Various font rendering improvements
+Windows OS: ClearType font rendering is now enabled by default (still optionnal via the S&M.ini file)
+Update checker: wait for project to load completely before displaying startup dialog
+S&M project startup action: faster, safer, reject unreliable command ids for SWS actions, macros and scripts
+The About box is now modeless
+Issue 517 / OS X: S&M actions and commands that open the Finder now also reveal files (like on Windows OS)
+Issue 593: increased maximum cell length for all list views

!v2.4.0 #1 (August 6, 2013)
Fixed some actions learned with <strong>relative</strong> MIDI CC events
+SWS/S&M: Select project (MIDI CC/OSC only)
+SWS/S&M: Trigger preset for FX n of selected track (MIDI CC/OSC only) - where 'n' is in [1; 8]
 Note: FX 4 to FX 8 are new actions
+SWS/S&M: Trigger preset for selected FX of selected track (MIDI CC/OSC only)
+Reminder: those actions belong to the section "S&M extension" of the action list (top-right dropdown box)

Live Configs:
+Allow switches to "comments-only" configs (e.g. OSC feedback with random/custom strings)
+Added actions (where 'n' is in [1; 4], http://forum.cockos.com/showthread.php?p=984786#post984786|customizable in the S&M.ini file|):
 - SWS/S&M: Live Config n - Preload next config
 - SWS/S&M: Live Config n - Preload previous config
 Notes: useful to preload configs with -/+ controllers (like pedals), there already are similar actions to switch to the next/previous config
+Monitor windows:
 - Mouse wheel/trackpad gesture now cycles back to the first/last config
 - Mouse wheel/trackpad gesture now obeys the option "Ignore switches to empty configs"
+Editor window tweaks:
 - More guiding context menus
 - Allow cell edition in the columns "Activate action" and "Deactivate action"
 - Skinned knobs (if knob images are available in the current theme)

Cycle Action editor: copy/paste commands with Ctrl-C, Ctrl-V, Ctrl-X (on OS X: CMD-C, etc..)

!v2.3.0 #23 (July 22, 2013)
Fixed theme actions http://forum.cockos.com/showthread.php?p=1213324#post1213324|vs some user preferences|, thanks Breeder!

Resources window:
+Improved context menus (right-click the bookmark dropdown box, the attached project label, etc..)
+OS X: Context menu > "Edit file..." opens files with the default text editor (like on Windows OS)

ReaScript function export:
+Truncate or delete midi notes which go past the all-notes-off event
+ConfigVar functions now cover global MIDI preferences too (in case it works on REAPER's end someday)

!v2.3.0 #22 (July 15, 2013)
Fixed screenset saving

!v2.3.0 #21 (July 11, 2013)
Fixes:
+Screenset fixes as reported http://forum.cockos.com/showpost.php?p=1209144&postcount=1329|here|
+Image window: restore last displayed image on startup
+Issue 507: Fix OS X ReaConsole character highlighting

!v2.3.0 #20 (July 9, 2013)
Added actions:
+SWS/BR: Hide all but active envelope for selected tracks
+SWS/BR: Enable "Ignore project tempo" for selected MIDI items (use tempo at item's start)
+SWS/BR: Disable "Ignore project tempo" for selected MIDI items

Other:
+Cycle Action editor: improved context menu (http://forum.cockos.com/showpost.php?p=1205514&postcount=5|as discussed here|)
+Cycle Action editor: make it obvious when the Apply button is being disabled
+Live Config editor: various undo improvements
+Issue 577: Snapshot paste defaults to (none) for the destination track when non matching track is found

Fixes:
+Prevent creating redundant undo points in SWS/BR: Randomize selected tempo markers...
+SWS/BR windows always refresh toolbar buttons properly
+SWS/BR: Increase/decrease tempo marker:
 - fixed unresponsiveness in certain corner-cases involving square points
 - fixed behavior for consequential selections
+SWS/BR: Alter slope of gradual tempo marker:
 - fixed behavior for consequential selections

Enabled more code optimizations on Windows builds to increase action speed in some cases, especially with x64.

!v2.3.0 #19 (June 27, 2013)
Fixes:
+Issue 585 / OS X: fixed font rendering crashes, thank YOU Justin!
+More screenset fixes (including http://code.google.com/p/sws-extension/source/detail?r=1077|these issues|)

Added actions:
+SWS/BR: Hide all but active track envelope (issue 456)

Other:
+<strong>Renamed a bunch of S&M "slot actions" to make it clear they are attached to the Resources window</strong>
 For ex.: <em>SWS/S&M: Import tracks from track template, slot 3</em> has been renamed into <em>SWS/S&M: <strong>Resources - </strong>Import tracks from track template, slot 3</em>
+Cycle Action editor: display unregistered cycle actions as such (IDs in parenthesis)
+Actions that renumber marker/region IDs now create undo points

!v2.3.0 #18 (June 9, 2013)
Issue 517 / Windows OS: S&M actions and commands that open the Explorer now also reveal files
OS X: better fonts in S&M windows (again!)

Fixes:
+SWS/FNG: Compress/Expand amplitude of selected envelope points around midpoint (inconsistent behavior for playrate and width envelopes)
+More screenset fixes as reported http://forum.cockos.com/showpost.php?p=1172448&postcount=1283|here|
+Resources/Windows OS: fixed "Edit file..."
+Issue 576: fixed auto-icon crash
+Issue 581 / OS X port: the action "SWS/S&M: Set project startup action" now prompts for a command ID or an identifier string
 (to copy such IDs, right-click an action in the Actions window > Copy selected action cmdID/identifier string)

!v2.3.0 #17 (April 30, 2013)
<strong>REAPER v4.33+ is required!</strong>
New API functions were introduced in this version, they enable various improvements in the SWS/S&M Extension.
Thank you Cockos!

Cycle Action (CA)
+Cycle Actions for all sections (Media Explorer, Inline MIDI Editor, etc..)
+Support macros & scripts in all sections
+Improved the timing of Cycle Actions (again!)
+Support special macros using actions like "No-op", "Wait n seconds before next action", etc..
+Editor: various usability improvements, incl. a bit of issue 565
+Editor / Issue 562: added instruction LABEL to run Label Processor commands (and make your own "Label Processor actions")
 Example: LABEL /Lmy_suffix
 Reminder: the syntax is described in Main menu > Extensions > Label Processor
+Editor: fixed paranoid test that was preventing some valid CAs to be registered, thanks Big Bob!
+Fixed possible "no-op" CAs in the Action list

Resources window and related "slot actions"
+<strong>Issue 560: added commands and options to attach/detach resource files to/from projects</strong>
 When saving your work to another directory (using save as/copy media), all files that have been attached to the project in the Resources window will be backed up too.
 When a bookmark is attached to a project, any file/slot that will be added to (or removed from) this bookmark will be automatically attached to (or detached from) the project.
 Use-case examples: Comping, http://forum.cockos.com/showthread.php?t=121131|"Revolver tracks"|
 - Added Context menu > Bookmark > "Attach bookmark to X.RPP" and "Detach bookmark from Y.RPP"
 - Added option "Attach bookmark to this project" when creating new bookmarks
 - Added label for the attached project name (if any), right-click to load/select the said project
+<strong>Added custom bookmarks</strong>: Context menu > Bookmark > New bookmark > Custom...
 The definition format is: resource_directory_name,description,file_extensions (no spaces around commas)
 - Example1: Configurations,ReaConfig,ReaperConfigZip
   => Bank of configs example: auto-fill, then double-click slots to switch ReaConfigs (or, on Win, drag-drop slots to the arrange)
 - Example2: Docs,Document,txt,rtf,pdf => Multiple file extensions example
 - Example3: Misc,Any file,* => Can be useful to attach any type of file to a project, for example
+<strong>Theme bookmarks and related slots actions: OS X port + now support both .ReaperthemeZip and .ReaperTheme files</strong>
 For Mac users, an interesting new action is "SWS/S&M: Load theme, slot n" - where 'n' is in [1; 4], http://forum.cockos.com/showthread.php?p=984786#post984786|customizable in the S&M.ini file|: up to 99 themes
+Image bookmarks and related slots actions now support the same image formats than REAPER: PNG, JPG, BMP, etc..
 Note: Image bookmarks were limited to PNG files before this version (only the action "SWS/S&M: Show image, slot n" is still limited to PNG)
+Project bookmarks and related slots actions now support the same project files than REAPER: RPP, EDL, RPP-BAK, etc..
 Note: Project bookmarks were limited to RPP files before this version
+Context menus: new commands
+Various tweaks, tiny fixes (localization, media file filters, etc..)

Fixes:
+Notes window: undoing "remove tracks" now restores tracks notes, if any
+Removed default shortcut Ctrl+Shift+M ("SWS: Open marker list"): conflict with the default/native shortcut for "View: show track manager window"
+Removed default shortcut Ctrl+F (for "SWS/S&M: Find"): no known conflict but more future-proof
+Screenset load now sets size/position of undocked SWS windows as reported http://forum.cockos.com/showpost.php?p=1158117&postcount=1248|here|

!v2.3.0 #16 (April 18, 2013)
Added H:M:S.F to marker list export format

Fixes:
+Fixed screensets broken in v2.3.0 #15
+OS X now supports all track template files, thanks mustgroove!
 This fixes this http://forum.cockos.com/showpost.php?p=1157294&postcount=31|Resources window issue| (and probably other things on OS X)
+Issue 552: auto-saved track templates now sync to tempo (i.e. added beat information in auto-saved templates)

!v2.3.0 #15 (April 8, 2013)
Live Configs:
+Added basic OSC feedback
 To bind an OSC device: Live Configs window > Context menu > OSC feedback, and choose a device in the list
 Devices listed there are the OSC "control surfaces" defined in Options > Preferences > Control Surfaces
 Note: only the name, IP, max packet size and output port parameters are required.
 Unless you need REAPER feedback as well, you do not need to tick the option "Send to port"
 Up to 4 OSC devices are managed, i.e. distinct feedback for Live Config #1, #2, #3 and #4
 The possible OSC messages (with string arguments) are:
 - /snm/liveconfig<strong>n</strong>/current/changed - when the active config changed for the Live Config #<strong>n</strong>
 - /snm/liveconfig<strong>n</strong>/current/changing - when the active config is changing for the Live Config #<strong>n</strong> (same as grayed display in monitoring windows)
 - /snm/liveconfig<strong>n</strong>/preload/changed - when the preloaded config changed for the Live Config #<strong>n</strong>
 - /snm/liveconfig<strong>n</strong>/preload/changing - when the active config is changing for the Live Config #<strong>n</strong> (same as grayed display in monitoring windows)
+Fixed ~1s delay when switching configs (with the option "Send all notes off when switching configs"), thanks Breeder!
+Undoing config switches now properly update monitoring windows
 Note: just fixed for the sake of it as it is recommended to disable undo points for live performances!

Region Playlist:
+Support main transport pause
 Before this version the playlist was stopped on pause, now it just plays again when "un-pausing", as expected
+Added basic OSC feedback
 To bind an OSC device, etc.. see above: same as the Live Configs' OSC feedback
 The possible OSC messages (with string arguments) are:
 - /snm/rgnplaylist/current - current region
 - /snm/rgnplaylist/next - next region

Added actions:
+SWS: Set takes in selected item(s) to random custom color(s)
+SWS: Set takes in selected item(s) to color gradient
+SWS: Set takes in selected item(s) to ordered custom colors
+SWS/BR: Create tempo markers at grid after every selected tempo marker
+Issue 180:
 - SWS/BR: Create project markers from selected items (name by item's notes)
 - SWS/BR: Create regions from selected items (name by item's notes)

Fixes:
+About box: fixed update checker connection issues in certain instances (Win only)
+Cycle actions: fixed ReaScript support broken in v2.3.0 #14, thanks gofer!
+OS X x64: fixed font rendering crash (when using alpha)
+Fixed crazy behavior (SWS stops working) when running these actions on empty items:
 - SWS/BR: Create project markers from notes in selected MIDI items
 - SWS/FNG: legato selected media items on same track (change rate)
 - SWS/FNG: Time compress/stretch selected items
+Refresh arrange after running SWS/FNG: unselect items that do not start in time selection
+Prevent loss of item selection when running Xenakios/SWS: Remove muted items
+Small rename (for the sake of clarity) of 2 actions: Xenakios/SWS: Shuffle order of selected items
+Don't skip last fade shape when using Xenakios/SWS: Set next/previous fade in/out shape for items
+More consistent behavior for:
 - Xenakios/SWS: Explode selected items to new tracks (keeping positions)
 - Xenakios/SWS: Select takes in selected items, shuffled random
 - Xenakios/SWS: Select takes of selected items cyclically
+These actions now work with empty items (issue 281):
 - SWS: Create regions from sel item(s) named with take
 - Xenakios/SWS: Create markers from selected items (name by take source file name)
 - Xenakios/SWS: Explode selected items to new tracks (keeping positions)
 - Xenakios/SWS: Remove muted items
 - Xenakios/SWS: Reverse order of selected items
 - Xenakios/SWS: Shuffle order of selected items
 - Xenakios/SWS: Shuffle order of selected items (2)
 - Xenakios/SWS: Select items under edit cursor on selected tracks
 - Xenakios/SWS: Time selection adaptive delete
 - Xenakios/SWS: Toggle selected items selected randomly

Other:
+OS X: better font rendering

!v2.3.0 #14 (March 23, 2013)
Cycle Actions (CAs)
+Improved timing when performing CAs
+Issue 550: CAs can now contain <em>other</em> CAs, recursively
+The character comma (,) can now be used in CONSOLE instructions
+Added instruction ELSE
+Improved toggle states reporting
 - CAs can now either report fake toggle states (like it was before v2.3.0 #9) or real ones (i.e. toggle state of the first relevant "sub-action")
   This ensures transparent upgrades from older versions. This toggle state is configurable in the column "Toggle" of the editor, <strong>see details http://forum.cockos.com/showpost.php?p=1090262&postcount=1136|here|</strong>
 - Better initialization for CAs that report real toggle states (i.e. <strong>avoid to run some of them one time before they sync properly</strong>)
+Editor: display MIDI action names (with REAPER >= v4.33pre16)
+Editor: new menu items to cut/copy/paste commands (works across CAs)
+Editor: new menu item to explode CAs, custom actions (i.e. macros) and ReaConsole actions into individual actions
 <strong>This helps sharing Cycle Actions with other users, see important remarks http://forum.cockos.com/showpost.php?p=1170459&postcount=1267|here|</strong>
 (before this version you probably had to share other files, now you just have to export a single file where all CAs have been "exploded")
+Editor tweaks: added CA text filter, more helpful messages (again), etc...
+Fixed missing undo points for CONSOLE commands (when the option "Consolidate undo points" was disabled)
+Removed "cycling tooltips" (when CAs were attached to toolbar buttons, the reason why is detailed http://forum.cockos.com/showpost.php?p=1212048&postcount=1331|here|)
 Note: when the opetion "Consolidate undo points" is enabled, steps like !bla or !foo still provide distinct undo point names though ("Undo foo", "Undo bla")

Live Configs
+Ignore preload over the current/active track
+Improved action learn: prompt to replace current bindings or to add a new binding (with REAPER >= v4.33pre20)
+Monitoring windows: improved redraw + click the "CURRENT" panel to show/hide the "PRELOAD" one
+Fixed Cut command and corner-cases

Snapshot improvements: (Thanks for the contributions, Chris!)
+Added Previous and Next buttons for navigating snapshots and added associated actions
+Added Move Up & Down buttons for re-ordering snapshots list and added similar actions
+Added Notes field (limited to 100 characters)
+Changed the way snapshots are deleted so the sort column remains continuously numbered

Added actions:
+Issue 543: SWS/S&M: Go to/select region n (obeys smooth seek)
 where 'n' is in [1; 4], http://forum.cockos.com/showthread.php?p=984786#post984786|customizable in the S&M.ini file|: up to 99 actions/regions
+Issue 307: actions to increase/decrease the metronome volume (by steps of ~ 0.15dB)
 SWS/S&M: Increase metronome volume
 SWS/S&M: Decrease metronome volume
+SWS/BR: Move closest tempo marker to edit cursor

Other:
+"SWS: Minimize selected track(s)" now returns a toggle state:
 reports ON if the selected track (or all selected tracks) is (are) minimized
+ReaConcole: reduced minimum height and margins
+S&M project startup actions: tweaks to support theme switching on project load (details http://forum.cockos.com/showpost.php?p=1140973&postcount=18|here|)

Fixes:
+<strong>S&M Notes window / OS X 10.7+: fixed refresh issues, thanks chriscomfort!</strong>
+OS X 10.7+ x64: fixed list views being right aligned
+All S&M windows: fixed button display for some themes (e.g. http://forum.cockos.com/showpost.php?p=1124199&postcount=169|Apollo theme|)
+Fixed action "SWS/S&M: Open project path in explorer/finder"
 This action was opening the project's parent folder, not the project's folder
+About box: fixed disabled button in update checker in certain instances
+ReaMote: fixed unexpected "Version Incompatibility" error message

!v2.3.0 #13 (February 2, 2013)
ReaConsole updates
+Create actions made of console commands directly in the Cycle Action editor, see below + example and details http://forum.cockos.com/showpost.php?p=1115796&postcount=1179|here|
 In other words, to create your own console actions, <strong>you do not need to create/tweak a text file anymore</strong> (i.e. reaconsole_customcommands.txt)
 => better action names, for example: a custom "Select bass tracks" instead of "SWS: Run console command: s*bass*"
 => simpler configuration (no file edition/re-start)
 => benefit from other Cycle Actions' features: toggle state reporting, etc..
 => indirectly fixes little issues on OS X
 Note: although it is deprecated now, the file reaconsole_customcommands.txt still parsed for ascendant compatibility
+<strong>New command 'x' to add track FX</strong> by names, see examples and details http://forum.cockos.com/showpost.php?p=1115796&postcount=1179|here|
 Note: the command will do nothing if the FX is already present
+<strong>New command '/' to send local OSC messages</strong> (as if they were sent by a device on the network), see examples and details http://forum.cockos.com/showpost.php?p=1115796&postcount=1179|here|
 Longer console commands.. but this opens a bunch of doors: receives, sends, FX parameters, FX presets, etc..
+Issue 484: the ReaConsole window is now modeless, dockable, resizable, etc..
 <strong>=> key shortcuts swap!</strong>
 - The ENTER key runs a command and now keeps the Console window open
 - CTRL+ENTER (CMD+ENTER on OS X) will now close the Console window after running a command
+Fixed a few console commands' undo points that were ignored

Cycle Action editor updates
+Added instruction CONSOLE to run ReaConsole commands, see example and details http://forum.cockos.com/showpost.php?p=1115796&postcount=1179|here|
 Example: CONSOLE x ReaComp
 Reminder: the syntax of ReaConsole commands is detailed http://www.standingwaterstudios.com/reaconsole.php|here|
+More helpful messages
+Improved toggle states for cycle actions using instructions IF and IF NOT

Ported more features to OS X:
+<strong>Theme helpers for OS X</strong> (actions referenced in the http://www.houseofwhitetie.com/reaper/walter_themers_guide.pdf|WALTER user manual|):
 - SWS/S&M: Show theme helper (all tracks)
 - SWS/S&M: Show theme helper (selected tracks)
+More toolbar auto-refresh actions:
 - SWS/S&M: Toolbar - Toggle offscreen item selection (top)
 - SWS/S&M: Toolbar - Toggle offscreen item selection (bottom)
+More CMD+A support in text fields (select all)

Issue 524: new actions to detect and unselect offscreen items (just to unify the 4 existing actions "Toggle offscreen item selection (left/right/top/bottom)")
+SWS/S&M: Unselect offscreen items
+SWS/S&M: Toolbar - Toggle offscreen item selection
 This one deselects offscreen items and reselects them on toggle
+Reminder: toolbar buttons of those actions automatically light-up when at least one selected item is offscreen
 (the option "Main menu > Extensions > SWS options > Auto-refresh toolbars" must be enabled)

Other:
+Cue buss dialog box: key shortcuts pass through to the main window
+Fixed potential issues with relative paths like "./stuff.rpp"

!v2.3.0 #12 (January 30, 2013)
Automatic check for updates:
+Option can be found in REAPER > Extensions > About SWS Extensions
 - Performed once per day (startup check is silent, user gets notified only if new version is available)
 - Turned on by default for official updates
 - When searching manually (instead of startup search) both official and beta updates are checked

Tempo improvements:
+Convert project markers to tempo markers:
 - More sane results when creating gradual tempo changes (thanks to middle points)
 - Option to split middle point into 2 points to smooth things out
+Added actions:
 - SWS/BR: Randomize selected tempo markers...
 - SWS/BR: Delete tempo marker (preserve overall tempo and positions if possible)
 - SWS/BR: Set tempo marker shape to linear (preserve positions)
 - SWS/BR: Set tempo marker shape to square (preserve positions)
 - SWS/BR: Set tempo marker shape (options)...
 - SWS/BR: Increase/Decrease tempo marker (preserve it's time position) (% and BPM versions)
   => These actions are mostly intended for manipulation of linear (gradual) tempo. See documentation for more
 - SWS/BR: Alter slope of gradual tempo marker (increase/decrease) (% and BPM versions)
   => As the name suggest, these actions work only on gradual tempo markers. See documentation for more
 - SWS/BR: Create project markers from selected tempo markers
 - SWS/BR: Create project markers from notes in selected MIDI items
+Other:
 - All dialogs under SWS/BR:
     - Options are preserved through sessions
     - Tiny OS X cosmetic fixes
 - All existing tempo operations should be much faster when dealing with a lot of points
 - Tiny renames of move actions for easier readability
 - Documentations available on http://wiki.cockos.com/wiki/index.php/Category:Tempo|wiki.cockos.com|, namely http://wiki.cockos.com/wiki/index.php/Tempo-mapping_in_Reaper|here| and http://wiki.cockos.com/wiki/index.php/Tweaking_tempo|here|
   => Big thanks to user http://forum.cockos.com/member.php?u=22191|G-Sun| for all the wiki work, suggestions and testing

Added actions:
+Issue 544: SWS/S&M: Set project startup action (and SWS/S&M: Clear project startup action)
 Note: startup actions are defined <strong>per project</strong>. If you need to run an action when launching REAPER (or with new blank projects),
 define a project template (in Preferences > Project) and a startup action for this template.
+SWS/BR: Check for new SWS version...

Fix for OSC & MIDI CC relative "mode 3" learn

!v2.3.0 #11 (January 15, 2013)
Fix for snapshot merge crash

!v2.3.0 #10 (January 11, 2013)
Live Configs: support OSC and rotary controllers
+Improved the "learnability" of the following actions of the "S&M Extension" section, they have been renamed accordingly:
 - SWS/S&M: Apply Live Config n (MIDI CC absolute only)  ->  SWS/S&M: Apply Live Config n (MIDI CC/OSC only)
 - SWS/S&M: Preload Live Config n (MIDI CC absolute only) ->  SWS/S&M: Preload Live Config n (MIDI CC/OSC only)
+Support all types of MIDI CC controllers (like endless rotary encoders)
 - In addition to the "Absolute" mode, all "Relative" modes of the Learn dialog box are now supported too
 - Acceleration is also supported
+Support OSC learn (OSC message with float parameter)
 - Example: say you have learned the action "SWS/S&M: Apply Live Config 3 (MIDI CC/OSC only)" with the OSC message "/blabla",
   sending "/blabla/f/107.0" will switch to the instrument/effect #107 of the Live Config #3

Added actions (http://forum.cockos.com/showthread.php?p=984786#post984786|customizable in the S&M.ini file|):
+SWS/S&M: Bypass all FX (except n) for selected tracks - where 'n' is in [1; 8] by default
 - Might be useful for FX comparisons (A/B)
+SWS/S&M: Set all FX (except n) offline for selected tracks - where 'n' is in [1; 8] by default
 - Might be useful for live applications
The following new actions are a bit specific, so they are <strong>hidden by default</strong> (n=0 in the S&M.ini file)
+SWS/S&M: Unbypass all FX (except n) for selected tracks
+SWS/S&M: Set all FX (except n) online for selected tracks
+SWS/S&M: Dummy toggle n
 - These actions just report a toggle state
+SWS/S&M: Exclusive toggle n
 - These actions just report a toggle state, only one of them is ON at a time (all others are automatically turned OFF)

ReaScript:
+Added function SNM_AddTCPFXParm()
+Hardened http://forum.cockos.com/showpost.php?p=1099358&postcount=1162|SNM_TieResourceSlotActions()|

Auto color/icon:
+Fixed color edition in place in the list view
+Fixed possible crash when the extension is localized

Other:
+Updated action "Xenakios/SWS: Randomize item positions...":
 - Added an option to move all grouped items by the same amount
+All actions of the "S&M Extension" section now support OSC and rotary controllers

!v2.3.0 #9 (December 23, 2012)
<strong>Live Configs: big overhaul, merged a dedicated extension plugin.</strong>
The fine details will be posted in this http://forum.cockos.com/showthread.php?p=1079515#post1079515|thread/PDF| (not up-to-date yet!), in the meantime major changes are:
+New "core" to ensure smooth/glitch-free config switches, new "All notes off" logic (now optional)
+Added Preload feature: you can prepare an instrument/effect while playing another
 This can be done with a second controller (click the new "Learn" button) or multi-touch gesture (see below).
 Once a config is preloaded, you can switch/switch-back between the preloaded and the current config with new actions like
 "SWS/S&M: Live Config n - Apply preloaded config (swap preload/current)"
 Preload comes in handy when switching FX chains, or Track Templates or with the new option "Offline all but active/preloaded tracks" (see below)
+<strong>Added Monitoring windows, demo http://stash.reaper.fm/14847/S%26M_LiveConfigMonitor.gif|here|</strong>
 - Useful with controllers that do not provide visual feedback
 - Support 2 fingers scroll gesture over "Current" and "Preload" areas, e.g. switch or preload instruments/effects with a trackpad
 - Click on the "Preload" area to swap the preloaded and the current config
 - Up to 4 Monitor Windows can be used simultaneously, i.e. one per Live Config/controller
+Added (per config) option: "Offline all but active/preloaded tracks (RAM savings)"
 When enabled, instruments/effects will be only be loaded for the current and preloaded tracks.
 Other tracks that are not part of the config will remain as they are, of course.
 This option works without preload too (switches will be slower though).
 Note: handle with care! Do not use <del>this option with</del> buggy instruments/effects!
+Added (per config) option: "Ignore switches to empty configs"
 When enabled, you will switch to the next/previous valid config whatever is the gap of empty configs in between.
 Especially useful for -/+ controllers (like pedals) and "Apply next/previous config" actions
+Added (per config) option: "Send all notes off when switching configs"
+Added (per config) option: "Select/scroll to track on list view click"
+Added (per config) option "Automatically update sends from the input track"
 When enabled, sends of the "Input track" will be automatically created/updated,
 each a new track is added/removed from the editor's list view, for example
+New logic for "Activation" and "Deactivation" actions/macros/scripts:
 - If a track is defined for a config (a row), only this track will be selected when the
   "Activation" (or "Deactivation") action is performed.
   Track selection is restored right after the action is performed.
   => Useful since many actions deal with "selected track(s)"
 - If no track is defined for a config, no track will be selected when the "Activation" (or "Deactivation")
   action is performed, track selection is restored right after
   => Useful to master the current selection state when performing actions
+Added "Tiny fades" knob
 It tweaks lengths of tiny fades-out/in when deactivating/activating configs.
 Disabling fades is allowed but instrument/effect switches might be glitchy!
 Note: when a config is made of trailing effects (delay, verb, etc..), you can either disable tiny fades,
 or better, route the (tiny faded) audio to a track which is not used by the Live Configs
+Added "Learn" button: direct action learn for "Apply" and "Preload" actions
+Added "Create input track" in the context menu (creates a track with needed properties and sends)
+Added "Switch delay" knob (no more S&M.ini file tweaks needed). One "Switch delay" per config.
+Added a bunch of actions (preload, toggle options or tiny fades on/off, open/close monitoring windows, etc..): filter the action list with "Live Config"!
 Note: some of the new actions are very specific and thus hidden by default (http://forum.cockos.com/showthread.php?p=984786#post984786|customizable in the S&M.ini file|)
+New context menu items in the Live Configs editor:
 - Copy/cut/paste configs (rows)
 - Insert config (shift rows up/down) + obey INSERT key
 - Apply/preload configs
 - Shortcuts: "Show FX chain..." and "Show routing window..." in Track column and Input track context menus

Region Playlist
+<strong>Playlist re-synchronization when seeking by hand or via actions</strong> (issue 532)
 Use-case example: now, you can also use actions like "Regions: Go to region #n" to switch regions defined in a playlist
 Note: when seeking to a position that is not part of the playlist, the extension will switch back ASAP to the region it was supposed to play
+Re-synchronize the playlist when editing it while playing (or when its regions are edited)
+Fixed various corner cases: audio block rounding, possible issues with unknown regions (e.g. deleted), etc..
+Improved monitoring mode (separate region numbers and region names, display number of remaining loops, new red "sync loss" status, etc..)
+Added options (in the context menu): "Seek play" and "Scroll view when selecting regions"
+Reorganized the window a bit: added columns, moved playlist length as tooltip, etc..

Cycle actions
+<strong>Added basic instructions: IF, IF NOT, and LOOP n</strong>
 This is mainly to ensure consistent toggle states for cycle actions but this also introduces conditional macros, see details and examples http://forum.cockos.com/showpost.php?p=1090262&postcount=1136|here|
 This is a "basic" support because you cannot yet have nested LOOPs or nested IFs. However you can have an IF in a LOOP or a LOOP in an IF.
+Toggle cycle actions now report real toggle states (i.e. the state of the first relevant action)
+Cycle action editor
 - Right list view: insert commands rather than adding them (avoids to systematically drag new commands)
 - Right list view: added "Add/insert instruction" in the context menu
 - Various tweaks, including new tiny buttons to enlarge list views

Export functions to ReaScript
+Fixed possible FNG function crash
+Added functions:
 - SNM_RemoveReceivesFrom()
 - SNM_SelectResourceBookmark()
 - http://forum.cockos.com/showpost.php?p=1099358&postcount=1162|SNM_TieResourceSlotActions()|
+Updated API, updated SNM_AddReceive() to obey preferences

Added actions
+Added "go to" marker/region actions
 REAPER already proposes 30 goto actions for markers and 40 for regions,
 so those new actions are just meant to target up to 99 regions/markers, they are <strong>hidden by default!</strong>
 This number of actions is http://forum.cockos.com/showthread.php?p=984786#post984786|customizable in the S&M.ini file|
 Note: comes in handy with the new Region Playlist "re-synchronization" feature, see above
 - SWS/S&M: Go to marker n (obeys smooth seek)
 - SWS/S&M: Go to region n (obeys smooth seek)
+Issue 528:
 - SWS/S&M: Insert marker at edit cursor
 - SWS/S&M: Insert marker at play cursor
+Issue 535:
 - SWS: Select unmuted items
 - SWS: Select unmuted items on selected tracks
+New on OS X (were already there on Windows OS):
 - SWS/S&M: Dump action list (w/o SWS extension)
 - SWS/S&M: Dump action list (SWS extension only)
 - SWS/S&M: Dump action list (custom actions only)

All list views:
+Obey to HOME, END, PAGE UP and PAGE DOWN keys
+OS X: obey to CMD-A like on Windows OS (select all)
+Windows OS: fixed a themed grid line glitch

Other:
+Fixed possible Auto color/icon crash when exiting REAPER
+Fixed possible crash with FX selection actions
+OS X: directory browsers allow directory creation (issue 511)
+OS X: fixed single line tooltips
+The action "SWS/S&M: Insert silence (measures.beats)" now supports tempo/time signature markers
+Offline FX actions now fully unload VST plugins
+Localization: sorted menus like default English menus
+Snapshot window: replaced the button "show/hide options" with 2 tiny buttons, i.e. fixes http://forum.cockos.com/showpost.php?p=1034735&postcount=969|this report|
+Resources window: moved the tick box "Tie slot actions to this bookmark" to the context menu ("advanced" stuff)
+Updated all S&M windows: removed margins when possible, every pixel counts!

!v2.3.0 #8 (November 1, 2012)
<strong>Region playlist: http://forum.cockos.com/showpost.php?p=1063758&postcount=10|new features for live use!|</strong>
+Support for infinite region loops, screenshot http://stash.reaper.fm/14468/S%26M_rgnplaylist_infiniteloop.jpg|here|
 Such regions will loop forever unless you switch to another region thanks to the new actions "Play previous/next region (smooth seek)".
+Added "Monitoring" mode, i.e. displays current/next regions with a "big font", screenshot http://stash.reaper.fm/14469/S%26M_rgnplaylist_monitoring.jpg|here|
 Click the new lock button to toggle monitoring/edition modes (or use the new related action).
 Note: the "big font" name can be customized in the S&M.ini file ("BigFontName" in the section [RegionPlaylist])
+Added actions:
 - SWS/S&M: Region Playlist - Play previous region (smooth seek)
 - SWS/S&M: Region Playlist - Play next region (smooth seek)
 - SWS/S&M: Region Playlist - Toggle monitoring/edition mode
+Seek play when switching regions/playlists
+Project edition:
 - Improved append/paste playlist/regions commands and actions (faster)
 - Fixed possible undo unstability for "crop project to playlist" commands/actions

Export functions to ReaScript
+Issue 531: fixed MIDI notes shrinking bug
+Fixed SNM_GetMediaItemTakeByGUID() crash

Other
+Issue 174: improved S&M cut/copy/paste sends/receives/routings actions as detailed http://forum.cockos.com/showpost.php?p=1061214&postcount=1529|here|
+Notes window: improved "big font" rendering (now uses all the available width)

!v2.3.0 #7 (October 17, 2012)
Export functions to ReaScript
+Added functions (more details in REAPER > Main menu > Help > HTML Lists > ReaScript documentation):
 - SNM_MoveOrRemoveTrackFX
 - SNM_SetProjectMarker
 - SNM_GetProjectMarkerName - because ReaScript cannot handle the char** param of RPR_EnumProjectMarkers()
+Issue 520: removed SNM_DeleteObject, added SNM_DeleteFastString

Added actions
+Issue 517: SWS/S&M: Open selected item path in explorer/finder
+SWS/S&M: Remove selected FX for selected tracks
+SWS/S&M: Dump action list (custom actions only)
+SWS/BR: Move edit cursor to next/previous envelope point
+SWS/BR: Move edit cursor to next/previous envelope point and add to selection
 Note: this last action (that adds points to selection) can make tinny changes to the envelope.
 It's a bug in Reaper, you can read about it http://forum.cockos.com/project.php?issueid=4416|here|

Other
+Cycle action editor: double-click in the "Id" column (or pressing the RETURN key) runs the selected cycle action
+Issue 488/Image window: display image filenames/slot numbers in tooltips
+Issue 525: the master track obeys the action "SWS: Minimize selected tracks"
+OS X / S&M windows: better fonts

Fixes
+Issue 519: fixed "SWS: Hide docker" and "SWS: Show docker" (broken since REAPER v4 and multi-dockers)
+Fixed a possible crash in Convert project markers to tempo markers dialog

House cleaning, renamed cryptic "auto-refreshed" toolbar actions:
+SWS/S&M: Toolbar left item selection toggle -> SWS/S&M: Toolbar - Toggle offscreen item selection (left)
+SWS/S&M: Toolbar right item selection toggle -> SWS/S&M: Toolbar - Toggle offscreen item selection (right)
+SWS/S&M: Toolbar top item selection toggle -> SWS/S&M: Toolbar - Toggle offscreen item selection (top)
+SWS/S&M: Toolbar bottom item selection toggle -> SWS/S&M: Toolbar - Toggle offscreen item selection (bottom)
+SWS/S&M: Toolbar track envelopes in touch/latch/write mode toggle -> SWS/S&M: Toolbar - Toggle track envelopes in touch/latch/write

Tempo manipulation improvements:
+Convert project markers to tempo markers:
 - Added an option to create gradual tempo changes (aka linear tempo points)
+Select and adjust tempo markers improvements:
 - Option to invert selection only if marker obeys criteria. (possible usage: invert only within time selection)
 - Added button for deselecting markers that conform to criteria
 - Added button that toggles supplementary dialog which lets you deselect every Nth marker selected (possible usage: easier manipulation of linear points)

!v2.3.0 #6 (October 3, 2012)
<strong>Auto color for regions and markers, thanks Brado231!</strong> (issue 339)
+Added column "Type" (type = track, marker or region) in the "Auto color/icon" window's list
+Reorganized the window/context menus a bit
+Added options (new actions + new button "Options" + main menu > extensions > sws options)
 - Enable auto marker coloring - Disabled by default!
 - Enable auto region coloring - Disabled by default!

<strong>Localization: (almost) everything can be translated!</strong>
Fixes/improvements (thanks Mr Data!):
+Fixed unused translations in various windows/dialog boxes
+Fixed stupid assumption that plural strings always end with 's'
+Auto-resize some buttons according to string lengths
Notes for translators:
+A new SWS Template LangPack file is available http://code.google.com/p/sws-extension/downloads/list|here|
+The following tools are intentionally not localized (to avoid useless translations):
 - S&M Find (a new version will come at some point)
 - SWS TrackList (might be removed at some point, over exceeded by the new native Track Manager)
 - A few (exotic) Xenakios tools

Export functions to ReaScript
+Added functions (more details in REAPER > Main menu > Help > HTML Lists > ReaScript documentation):
 - SNM_GetSetObjectState()
 - SNM_GetSetSourceState2()
 - SNM_GetSourceType()
 - SNM_RemoveReceive()
 - SNM_CreateFastString()
 - SNM_GetFastString()
 - SNM_GetFastStringLength()
 - SNM_SetFastString()
 - SNM_DeleteObject()
 - FNG_AllocMidiTake()
 - FNG_FreeMidiTake()
 - FNG_CountMidiNotes()
 - FNG_GetMidiNote()
 - FNG_GetMidiNoteIntProperty()
 - FNG_SetMidiNoteIntProperty()
 - FNG_AddMidiNote()
+Updated some APIs functions with WDL_FastString* parameters (tighter memory allocation + get rid of string length limitations for ReaScripters)
 Might be temporary, see details & example http://forum.cockos.com/showpost.php?p=1040948&postcount=1016|here|
+<strong>To request some functions please use/see issue 513</strong> (exported functions wish-list)

Added actions:
+SWS/BR: Move selected tempo markers forward
+SWS/BR: Move selected tempo markers back
+SWS/BR: Move selected tempo markers forward X ms
+SWS/BR: Move selected tempo markers back X ms
 Note: These actions don't screw with unselected points positions. Ideal for extensive tempo manipulation.
 First two actions move points depending on zoom, more zoom means less movement - recommended for keybinding.
 Others move points by predetermined values in milliseconds
+SWS/BR: Select and adjust tempo markers...
+SWS/BR: Move edit cursor to next/previous envelope point and select it
+SWS/S&M: Pan active takes of selected items to 25%, 50%, and 75% left and right
+SWS/S&M: [developer] Write C++ API functions header
 Internal stuff, for SWS devs only.

Updated actions "Set selected tracks folder states"
+Renamed actions:
 - "SWS/S&M: Set selected tracks folder states to on"  ->  "[...] to parent"
 - "SWS/S&M: Set selected tracks folder states to off"  ->  "[...] to normal"
+Added actions (they were missing for the above ones to make sense..):
 - SWS/S&M: Set selected tracks folder states to last of all folders
 - SWS/S&M: Set selected tracks folder states to last in folder
 Note: when this last action is performed on a track which is already the last one in a folder,
 running it again will turn the track into the last in the innermost and next-innermost folders, etc..

Region playlist
+Paste/crop to playlist: make sure envelopes are pasted too
 (whatever is the pref. "Envelope points move with media items")
+Avoid "flashy" cursor while playing playlists
+Reorganized the window/context menus a bit

Other
+Updated action "SWS/S&M: Remove all envelopes for selected tracks":
 This action removes all track/plugin envelopes. Now it also removes parameter modulations.
+Cycle action editor: added button "Import/export..."
+Issue 516/Resources: auto-save actions now overwrite empty selected slots
+Issue 515/Find window: RETURN key = find next (reminder: F3/Shift-F3 = find next/previous)
+GUI tweaks: smaller fonts on OS X, preserve XP style for list views on Windows OS, etc..

Fixes
+Issue 459: fixed possible crash when applying grooves
+Fixed some Xenakios actions related to takes
+Fixed inverted left/right channels for "SWS/S&M: Pan active takes of selected items to 100% left/right"
+Fixed faulty undo point for "Xenakios/SWS: Toggle selected takes normalized/unity gain"
+Minor fix in warning dialog for SWS/BR: Convert project markers to tempo markers

!v2.3.0 #5 (September 13, 2012)
<strong>Issue 432: Export functions to ReaScript and/or to other extensions. See documentation http://code.google.com/p/sws-extension/wiki/Functions_export_to_ReaScript|here|</strong>.
Added functions:
+SNM_GetSetSourceState()
+SNM_GetMediaItemTakeByGUID()
+SNM_AddReceive()
+SNM_GetIntConfigVar()
+SNM_SetIntConfigVar()
+SNM_GetDoubleConfigVar()
+SNM_SetDoubleConfigVar()

Convert project Markers dialog is now toggleable and has a state
Issue 504: (re-)added horizontal scrollbar in the Notes window
Issue 512: improved http://stash.reaper.fm/13968/sws_dmg.jpg|OS X install disk| (added a script that does all the job, just double-click on it!)

Added "What's new?" (via HTML file generation)
+Added a button "What's new?" in the About box
+Added action "SWS/S&M - What's new?"

Added actions:
+SWS/BR: Convert project markers to tempo markers
+SWS/BR: Split selected items at tempo markers

Removed actions (were already available - use native actions):
+SWS/BR: Move edit cursor to next tempo marker
+SWS/BR: Move edit cursor to previous tempo marker

!v2.3.0 #4 (August 30, 2012)
<strong>REAPER v4.26+ is required</strong>

A big welcome to our latest developer, Breeder!  He added actions:
+SWS/BR: Move edit cursor to next tempo marker
+SWS/BR: Move edit cursor to previous tempo marker

External MIDI file support + MIDI source offset support (action "SWS/S&M: Takes - Remove empty MIDI takes/items among selected items", etc..)
Improved "All notes off" handling (Live Configs tool + "All notes off" actions)
Fixed/improved "Xenakios/SWS: Create markers from selected items" (bug reported http://forum.cockos.com/showpost.php?p=1022691&postcount=961|here|)
OS X / Resources window: better text filter behavior

!v2.3.0 #3 (August 22, 2012)
Issue 498: OS X - Fixed docked SWS window close issues

!v2.3.0 #2 (July 28, 2012)
Fixed theming issues on Windows XP/7 (reported http://forum.cockos.com/showpost.php?p=1003969&postcount=918|here|)
Fixed Label processor crash (reported http://forum.cockos.com/showpost.php?p=1004406&postcount=926|here|)
More localization for the Groove tool

!v2.3.0 #1 (July 22, 2012)
<strong>REAPER v4.25+ is required</strong>

!v2.2.0 #17 (July 13, 2012)
Label processor:
+Added option to process all takes
+Added take count (/K) and take number (/k)

Windows OS: fixed possible stuck tooltips and buttons stuck on hover state
Fix for OS X ini files

!v2.2.0 #16 (July 9, 2012)
Full localization for "Fill gaps", "Snapshots merge" and "ReaConsole" tools
Main dialog boxes are now themed
Fixed actions "SWS/S&M: Move selected FX up/down in chain for selected tracks" (broken in v2.2.0 #3)
Fixed actions "SWS/S&M: Active MIDI Editor - Save/Restore displayed CC lanes, slot n" (broken in v2.2.0 #3)
House cleaning: removed actions "SWS/S&M: Takes - Build lanes for selected tracks/items" (those glorious actions are useless now: REAPER features take alignment)

!v2.2.0 #15 (June 25, 2012)
The following windows are now themed:
+Snapshots
+Auto Color/Icon
+MarkerList
+TrackList
+ProjectList
+Groove Tool

OS X / Live Configs
+Browse FX user presets like on Windows OS
+Support for AU user presets

List views
+OS X: themed grid lines (almost like on Windows OS)
+OS X: column reordering (drag-drop column headers like on Windows OS)
+Little fixes

Localization for item/track color and snapshot context menus (thanks neilerua!)
Removed smooth scroll, please use native version

!v2.2.0 #14 (June 14, 2012)
Resources window and related slots actions
+"Paste" and "Paste (replace)" items from a track template file that contains several tracks now obeys multi-track selection
+Applying a track template file that contains several tracks now obeys multi-track selection - http://forum.cockos.com/showthread.php?t=104140|Example|: applying folder tracks to other projects
 Reminder: track template files can be applied in 2 different ways, either use items/envelopes present in template files or preserve existing items/envelopes, see details http://forum.cockos.com/showpost.php?p=979823&postcount=16|here|
 The following updates deal with the latter option:
 - Applying track templates now preserves all existing track envelopes (except FX parameter envelopes since FX Chains are replaced with templates' ones)
 - Applying track templates now preserves folder states

Region Playlist
+The playlist being played can be different from the displayed one
+SWS/S&M: Region Playlist #n - Play (where 'n' is in [1; 4], http://forum.cockos.com/showthread.php?p=984786#post984786|customizable in the S&M.ini file|: up to 99 playlists)
+SWS/S&M: Region Playlist - Set repeat off
+SWS/S&M: Region Playlist - Set repeat on
+SWS/S&M: Region Playlist - Toggle repeat

Live Configs
+Activation/Deactivation columns: totally hide action IDs stuff for the user (action names are displayed instead, to edit: context menu > learn action)
+Fix for track template files containing more than 1 track

Notes window: better refresh, fixed broken helper to copy/paste custom macro IDs
Cue buss generator: fix for track template files containing more than 1 track
Added undo points for track icon actions
Issue 458: Fixed zoom actions that "hide others"
Issue 486: added actions SWS/S&M: Show next/previous image slot

!v2.2.0 #13 (June 6, 2012)
Localization
+Fixed broken Resources window with non-English LangPacks
+Fixed UTF-8 issues in the Cue Buss Generator, Envelope Processor, LFO Generator and Fills Gaps window
+Full localization for the MarkerList (context menus, messages, etc..)
+Full localization for IX's Label Processor
Note: a new SWS template LangPack will be released with the next official SWS version!

!v2.2.0 #12 (June 3, 2012)
Issue 476: Fix deleting of descriptions in MarkerList, Notes window too
Notes window: now can select all text with Ctrl-A (Windows only)
OS X: fixed macro learn (Cycle Action editor and Live Configs)
OS X: list view selections behave like on Windows OS
Fixed a few localized strings that were ignored

!v2.2.0 #11 (May 31, 2012)
Issue 475: region playlist stops in sync
Issue 473/Resources window: the auto-save button now prompts to overwrite selected slots/files
Fixed "file not found" label

!v2.2.0 #10 (May 29, 2012)
Resources window
+Pasting template envelopes obeys the option "Offset template items/envelopes by edit cusor" (in previous versions, only items were offseted according to this pref)
+Fixed "Paste" and "Paste (replace)" template items commands (when template files were containing more than 1 track)
+The tiny "+" button now adds a new bookmark without copying currents slots
+Creating new bookmarks now sets auto-save and auto-fill directories to the default resource path (i.e. you will not be promped for directories anymore)

Region playlist: added repeat button
Notes window: re-added marker/region names edition (and display à la "Big clock" when text edition is locked)
Added actions (for issue 470 & macros based on cue buss actions)
+SWS/S&M: Save default track send preferences
+SWS/S&M: Recall default track send preferences
+SWS/S&M: Set default track sends to audio and MIDI
+SWS/S&M: Set default track sends to audio only
+SWS/S&M: Set default track sends to MIDI only

!v2.2.0 #9 (May 16, 2012)
Added source filename (/s) to Label processor
Issue 471: fixed file renaming from the Resources window

!v2.2.0 #8 (May 11, 2012)
Fixed lost actions (reported http://forum.cockos.com/showpost.php?p=957863&postcount=823|here|)
Issue 469: fixed playlist loop

!v2.2.0 #7 (May 8, 2012)
Issue 466: fixed "add all regions" and related issues in Region Playlist window (broken in v2.2.0 #6)
Issue 467: fixed possible crash when pasting text in the Notes window
More UTF-8 fixes
Added action "Export formatted marker list to file"

Improved all S&M track FX actions: use new native APIs + configurable bypass/unbypass and online/offline actions (http://forum.cockos.com/showthread.php?p=984786#post984786|in the S&M.ini file|, up to 99 FX)
Added very specific track FX actions (hidden by default, i.e. default number of actions = 0 in the S&M.ini file)
+SWS/S&M: Toggle all FX (except n) online/offline for selected tracks
+SWS/S&M: Toggle all FX (except n) bypass for selected tracks

!v2.2.0 #6 (May 1, 2012)
Region Playlist
+Fixed append/crop/paste playlist actions and commands
+"Paste playlist at edit cursor" can now insert playlists in the middle of projects (rather than "pasting over"). Demo: http://stash.reaper.fm/12421/S%26M%20Region%20Playlist%20-%20Paste%20plalist%20at%20edit%20cursor.gif|here|
+Context menu: added commands to append/paste selected regions
+Better list view refresh (new region lengths, renamed regions, etc..)

Added actions
+Issue 345: SWS/S&M: Remove all envelopes for selected tracks - Works with the master track, fx param envelopes, frozen tracks (i.e. "frozen envelopes" are preserved), etc..
+SWS/S&M: Insert silence (seconds)
+SWS/S&M: Insert silence (measures.beats)
+SWS/S&M: Insert silence (samples)

Other
+Fixed handling of midi events which precede the item start position by resizing the take and adjusting the take offset
+Added undo point for "SWS/gofer: Split selected items at mouse cursor (obey snapping)"

!v2.2.0 #5 (April 23, 2012)
Region Playlist
+<strong>Play preview: no more constraint on region ends, the play preview now exactly follows region boundaries! REAPER v4.23+ is required</strong> (pre-release at the moment)
 Consequences: removed play preview options added in v2.2.0 #4 (useless now), added a warning message when there are nested regions/markers (due to the new smooth seek option)
+Do not force envelope points updates when pasting/cropping a playlist but obeys the preference "envelope points move with media items" instead (so both behaviors are now possible: copy/move envelope points or not)
+Fixed actions "Paste playlist" and "Append playlist" that were ignoring items smaller than region sizes
+Issue 461: fixed actions "Paste playlist" and "Append playlist" that were unexpectedly splitting items at region boundaries

SWS localization
+Fixed many dialog boxes/windows that were ignoring translated strings
+Fixed UTF-8 issuess in action names (translations could be ignored)
+Win 7 (x64): fixed UTF-8 issues in list views and dropdown boxes
+Added/fixed localization for (few) missing action names

OS X love:
+Fixed broken context menus. Important for the Resources window for example, where right-clicking auto-save and auto-fill buttons was impossible on OS X!
+Cycle action editor: added action learn (right-click in the right list view). Note: the editor is now exactly the same as on Windows OS.
+Live Configs: added action learn (right-click the columns "Activation" and "Deactivation"). Note: the Live Configs window is now exactly the same as on Windows OS.
+Better tooltips

Other
+Fixed possible cue buss volume bug when no default send gain was defined in the prefs (reported http://forum.cockos.com/showpost.php?p=949269&postcount=1378|here|)
+Issue 358: now fixed everywhere in the extension

!v2.2.0 #4 (April 9, 2012)
<strong>SWS localization</strong>
The SWS extension now also uses the language pack file defined in the preferences (just like REAPER).
The SWS template LangPack file is available http://code.google.com/p/sws-extension/downloads/list|here| (it will be regulary updated for "official" SWS releases).
This file should be merged with the main <strong>translated</strong> REAPER LangPack file as explained http://forum.cockos.com/showpost.php?p=941893&postcount=810|here|.
All action names can be translated (and most of undo point names: same string). Many dialog boxes and windows can be translated.
Full localization support for (on-going work..):
+Sanpshots
+Auto Color/Icon
+All S&M windows (+dynamically sized according to string lengths)

Region playlist
+Fixes, tweaks (added tooltips, retain current playlist, etc..)
+Added options (right-click the play button): "Play regions until next measure" and "Play regions until next beat" (see the note in the v2.2.0 #3 changelog)
Added actions (and new context menu items):
+SWS/S&M: Region Playlist - Crop project to playlist
+SWS/S&M: Region Playlist - Crop project to playlist (new project tab)
+SWS/S&M: Region Playlist - Append playlist to project
+SWS/S&M: Region Playlist - Paste playlist at edit cursor

Other
+Fixed some dropped character bugs in Label processor
+ClearType for tooltips too
 Optional: set "ClearTypeFont" to 1 in the section [General] of the S&M.ini file (quit REAPER first!)
+Refresh some S&M views when changing time mode

!v2.2.0 #3 (March 25, 2012)
<strong>Dropped support for REAPER v3.x, REAPER v4.20+ is required!</strong>

<strong>REAPER localization support</strong>: fixed broken Snapshots and LFO Generator vs localized envelope names, fixed action learn in S&M windows, Theme helper, etc..
Note: localization of the SWS extension is coming soon!

<strong>Added new "S&M Region Playlist" window</strong> - http://reaper.mj-s.com/S&M_RegionPlaylist.jpg|Screenshot|
Useful to preview different song structures (i.e. non-linear play) and apply them via the command "Crop project to playlist".
Use the context menu to add/remove/etc.. regions, use drag-drop to reorder regions in the playlist. Undo points are created for playlist editions.
Manage several playlists: top left dropdown box and tiny plus/minus buttons. Playlists are saved in project files.
Note: the play preview is based on "smooth seeking" so regions are played until the next measure (start positions of regions do not matter). Croping a project to a playlist will respect regions boundaries, of course.
Added related actions:
+SWS/S&M: Open/close Region Playlist window
+SWS/S&M: Play (Region Playlist)

Live Configs:
+OS X: FX presets support like on Windows OS
+All FX presets are now supported via the new Learn command: VST patches (.fxp), AU factory/user Presets (.aupreset), etc.. Note: support was limited to user presets (.rpl files) before this version.
+Send all notes-off when deactivating a track
+Context menu: added "Learn current preset"

Cue buss generator:
+New dropdown box "Cue buss settings": up to 8 different settings can be defined
+Added actions "SWS/S&M: Create cue buss from track selection, settings n" where 'n' is in [1; 8]
+Tweaks: removed confusing "save properties" button (settings are now saved on the fly), better OS X display, added error messages, etc..

Resources window and related "slot actions":
+<strong>All "SWS/S&M: Apply track template" actions now preserve receives.</strong> This is to use track templates a bit like snapsshots (track sends were already preserved).
 The same goes with "Apply track template" commands in the Resources window (on double-click or ENTER key).
+New option to sync auto-save and auto-fill directories: changing one changes the other
+Maximum number of bookmarks raised to 32
+Issue 450: retain the last used path when loading slots

Label processor:
+Added item duration (/D) and source offset (/O)

FX presets actions improvements: OS X support + improved on Windows OS (use new dedicated APIs)
Added in the main section of the action list (new on OS X):
+SWS/S&M: Trigger next preset for FX n of selected tracks - where 'n' is in [1; 4], http://forum.cockos.com/showthread.php?p=984786#post984786|customizable in the S&M.ini file| (up to 99 slots)
+SWS/S&M: Trigger previous preset for FX n of selected tracks - where 'n' is in [1; 4], http://forum.cockos.com/showthread.php?p=984786#post984786|customizable in the S&M.ini file| (up to 99 slots)
+SWS/S&M: Trigger next preset for selected FX of selected tracks
+SWS/S&M: Trigger previous preset for selected FX of selected tracks
Added in the "S&M extension" of the action list (new on OS X):
+SWS/S&M: Trigger preset for selected FX of selected tracks (MIDI CC absolute only)" }, "S&M_SELFX_PRESET", TriggerFXPreset, NULL, -1},
+SWS/S&M: Trigger preset for FX n of selected tracks (MIDI CC absolute only)- where 'n' is in [1; 4]
Added new FX preset actions in the main section (new on OS X and Windows OS):
+SWS/S&M: Trigger next preset for last touched FX
+SWS/S&M: Trigger previous preset for last touched FX

Marker list:
+Convert markers to regions
+Convert regions to markers

Other, fixes:
+All S&M windows: optional Windows-rendered fonts (ClearType)
 To enable this option set "ClearTypeFont" to 1 in the section [General] of the S&M.ini file (quit REAPER first!)
+Support the global preference "Disable saving full plugin states"
+Fixed all S&M copy/cut/paste sends/receives/routings actions (possible problem with multi track selection, see issue 174).
 Note: this also fixes SWS smart cut/copy actions: "SWS: Copy items/tracks/env, obeying time sel" and "SWS: Cut items/tracks/env, obeying time sel"
+Auto Color/Icon: fixed broken drag-drop of rows (i.e. useful to order rule priorities - reminder: drag-drop only works when the sorted column is the 1st one!)
+SWS List views tweaks: drag-drop of multiple rows, no arrow displayed when not sortable, etc..

Added other actions:
+SWS/IX: Import m3u/pls playlist. Imports local files from playlist to new track (streaming media ignored)
+SWS/S&M: Split and select items in region near cursor
+SWS/S&M: Select only track with selected envelope

!v2.2.0 #2 (March 7, 2012)
Fixed groove tool context menu
Added label processor (Extensions->Label processor). Automatic labelling of selected items using various parameters.  <= Thanks IXix!

!v2.2.0 #1 (February 13, 2012)
<strong>Lots of changes from 2.1 -> 2.2.  The fine details are below, but the major changes are:</strong>
+Snapshots fully working with v4 - pans, frozen tracks, all envelopes, etc.
+Markerlist supports region/marker colors
+S&M windows are themed to match Reaper
+Cycle action editor for OS X
+Item normalizing to RMS
+Too many Resources window/Live Configs updates to list here
+Notes/help subtitle support
+Lots of stability and performance improvements.  We <strong>strongly</strong> recommend you update to v2.2 if you're still running SWS v2.1.0.

Fixed support for REAPER 3.x
Issue 449: fixed cue buss actions not copying track levels to buss' receives when in pre-fader mode
Faster undos (UNDO_STATE_MISCCFG & UNDO_STATE_ALL)
Fixed flickering of docked SWS and S&M windows when resizing them (http://stash.reaper.fm/11694/ShakeThisOut.gif|before fix|, http://stash.reaper.fm/11695/ShakeThisOut_fixed.gif|after|)
List views: fixed wrong context menu when columns were hidden/moved (Auto Color/Icon, Live Configs, etc...)
List views (Windows OS): fixed possible missing vertical grid lines and better grid display vs cell edition
All S&M track group actions now also support the master track
Issue 256: Fixed "SWS: Toggle auto add envelopes when tweaking in write mode" also affecting other preferences

Live Configs:
+Added "Learn from Actions window" (in the context menu of columns "Activate action" and "Deactivate action") - Windows OS only
+GUI fixes and tweaks: fixed FX 1st preset display, "Edit" menu items, support for INSERT and F2 keys, etc..
Added actions (useful to switch configs without MIDI CC controller, e.g. -/+ controllers (like pedals) sending MIDI note messages)
+SWS/S&M: Live Config #n - Next (where 'n' is in [1; 8])
+SWS/S&M: Live Config #n - Previous (where 'n' is in [1; 8])

Resources window:
+More "macro friendly" slots actions: when the list view is empty, add the needed number of slots and browse for file (rather than displaying an error message)
+Auto-fill now hehaves like Auto-save: new top left button for auto-fill too, same context menu, etc.. (issue 436, indirectly)
+Added Bookmark commands in the context menu: new, delete and rename bookmarks (issue 436)
+Auto-save: fixed automatic building of filenames (strip forbidden characters)
+Dedicated context menus for auto-fill and auto-save buttons (faster access to options, http://stash.reaper.fm/11693/S%26M_ResourcesView_ContextMenu.gif|demo|)
+Tweaks: support for INSERT key (insert empty slot), better tooltips, etc..
Resources/Track templates slots:
+Issue 441: new auto-save option to retain envelopes in templates (the option to retain items was already there)
+Added tick box for the new REAPER v4.15 option "Offset template items/envelopes by edit cusor"
+Added actions "SWS/S&M: Apply track template (with envelopes/items) to selected tracks, slot n" where 'n' is in [1; 4], http://forum.cockos.com/showthread.php?p=984786#post984786|customizable in the S&M.ini file| (up to 99 slots)

Cycle action editor:
+Additional consistency checks before aplying/registering cycle actions
+Support for DELETE and F2 keys (remove/renames cycle actions and commands)

House cleaning:
+All S&M windows: better/tighter context menus
+Tagged "Xenakios/SWS: Load project template" actions as deprecated (you can use "SWS/S&M: Open/select project template, slot n" instead: these new actions are not tied to paths/filenames)
+Renamed all toggle actions "SWS/S&M: Open [...] window" into "SWS/S&M: Open/close [...] window"
+Renamed all actions "[...]Notes/Subtitles/Help[...]" into "[...]Notes[...]"
+Beware! The following actions have new custom ids => an update is needed if they were used in toolbars, macros, etc.. (sorry about that! SWS localization side-effect..)
 SWS/S&M: Open Cycle Action editor
 SWS/S&M: Open Cycle Action editor (event list)
 SWS/S&M: Open Cycle Action editor (piano roll)

!v2.1.0 #28 (January 25, 2012)
Fixed "SWS/AW: Split selected items at edit cursor w/crossfade on left" - now crossfade time is zoom independent

!v2.1.0 #27 (January 23, 2012)
Remove broken/confusing action "Toggle visibility of selected folder parent's children in mixer".  Replace with macro "sel children"/"toggle mixer vis" if you like.
Move cursor left/right ms/config seconds now respects preference "When moving edit cursor via action or control surface: Scrub/Do not scrub"

!v2.1.0 #26 (January 4, 2012)
Fingers MIDI action fixes:
+Remove negative Midi Events before commiting
+Fix for MIDI event positioning when take has an offset and playrate != 1.0

Issue 426: Fixed snapshots problem with 'frozen' tracks
On Windows OS: all S&M list views now support grid lines, i.e. they use the color "Window list grid lines" of the Theme Editor
OS X: Fixed "beachball" when running cycle actions

!v2.1.0 #25 (January 1, 2012)
Cycle actions: OS X cleanup/fixes (thanks to Kundalinguist and CaptainHook!)
+Fixed import and edition of cycle actions
+Added "Cycle Action Editor" in main menu > extensions (like on Windows OS)
+Cycle Action Editor it is now available out of the box

Resources window:
+New auto-save preferences for FX chains: Context menu > Auto-save configuration > "Create filename from track/item name" (default) and "Create filename from 1st FX name" (useful to create FX libraries)
Resources/Media file slots: new option and actions for playback synchronization
+SWS/S&M: Play media file in selected tracks (sync with next measure), slot n - where 'n' is in [1; 4], http://forum.cockos.com/showthread.php?p=984786#post984786|customizable in the S&M.ini file| (up to 99 slots)
+SWS/S&M: Loop media file in selected tracks (sync with next measure), slot n - where 'n' is in [1; 4], http://forum.cockos.com/showthread.php?p=984786#post984786|customizable in the S&M.ini file| (up to 99 slots)
+Added "advanced" option in the S&M.ini file to synchronously play/stop/pause/etc.. media files across tracks (see details in issue 435)

Notes/Subtitles/Help window:
+Fixed refresh problem introduced in v2.1.0 #23
+The "big font" name can be customized in the S&M.ini file: "BigFontName" in the section [NOTES_HELP_VIEW]
+House cleaning: removed "Region/marker names" deprecated since v2.1.0 #23 (added marker and region subtitles/notes)

Added other actions:
+SWS/S&M: Clear image window
+SWS/S&M: Open image window

!v2.1.0 #24 (December 16, 2011)
Image window:
+Fixed alpha channel problem
+Added stretch option in the context menu

Resources window: bookmark names as defined by the user

!v2.1.0 #23 (December 15, 2011)
Notes/Help window -> Notes/Subtitles/Help
+Subtitles support: new mode "Marker/Region subtitles" in the top left dropdown box.
 You can edit notes for regions and/or markers. Such notes are saved in project files.
 When the view/text edition is locked, notes are displayed with a dynamic sized font (display à la "Big clock") and they follow the play cursor position (i.e. subtitles!).
 Useful for lyrics, video stuff (you can display subtitles or even to edit them in REAPER), etc...
 Also added new buttons and actions to import/export SubRip subtitle files (.srt files, this format is supported by most video players) :
+SWS/S&M: Notes/Subtitles/Help - Import subtitle file... - It adds a region with notes for each subtitle of the loaded file
+SWS/S&M: Notes/Subtitles/Help - Export subtitle file... - It exports current region/marker notes as a subtitle file

Resources window updates:
+Fixed few slot actions that could not be tied to bookmarks (they were not obeying the tick box "Tie slot actions")
Added clear/delete slot actions (Issue 431):
+SWS/S&M: Delete all FX chain slots
+SWS/S&M: Delete all track template slots
+SWS/S&M: Delete all project template slots
+SWS/S&M: Delete all media file slots
+SWS/S&M: Delete all image slots
+SWS/S&M: Delete all theme slots - On Windows OS only
 <strong>Important:</strong> a bit specific, so the following actions are hidden by default (i.e. 0 slot in the S&M.ini file but this is http://forum.cockos.com/showthread.php?p=984786#post984786|customizable|: up to 99 slots)
+SWS/S&M: Clear FX chain slot n
+SWS/S&M: Clear track template slot n
+SWS/S&M: Clear project template slot n
+SWS/S&M: Clear media file slot n
+SWS/S&M: Clear image slot n
+SWS/S&M: Clear theme slot n - On Windows OS only

Resources/Media file slots improvements:
+Only send all notes off when MIDI files are stopped (i.e. no extra CC123 MIDI messages when MIDI files are played until the end). Useful for MIDI hardware outputs.
+Other improvements when stopping media files (better fix for issue 411)
Added actions with pause:
+SWS/S&M: Play media file in selected tracks (toggle pause), slot n - where 'n' is in [1; 4], http://forum.cockos.com/showthread.php?p=984786#post984786|customizable in the S&M.ini file| (up to 99 slots)
+SWS/S&M: Play media file in selected tracks (toggle pause), prompt for slot
+SWS/S&M: Loop media file in selected tracks (toggle pause), prompt for slot - Infinite looping! To be stopped!
 <strong>Important:</strong> due to its scary name, the following action is hidden by default (i.e. 0 slot in the S&M.ini file but this is http://forum.cockos.com/showthread.php?p=984786#post984786|customizable|: up to 99 slots)
+SWS/S&M: Loop media file in selected tracks (toggle pause), slot n - Infinite looping! To be stopped!

New "Images" slot type in the Resources window: manage slots for PNG files (Issue 418)
+Reminder: you can switch the Resources window to "Images" in the top left dropdown box
+External drag-drop (e.g. drag a bunch of PNG files from an external tool -> drop them into the Resources window)
+Internal drag-drop (e.g. re-order slots, drag a slot from the Resources window -> drop it into a track) - Windows OS only
+Context menu: show image, set as track icon, etc.. various "auto-fill slots" features, insert/add/clear/etc..
In this view, double-click and the ENTER key can be customized to:
+Show an image (in a dedicated dockable/resizable "S&M - Image" window)
+Set an image as track icon
+Add an image as an item to the current track
Added slot actions for images:
+SWS/S&M: Open Resources window (images)
+SWS/S&M: Show image, slot n - where 'n' is in [1; 4], customizable in the S&M.ini file (up to 99 slots)
+SWS/S&M: Show image, prompt for slot
+SWS/S&M: Set track icon for selected tracks, slot n - where 'n' is in [1; 4], customizable in the S&M.ini file (up to 99 slots)
+SWS/S&M: Set track icon for selected tracks, prompt for slot
+SWS/S&M: Clear image slot...
+SWS/S&M: Open/clear image window

Issue 430: Added Rename to Markerlist context menu, F2 renames too
Issue 433: fixed creation of cycle actions broken in v2.1.0 #22

House cleaning:
+Renamed all actions "SWS/S&M: Select/load project template [...]" into "Open/select project template [...]"
+Renamed all actions "SWS/S&M: Play/loop media file [...]" into "Loop media file [...]"
+Removed Media Pool dialog - replaced natively plus with Resource window "play" actions

!v2.1.0 #22 (December 12, 2011)
Resources window updates:
Issue 408: added resource slot bookmarks
+New tiny add/delete bookmark buttons
+New tick box: slots actions can be tied to bookmarks instead of default resource types (FX chains, Track templates, etc..)
Added actions (Issue 422):
+SWS/S&M: Auto-save FX Chain slots for selected tracks
+SWS/S&M: Auto-save input FX Chain slots for selected tracks
+SWS/S&M: Auto-save FX Chain slots for selected items
+SWS/S&M: Auto-save track template slots
+SWS/S&M: Auto-save track template (with items) slots
+SWS/S&M: Auto-save project template slot
+SWS/S&M: Auto-save media file slots for selected items
Other:
+Added tooltips
+Issue 412: reorganized the GUI a bit, better docking/resizing behavior
+Default customizable action: the ENTER key now also acts as double-click

Cycle action editor: re-fixed drag-drop of commands in the right list view re-broken in v2.1.0 #21
Live Configs: the ENTER key activates the selected config
Notes/help window: less flickering
Properly keep marker/region colors when renumbering

!v2.1.0 #21 (November 28, 2011)
Cycle actions improvements:
+The Cycle action editor is now resizable, dockable, themable, etc..
 Note: import, export and reset features have been moved to the context menu
+Cycle actions are now saved in a distinct file S&M_Cyclactions.ini (they were saved in the S&M.ini file before)
 This is to ease REAPER's configurations export/import (ReaperConfigZip or copy/paste): the new S&M_Cyclactions.ini is exchangeable, not the S&M.ini file (which can contain local paths, etc..)
 Auto upgrade: the new S&M_Cyclactions.ini file is automatically created with your current cycle actions (if needed, a S&M_Cyclactions.BAK file is also saved).
+OS X support: to be enabled in the S&M.ini file, details http://code.google.com/p/sws-extension/issues/detail?id=416#c0|here|: same editor than on Windows OS (minus the "action learn" feature)

Live Configs:
+Fixed possible crash on Win 7 (when switching projects)
+Fixed possible loss of the "Input track" dropdown box (with veeeery long track names)

Resources window:
+Track templates: new double click option, better context menu item names, etc..
+Fixed possible crash when removing a custom resource type from the S&M.ini file
+<strong>Limited "spam" in the action list: all slot actions now only have 4 instances by default</strong> (http://forum.cockos.com/showthread.php?p=984786#post984786|customizable in the S&M.ini file|, up to 99 slots per action)
 Note: your current numbers of slot actions are preserved, of course!

Notes/help: do not update region/marker names when playing and editing (but only when the view is locked)

<strong>S&M windows theming</strong>
S&M windows now use themed buttons (i.e. toolbar_blank.png and composite_toolbar_overlay.png, if it exists)
List views also obey following colors of the Theme Editor (REAPER > v4.11, on Windows OS and OS X!) :
+Window list selection bg
+Window list selection fg
+Window list selection inactive bg
+Window list selection inactive fg

The following media item actions will work whatever is the current track selection:
+SWS/S&M: Takes - Move active up (cycling) in selected items
+SWS/S&M: Takes - Move active down (cycling) in selected items
+SWS/S&M: Takes - Activate lanes from selected items
+SWS/S&M: Takes - Activate lane under mouse cursor

!v2.1.0 #20 (November 19, 2011)
Added action:
+SWS/S&M: Send all notes off to selected tracks

Resources window:
+Custom resource types !? Details http://forum.cockos.com/showpost.php?p=851041&postcount=690|here|.
+More REAPER-ish text filter (by name, by path and/or by comment, configurable in the context menu)
Auto-save for media file slots:
+Select some items (incl. in-project MIDI items) and click on the top left Auto-save button
+The auto-save directory can be displayed/changed in the context menu
Issue 411, fixes for S&M media files slot actions (thanks Anton9!):
+Fixed play and loop toggle actions when MIDI files are imported as in-project MIDI items (in the preferences)
+Fixed toggle states for all actions "Play/loop media file, slot n (toggle)" (toggle states were stuck to "off")
+Send all notes off when stopping MIDI files (i.e. fixed stuck notes)

House cleaning:
+Renamed all "SWS/S&M: Apply FX chain [...]" actions into "Paste (replace) FX chain [...]"
+Notes/help window (in "Action help" mode): renamed the button "Wiki ALR" into "Online help..."
+Windows OS: do not systematically send deleted files to the recycle bin (hard delete for temp files)
+OS X: S&M logos like on Windows OS

Fixed toggle states for all actions "SWS/S&M: Toggle arming of [...] envelope for selected tracks" (toggle states were stuck to "off")
Issue 400: Fixed marker set paste in Reaper v4.x

!v2.1.0 #19 (November 14, 2011)
Issue 375: Fixed "SWS: Nudge master output 1 volume -1db" action

!v2.1.0 #18 (November 14, 2011)
<strong>Resources window: two new slot types, Media files and Themes!</strong>

Resources window: new "Media files" slot type
Manage slots for all media file types supported by REAPER (WAV, MIDI, etc..).
+Reminder: you can switch the Resources window to "Media files" in the top left dropdown box
+External drag-drop (e.g. drag a bunch of files from an external tool -> drop them into the Resources window)
+Internal drag-drop (e.g. re-order slots, drag a bunch of slots from the Resources window -> drop them into the arrange) - Windows OS only
Context menu:
+Various "auto-fill slots" features, rename & delete file(s), insert/add/clear/etc.. slot, show path in explorer/finder, etc..
+Bulk-add multiple selected media file slots to current track, to new tracks or to selected items as takes
+Bulk-play or loop multiple media file slots
In the list view the double-click can be customized to:
+Toggle play or loop in selected tracks
+Add media file to current track, to new track or to selected items as takes
Added slot actions for media files:
+SWS/S&M: Open Resources window (Media files)
+SWS/S&M: Add media file to current track, slot n  - where 'n' is in [1; 4], http://forum.cockos.com/showthread.php?p=984786#post984786|customizable in the S&M.ini file| (up to 99 slots)
+SWS/S&M: Add media file to new track, slot n  - where 'n' is in [1; 4], customizable
+SWS/S&M: Add media file to selected items as takes, slot n - where 'n' is in [1; 4], customizable
+SWS/S&M: Play media file in selected tracks, slot n - where 'n' is in [1; 8], customizable
+SWS/S&M: Play media file in selected tracks, prompt for slot
+SWS/S&M: Play media file in selected tracks (toggle), slot n - where 'n' is in [1; 8], customizable
+SWS/S&M: Play media file in selected tracks (toggle), prompt for slot
+SWS/S&M: Play/loop media file in selected tracks (toggle), slot n - where 'n' is in [1; 8], customizable
+SWS/S&M: Play/loop media file in selected tracks (toggle), prompt for slot
+SWS/S&M: Play/loop media file in selected tracks, slot n - where 'n' is in [1; 8], customizable
+SWS/S&M: Play/loop media file in selected tracks, prompt for slot
+SWS/S&M: Stop playing media files
+SWS/S&M: Stop playing media files in selected tracks

New "Themes" slot type in the Resources window (on Windows OS only):
Manage slots for themes, i.e. slots for ReaperthemeZip files (unpacked themes are not supported).
+Reminder: you can switch the Resources window to "Themes" in the top left dropdown box
+External drag-drop (e.g. drag a bunch of .ReaperthemeZip files -> drop them into the Resources window)
+Internal drag-drop (e.g. re-order slots, drag a slot from the Resources window -> drop it into the arrange)
+Context menu: load theme, various "auto-fill slots" features, insert/add/clear/etc..
Added slot actions for themes:
+SWS/S&M: Open Resources window (Themes)
+SWS/S&M: Load theme, slot n - where 'n' is in [1; 4], customizable in the S&M.ini file (up to 99 slots)
+SWS/S&M: Load theme, prompt for slot
+SWS/S&M: Clear theme slot...

Show Bank Select and Bank/Program Select lanes in FNG CC lane actions
Fixed FNG crashes (issue 410 and issue 390)

Issue 375: Added actions to control the master track hardware output:
+SWS: Nudge master output 1 volume +1/-1db
+SWS: Set master output 1 volume to 0db

Fixed issue 409: bad theming colors when REAPER version was < v4.11
Many Xenakios actions now have consistent undo names (vs action names), removed a log file
S&M.ini file: better presentation of configurable slot actions

!v2.1.0 #17 (November 2, 2011)
Added media file slot actions (details in issue 386):
+SWS/S&M: Play media file in selected tracks, slot n - where 'n' is in [1; 8], http://forum.cockos.com/showthread.php?p=984786#post984786|customizable in the S&M.ini file| (up to 99 slots). Supports any media file (.mid, .wav, etc..).
+SWS/S&M: Clear media file slot...

Cycle action editor:
+Added "Consolidated undo points" tick box. On OS X (with basic cycle action editor), this option can be changed in the S&M.ini file, e.g. [Cyclactions]Undos=0
+Action learn: now, SWS actions can be learned whatever are the displayed columns in the action list
+Macro learn: a clear error message is displayed when the column "Custom ID" is not displayed in the action list

Notes/Help window: region names can be edited too (they are edited/displayed according to edit/play cursor position)

Resources window: the context menu item "Select/load project templates (new tab)" now also opens multiple selected projects in separate tabs (issue 369)

All S&M themable windows use the following configurable colors of the Theme Editor (on Windows & REAPER v4.11):
+Window background
+Window text
+Window edit background
+Window list background
+Window list text
+I/O Window 3D highlight and shadows colors ("Main Window 3D" colors are poorly defined in the v4 default theme..)

Optimizations:
+Many actions run faster
+"Auto-refresh toolbars" option (Main menu > Extensions > SWS options): optimizations for large projects

House cleaning:
+Removed buggy/deprecated "Xenakios/SWS: Save current contents of actions list to file" (issue 311)

!v2.1.0 #16 (October 14, 2011)
S&M themable windows: fixed 3D highlight/shadow colors

Resource window: Project Loader/Selecter overhauled
+Added context menu items "Set project loader/selecter from selection" and "Clear project loader/selecter configuration"
+Slots that are part of the configuration are now surrounded as such (in the 1st column)
+Added actions:
 - SWS/S&M: Project loader/selecter: next (cycle)
 - SWS/S&M: Project loader/selecter: previous (cycle)
+The current open project slot is automatically selected
+Reminder: the Project Loader/Selecter allows you opening some projects (or selecting project tabs) with following actions.
 It is useful for live performance. Details and demo http://forum.cockos.com/showpost.php?p=831103&postcount=655|here|.

Fixed autogrouping broken in 2.1.0 #15

!v2.1.0 #15 (October 13, 2011)
Added actions:
+SWS/AW: Toggle auto group newly recorded items
+SWS/S&M: Set selected tracks to first unused group (default flags)
+SWS/S&M: Set selected tracks to group n (default flags) - where 'n' is in [1; 8], http://forum.cockos.com/showthread.php?p=984786#post984786|customizable in the S&M.ini file| (up to 32 groups)
+SWS/S&M: Remove track grouping for selected tracks

Cue Buss Generator & Live Configs: track templates improvements (same as issue 376)
Resources window: saved FX chains and track templates are now indented
Notes/Help window: better resizing, improved "big font" display (less flickering)
Faster REAPER startup, especially with large projects (for real this time!)

House cleaning:
+Removed following actions (the action "Create cue buss track from track selection (use last settings)" is enough):
 - SWS/S&M: Create cue buss track from track selection (pre-fader/post-FX)
 - SWS/S&M: Create cue buss track from track selection (post-fader)
 - SWS/S&M: Create cue buss track from track selection (pre-FX)
+Some actions were slightly renamed ("ME" -> "MIDI Editor")

!v2.1.0 #14 (October 9, 2011)
"Auto-refresh toolbars" option (Main menu > Extensions > SWS options): added toolbar enabled actions and advanced parameter
+SWS/AW: Set selected tracks timebase to time
+SWS/AW: Set selected tracks timebase to beats (position only)
+SWS/AW: Set selected tracks timebase to beats (position/length/rate)
+Added advanced parameter "ToolbarsAutoRefreshFreq" in the S&M.ini file: the default value should be fine but you can tweak it so that toolbars are refreshed without noticeable lag
+ToolbarsAutoRefreshFreq is in ms (min: 100, max: 5000). Make sure you exited REAPER before editing the INI file.

SWS list views:
+Fixed SWS list views not obeying to sort requests (sometimes)
+Faster sort when clicking on headers

Issue 394: SWS Wait... actions don't work on OS X, removed from OS X release.

Added actions:
+SWS: Set selected items length...
+SWS/AW: Set selected tracks pan mode to stereo balance
+SWS/AW: Set selected tracks pan mode to 3.x balance
+SWS/AW: Set selected tracks pan mode to stereo pan
+SWS/AW: Set selected tracks pan mode to dual pan

OS X: Now building with Xcode 3.2, please report any regression issues.

!v2.1.0 #13 (September 23, 2011)
Issue 385: Fixed slow REAPER startup introduced in v2.1.0 #11
Issue 377: Frozen tracks support

!v2.1.0 #12 (September 21, 2011)
Issue 380: Fixed possible hang when exiting REAPER on Windows 7
Issue 372:
+"SWS: Name selected track(s) like first sel item" is now "Name sel track(s) like first sel item on track"
+Added "SWS: Name sel track(s) like first sel item in project"
+Added undo point
+Fixed naming with in-project MIDI items

!v2.1.0 #11 (September 15, 2011)
Resources window / track templates: auto-save now fully mimics the way track templates are saved natively (details in issue 376)
Resources window / FX Chains: auto-save now fully mimics the way FX Chains are saved natively (Issue 376)

Optimization: faster SWS init / REAPER startup

REAPER v4.03pre's track freeze: some actions won't have any effect on frozen tracks
(temporary until this new native feature is not officially released and properly managed in SWS extensions)

!v2.1.0 #10 (September 13, 2011)
Live configs:
+Smoother switching between configs: now respects the native "track mute fade" preference (more to come..)
+Auto track selection: make sure that only configured tracks are selected while performing "Activate" and "Deactivate" actions (and restore selection just after)
+Live configs window: now displays user preset names (rather than ids)
+Fixed ignored FX presets switches (when "Auto track selection" was not ticked)

Resources window:
+Context menu (issue 373): added menu items "Auto-save", "Auto-fill from project path" and "Auto-fill..."
+OS X (issue 373): multiple selection of slots
+Text filter: added "Name" criteria, filtering by path now ignores trailing filenames

Issue 371: Added action "SWS: Normalize items to overall peak RMS", adjusts all selected items by the same amount (eg adjusting volume of a split/comped line)

!v2.1.0 #9 (September 7, 2011)
Issue 367: OS X: Fixed issues after opening docked windows

!v2.1.0 #8 (September 4, 2011)
Fixed crashing on undo reported in the main reaper forum thread
Fixed possible SWS list views refresh issues introduced in v2.1.0 #5
Cycle action editor: fixed drag & drop of commands (right list view) broken since v2.1.0 #5

!v2.1.0 #7 (September 2, 2011)
Issue 366: Fixed crash with Show Used CC lanes
Issue 348: Fixed note on left hand edge of take sometimes being missed when applying groove
Faster parsing and construction of midi takes
Fix crash with groove quantize when no notes are selected
Cycle action editor: fixed action renaming bug introduced in v2.1.0 #5
Cycle action editor: fixed corrupted "Right click here..." cycle action introduced in v2.1.0 #5

Marker list now supports save/restore and changing of colors ("Set color..." in the context menu), including en masse with ctrl-click - requires Reaper v4.03

Resources window: "Auto-fill" (context menu) now adds slots rather than inserting them (i.e. do not change existing slot numbers)
Resources window/FX Chains: support for track channels when FX Chains are saved in the Resources view (Issue 363)
Resources window/Projects: added "Add recent projects" in the context menu (it adds all recent projects as listed in Main menu>File>Recent projects)
Resources window/Projects: added project loader/selecter actions (useful for live performance):
+SWS/S&M: Project loader/selecter: configuration - This one allows you defining start/end slots (empty slot gaps are ignored)
+SWS/S&M: Project loader/selecter: next (cycle)
+SWS/S&M: Project loader/selecter: previous (cycle)

Cycle actions:
+Undoing a cycle action now also restores its previous state (Issue 361)
+Cycle action buttons are now refreshed on undo

Added action:
+SWS/S&M: Open project path in explorer/finder

!v2.1.0 #6 (August 28, 2011)
Issue 358: Fixed possible crash on project load
Issue 360: Fixed SWS list crash introduced in v2.1.0 #5
Issue 362: Fixed possible cycle action corruption and other sort issues

!v2.1.0 #5 (August 22, 2011)
Issue 353: Much improved SWS window list performance (eg Markerlist with many, many markers)
Issue 354: Fixed crash when importing non-RPP project files.
Removed broken "SWS/AW: Toggle TCP"

!v2.1.0 #4 (August 21, 2011)
Issue 352: fixed cycle actions that contain Custom actions

Cycle action editor:
+Better drag & drop support for the right list view (drag & drop of commands)
+Cycle actions now support SWS/FNG actions

!v2.1.0 #3 (August 21, 2011)
Issue 77/Issue 147: Snapshots now store native envelopes:
+"Vol" option now stores pre and post FX envelopes
+"Pan" option now stores pre and post pan and width envelopes
+"Mute" option now stores mute envelopes

Bug fix for new SWS install defaulting to deprecated FX snapshot storage (thanks, cylens!)

!v2.1.0 #2 (August 18, 2011)
Issue 340 / Issue 60: Added actions for item/sample analysis, especially drum sample pack creating:
+SWS: Normalize items to RMS (entire item)
+SWS: Normalize items to peak RMS (Like watching for the highest a RMS meter goes over time)
+SWS: Organize items by peak
+SWS: Organize items by RMS (entire item)
+SWS: Organize items by peak RMS
+SWS: Set RMS analysis/normalize options (Sets target db for normalize and window size for peak RMS calculation)
+Also similar are existing actions "SWS: Analyze and display item peak and RMS" and "SWS: Move cursor to item peak amplitude"

Issue 77 / Issue 147: Added pan law to pan snapshots

!v2.1.0 #1 (August 9, 2011)
Offical SWS v2.1 release to coincide with Reaper v4!  Please note this version of SWS will work with both Reaper v3 and v4, but v3 support will be dropped in the future.  Please support Cockos and purchase a v4 license if you do not already own one.

!v2.0.0 #35 (August 8, 2011)
Issue 332: OS X: Fixed cycle action editor -- now replaced with a basic "create cycle action" modal dialog box. The dialog box can be opened from the actions list (there are 3 "create cycle action" actions) but not from the main "Extensions" menu like on Windows.
Issue 335: OS X: Fixed crash when starting Reaper with Notes/Help window previously open

Added actions:
+SWS/AW: Paste (pastes intelligently obeying "trim behind" mode to include empty space)
+SWS/AW: Insert click track (inserts a new track named "Click" with a click source)
+SWS/AW: Toggle click track mute (intelligently mutes the click track if it exists, or toggles the built in metronome if there is no click track)

!v2.0.0 #34 (August 3, 2011)
Fixed cycle actions window context menu on OS X

!v2.0.0 #33 (August 2, 2011)
Fixed "stuck" cycle actions window on OS X

!v2.0.0 #31 (July 31, 2011)
Added configurable slot actions (hidden by default, http://forum.cockos.com/showthread.php?p=984786#post984786|customizable in the S&M.ini file|):
+SWS/S&M: Apply input FX chain to selected tracks, slot n
+SWS/S&M: Paste input FX chain to selected tracks, slot n

Issue 324: Snapshot support for v4 pan styles/settings
Added action "SWS: Toggle selecting one grouped item selects group"
Fixed x64 installer issue
Renamed actions "Set displayed CC lanes, slot n" into "Restore displayed CC lanes, slot n"
Removed useless action "SWS/S&M: Notes/Help - Disables auto updates"

!v2.0.0 #30 (July 7, 2011)
Issue 309: Add action "SWS: Open last project"
Issue 310: Fixed Autorender not working in Reaper v4.0 beta
Issue 315: Add action "SWS: Toggle between current and saved track selection"
Issue 319: Fixed double-click renaming of fields on OS X
Issue 323: Fixed duplicated "Recall snapshot" actions
Issue 326: Renamed "set/unset/toggle master send" actions to "master outputs", added toggles to 12

S&M Resources window:
<strong>The number of slot actions can now be customized in the S&M.ini file, in the new section [NbOfActions].</strong>
*Quit REAPER* before customizing the number of slots/actions (none: 0, max: 99).
An example (with the current list of configurable actions and their default numbers) is http://reaper.mj-s.com/NbOfActions.txt|here|.
This also "unhides" (i.e. 0 slot by default) 2 new actions:
+SWS/S&M: Apply FX chain to selected items, all takes, slot n
+SWS/S&M: Paste FX chain to selected items, all takes, slot n

Beware! following actions are now configurable but their custom ids have changed:
+SWS/S&M: Trigger next preset for FX n of selected tracks
+SWS/S&M: Trigger previous preset for FX n of selected tracks
 => if used in toolbars, macros, etc.. an update is needed (sorry about that!)

!v2.0.0 #29 (June 30, 2011)
<strong>Added "Cycle action editor"</strong> (Main menu > Extensions > Cycle Action editor):
+<strong>A step-by-step example showing how to create a Cycle Action is available http://forum.cockos.com/showthread.php?t=84978|here|</strong> (thanks Mercado_Negro!)
+Unlimited number of cycle actions
+Unlimited number of commands per cycle action
+Import/export features
+Learn selected commands of the action list (Windows OS only)

Other cycle action updates:
+Performance improvements
+Consolidated undo points

S&M Notes/help:
+When the view is locked, the text is now displayed with a dynamic sized font (i.e. display à la "Big clock")
+Added marker names (in the top left dropdown box). They are edited/displayed according to edit/play cursor position (can be used for lyrics, etc..)
+Demo http://reaper.mj-s.com/S&M_big_notes.gif|here|

Issue 308: Fixed "Select/load project template" actions
Issue 317: Fixed Shorcircuit hang when set online with open GUI (needs "BuggyPlugsSupport=1" in the S&M.ini file, full story http://code.google.com/p/sws-extension/issues/detail?id=317|here|)
Tweaks: little Unicode fixes, better message boxes on OS X..

Added actions:
+SWS/S&M: Open Resources window (project templates)
+SWS/S&M: Clear project template slot...

!v2.0.0 #28 (June 13, 2011)
Fixed duplicated "take pan envelopes" actions
Fixed subtle "recursive cycle action" cases (e.g. a cycle action that calls a macro that calls a cycle action)

Added actions:
+SWS/S&M: Copy FX chain (depending on focus)
+SWS/S&M: Paste FX chain (depending on focus)
+SWS/S&M: Paste (replace) FX chain (depending on focus)
+SWS/S&M: Cut FX chain (depending on focus)

S&M Find: added "Zoom/Scroll" option (when searching for items)

<strong>S&M Resources: now also supports project templates</strong> (i.e. new option in top left dropdown box)
Added options/popup menu items common for FX chains, track template & project templates:
+Display current auto-save path
+Set auto-save directory to default resource path
+Set auto-save directory to project path (/FXChains, TrackTemplate or ProjectTemplates)
Added project template slot actions:
+SWS/S&M: Select/load project template, slot n  - where 'n' is in [1; 10]
+SWS/S&M: Select/load project template, prompt for slot
+SWS/S&M: Select/load project template (new tab), slot n  - where 'n' is in [1; 10]
+SWS/S&M: Select/load project template (new tab), prompt for slot

House cleaning: simplified a bunch of actions names (i.e. "Load/apply", "Load/paste", etc.. => "Apply", "Paste", etc..)

!v2.0.0 #27 (June 4, 2011)
Issue 301: Fixed "Crossfade adjacent selected items" crash
Issue 302: Fixed "Move right by 1 sample (on grid)" action
Issue 298: Find "all" now zooms to found items (reminder: find "next/prev" scrolls to the found item)

Added actions:
+SWS/S&M: Toggle all take FX online/offline for selected items
+SWS/S&M: Set all take FX offline for selected items
+SWS/S&M: Set all take FX online for selected items
+SWS/S&M: Toggle all take FX bypass for selected items
+SWS/S&M: Bypass all take FX for selected items
+SWS/S&M: Unbypass all take FX for selected items
+SWS/S&M: Set active take pan envelopes to 100% right
+SWS/S&M: Set active take pan envelopes to 100% left
+SWS/S&M: Set active take pan envelopes to center
+SWS/S&M: Scroll to selected item (no undo)

S&M Resources window:
+Fixed grayed "Add slot" and "Insert slot" popup menu items (since v2.0.0 #26)
+Track templates: auto save now also works with the master track (saving a "master track template" is not possible natively)
+Track templates: applying track templates to the master track is now possible
+Track templates: tweaks (new popup menu items, wordings..)

Padre's Envelope Processor and LFO generator now respect the "Per-take pitch envelope range" preference (was hard coded to 3 semitones before)

!v2.0.0 #26 (May 28, 2011)
Merged tiny extension plugin (2 new actions that can help WALTERing themes
+SWS/S&M: Show theme helper (all tracks) - Windows OS only
+SWS/S&M: Show theme helper (selected track) - Windows OS only

Theming updates for all S&M windows (Find, Resources, Notes/help and Live Configs):
+Dynamic positioning of themed dropdowns, buttons, etc.. (i.e. no more truncated texts, no more unaligned components)
+Windows OS: more use of themes' background colors (instead of "white backgrounds")
+Fonts are now updated when switching themes

Added actions:
+SWS/S&M: Set selected tracks MIDI input to all channels
+SWS/S&M: Set selected tracks MIDI input to channel n - where 'n' is in [1; 16]
+Issue 291: SWS/S&M: Map selected tracks MIDI input to source channel
+Issue 291: SWS/S&M: Map selected tracks MIDI input to channel n - where 'n' is in [1; 16]

S&M Resource window updates:
+New option (in popup menu) to filter the list view by comments or paths
+Switch to "fast listview" mode only if there are more than 500 slots

S&M Find updates:
+Issue 298: move view to found item (more to come..)
+Use text buttons rather than icons (looked bad with some themes)
+Red "Not found!" message

House cleaning:
+S&M Live Configs: dropped OS X support for user FX presets (=> Windows OS only)
+Removed "SWS/S&M: Close all routing windows"
+Removed "SWS/S&M: Close all envelope windows"

Issue 300: Fixed "Open REAPER project in item BWAV info" crash

!v2.0.0 #25 (May 22, 2011)
Issue 273: New actions for moving the edit cursor:
+SWS: Move cursor left/right 1 sample (on grid)
+SWS: Move cursor left/right 1ms/5ms
+SWS: Move cursor left/right by default fade length

Issue 283: New action "SWS: Select unmuted tracks"
Issue 286: New actions "SWS: Set master mono" and "SWS: Set master stereo"
Issue 297: Fixed bug with project file size increasing with each save after using groove tool. Load and resave affected projects to automatically fix.

!v2.0.0 #24 (May 18, 2011)
Zoom updates:
+Option to seek play when moving the edit cursor on zoom in
+Mouse cursor doesn't move in Y when drag zooming, more Abelton Live like (Windows OS only)

S&M Resource window updates:
+Fixed drag-drop of slots within the list view (comments were lost)
+Fixed text editing when some columns are hidden/moved

!v2.0.0 #23 (May 17, 2011)
Fixed ruler not moving edit cursor

!v2.0.0 #22 (May 17, 2011)
SWS Zoom updates:
+Merged in Boreg's drag zoom plugin, see the http://forum.cockos.com/showthread.php?t=42722|related thread|. Open SWS Zoom preferences (Extensions menu) to enable (OS X, too!)
+Issue 212: Added options "Move edit cursor when zooming in" and "Set time selection when zooming in"

Snapshot improvements:
+Issue 107: Add option to snapshots window for "Show snapshots for selected tracks only"
 This filters the snapshots to include only snaps that include selected tracks
+Issue 179: Separate "selected tracks only" options for save/recall
+Issue 294: Fixed "Save over current snapshot" and others inappropriately clearing the active snapshot

Fixed the following actions/dialog boxes (crash with v4 empty take lanes):
+Xenakios/SWS: Rename selected takes (deprecated)...
+Xenakios/SWS: Take mixer
+Xenakios/SWS: Toggle selected takes normalized/unity gain
+Xenakios/SWS: Trim/untrim item left edge to edit cursor
+Xenakios/SWS: Implode items to takes and pan symmetrically
+Xenakios/SWS: Pan takes of item symmetrically
+Xenakios/SWS: Set item playrate based on item pitch (and reset pitch)
+Xenakios/SWS: Set item pitch based on item playrate
+Xenakios/SWS: Switch item contents to next cue
+Xenakios/SWS: Switch item contents to next cue (preserve item length)
+Xenakios/SWS: Switch item contents to previous cue
+Xenakios/SWS: Switch item contents to previous cue (preserve item length)
+Xenakios/SWS: Switch item contents to first cue
+Xenakios/SWS: Switch item contents to random cue
+Xenakios/SWS: Switch item contents to random cue (preserve item length)

House cleaning:
+Dropped OS X support for all "SWS/S&M: Trigger preset" actions (=> Windows OS only)
+Removed "Xenakios/SWS: Select last track of folder" ("not implemented" message, issue 284)
+Removed duplicate "Xenakios/SWS: Toggle selected tracks visible in mixer"

!v2.0.0 #21 (May 11, 2011)
Fixed browsing for folder in Windows when path contains unicode characters
Fixed opening of groove presets with unicode characters in paths on Windows
Toolbar auto-refresh option disabled by default
House cleaning: removed "SWS/S&M: Let REAPER breathe" (see why http://forum.cockos.com/showpost.php?p=737539&postcount=378|here|.)

Cycle action updates:
+MIDI Editor cycle actions can also run custom macro or ReaScripts
+Cycle actions can also run SWS actions
+More customizable cycle actions (and toolbar buttons):
 - Optional dynamic action renaming (e.g. different tooltips for each step)
 - Optional toggle state (buttons can light up or not)

!v2.0.0 #20 (May 5, 2011)
Added cycle actions (user configurable):
+SWS/S&M: Create cycle action
+SWS/S&M: Create cycle ME action (event list)
+SWS/S&M: Create cycle ME action (piano roll)

Added actions:
+SWS/AW: Render tracks to stereo stem tracks, obeying time selection
+SWS/AW: Render tracks to mono stem tracks, obeying time selection
+SWS/AW: Cascade selected track inputs
+SWS/AW: Split selected items at edit cursor w/crossfade on left

Bug fixes:
+Fixed bug in "autogroup" actions

!v2.0.0 #19 (April 29, 2011)
Added toolbar actions with "auto-refreshed" button states (if the new option "Main menu > Extensions > SWS Options > Enable toolbars auto refresh" is ticked):
+SWS/S&M: Toolbar right item selection toggle
+SWS/S&M: Toolbar left item selection toggle
+SWS/S&M: Toolbar top item selection toggle - Windows OS only!
+SWS/S&M: Toolbar bottom item selection toggle - Windows OS only!
 These actions are to prevent user errors with selected items that are offscreen.
 The idea is to put those actions into a toolbar: they will light up when some selected items are not visible in the arrange (offscreen).
 Clicking those buttons will deselect offscreen items (and re-selects them on toggle).
 See details, howto and toolbar auto-refresh anim http://forum.cockos.com/showpost.php?p=728774&postcount=315|here|.
+AW's grid actions button states now reflect the current grid setting (when changed elsewhere in REAPER)
 See grid toolbar auto-refresh anim http://stash.reaper.fm/8523/awGridToolbar.gif|here| and details about Adam's grid actions http://forum.cockos.com/showthread.php?p=706294|here|.
+SWS/S&M: Toolbar track envelopes in touch/latch/write mode toggle
 This action sets track envelopes that are in one of the write modes into read mode and re-sets those previous write modes on toggle. Related toolbar buttons will light up if any envelope is in one of the write modes.
+SWS/S&M: Toggle toolbars auto refresh enable

Added FX preset actions (v4 only, see implementation remarks http://forum.cockos.com/showpost.php?p=728774&postcount=315|here|). They works with any type of FX and any presets (user or factory presets):
+SWS/S&M: Trigger next preset for selected FX of selected tracks
+SWS/S&M: Trigger previous preset for selected FX of selected tracks
+SWS/S&M: Trigger next preset for FX n of selected tracks - where 'n' is in [1; 4]
+SWS/S&M: Trigger previous preset for FX n of selected tracks - where 'n' is in [1; 4]
+SWS/S&M: Trigger preset for selected FX of selected tracks (MIDI CC absolute only)
+SWS/S&M: Trigger preset for FX n of selected tracks (MIDI CC absolute only) - where 'n' is in [1; 4]
 Remarks: these 2 last MIDI actions are present in the "S&M Extension" section (see top right dropdown in the action dialog box).
 They are a bit different from the native "Link to PG change" feature: they work with any type of FX (e.g. JS).
 Bonus: since v4, "Program Change" MIDI events can be learned.
+S&M Live Configs window: the "User preset" column is back !

Added other actions:
+SWS/S&M: Pan active takes of selected items to 100% right
+SWS/S&M: Pan active takes of selected items to 100% left
+SWS/S&M: Pan active takes of selected items to center
 Note: "pan takes" not "pan cakes".
+SWS/S&M: Dump action list (w/o SWS extension) - Windows OS only!
+SWS/S&M: Dump action list (w/ SWS extension) - Windows OS only!
 Note: dumped files are formatted (readable in Excel for example). See how to use these 2 actions http://wiki.cockos.com/wiki/index.php/S%26M_Dump_action_list|here|.

Find window:
+SWS/S&M: Find next
+SWS/S&M: Find previous
+Preserve the searched string (when closing, undocking, etc.)
+Added shortcuts when the window is focused (F3 = find next, shift-F3 = find previous)

Fixes, tweaks, house cleaning:
+Fixed issue 287 (Unexpected behavior of "SWS/S&M: focus next floating fx for selected tracks (cycle)")
+Many S&M track FX (and FX chain) actions run faster ("fix" for http://forum.cockos.com/showpost.php?p=724194&postcount=13|this report|)
+All S&M track envelope arming actions now support v4 panning (width/dual pan)
+Updated "SWS/S&M: Dump ALR Wiki summary [snip]" actions (FNG extension merge)
+Removed "SWS/S&M: Toggle show all routing windows" (too much limitations)
+Removed "SWS/S&M: Toggle show all envelope windows" (too much limitations)
+Removed "SWS/S&M: Save selected item as item/take template..." (private)

!v2.0.0 #18 (March 28, 2011)
Added actions:
+Issue 256: "SWS: Toggle auto add envelopes when tweaking in write mode"
+Issue 280: "SWS: Toggle grid lines over/under items"
+"SWS: Horizontal scroll to put play cursor at 10%"

Readded Xenakios' "Command parameters" to the Extensions menu
Fix crash when parsing a MIDI take with a large extended MIDI event.

!v2.0.0 #17 (March 16, 2011)
Added actions (issue 165, Windows OS only):
+SWS/S&M: Focus main window (close others)
+SWS/S&M: Focus next window (cycle, hide/unhide others)
+SWS/S&M: Focus previous window (cycle, hide/unhide others)
Remark: for these actions to work, keyboard shortcuts must use modifiers in order to pass-through to the main window (ex: Ctrl+minus = focus previous, Ctrl+plus = focus next)

House cleaning, removed "duplicated" actions (remaining focus actions now also focus the main window on cycle):
+SWS/S&M: Focus previous floating FX for selected tracks (+ main window on cycle)
+SWS/S&M: Focus next floating FX for selected tracks (+ main window on cycle)
+SWS/S&M: Focus previous floating FX (+ main window on cycle)
+SWS/S&M: Focus next floating FX (+ main window on cycle)

New actions from Adam Wathan:
+SWS/AW: Enable 'link time selection and edit cursor'
+SWS/AW: Disable 'link time selection and edit cursor'
+SWS/AW: Toggle 'link time selection and edit cursor'
+SWS/AW: Enable clear loop points on click in ruler
+SWS/AW: Disable clear loop points on click in ruler
+SWS/AW: Toggle clear loop points on click in ruler
+SWS/AW: Set project timebase to time
+SWS/AW: Set project timebase to beats (position only)
+SWS/AW: Set project timebase to beats (position, length, rate)

S&M Notes/help window: optimizations, fixed issue 204 (actions were not refreshed when the view was docked)
S&M GUI tweaks
Bug fixes for "Fill Gaps" and "AW Fade" actions

!v2.0.0 #16 (March 9, 2011)
Added actions:
+SWS: Ignore next marker action
+SWS: Move cursor and time sel left to grid
+SWS: Move cursor and time sel right to grid

"Load project template X" actions are now automatically added for any number of project templates that exist in the ProjectTemplates directory.

!v2.0.0 #15 (March 4, 2011)
These actions now support v4 empty take lanes as well as alternate peak (.reapeaks) cache path:
+SWS/S&M: Delete selected items' takes and source files (prompt, no undo)
+SWS/S&M: Delete selected items' takes and source files (no undo)
+SWS/S&M: Delete active take and source file in selected items (prompt, no undo)
+SWS/S&M: Delete active take and source file in selected items (no undo)

Added actions (issue 268):
+SWS/S&M: Reassign MIDI learned channels of all FX for selected tracks (prompt)
+SWS/S&M: Reassign MIDI learned channel of selected FX for selected tracks (prompt)
+SWS/S&M: Reassign MIDI learned channels of all FX to input channel for selected tracks

Fixes:
+Some v4 empty take lanes management in S&M actions
+"Load/apply and Load/paste fx chain to selected tracks" actions that were adding input-fx-chains instead of standard track-fx-chains

Shift-click in marker list now makes a time selection

!v2.0.0 #14 (March 1, 2011)
Performance improvements (REAPER startup, S&M actions related to notes, FX, FX chains and track grouping)
S&M FX chains actions now properly manage FX comments

v4 input FX chains support
+Added input FX chain features in the S&M Resources window (see below)
+Added actions:
 - SWS/S&M: Clear input FX chain for selected tracks
 - SWS/S&M: Copy input FX chain from selected track
 - SWS/S&M: Cut input FX chain from selected tracks
 - SWS/S&M: Paste (replace) input FX chain to selected tracks
 - SWS/S&M: Paste input FX chain to selected tracks
Remark:
+With S&M FX chain actions, you can copy a FX chain from a track, an item and paste it as an *input* FX chain and vice et versa (shared FX chain clipboard)
+v4 only! (those actions are visible in v3 but are no-op)

S&M Resources window updates:
+Auto save button (top right) now *adds* new slots. Note: before, a new slot was inserted before the selected one but this could mess slot actions (because all following slot ids were changed..)
+Auto save button now proposes to define the auto save directory when needed
+Tweaks (better undo wordings, few user prefs were not saved, popup menu clean-up, etc.)
In "FX chain" mode (i.e. "FX chain" selected in the top left dropdown box):
+Added double click option to apply (or paste) FX chain slots as *input* FX chains (visible but nop in v3, see http://reaper.mj-s.com/S&M_ResourcesView_InputFx.jpg|screenshot|)
+Auto save FX chain (top right button) can now be configured to save track FX chains, *input* FX chains as well as active takes' FX chains, see http://reaper.mj-s.com/S&M_ResourcesView_popup.jpg|new popup menu|

Added actions (issue 258):
+SWS/S&M: Move selected FX up in chain for selected tracks
+SWS/S&M: Move selected FX down in chain for selected tracks
+SWS/S&M: Select last FX for selected tracks

!v2.0.0 #13 (February 24, 2011)
Installers updated to include grooves (installed in Reaper resource path\Grooves on Win, manual install for OS X)
Fixed sws-autocoloricon.ini reading on OS X
S&M Find now supports v4 empty take lanes
Fixed issue 262: pre-FX and post-fader S&M cue buss actions now obey send & HW output default prefs (i.e. prefrences > project > track/send defaults). Note: pre-fader busses still mimic the volume of selected tracks.
Restored deprecated Xen's "Load track template n" (where n>10) actions

!v2.0.0 #12 (February 18, 2011)
Autorender: Fixed another silent render bug for relative media items not in the project root directory

!v2.0.0 #11 (February 16, 2011)
Issue 245: Added "SWS: Goto/select next marker/region" and "SWS: Goto/select previous marker/region"
Autorender: Fixed bug where projects with relative paths to media files rendered silent tracks
Removed "SWS: Toggle auto fades for new items", use native "Toggle enable/disable default fadein/fadeout" instead

!v2.0.0 #10 (February 7, 2011)
Support for v4 empty take lanes:
+S&M build lanes actions now turn "take mosaics" into lanes using v4 empty takes (rather than v3 empty takes)
 These actions still useful to create take lanes à la v4 from older project saved with "mosaics", for example.
+The action "S&M Remove empty take/item among selected items" now also removes v4 empty takes
 Remark: this action was limited to v3 empty takes before, i.e. takes with empty source
+The action "S&M Clear active take/items" now clears takes using v4 empty takes (rather than v3 empty takes). If all takes of an item are empty, the item is removed.
 Remark: a v4 empty take can be removed thanks to "S&M Cut active take" (removing an empty take is not yet possible natively)

Main "Extensions" menu:
+Added AW's "Fill gaps..."
+Fixed "Envelope Processor..." menu item
+(Temporary?) removed "Item/Take" sub-menu (Xenakios actions need to be updated for v4)

Autorender:
+Added option to only render tracks with a specified prefix (and optionally remove that prefix from rendered files)
+Added global preferences menu
+Added option to not prepend track numbers to rendered files
+Added limited support to append duplicate numbers to rendered files that would otherwise overwrite each other (This Song(2).mp3)
+Added auto-calculation of track pad length (for projects with large numbers of regions to be rendered)

Fixed crash when running some of the S&M Resources window's slot actions (applying, importing, pasting, etc. track templates or FX chains from unexisting slots)
Fixed corner case refresh bug in S&M Resources window
Issue 250: Added action "SWS: Toggle auto fades for new items"
Added action "SWS: Toolbar mute toggle"
Fixed directory scan for grooves on OS X

!v2.0.0 #9 (February 4, 2011)
Autorender:
+Added global preferences dialog with default render directory option, option to allow stem rendering
+Fixed crash with new portable installations

Added actions:
+"SWS: Toolbar solo toggle" (Note, this replaces "SWS: Are any tracks soloed? [no-op, for toolbar]", please re-add to toolbar)
+"SWS: Toolbar arm toggle"
+"SWS: Set all sel tracks inputs to match first sel track"

Duplicate recording input check now ignores "input monitoring only" record mode.
Fixed possible S&M.ini file corruption (thanks Mercado Negro!)

House cleaning (more to come):
+Main menu: Moved all SWS, S&M and Shane extension menu items in the main "Extensions" menu
+Main "Extensions" menu filled in alphabetical order (and not structured by developper anymore)

!v2.0.0 #8 (February 1, 2011)
Autorender updates:
+No need to enter data into the project notes field, now use "Autorender: Edit project metadata"
+Unicode character support (Windows only? Testing needed)

Support for v4 empty take lanes (more to come):
+Fixed all S&M actions relate to takes
+Fixed take envelope processing in Padre's Envelope LFO Generator and Envelope Processor
+Example: with items starting with a v4 empty take, some actions were broken or had no effect..

Added pitch take envelope support for Padre's Envelope LFO Generator and Envelope Processor (v4 only)

Added actions:
+SWS/S&M: Copy active take
+SWS/S&M: Cut active take
+SWS/S&M: Paste take
+SWS/S&M: Paste take (after active take)

House cleaning (more to come):
+Main "Extensions" menu: added Padre's Envelope LFO Generator and Envelope Processor
+Main "Extensions" menu: removed Xenakios' "Misc/Experimental" sub-menu (actions remain available in the action list)
+Media item context menu: removed Xenakios' "Item/Take selection" and "Item/Take manipulation" sub-menus (actions remain available in the action list and in the main "Extensions" menu)
+TCP context menu: removed Xenakios' "Track/Mixer/Envelopes" sub-menu (actions remain available in the action list and in the main "Extensions" menu)
+Tagged action "Xenakios/SWS: Project media..." as deprecated

Issue 50:  SWS: Create regions from sel item(s) named with take
Issue 126: Warn about recording same inputs on multiple tracks: http://www.standingwaterstudios.com/shup/RecInputCheck.png Also added actions "SWS: Enable/Disable checking for duplicate inputs when recording."
Issue 244: Added "SWS: Set selected take(s) to custom color X" actions
Issue 246: Added toolbar-status only action "SWS: Are any tracks soloed? [no-op, for toolbar]"
Fixed using Windows generated reaconsole_customcommands.txt files on OS X.

!v2.0.0 #7 (January 29, 2011)
NEW: Preliminary version of "Autorender."  Thanks, Shane!  For more information, run Autorender: show instructions from the File->Autorender menu (or actions).

Added actions:
+SWS/S&M: Show take pitch envelope - v4 only (visible but no-op in v3)
+SWS/S&M: Hide take pitch envelope - v4 only (visible but no-op in v3)
+SWS/S&M: Copy selected track grouping
+SWS/S&M: Cut selected tracks grouping
+SWS/S&M: Paste grouping to selected tracks

Notes/help window fixes:
+Pass keystrokes to the main window when locked (i.e. lock button)
+Properly init S&M project notes with REAPER ones when possible

!v2.0.0 #6 (January 27, 2011)
Fixed corruption of last item in auto color list
Fixed keyboard focus issues
Improved groove tool keyboard handling
(#5b) Improved "SWS: Set all takes to next/prev mono/stereo channel mode" actions

!v2.0.0 #5 (January 26, 2011)
FNG Groove Tool Updates:
+Fixed applying strength to velocity groove quantize
+Added separate velocity strength control to Groove Tool (set to zero to disable either)
+Fixed refresh of groove list in Groove Tool when changing folders
+Remove zero length notes when modifying MIDI take state (bad things happen otherwise)
+Code cleanup and performance improvements for MIDI take state reading and writing
+Added "FNG: Groove Tool..." to the Extensions menu
+Removed menu bar and moved applicable items to the context menu
+Removed "passthrough" action/keyboard section workaround

S&M updates:
+Resources window:
 - Performance improvements: REAPER start-up & shutdown, show/hide, auto fill, all editions features, filtering, etc.
 - Track templates: added "Paste items to sel. tracks" and "Replace items of sel. tracks" as customizable double-click behaviours
 - Track templates: added toggle popup menu item "Save track templates with items" (so that track templates can be auto-saved w/ or w/o items)
+Notes/help window:
 - Project notes: now displays the related RPP filename
 - Project notes: initialize S&M project notes with REAPER's ones when possible (i.e. when S&M ones don't exist but REAPER's ones exist)
 Reminder: due to an API limitation, for the moment the "project notes" displayed in the Notes/help window are different from REAPER's one
+Other:
 - Performance improvements for all cue buss & routing actions
 - Fixed corner case Cue buss crash
 - GUI tweaks

Fixed bug that "silently" deleted items in SWS lists while renaming (Thanks, Bevosss)
4 new actions: "SWS: Set all takes to next/prev mono/stereo channel mode"

!v2.0.0 #4 (January 23, 2011)
Groove Tool fixes:
+Fixed pass through to main window
+Fixed muted midi events bug introduced in v2.0.0 #3
+Modified Undo handling for items

Fixed auto color needing to be forced in some situations
Fixed some screenset loading issues

!v2.0.0 #3 (January 22, 2011)
<strong>Fingers/FNG extension update/merge!</strong>
+Issue 238: Groove quantize now supports velocity
+Issue 234: Added support for unquantize for MIDI for any FNG action modifying MIDI data
+Update dialog to use SWS-style dockable windows
+Note: grooves are not part of the installer, yet. Download FingersExtras.zip from the beta download area.

Auto color/icon fixes from really broken build #2.
Auto color/icon information is stored in a new file sws-autocoloricon.ini for easy sharing (old settings copied for you)
Issue 225: Fixed selected text in Notes/help window when switching between docker tabs
Fix for toggle actions to focus SWS views when docked

!v2.0.0 #2 (January 21, 2011)
Fix to close our windows on initial screenset load (thanks Bevosss)
Auto color/icon updates:
+Icons are removed if a track changes name to something not recognized
+Auto-icon won't overwrite custom icons
+Added "Ignore" field to the color, so you can auto-icon without changing color of that track too
+Proper priority order icon setting
+Performance enhancements

!v2.0.0 #1 (January 19, 2011)
<strong>BETA: CAUTION !</strong>
Due to a change in the way S&M.ini file is managed, you may face some issues when switching between SWS official <-> SWS beta.
Well, a clean upgrade is automatically managed when SWS official -> SWS beta, but you'll probably loose your FX Chains setup when switching back to SWS beta -> SWS official.
So a backup of the "official" S&M.ini might be a good idea (or sticking with the beta as the new S&M.ini format won't change).

<strong>Short changelog:</strong>

+PiP support
+Many S&M updates (including new http://reaper.mj-s.com/resourceview.jpg|"Resources" window|: FX chains + Track templates + goodies). See details below.
+Updated SWS Autocolor view: now also features auto track icon. Demo http://reaper.mj-s.com/autoicon.gif|here|.
+Preliminary V4 updates (S&M, Padre, Xenakios)
+House cleaning, fixes

<strong>Changelog details:</strong>

Added S&M http://reaper.mj-s.com/resourceview.jpg|Resources window|
The "FX chains" view turned into a "Resources" window: FX chains + Track templates + goodies
The same features that exist for FX chains are now available for track templates too. A cool thing now is that we can patch existing tracks with track templates (and not only  "add track template as new track"). Well, some other sort of snapshots..
Also, saving track templates and FX chains is eased thanks to the "auto-save" feature, see below. A new feature "Auto-fill" also allows creating slots automatically.
Bonus: check out Tallisman's awesome FX Chain library, http://forum.cockos.com/showthread.php?t=35128|here|!
+Auto-save feature:
 An "Auto-save" button has been added: it automatically saves the selected tracks' FX chains (or track templates) and insert the related files/slots in the resource list.
 It's a one "click feature", i.e. no file browser is displayed: filenames are automatically generated from track names and saved in REAPER's default FX chains (or track templates) resource path.
 This "auto save" directory can be customized (new popup menu items "Set auto save directory") and filenames can now be renamed ("Name" column is editable).
+Auto-fill feature:
 If not already present, all FX chain (or track template) files found in the related resource path and its sub-folders are automatically inserted at the selected slot.
+Applying track templates preserves items:
 - if there's no item present in an applied track template file, the current ones are preserved
 - if some items are present in an applied track template file, those ones are used instead
 - if several tracks are present in a track template file, only the first one is used (when *applying*, when importing, all tracks present in the file are added)
+New actions:
 - SWS/S&M: Open Resources window (FX chains)... - just renamed (replaces "Open FX chains view...")
 - SWS/S&M: Open Resources window (track templates)...
 - SWS/S&M: Load/apply track template to selected tracks, slot n - where n is in [1;10]
 - SWS/S&M: Load/apply track template to selected tracks, prompt for slot
 - SWS/S&M: Load/import tracks from track template, slot n - where n is in [1;10]
 - SWS/S&M: Load/import tracks from track template, prompt for slot
 - SWS/S&M: Clear track template slot...
 Added actions that paste FX chains slots (exiting ones only "apply", i.e. replace FX Chains):
 - SWS/S&M: Load/paste FX chain to selected tracks, slot n - where n is in [1;8]
 - SWS/S&M: Load/paste FX chain to selected tracks, prompt for slot
 - SWS/S&M: Load/paste FX chain to selected items, slot n - where n is in [1;8]
 - SWS/S&M: Load/paste FX chain to selected items, prompt for slot
 - SWS/S&M: Load/paste FX chain to selected items, all takes, prompt for slot
+New popup menu items:
 - For FX chains and track templates: added "Auto fill (from resource path)"
 - Load/apply track template to selected tracks
 - Load/import tracks from track template
 - Set FX chain auto save directory...
 - Set track template auto save directory...
 - Auto save FX chains and insert slots (from track selection)
 - Auto save track templates and insert slots (from track selection)
 -> those 2 last menu items do the same things than the auto-save button, files are saved and inserted at the selected slot
 - Delete slots & files
 -> on Win, files are sent to the recycle bin
 - Show path in Explorer/Finder...
+Column "Name" is now editable (file renaming from the view)
+Drag-drop improvements:
 - Internal drag-drop of slots (i.e. now moves slots rather than copying them)
 - More 'natural' + fixed shortcomings: d'n'd of empty slots, selection after d'n'd, d'n'd when the list is empty, etc..
+On Win, "Display track template/FX chain" (in the popup menu) now launches notepad
+Paths pointing to unexisting files aren't emptyied anymore
+Tagged "Xenakios/SWS: Load track template n" actions as deprecated

Updated SWS Autocolor view: now also features auto track icon (the view has been renamed into "SWS Auto Color/Icon"), demo http://reaper.mj-s.com/autoicon.gif|here|.
+Added a column "Icon" in the view (right-click in this column or double-click it to set an icon filename) and a tick box "Enable auto icon".
+Also added action "SWS/S&M Toggle auto icon enable".
Rmk: your current color configurations will be preserved when upgrading..

S&M Notes/help view updates:
+Action help: now, when selecting custom macros, the related (veeeery long!) custom id is displayed in the text field (i.e. custom notes about macros are no more saved but that eases the copy/paste of custom ids)
+Action help: added http://reaper.mj-s.com/alrButton.jpg|"ALR" button|, i.e. online help to the http://wiki.cockos.com/wiki/index.php/Action_List_Reference|Action List Reference| wiki
+Added actions in order to make things clear:
 - SWS/S&M: Open Notes/Help window (project notes)...
 - SWS/S&M: Open Notes/Help window (item notes)...
 - SWS/S&M: Open Notes/Help window (track notes )...
 - SWS/S&M: Open Notes/Help window (action help)...
Remark: here's an http://reaper.mj-s.com/OnlineHelp.gif|anim| showing how to use notes, action help & online help

S&M Live Configs updates:
+Added "Auto track selection" option/tick box
+Fixed activate/deactivate actions not obeying the config's "Enable" parameter
+Added actions (in the main section) "SWS/S&M: Toggle enable live config n" - where n is in [1;8]
+Added advanced parameter "CC_DELAY" in S&M.ini (in REAPER's resource directory) - to be tweaked manually!
 If this parameter is set to 0, MIDI CC events will trigger their related "Apply live config" action *immediately* but, in this case, when moving a fader on a large scale for example, all configs in between will also be applied. With a delay (e.g. 250ms, the default value) only the last stable CC value will be taken into account.
+Undo points for all controls

S&M Cue buss:
+"Open Cue Buss window" is now a toggle action (+ reports a toggle state)
+When creating a cue buss, auto scroll to created the track (TCP)

S&M house cleaning:
+Cleaned the main "Extensions" menu a bit + added following menu items:
 - S&M Cue Buss...
 - S&M Find...
 - S&M Live Configs...
+Removed the following split actions:
 Contrary to their related native versions, the following ones were splitting selected items *and only them*, see http://forum.cockos.com/showthread.php?t=51547|this related thread|.
 Due to REAPER v3.67's new native pref "If no items are selected, some split/trim/delete actions affect all items at the edit cursor",
 those actions are less useful (well, they would still split only selected items even if that native pref is ticked).
 Also removed because of the spam in the action list (many split actions).
 - SWS/S&M: Split selected items at play cursor
 - SWS/S&M: Split selected items at time selection
 - SWS/S&M: Split selected items at edit cursor (no change selection)
 - SWS/S&M: Split selected items at time selection (select left)
 - SWS/S&M: Split selected items at time selection (select right)
 - SWS/S&M: Split selected items at edit or play cursor
 - SWS/S&M: Split selected items at edit or play cursor
+Removed the following take actions:
 Due to native actions "Rotate take lanes forward/backward" added in REAPER v3.67 (move active take up/down actions still there, of course).
 - SWS/S&M: Takes - Move all up (cycling) in selected items"
 - SWS/S&M: Takes - Move all down (cycling) in selected items"

Other S&M updates/fixes:
+Added action: SWS/S&M: Left mouse click at cursor position (use w/o modifier)
+Themable GUIs: hover, pressed,.. states for buttons, actions are now performed on mouse up events, un-stretched PNGs, default focus tweaks, tick boxes look better, use theme 3D colors for dropdows (if defined), etc..
+Fixed Notes/help and Resources views toggle states
+Fixed Adam's Fills Gaps actions
+Fixed disabled some popup items not being grayed
+Fixed UI refresh issues for "Find" and "Notes/help" views

Issue 225: Fixed selected text in Notes/help view when switching between docker tabs

!SWS v1.x.x
Goto http://sws-extension.org/download/whatsnew_v1.txt|here| for older changes<|MERGE_RESOLUTION|>--- conflicted
+++ resolved
@@ -1,4 +1,3 @@
-<<<<<<< HEAD
 Region Playlist:
 +Add toggle action to enable shuffling of region playlists
 
@@ -115,10 +114,9 @@
 
 ReaScript API:
 +Added NF_GetSWS_RMSoptions, NF_SetSWS_RMSoptions
-=======
+
 ReaScript API:
 +Add CF_SelectTrackFX
->>>>>>> f0b3560a
 
 !v2.11.0 pre-release build
 <strong>Reminder: this new SWS version requires REAPER v5.979+!</strong>
