--- conflicted
+++ resolved
@@ -1,4 +1,3 @@
-<<<<<<< HEAD
 +Enable media file tagging features on Linux
 +Update TagLib on macOS to v1.11.1
 +Split the macOS release into 32-bit and 64-bit versions, delete reaper_sws_extension.dylib
@@ -53,10 +52,9 @@
  - additionally to saving when project is saved, can be saved via notes window context menu (global notes are stored in <REAPER resource path>/SWS_global notes.txt)
 New ReaScript functions:
 +NF_TakeFX_GetModuleName() (take version of already existing BR_TrackFX_GetModuleName())
-=======
+
 Other changes:
 Issue 1175: "SWS/S&M: Remove all envelopes for selected tracks" - prompt before executing action, may be overridden by setting <REAPER resource path>/S&M.ini/[Misc]/RemoveAllEnvsSelTracksPrompt=0
->>>>>>> 44309e22
 
 !v2.10.0 #1 Featured build (February 6, 2019)
 Mega thanks to nofish and cfillion for their many contributions, and X-Raym for doing the tedious work of merging everything into a release.
