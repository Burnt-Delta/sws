--- conflicted
+++ resolved
@@ -1,4 +1,3 @@
-<<<<<<< HEAD
 +Enable media file tagging features on Linux
 +Update TagLib on macOS to v1.11.1
 +Split the macOS release into 32-bit and 64-bit versions, delete reaper_sws_extension.dylib
@@ -51,10 +50,8 @@
  - internal tweaks (more efficient load/save)
  - display [modified] in notes window if global notes dirty
  - additionally to saving when project is saved, can be saved via notes window context menu (global notes are stored in <REAPER resource path>/SWS_global notes.txt)
-=======
 New ReaScript functions:
 +NF_TakeFX_GetModuleName() (take version of already existing BR_TrackFX_GetModuleName())
->>>>>>> 3c7d1d2a
 
 !v2.10.0 #1 Featured build (February 6, 2019)
 Mega thanks to nofish and cfillion for their many contributions, and X-Raym for doing the tedious work of merging everything into a release.
