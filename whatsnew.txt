--- conflicted
+++ resolved
@@ -1,4 +1,3 @@
-<<<<<<< HEAD
 Region Playlist:
 +Add toggle action to enable shuffling of region playlists
 
@@ -69,10 +68,8 @@
  - NF_ReadID3v2Tag
  - NF_TakeFX_GetModuleName
  - SNM_ReadMediaFileTag
-=======
 Region playlist:
 +Fix the "Move edit cursor when clicking regions" option being persisted as "Seek playback when clicking regions" (Issue 1289)
->>>>>>> 1f033ae7
 
 !v2.11.0 pre-release build
 <strong>Reminder: this new SWS version requires REAPER v5.979+!</strong>
