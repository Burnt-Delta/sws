<<<<<<< HEAD
Region Playlist:
+Add toggle action to enable shuffling of region playlists

Snapshots:
#Fix 'Prompt on recalling deleted tracks' option (report https://github.com/reaper-oss/sws/issues/1073#issuecomment-562705617|here|)
ReaScript API:
+Added NF_Win32_GetSystemMetrics (Issue 1235)
<strong>Reminder: this new SWS version requires REAPER v5.982+!</strong>

Miscellaneous:
+Fix scrolling the arrange view to track envelopes (2.11.0 regression, report https://forum.cockos.com/showthread.php?p=2212495|here|)
+Fix inserting new envelope point at mouse cursor when the arrange view is scrolled (2.11.0 regression, Issue 1266)

ReaScript API:
+Fix crash in CF_GetClipboard and CF_GetClipboardBig when the text clipboard does not have data (regression from v2.11.0)
+Add support for REAPER v6's new auto-stretch item timebase in "SWS/AW: Set selected items timebase" actions (report https://forum.cockos.com/showthread.php?p=2210126|here|, REAPER v6.01+ only)
Localization:
+Fix SWS/SN: Focus MIDI editor localization
Envelopes:
 #SWS/S&M: Remove all envelopes for selected tracks: if prompt enabled, prompt only if there are envelopes present (report https://forum.cockos.com/showthread.php?p=2215029#post2215029|here|) 
Notes:
+Fix bad encoding conversion and truncation to 256 characters when toggling "Wrap text" on Windows (Issue 1252)
+Fix non-working word wrapping on Linux and macOS
Windows installer:
+Add support for silent installs and setting the REAPER install path from the command line (Issue 1247)

ReaScript API:
+Fix BR_GetCurrentTheme (was broken since REAPER 5) and mark as deprecated (use REAPER's GetLastColorThemeFile instead) (report https://forum.cockos.com/showthread.php?p=2218974|here|)
Contextual toolbars:
+Add an option to auto-close toolbars when losing focus rather than on button click (Issue 1260)
Cycle actions:
+Check whether CONSOLE statements are valid ReaConsole commands
+Fix single-letter ReaConsole commands being recognized as invalid (report https://forum.cockos.com/showpost.php?p=2223834|here|)
+Fix the "SWS/AW: Set selected tracks pan mode" actions not redrawing the MCP in REAPER v6 (Issue 1267)

Contextual toolbars:
+Fix the MIDI Inline Editor context not being detected unless the Arrange context has a toolbar assigned (Issue 1261)

Cycle actions:
+Allow using scripts with a toggle state in conditions (Note: the toggle state is not refreshed while the cycle action is running)

Contextual toolbars:
+Fix empty toolbar/auto close/position offset columns when the window is restored at REAPER startup

Linux:
Implement the list column customization context menu when right-clicking on the column header

macOS:
Fix the list column customization context menu not being displayed when the list is scrolled
=======
Unindent selected track(s):
+Allow unindending folder tracks
+Fix subsequent unintented tracks becoming mistakenly indented (Issue 1275)
>>>>>>> 642629cb

!v2.11.0 pre-release build
<strong>Reminder: this new SWS version requires REAPER v5.979+!</strong>

<strong>Update notice:</strong> The SWS extension filenames have changed in this release. Linux and macOS users should remove the previous version before updating.

Envelopes:
+Fix hiding send envelopes accidentally removing the subsequent send/receive (Issue 1183)
+Fix wrong point values when using envelope-related actions with fader scaling mode (regression from 2.10.0, report https://forum.cockos.com/showthread.php?p=2094872|here|, requires REAPER 5.979 or newer)
+LFO Generator: allow for generating more points and account for take playrate (Issue 1158)
+Prompt before executing "SWS/S&M: Remove all envelopes for selected tracks" (may be disabled by setting <REAPER resource path>/S&M.ini/[Misc]/RemoveAllEnvsSelTracksPrompt=0) (Issue 1175)

Contextual toolbars:
+Restore focus to last focused window when toolbar is auto closed (report https://forum.cockos.com/showthread.php?t=218978|here|)

Global notes: (Issue 1170)
+Display a [modified] indicator in the notes window after editing global notes until saving
+Fix global notes only appearing in first project tab
+Fix text flickering (report https://forum.cockos.com/showpost.php?p=2141877&postcount=2611|here|)
+Internal tweaks (more efficient load/save)
+Additionally to saving when project is saved, can be saved via notes window context menu (global notes are stored in <REAPER resource path>/SWS_global notes.txt)

Linux:
+Added official Linux ARM builds (32-bit and 64-bit)
+Enable media file tagging features
+Fix "show in explorer/finder" and edit file actions
+Fix empty list cells leading to misaligned columns (Issue 1147)

Loudness:
+Improve handling of incomplete sample buffers when analyzing video items (Issue 1210)
+High precision mode:
 - Disable creating graph, disable go to max. short-term / momentary (Issue 1120) (these are currently not implemented for high precision mode)
 - Fix potential crash when analyzing items shorter than 3 seconds
 - Fix potentially invalid max. short-term/momentary measurements

Note: details about high precision mode use case https://forum.cockos.com/showthread.php?p=2118098#post2118098|here|

macOS:
+Harden "show in explorer/finder" and edit file actions against command injection
+Split the extension file into 32-bit and 64-bit versions
+Update TagLib to v1.11.1

Marker List and Track List:
+Don't block the Del key (Issue 1119)

Miscellaneous:
+Add support for REAPER v6's new TCP/EnvCP/MCP architecture (thanks Justin!)
+Fix 'Xenakios/SWS: Normalize selected takes to dB value...' if take polarity is flipped (report https://forum.cockos.com/showthread.php?t=219269|here|)
+Fix flickering in some vertical zooming actions
+Fix various Xenakios take volume actions if take polarity is flipped
+Harden against various potential crashes (eg. unexpectedly long translations in language packs)
+Quantize actions / BR_Env actions / grid line API: support Measure grid line spacing (Issue 1117, Issue 1058)
+"SWS/S&M: Select FX x for selected tracks": fix creating undo point (create if at least one track is updated, rather than only if last track is updated), improve performance when the FX chain is open
+"Xenakios/SWS: [Deprecated] Load project template ...": don't change default save path, REAPER 5.983+ (report https://forum.cockos.com/showpost.php?p=2140690&postcount=2605|here|)

New actions:
+Add SWS/NF: Toggle render speed (apply FX/render stems) realtime/not limited (Issue 1065)

Play from edit/mouse cursor actions:
+Obey 'Solo defaults to in-place solo' preference (Issue 1181)
+Prevent UI updates from being disabled when stopping BR mouse playback via ReaScript (thanks Justin!) (Issue 1180)

Preview media item/take under mouse cursor actions:
+Fix media item preview through track when transport is paused (Issue 1189)

ReaScript API:
+Added NF_ReadID3v2Tag (request https://forum.cockos.com/showpost.php?p=2175039|here|)
+Added NF_TakeFX_GetModuleName (take version of already existing BR_TrackFX_GetModuleName)
+BR_EnvGet/SetProperties: add optional parameter automationItemsOptions (REAPER v5.979+), add second ACT token from track envelope state chunk (automation items options) (Issue 1153, partly)
+Deprecate CF_GetClipboardBig (use CF_GetClipboard instead)
+Extend CF_GetClipboard to allow reading more than 1023 characters
+Fix CF_GetTrackFXChain with named tracks (Issue 1222) and disambiguate FX chains across all opened projects
+Harden ConfigVar functions against invalid type interpretation (Issue 1131)

Region Playlist:
+Fix pasting region playlists containing grouped items (Issue 1118)
+Fix pasting region playlists when "Overlap and crossfade items when splitting" is enabled in Preferences > Project > Media Item Defaults (Issue 1204)

Resources:
+Enter key in Filter textbox focuses list and don't block Del key (Issue 1119)

Snapshots:
+Add option to (not) prompt for deleting abandoned items when recalling snapshots which contain deleted tracks (snapshots will be recalled and abandoned items deleted without confirmation with this option disabled) (Issue 1073)
+Harden getting send envelopes (displays error message in case of failure)
+Include track phase (polarity) in Full Track Mix, add separate Phase tickbox as custom filter (Issue 455)

Note: Send envelopes should now be stored/recalled correctly with Snapshots (long standing bug) as of SWS v2.10.0, though it hasn't been tested much. Since snapshots are based on state chunks, changes within automation items (AI) envelopes are not stored/recalled currently (https://forum.cockos.com/showthread.php?t=205406|FR|), though AI properties (e.g. position) should be recalled correctly. Also note that when deleting an AI and trying to recall a previously stored snapshot which contains this AI it won't be recalled correctly.

Windows installer:
+Allow installing SWS to paths containing characters outside of the system's ANSI codepage
+Fix nonworking check for running REAPER processes
+Fix the install path being initially empty when launching the Windows installer if REAPER is not installed
+Make installing the Python ReaScript support optional
+Migrate the extension DLL to <resource path>\UserPlugins, reaper_sws.py to <resource path>\Scripts

"Xenakios/SWS: Rename takes and source files...": (Issue 1140)
+Add '(no undo)' to the action name
+Automatically delete old .reapeaks files (also for "Xenakios/SWS: Rename take source files...")
+Don't double-append file extension if already contained in new filename/takename

!v2.10.0 #1 Featured build (February 6, 2019)
Mega thanks to nofish and cfillion for their many contributions, and X-Raym for doing the tedious work of merging everything into a release.
Recommended use of REAPER 5.965.

Revert 'Track height actions and vertical zoom actions obey track height locking' (for not breaking existing workflows, may come back as optional later on)
"SWS/NF: Enable / Disable multichannel metering (...)" actions: Improve performance (report https://forum.cockos.com/showthread.php?p=2090523#post2090523|here|, thanks Edgemeal!)

!v2.10.0 pre-release build (February 2, 2019)
New features:
+Auto color/icon/layout: Add '(hide)' Layout to auto hide TCP / MCP of tracks (rightclick in "TCP Layout" / "MCP Layout" fields to set) (Issue 1008)
+Global notes
+Loudness: Add 'high precision' analyzing mode
 Set in 'SWS/BR: Analyze loudness...' window -> Options or via action, see below), to ensure full compliance with BS.1770-4. Off by default.
 Notes: This mode is slower than the 'normal' analyzing mode and should only be needed when ensuring exact results of max. momentary values in certain (corner) cases is required.
 All other results should be compliant with BS.1770-4 also in 'normal' analyzing mode.
 Technically this mode uses 100 Hz refresh rate / 10 ms buffer rather than default 5 Hz refresh rate / 200 ms buffer for analyzing.
 For background see https://github.com/reaper-oss/sws/issues/1046#issuecomment-428914818|here| and https://github.com/jiixyj/libebur128/issues/93#issuecomment-429043548|here|.
 ReScript Loudness functions respect this preference.
 - Add action 'SWS/BR/NF: Toggle use high precision mode for loudness analyzing'

Actions:
+New actions (Main section):
 - Snapshots: Add actions to delete current/all snapshots (request https://forum.cockos.com/showthread.php?p=1997530|here|)
 - SWS: Select nearest previous folder, SWS: Select nearest next folder (Issue 981)
 - SWS/FNG: Apply selected groove (use curent settings from opened groove tool)
 - SWS/NF: Disable multichannel metering (all tracks)
 - SWS/NF: Disable multichannel metering (selected tracks)
 - SWS/NF: Enable multichannel metering (all tracks)
 - SWS/NF: Enable multichannel metering (selected tracks)
 - SWS/NF: Cycle through MIDI recording modes (also available in ME section) (Issue 994)
 - SWS/NF: Cycle through track automation modes (Issue 995)
 - SWS/S&M: Show/Hide take ... envelope, SWS/S&M: Toggle show take ... envelope (unlike the native "Take: Toggle take ... envelope" actions these change visibility only) (Issue 1078)

Fixes:
+Issue 537: Snapshots: (Attempt to) Fix longstanding issue with send envelopes not restored when recalling snapshots (thanks ovnis for testing!)
 Note: Since snapshots are based on state chunks, changes within AI envelopes are not recalled currently (https://forum.cockos.com/showthread.php?t=205406|FR|), though AI properties (e.g. position) should be recalled correctly. Also note that when deleting an AI and trying to recall a previously stored snapshot which contains this AI it won't be recalled correctly.
+Issue 938: SWS/S&M: Copy FX Chain (Depending on Focus) - if take FX chain, also copy take FX chain channel count
+Issue 966: Track height actions and vertical zoom actions obey track height locking (REAPER 5.78+)
+Issue 1041: m3u/pls playlist import
 - Fix crash when cancelling playlist import
 - Fix items always being created for missing files when importing playlists
+Issue 1047: ReaConsole: Redraw the status label when resizing the window on Windows
+Issue 1054: "SWS/S&M: Show take volume envelopes" - obey volume fader scaling preference if new envelope is created
+Issue 1057: Fix quantize actions moving items to incorrect positions or hanging in some cases when the grid line spacing is set to Frames, typically when a project start time offset is used
+Issue 1060: Fix "SWS/Shane: Batch Render Regions" crashing when a region contains a slash on Linux and macOS
+Issue 1077: Fix crash after stopping the active track preview from another project tab
+Issue 1086: Fix envelope reconstitution when automation items are connected to the underlying envelope
+Auto color/icon/layout: "(vca master)" filter - also apply rules to groups 33 - 64 (report https://forum.cockos.com/showthread.php?t=207722|here|) (REAPER 5.70+)
+Cycle Action editor: Fix minor issue with not opening with correct section (report https://forum.cockos.com/showpost.php?p=1986045&postcount=3|here|)
+Fix hang when parsing item chunks containing lines bigger than 255 characters (https://github.com/reaper-oss/sws/issues/912#issuecomment-426892230|Issue 912 (comment)|)
+Fix freeze when running "SWS/S&M: Remove all envelopes for selected tracks" with the master track selected (regression from v2.9.8)
+"SWS/S&M: Close all FX chain windows", "SWS/S&M: Close all floating FX windows (...)" - include take FX (report https://forum.cockos.com/showpost.php?p=1978820&postcount=2425|here|)
+"SWS/NF: Enable / Disable multichannel metering (...)" actions: Improve performance (report https://forum.cockos.com/showthread.php?p=2090523#post2090523|here|, thanks Edgemeal!)
+Auto group:
 - Revert creating explicit undo point (match behaviour prior v2.95)
 - Prevent grouping of selected items on not record armed tracks
+Loudness:
 - Revert (mistakenly) changing integrated Loudness relative gate threshold from -10.0 LU to -20.0 LU in SWS v2.9.8 (https://github.com/jiixyj/libebur128/issues/92#issuecomment-426889385|technical explaination|)
 - Fix getting project sample rate
 - Don't apply item vol. and pan/vol. envelope correction beyond actual audio data (Issue 1074)
 - Fix item Loudness analysis if take contains vol. envelope and item position not 0.0 (thanks X-Raym!) (Issue 957, https://github.com/reaper-oss/sws/issues/957#issuecomment-371233030|details|)
 - Pan/vol. envelope correction is now sample accurate (instead of being processed in blocks)
 - Fix export format wildcard descriptions not being translated (report https://forum.cockos.com/showthread.php?t=206229|here|)
 - Harden 'prevent items going offline during analysis' (also prevent during quick reanalyze)
+ReaScript:
 +Issue 950: Make BR_SetItemEdges() only work on item passed in function (rather than all selected items), refix from v2.9.8
 - Avoid crashing in BR_Win32{Get,Write}PrivateProfileString when keyName is empty
 - BR_GetMouseCursorContext_MIDI() - add support for Notation Events lane (Issue 1082)
 - Fix BR_MIDI_CCLaneRemove(), BR_MIDI_CCLaneReplace() (report https://forum.cockos.com/showpost.php?p=2002814&postcount=1|here|.)
 - Repair CF_LocateInExplorer()

New ReaScript functions:
(thanks Breeder!)
+BR_Win32_CB_FindString()
+BR_Win32_CB_FindStringExact()
+BR_Win32_ClientToScreen()
+BR_Win32_FindWindowEx()
+BR_Win32_GET_X_LPARAM()
+BR_Win32_GET_Y_LPARAM()
+BR_Win32_GetConstant()
+BR_Win32_GetCursorPos()
+BR_Win32_GetFocus()
+BR_Win32_GetForegroundWindow()
+BR_Win32_GetMainHwnd()
+BR_Win32_GetMixerHwnd()
+BR_Win32_GetMonitorRectFromRect()
+BR_Win32_GetParent()
+BR_Win32_GetWindow()
+BR_Win32_GetWindowLong()
+BR_Win32_GetWindowRect()
+BR_Win32_GetWindowText()
+BR_Win32_HIBYTE()
+BR_Win32_HIWORD()
+BR_Win32_HwndToString()
+BR_Win32_IsWindow()
+BR_Win32_IsWindowVisible()
+BR_Win32_LOBYTE()
+BR_Win32_LOWORD()
+BR_Win32_MAKELONG()
+BR_Win32_MAKELPARAM()
+BR_Win32_MAKELRESULT()
+BR_Win32_MAKEWORD()
+BR_Win32_MAKEWPARAM()
+BR_Win32_MIDIEditor_GetActive()
+BR_Win32_ScreenToClient()
+BR_Win32_SendMessage()
+BR_Win32_SetFocus()
+BR_Win32_SetForegroundWindow()
+BR_Win32_SetWindowLong()
+BR_Win32_SetWindowPos()
+BR_Win32_ShowWindow()
+BR_Win32_StringToHwnd()
+BR_Win32_WindowFromPoint()
+CF_EnumMediaSourceCues()
+CF_ExportMediaSource()
+CF_GetMediaSourceMetadata()
+CF_GetMediaSourceRPP()
+CF_GetMediaSourceBitDepth() (Issue 1010)
+CF_GetMediaSourceOnline()
+CF_SetMediaSourceOnline()
+CF_EnumerateActions()
+CF_EnumSelectedFX()
+CF_GetCommandText()
+CF_GetFocusedFXChain()
+CF_GetTakeFXChain()
+CF_GetTrackFXChain()
+CF_GetSWSVersion() (Issue 975)
+NF_AnalyzeMediaItemPeakAndRMS() (Issue 674)
+NF_GetMediaItemMaxPeakAndMaxPeakPos() (Issue 953)
+Issue 755:
 - NF_GetSWSMarkerRegionSub()
 - NF_SetSWSMarkerRegionSub()
 - NF_UpdateSWSMarkerRegionSubWindow()

Other changes:
- Rename "SWS: Analyze and display item peak and RMS" to "SWS: Analyze and display item peak and RMS (entire item)" (https://forum.cockos.com/showthread.php?p=2074089#post2074089|background|)
- Rename and deprecate "Xenakios/SWS: Toggle stop playback at end of time selection" (Issue 1066)
- Rename "SWS/S&M: Show/Hide take ... envelope" actions to "SWS/S&M: Show/Hide and unbypass/bypass take ... envelope" (Issue 1078)
- Rename 'take ... envelopes' to 'take ... envelope' (to be consistent with native actions)
- Remove useless code vulnerable to buffer overflows
+"SWS/NF: Eraser tool...":
 - Add 'ignoring snap' variant
 - Change functionality (now cuts item sections on shortcut release rather than continuous erasing because it didn't work well with Ripple editing), changed action description to reflect this change
+ReaScript:
 - Mark SNM_MoveOrRemoveTrackFX() as deprecated (native API equivalent added in REAPER 5.95)
 - Remove NF_TrackFX/TakeFX_ Set/GetOffline() (native API equivalent added in REAPER 5.95)
+TagLib VS 2017 update for Windows (from v1.6.3. to v1.11.1)

!v2.9.8 pre-release build (March 5, 2018)
Now requires REAPER 5.50+!

Actions:
+New actions (Main section):
 - SWS/NF: Eraser tool (perform until shortcut released)
   Note: Should be assigned to a shortcut key without modifier, for not clashing with other mouse modifiers
 - SWS: Split items at time selection (if exists), else at edit cursor (also during playback)
 - SWS: Split items at time selection, edit cursor (also during playback), or mouse cursor
 - SWS/S&M: Region Playlist - Options/Toggle smooth seek (only in Region Playlist) (Issue 890)
 - SWS/S&M: Region Playlist - Options/Enable smooth seek (only in Region Playlist)
 - SWS/S&M: Region Playlist - Options/Disable smooth seek (only in Region Playlist)
 - SWS/S&M: Region Playlist - Play next region (based on current playing region)
 - SWS/S&M: Region Playlist - Play previous region (based on current playing region)
+Renamed "SWS: Split items at time selection (if exists), else at edit cursor" to "SWS: Split items at time selection (if exists), play cursor (during playback), else at edit cursor" (Issue 796)
+Renamed "SWS: Split items at time selection, edit cursor, or mouse cursor" to "SWS: Split items at time selection, edit cursor, play cursor (during playback), or mouse cursor" (Issue 796)
+Renamed "SWS: Crossfade adjacent selected items (move later items)" to "SWS: Crossfade adjacent selected items (move edges of adjacent items)" (Issue 902)

Fixes:
+Issue 936: Auto layout didn't work without also enabling Auto color or Auto icon
+Issue 802: Disable FXID filtering in SNM_MoveOrRemoveTrackFX() (thanks Justin!)
+Crossfade actions: Prevent item content movement if takes contain stretch markers (https://forum.cockos.com/showthread.php?t=197584 posts #11, #12) and / or take playrate is other than 1.0
 (Also fix for  "SWS/AW: Fade in/out/crossfade selected area of selected items" and "SWS/AW: Trim selected items to fill selection")
+Loudness:
 - Issue 927: Change relative gating threshold from -10.0 LU to -20.0 LU (to match with EBU TECH3342 notes)
 - Prevent items going offline during analysis (hopefully fixes cornercase issue with occasionally wrong analysis results)
 - Enable the Cancel button only while analyzing
 - Fix crashing with bad params/too little memory
 - Sort the true peak column by the numerical value
 - fix potential crash when normalizing and nothing is selected https://forum.cockos.com/showthread.php?t=202718
+Issue 864: "SWS/S&M: Float next FX (and close others) for selected tracks" now skips over offline FX
+Issue 918: Fix various issues with "SWS/S&M: Remove all envelopes for selected tracks"
+Support for UTF-8 resource paths on Windows (Issues #934, #935)
+Issue 942: Fix column header context menu when a langpack is used
+Issue 886: Potentially fix occasional skipping of adjacent regions in Region Playlist, needs testing
+Issue 945: "SWS/S&M: Toolbar - Toggle track envelopes in touch/latch/write" - add latch preview
+Issue 950: Prevent takes envelopes and stretch markers offset with  BR_SetItemEdges() and "SWS/BR: Trim MIDI item to active content"

New ReaScript functions:
+CF_ShellExecute
+CF_LocateInExplorer
+NF_TrackFX_GetOffline()
+NF_TrackFX_SetOffline()
+NF_TakeFX_GetOffline()
+NF_TakeFX_SetOffline()
+NF_GetSWSTrackNotes() (Issue 755)
+NF_SetSWSTrackNotes() (Issue 755)

!v2.9.7 featured build (September 28, 2017)
Fixes:
+Issue 897: Fix major issues with OSX 10.13 High Sierra
+Issue 877: Fix ReaConsole default shortcut on Linux and Windows
+Fix missing null terminator in CF_GetClipboard on Windows when clipboard length >= buffer size
+Fix NF_GetMediaItemAverageRMS() calculation
+Fix issue with action "SWS/AW/NF: Toggle assign random colors if auto group newly recorded items is enabled" (http://forum.cockos.com/showpost.php?p=1882461&postcount=422)

New ReaScript functions:
+CF_GetClipboardBig (Thanks cfillion!)
+NF_GetMediaItemPeakRMS_Windowed()
+NF_GetMediaItemPeakRMS_NonWindowed()

!v2.9.6 featured build (September 4, 2017)
Fixes:
+Fix BR Envelope action/ReaScript crashes on Reaper <= 5.4
+Fix small issue with action "SWS/AW: Toggle auto group newly recorded items"

!v2.9.5 pre-release build (August 30, 2017)
Action
+New action (Main section):
 - SWS/SN: Focus MIDI editor

New ReaScript functions:
+SN_FocusMIDIEditor() - focuses windowed or docked MIDI editor
+Issue 880: (thanks, nofish!)
 - NF_AnalyzeTakeLoudness_IntegratedOnly()
 - NF_AnalyzeTakeLoudness()
 - NF_AnalyzeTakeLoudness2()
+CF_SetClipboard() - Write a given string into the system clipboard
+CF_GetClipboard() - Read the contents of the system clipboard

Fixes:
+Issue 587: "SWS/AW: Toggle auto group newly recorded items" now also works in takes recording mode
 - Added related action "SWS/AW/NF: Toggle assign random colors if auto group newly recorded items is enabled"
+Issue 865: Fix SWS/FNG: Set selected MIDI items name to first note - Ignores MIDI Octave Name Display Offset
+Issue 860: Fix automation item removed after SWS/wol: Set selected envelope height... actions

!v2.9.4 pre-release build (April 6, 2017)
New ReaScript function:
+BR_IsMidiOpenInInlineEditor() - Check to see if a midi take has the inline editor open

Fixes:
+Issue 821: Fix "SWS/BR: Split selected items at stretch markers"
+Fixed some OSX window issues that cropped up since v2.9.2

!v2.9.3 pre-release build (April 2, 2017)
Actions
+New actions (MIDI editor) (Issue 514):
 - SWS/NF: Toggle dotted grid
 - SWS/NF: Toggle triplet grid
 (reflect toggle state when used as ME toolbar buttons)

New ReaScript functions (Issue 781)
+NF_GetMediaItemMaxPeak()
+NF_GetMediaItemAverageRMS()

Removed deprecated "SWS/AW: Grid to x" actions (sorry if this breaks your toolbars, please replace with native actions)

Fixes
+Issue 850: "SWS/Xenakios Create markers from selected items..." should now order markers properly
+Issue 851: Fix odd behavior of "SWS: Normalize item(s) to peak RMS

!v2.9.2 pre-release build (March 27, 2017)
Fixes
+Issue 533: Add custom color swatches to OSX "Set custom color" menu items
+Issue 811: Fix "Xenakios/SWS: Reposition selected items" on OSX
+Issue 839: "Remove all automation envelopes for selected tracks" now removes Trim Volume.
+Issue 843: Fix snapshots with complicated sets of sends not being saved/replicated properly

!v2.9.1 pre-release build (March 24, 2017)
Auto color/icon/layout
+Add filter "(vca master)"

Actions
+New actions (Main section):
 - SWS/wol: Save height of selected envelope, slot n (8 slots)
 - SWS/wol: Apply height to selected envelope, slot n (8 slots)

Fixes
+Issue 771: BR_GetMouseCursorContext now ignores mouse Y position when checking for stretch markers.  This isn't perfect, see issue link for discussion.
+Issue 823: Removed buggy "Insert random points to selected envelopes" action
+Issue 831: Fix quanitize items edges not behaving correctly
+Issue 832: Avoid Clear Midi CC Lane Toggle RPP file size runaway
+Issue 846: Don't add a newline to the end of single filenames for "SWS/BR: Copy take media source file path of selected items to clipboard"

!v2.9.0 pre-release build (March 14, 2017)
Actions
+New actions (Main section):
 - SWS/NF: Bypass FX (except VSTi) for selected tracks

Fixes
+Issue 837: Fix TCP handle lookup from the master track

!v2.8.8 featured build (March 13, 2017)
<strong>We're back!</strong>

This is just the 2.8.7 pre-release build officially released, and rebuilt to better support latest REAPER versions.
I plan to continue on and work on some of the bug fixes next.  I hope everyone is well!  -SWS

!v2.8.7 pre-release build (March 26, 2016)
<strong>Reminder: this new SWS version requires REAPER v5.15pre1+!</strong>

Auto color/icon/layout
+Add filter "(record armed)"
+Fix http://forum.cockos.com/showpost.php?p=1634111|rules with icons in sub-folders|

Fixes
+Fix various http://forum.cockos.com/showpost.php?p=1633922|Resources window issues| introduced in v2.8.6
+Fix various BR/FNG/Xenakios envelope issues
+Fix various actions/features vs tempo maps
+Media file actions: fix playback stop vs certain media files
+About box: fix pre-release what's new URL

Other
+Speed up REAPER launch and REAPER exit
+OS X: smaller build, internal improvements (SWS imports REAPER's SWELL)
+Windows OS: prevent reaper_sws_whatsnew.txt deployment
+Windows OS: reduce list views flickering
+Windows OS: improve DLL file tags (copyright, authors, etc)

!v2.8.6 pre-release build (February 5, 2016)
<strong>Reminder: this new SWS version requires REAPER v5.15pre1+!</strong>

Live Configs
+<strong>Remove the action section "S&M Extension"</strong>
 This section is useless now (it was introduced to workaround some old API limitations).
 <strong>All related actions have been moved to to the "Main" section. If you have learned some of these actions, you will need to update these controller bindings (sorry for the trouble!)</strong>
+Support up to 8 controllers/configs
+Add option "Disarm all but active track"
 Note: this new option is disabled/grayed if an input track is defined (incompatible)
+Input track: mute sends when creating an input track or when adding new config tracks (prevent sound blast)
+Fix/improve preset display and context menus (esp. for VST3 presets)
+Improve support of user presets: support shell plug-ins (e.g. Waves plug-ins), DX plug-ins, etc
+Internal updates (RPP state)

Notes window
+Properly support REAPER project notes
+Add a new type of notes: "Extra project notes"
+Windows OS: remove "Action help"

Fixes
+Fix context menu issues vs multiple monitors
+OS X: make sure comments will be preserved when saving the S&M.ini file
+Fix action "Select project (MIDI/OSC only)" (could stop working)
+Fix action "Trigger preset [...] (MIDI/OSC only)" (could stop working)
+Fix preset actions vs VST3 factory preset files (.vstpreset files)
+Auto color/icon/layout: fix http://forum.cockos.com/showpost.php?p=1628164&postcount=2080|drag-drop slowdown|

Other
+Speed up REAPER exit
+Improve support for files transferred from/to OS X from/to Win
+Improve list view sort (logical sort)
+Improve color menus (logical sort)
+Improve some envelope actions (e.g. remove all/arm all envelope actions also take HW send envelopes into account)
+Improve "Dump action list/wiki ALR" actions (don't require the action window to be open anymore)
+ReaScript: tweak documentation

!v2.8.5 pre-release build (January 29, 2016)
<strong>This new SWS version requires REAPER v5.15pre1+!</strong>

Auto color/icon/layout
+Fix automatic layout http://forum.cockos.com/showpost.php?p=1629507&postcount=201|issues|, thanks cfillion!
+Major performance improvements
 <strong>Note: requires REAPER v5.15pre6+, automatic track icons will not work otherwise!</strong>

Actions
+Improve performances vs mass item selection
+Improve performances vs track selection

!v2.8.4 pre-release build (January 28, 2016)
Auto color/icon/layout
+Issue 756: support automatic layouts (e.g. changing track names can automatically change track layouts)
 - Double-click the new columns "TCP Layout" (track panel) and/or "MCP Layout" (mixer panel) to enter layout names
 - Enable the related option in Main menu > Extensions > SWS Options > Enable auto track layout
+Improve performances (more to come), various tweaks

Live Configs
+Fix potential stuck notes (vs sustain pedal events, CC64) when switching configs
+Improve support of JSFX and AU user presets (.rpl files)
+Improve support of VST3 user presets
+Support VST3 factory preset files (.vstpreset files, REAPER v5.11+ is required)
+Input track: don't mute sends to out-of-config tracks
+Improve tiny fades: preserve user preferences, fix corner case issues (e.g. the option "mute all but active track" was not working when tiny fades were disabled)
+Improve performances, wordings, monitoring windows (prevent overlapped texts, etc)

"All notes off" actions/features
+Fix potential stuck notes vs sustain pedal events (now also reset CC64)
+Send "All notes off" events in a synchronous way (e.g. can now be reliably used in macros)
+Add similar action "SWS/S&M: Send all sounds off to selected tracks" (i.e. http://www.blitter.com/~russtopia/MIDI/~jglatt/tech/midispec/sndoff.htm|CC120| on selected tracks)

Fixes
+Zoom actions: fix "breathing" room (3% on each side)
+Issue 789: fix actions "Horizontal scroll to put edit/play cursor at x%"
+Issue 783: fix BR_GetMouseCursorContext_MIDI return value
+Fix "SWS/BR: Save/restore selected items' mute state" actions (http://forum.cockos.com/showpost.php?p=1625781&postcount=2079|incorrect slots|)
+Fix "SWS/BR: Save/restore track solo/mute states" actions (incorrect states)

Other
+<strong>OS X: new compiler, optimized build</strong>
+Improve many zoom action/features (requires REAPER v5.12pre4+)
+Region Playlist: improve monitoring mode (prevent overlapped texts, misc. tweaks)
+Snapshot paste: http://forum.cockos.com/showpost.php?p=1605660&postcount=2051|improve name-matching|

!v2.8.3 featured build (January 8, 2016)
New global startup action (in addition to per-project startup actions)
+The global startup action is performed one time, when launching REAPER
+To edit/view/clear startup actions: Main menu / Extensions / Startup actions
+Tip: if you want to perform several actions at launch time, create a macro and set it as the global startup action

Actions
+New actions (Main section):
 - SWS/wol: Full zoom selected envelope (in media lane only) to upper/lower half in time selection
 - SWS/wol: Vertical zoom selected envelope (in media lane only) to upper/lower half
 - SWS/wol: Put selected envelope in media/envelope lane
+Remove outdated actions (issue 787):
 - Xenakios/SWS: Process item with csound phase vocoder
 - Xenakios/SWS: Process item with RubberBand
+Prevent various delete take/item/source file actions to delete subproject files

Other
+Harden functions exported to ReaScript
+Support new ReaScript command IDs (REAPER v5.11pre14+)
+Update win32 installer to NSIS 2.5.0, resolves security issues

!v2.8.2 featured build (November 3, 2015)
Snapshots
+Fixed http://forum.cockos.com/showthread.php?t=166652|snapshots with bypassed FX Chains|
+Improved snapshot recall (faster)

Cycle Actions
+Ease action selection (works regardless of the displayed columns in the Action window)
+Support new ReaScript command IDs (REAPER v5.05pre1+)

Autocolor: Make sure the color picker is always visible

Fixes
+Localization: fixed partly broken user LangPacks (thanks ecl!)
+Localization: http://forum.cockos.com/showpost.php?p=1579264&postcount=242|various fixes| (thanks Mr Data!)
+Fixed http://forum.cockos.com/showpost.php?p=1579114&postcount=2010|"SWS/AW: Consolidate Selection" potential crash|

!v2.8.1 featured build (September 10, 2015)
New actions
+Main:
 - SWS/BR: Options - Set "Run FX after stopping for" to x ms (various values)
 - SWS/wol: Adjust selected envelope height, zoom center to middle arrange/mouse cursor (MIDI CC relative/mousewheel)
 - SWS/wol: Adjust selected envelope or last touched track height, zoom center to middle arrange/mouse cursor (MIDI CC relative/mousewheel)
 - SWS/wol: Adjust envelope or track height under mouse cursor, zoom center to mouse cursor (MIDI CC relative/mousewheel)

Autorender
+Fallback to WAV render if no render settings are found
+Updated/added guiding messages

Fixes
+Fixed http://forum.cockos.com/showpost.php?p=1567618&postcount=1968|mass item selection hang| vs grouped/pooled items, requires REAPER v5.02pre3+
+Fixed http://forum.cockos.com/showpost.php?p=1563402&postcount=191|potential crash in zoom functions|
+Issue 761: Obey preference for volume envelope scaling when creating volume send envelopes with various actions
+Issue 757: fixed actions "SWS: Set snapshots to 'mix' mode" and "SWS: Set snapshots to 'visibility' mode"
+Issue 765: Fixed various actions and ReaScript API not working properly with stretch markers at mouse cursor when take playrate is modified
+Renamed "SWS/wol: Set "Vertical/Horizontal zoom center" to..." actions to "SWS/wol: Options - Set "Vertical/Horizontal zoom center" to..." to be consistent with Breeder's actions.
+Added missing undo points for some SWS and Xenakios actions
+ReaConsole: fixed default key shortcut "C"

Other
+SWS auto-update now checks for REAPER compatibility before announcing a new SWS version is available
+Increased all SWS/BR slot actions count to 16
+Optimizations around item/take selection/activation

ReaScript
+Added functions:
 - BR_TrackFX_GetFXModuleName
+Issue 764, issue 760: fixed BR_GetMediaTrackLayout/BR_SetMediaTrackLayout issues, requires REAPER v5.02+

!v2.8.0 featured build (August 13, 2015)
<strong>This new SWS version requires and supports REAPER v5.0+!</strong><br>
Lots of new features/fixes: everything listed below is new, down to v2.6 (all intermediate versions were pre-releases/beta/fixup builds).
</strong>

New actions
+Main:
 - SWS/BR: Options - Automatically insert stretch markers when inserting tempo markers with SWS actions
  - Note:  The option is enabled by default. It allows for stretch markers to get automatically inserted when editing tempo map with various SWS/BR features (warp grid, freehand draw, tempo mapping). When appropriate, some of these features (i.e. warp grid) won't insert stretch markers in items with effective timebase time. See some examples http://stash.reaper.fm/24586/sws%20auto%20stretch%20markers.gif|here|
 - SWS/BR: Copy selected points in selected envelope to envelope at mouse cursor
 - SWS/BR: Copy points in time selection in selected envelope to envelope at mouse cursor
 - SWS/BR: Copy selected points in selected envelope to to envelope at mouse cursor (paste at edit cursor)
 - SWS/BR: Copy points in time selection in selected envelope to envelope at mouse cursor (paste at edit cursor)
 - SWS/BR: Options - Set "Run FX after stopping for" to x ms (various values)
 - SWS/BR: Toggle play from mouse cursor position
 - SWS/BR: Toggle play from mouse cursor position and solo active item's track for the duration
 - SWS/BR: Toggle play from mouse cursor position and solo active item for the duration
 - SWS/BR: Toggle play from edit cursor position and solo active item's track for the duration
 - SWS/BR: Toggle play from edit cursor position and solo active item for the duration
+MIDI editor:
 - SWS/BR: Toggle play from mouse cursor position
 - SWS/BR: Toggle play from mouse cursor position and solo track under mouse for the duration
 - SWS/BR: Toggle play from mouse cursor position and solo item and track under mouse for the duration
 - SWS/BR: Toggle play from edit cursor position and solo track under mouse for the duration
 - SWS/BR: Toggle play from edit cursor position and solo item and track under mouse for the duration
 - SWS/BR: Move active floating window to mouse cursor (9 version with different horizontal and vertical positions in regards to mouse cursor)

Contextual toolbars
+Fixes:
 - Fixed stretch marker detection when take had modified playrate
+Other:
 - Added toggle states to all actions for toggling toolbars

ReaScript
+Other:
 - BR_GetMouseCursorContext: fixed stretch marker detection when take had modified playrate

Fixes
+Fixed SWS/BR actions that show send envelopes. In certain corner cases they didn't work and could potentially remove FXs from receiving track
+Fixed SWS/BR actions that copy other stuff to envelopes (CC events, envelope points from other envelopes etc...) when dealing with FX envelopes

!v2.7.3 pre-release build (July 8, 2015)
ReaScript: fixed missing exported functions

!v2.7.2 pre-release build (July 7, 2015)
<strong>REAPER v5.0rc1+ is required!</strong>

New actions
+Main:
 - Resources: brought back all "prompt for slot" actions
 - SWS/BR: Preview take under mouse (lots of different versions, see action list)
 - SWS/BR: Hide all but selected track envelope for all/selected tracks (except envelopes in separate lanes)
 - SWS/BR: Hide all but selected track envelope for all/selected tracks (except envelopes in track lanes)
 - SWS/BR: Options - Toggle "Send all-notes-off on stop/play"
 - SWS/BR: Options - Toggle "Reset pitch on stop/play"
 - SWS/BR: Options - Toggle "Reset CC on stop/play"
 - SWS/BR: Options - Toggle "Flush FX on stop"
 - SWS/BR: Options - Toggle "Flush FX when looping"
 - SWS/BR: Options - Toggle "Move edit cursor to start of time selection on time selection change"
 - SWS/BR: Options - Toggle "Move edit cursor when pasting/inserting media"
 - SWS/BR: Options - Toggle "Move edit cursor to end of recorded items on record stop"
 - SWS/BR: Options - Toggle "Stop/repeat playback at end of project"
 - SWS/BR: Options - Toggle "Scroll view to edit cursor on stop"
 - SWS/BR: Options - Set grid/marker line Z order (6 actions that cover all settings)
 - SWS/wol: Adjust envelope or track height under mouse cursor (MIDI CC relative/mousewheel)
+MIDI editor:
 - SWS/BR: Show only used CC lanes with selected events (detect 14-bit)
 - SWS/BR: Move last clicked CC lane up/down
 - SWS/BR: Set all CC lanes' height to x pixel
 - SWS/BR: Increase/Decrease all CC lanes' height by x pixel
 - SWS/BR: Delete all events in last clicked lane
 - SWS/BR: Delete selected events in last clicked lane
+Main and MIDI editor:
 - SWS/BR: Convert selected points in selected envelope to CC events (various versions)
 - SWS/BR: Convert selected envelope's curve in time selection to CC events (various versions)
  - Note: when converting envelope curve, event density is determined by setting "Events per quarter note when drawing in CC lanes" (Preferences->Editing Behavior->MIDI Editor)

ReaScript
+Added functions:
 - BR_GetMidiTakePoolGUID
 - BR_GetCurrentTheme
 - BR_Win32_GetPrivateProfileString
 - BR_Win32_ShellExecute
 - BR_Win32_WritePrivateProfileString
+Fixes:
 - BR_GetClosestGridDivision, BR_GetNextGridDivision, BR_GetPrevGridDivision now work properly with frame grid
 - BR_Env functions now account for take playrate when it's set to something other than 1
+Other:
 - BR_GetSetTrackSendInfo: added support for linking volume/pan to MIDI
 - Hardened BR_Env functions so they don't crash REAPER in certain scenarios (reported and explained http://forum.cockos.com/showthread.php?p=1529077#post1529077|here|)

Fixes
+Fixed Groove tool crash vs duplicate Control Change events (report http://forum.cockos.com/showpost.php?p=1519436&postcount=111|here|)
+Hardened various actions related to takes
+Potential OSC output fixes (Region Playlist, Live Configs)
+Fixed possible crash in MIDI editor actions that show/hide used CC lanes
+Fixed various problems with envelope functionality related to volume envelope range when default volume envelope scaling was set to amplitude
+Fixed various issues related to take envelopes when takes playrate was set to something other than 1
+Various actions will now properly work with frame grid
+Fixed the action <em>SWS/BR: Trim MIDI item to active content</em>
+Preview actions now work properly in certain scenarios on MIDI items (looped items, MIDI editor timebase set to source (beats) etc...)
+<em>SWS/BR: Disable "Ignore project tempo" for selected MIDI items preserving time position of MIDI events</em> should now work properly when dealing with looped items
+Fixed "perform until shortcut released" playback actions playing back muted tracks/items shortly after shortcut release
+"perform until shortcut released" playback actions restore view when starting the playback from mouse cursor (if option "scroll view to edit cursor on stop" is turned on)
+Fixed missing check mark in context menu of docked SWS dialogs next to menu item "Dock window in Docker"
+Actions that move closest grid line now work properly when "Grid snap settings follow grid visibility" is disabled

Other
+When using "perform until shortcut released" playback actions, create undo point for restoring track/item mute/solo state in case of project changes during playback
+Renamed various actions (removed (s) prefix - this way it's more uniform with rest of the REAPER and easier to search in the action list)
+Disabled Marker Actions while rendering
+Removed actions to simplify title bar. It wasn't reliable in certain situations and may not be morally right :)

!v2.7.1 pre-release build (May 7, 2015)
<strong>OSX:</strong>
+<strong>New installation disk image (.dmg)</strong>
 - The new .dmg proposes to install the SWS Extension in a different directory:
   /Library/Application Support/REAPER/UserPlugins (instead of ~/Library/Application Support/REAPER/UserPlugins)
 - This eases the installation ("normal" drag-drop .dmg, no more script), fixes some security issues, etc but has a small inconvenience when upgrading too, some information messages will guide you in this case though
 - More details http://forum.cockos.com/showpost.php?p=1518816&postcount=96|here|
+Fixed UI issues with listviews on Yosemite and trackpads

Region Playlist
+Crop project to playlist, paste playlist, etc support automation on folder/empty tracks (issue 701)
+Fixed some corner-case playback issues

Resources
+Issue 709: More commands obey multiple selection in the list view (e.g. play all selected media files in one go, open a bunch of project tabs in one go, etc)

Added actions
+Main:
 - SWS/AW: Set selected tracks timebase to project default
 - SWS/AW: Set selected items timebase to project/track default
 - SWS/AW: Set selected items timebase to time
 - SWS/AW: Set selected items timebase to beats (position only)
 - SWS/AW: Set selected items timebase to beats (position, length, rate)
 - SWS/BR: Disable "Ignore project tempo" for selected MIDI items preserving time position of MIDI events
 - SWS/BR: Move active floating track FX window to mouse cursor (9 version with different horizontal and vertical positions in regards to mouse cursor)

ReaScript
+Added functions:
 - BR_GetArrangeView
 - BR_GetMidiTakeTempoInfo
 - BR_GetNextGridDivision
 - BR_GetPrevGridDivision
 - BR_SetMidiTakeTempoInfo

Fixes
+Fixed various buglets (Region Playlist, marker/region actions, etc) when some regions/markers/envelopes end later than the last media item
+Using SWS/BR actions to enable "ignore project tempo" will not change tempo information of items that are already ignoring project tempo
+Fixed various envelope functionality in regards to certain FX parameter envelopes (for example, freehand actions not properly setting the envelope to mouse cursor vertical position on ReaEQ gain parameter envelopes, like seen http://forum.cockos.com/showpost.php?p=1517026&postcount=4|here|)
+Fixed various small usability corner-cases of envelope freehand actions
+Fixed positions of certain check boxes in Contextual toolbar dialog

!v2.7.0 featured build (May 7, 2015)
OSX: fixed UI issues with listviews on Yosemite and trackpads

Fixed various buglets (Region Playlist, marker/region actions, etc) when some regions/markers end later than the last media item

!v2.6.4 pre-release build (May 1, 2015)
<strong>REAPER v5.0pre21+ is required!</strong>

<strong>Custom mouse cursors</strong>
+From now on you can create custom mouse cursors to replace existing SWS cursors. All future updates in regards to this will be shown in what's new under <strong>Custom mouse cursors</strong> section to ease things for theme and cursor developers when new things are added or changed
+Current list of customizable mouse cursors can be found http://wiki.cockos.com/wiki/index.php/SWS_mouse_cursors|on Cockos wiki|
+Some SWS/BR actions got new cursors, but not to clog the change log with all the details, see upper wiki link. Note that these cursors are not set in stone, if you think you could contribute better default cursors, let us know (you can do it on our dedicated http://forum.cockos.com/showthread.php?t=153702|forum topic|)

Contextual toolbars
+Contextual toolbars dialog:
 - When checking for modifications in contextual toolbars dialog (in case of closing the dialog or switching from the unsaved preset) also check position offset and auto close properties
 - Added an option to <em>Set toolbar to foreground</em>. When enabled, toolbar will be set to foreground (focused) every time it's shown. The option is disabled by default
+Fixed various issues with toolbar window manipulation (set always on top, auto close, position offset/override) when toolbar had the same name as some other window (i.e. toolbar was named "Mixer")

Added actions
+Main:
 - SWS/BR: Freehand draw envelope while snapping points to left side grid line (perform until shortcut released)
  - Note: also works with tempo map (2 versions, one that draws on selected envelope and the other which draws on envelope at mouse cursor)
 - SWS/BR: Select envelope at mouse cursor and set closest (left side) envelope point's value to mouse cursor (perform until shortcut released)
 - SWS/BR: Apply next action to all visible (record-armed) envelopes in selected tracks
 - SWS/BR: Apply next action to all visible (record-armed) envelopes in selected tracks if there is no track envelope selected
 - SWS/BR: Copy selected points in selected envelope to all visible (record-armed) envelopes in selected tracks (2 versions: direct copy and at edit cursor)
 - SWS/BR: Copy points in time selection in selected envelope to all visible (recorded-armed) envelopes in selected tracks (2 versions: direct copy and at edit cursor)
 - SWS/BR: Select all partial time signature markers
 - SWS/BR: Reset position of selected partial time signature markers
 - SWS/BR: Snap position of selected partial time signature markers to closest grid line
 - SWS/BR: Move active floating window to mouse cursor (9 version with different horizontal and vertical positions in regards to mouse cursor)
 - SWS/BR: Simplify main window title bar (3 mutually exclusive versions) (windows only, sorry OSX users)
 - SWS/BR: Toggle "Display media item take name"
 - SWS/BR: Toggle "Display media item pitch/playrate if set"
 - SWS/BR: Toggle "Display media item gain if set"
 - SWS/BR: Project track selection action - Set/Show/Clear...
  - Note: action set with this should get called every time a track gets selected by clicking the track with the mouse in TCP/MCP. Known limitation: the action won't get called if Mixer option "Scroll view when tracks activated" is disabled.
 - SWS/BR: Play from edit cursor position (perform until shortcut released)
 - SWS/BR: Play from edit cursor position and solo track under mouse for the duration (perform until shortcut released)
 - SWS/BR: Play from edit cursor position and solo item and track under mouse for the duration (perform until shortcut released)
+MIDI editor:
 - SWS/BR: Play from edit cursor position (perform until shortcut released)
 - SWS/BR: Play from edit cursor position and solo active item's track for the duration (perform until shortcut released)
 - SWS/BR: Play from edit cursor position and solo active item for the duration (perform until shortcut released)

ReaScript
+Improved Python function wrappers (sws_python*.py)
+Fixed BR_EnvGetProperties not returning correct values for envelope types
+Issue 702: Fixed ULT_SetMediaItemNote
+Added media file tagging functions, see http://taglib.github.io|TagLib| for supported tags/files
 - SNM_TagMediaFile
 - SNM_ReadMediaFileTag
+Added functions to convert track/item/take from and to GUID:
 - BR_GetMediaItemByGUID
 - BR_GetMediaItemGUID
 - BR_GetMediaItemTakeGUID (function to get take from GUID already exists, see SNM_GetMediaItemTakeByGUID)
 - BR_GetMediaTrackByGUID
 - BR_GetMediaTrackGUID
+Added other functions:
 - BR_EnvSortPoints
 - BR_GetClosestGridDivision
 - BR_GetMediaItemImageResource
 - BR_GetMediaTrackFreezeCount
 - BR_GetMediaTrackLayouts
 - BR_GetMediaTrackSendInfo_Envelope
 - BR_GetMediaTrackSendInfo_Track
 - BR_GetMidiSourceLenPPQ
 - BR_GetSetTrackSendInfo
 - BR_GetTakeFXCount
 - BR_IsTakeMidi
 - BR_SetArrangeView
 - BR_SetItemEdges
 - BR_SetMediaItemImageResource
 - BR_SetMediaTrackLayouts

Fixes
+Notes/Windows OS: fixed "wrap text" option (Issue 690)
+Issue 709: Prevent loading templates when loading projects in new tabs
+Compatibility fixes for new envelope max display options of +12db or +24db (introduced in REAPER v5.0pre21)
+Autorender/OSX: fixed UTF8 issues with media file tags (Issue 670)
+Preserve metronome patterns when editing tempo envelope with various actions and dialogs
+Fixed non-selectable radio buttons in SWS/BR: Select and adjust tempo markers... dialog
+Don't change solo state of tracks if mouse is over master track when running certain "perform until shortcut released" playback actions
+Fixed various SWS/BR actions so they work properly with hardware sends envelopes
+Fixed wrong vertical position of shadowed area when using Zoom tool (marquee) with master track visible
+Fixed various zooming issues when zooming tracks that have more than one envelope lane visible
+<em>SWS/S&M: Open/close image window</em> now reports it's state
+Fixed <em>SWS/BR: Delete tempo marker (preserve overall tempo and positions if possible)</em> not deleting moved partial time signature markers properly
+Fixed <em>SWS/BR: Set closest (left side) envelope point's value to mouse cursor (perform until shortcut released)</em> reseting position of moved partial time signature markers

Other
+Added ability to select only partial time signatures with <em>SWS/BR: Select and adjust tempo markers...</em>
+Toggle state of all docked SWS dialogs will be set to ON only when the window is visible in the docker (same behavior REAPER is using for its own docked dialogs)
+When running <em>SWS/BR: Set closest (left side) envelope point's value to mouse cursor (perform until shortcut released)</em> on mute envelope, snap values to top or bottom

!v2.6.3 pre-release build (March 12, 2015)
<strong>REAPER v5.0pre14b+ is required!</strong>

Contextual toolbars
+Fixes:
 - Fixed toolbars not loading in certain instances if some tracks are hidden from TCP (this also probably fixes some other issues)
 - Fixed MIDI editor flickering when setting detected CC lane as last clicked
+Other:
 - Toolbar is always shown within monitor bounds (previously, this was the case only if toolbar had position override/offset set)
 - When closing toolbar, restore focus to last focused window

Added actions
+Main:
 - SWS: Zoom to selected items/tracks (ignore last track's envelope lanes)
 - SWS: Vertical zoom to selected items/tracks (ignore last track's envelope lanes)
 - SWS: Toggle zoom to selected tracks/items/time selection (ignore last track's envelope lanes)
 - SWS/BR: Save/Restore selected/all items' mute state, slot x (8 slots)
 - SWS/BR: Save/Restore selected/all tracks' solo and mute state, slot x (8 slots)
 - SWS/BR: Play from mouse cursor position (perform until shortcut released)
 - SWS/BR: Play from mouse cursor position and solo track under mouse for the duration (perform until shortcut released)
 - SWS/BR: Play from mouse cursor position and solo item and track under mouse for the duration (perform until shortcut released)
+MIDI editor:
 - SWS/BR: Create CC lane and make it last clicked
 - SWS/BR: Copy selected CC events in active item to last clicked CC lane/lane under mouse cursor
 - SWS/BR: Play from mouse cursor position (perform until shortcut released)
 - SWS/BR: Play from mouse cursor position and solo active item's track for the duration (perform until shortcut released)
 - SWS/BR: Play from mouse cursor position and solo active item for the duration (perform until shortcut released)

ReaScript
+Updated BR_EnvGetProperties and BR_EnvSetProperties (volume envelope fader scaling support)

Fixes
+SWS/BR:Set closest envelope point's value to mouse cursor now properly formats tooltip value for FX envelopes
+Fixed certain SWS/BR actions in MIDI editor so they work properly with looped MIDI items
+Fixed SWS/BR preview active item actions in MIDI editor not working right in certain cases
+Don't create redundant undo point when using:
 - SWS: Save selected track(s) selected item(s), slot x
 - SWS: Save selected item(s)
+Zooming functionality:
 - Restored behavior of actions that zoom vertically to selected tracks/items so they include track envelopes of the last selected item/track (changed in v2.5.1)
 - Fixed problems with master track (reported http://forum.cockos.com/showpost.php?p=1458143&postcount=1725|here|)
 - Fixes related to hidden TCP tracks and actions that hide unselected tracks when zooming
 - Make sure zoomed tracks fill TCP completely when appropriate (related only to actions that minimize other tracks)

Other:
+Optimized various envelope actions and ReaScript envelope functions using new envelope API (testing showed increase in performance up to x10) (not applicable to tempo envelope)
+Various fixes for REAPER 5 compatibility (contextual toolbars, envelope actions, MIDI editor actions)

!v2.6.2 pre-release build (January 16, 2015)
<strong>REAPER v5.0pre6+ is required!</strong> (this REAPER version supports SWS functions exported to EEL and Lua)

Fixes:
+REAPER 5/Windows OS: fixed crash vs unsupported REAPER versions
+Hardened SWS initialization, display error messages

!v2.6.1 pre-release build (January 7, 2015)
<strong>REAPER v5.0pre4+ is required!</strong>

REAPER 5 preliminary support
+ReaScript function export to EEL and Lua
+Fixed action selection broken in various places (e.g. Cycle Action editor)

!v2.6.0 featured build (January 7, 2015)
Notes window
+Added "Wrap text" option in the context menu
+Import SubRip file: name regions with subtitles content
+Issue 686: fixed new lines added in subtitles when saving the project

!v2.5.2 pre-release build (December 11, 2014)
<strong>REAPER v4.75+ is required!</strong>

Contextual toolbars
+Contextual toolbars dialog:
 - Added support for auto close:
  - If enabled, toolbar will automatically get closed after pressing any of it's buttons
  - Option exists separately for each context. To enable or disable the option, right-click or double click the <em>Auto close</em> column in the context list
  - Note that you can't set the option if context doesn't have a toolbar assigned to it
 - Added support for custom positioning of the toolbar:
  - There are two separate ways to set custom positioning of the toolbar:
   - Position override found in <em>Options</em> under group <em>All</em>. Enable to set where you want <strong>all the toolbars</strong> to appear in relation to mouse cursor.
   - Position offset that can be set up separately for each context. To set the option, right-click or double click the <em>Position offset</em> column in context list and type desired offset values
  - Setting one option doesn't exclude the other, they are cumulative.
  - If toolbar position is managed by Contextual toolbars, toolbar will never get displayed out of monitor bounds
  - Note that you can't set the option if context doesn't have a toolbar assigned to it
 -Other:
  - Previously, you always had to right-click the context list to edit it, now it's also possible to edit it by double clicking the cell
+Other:
 - Toolbars that are set to be <em>always on top</em> don't hide the tooltip anymore. Note that this works only for toolbars loaded by Contextual toolbars, the issue where REAPER hides tooltip behind pinned toolbar still exists and is reported http://forum.cockos.com/project.php?issueid=5199|here|
 - Renamed the actions <em>SWS/BR: <strong>Exclusive toggle</strong> contextual toolbar under mouse cursor, preset x</em> to <em>SWS/BR: <strong>Open/close</strong> contextual toolbar under mouse cursor, preset x</em>
 - Removed <em>Named notes mode</em> context from <em>Inline MIDI editor</em> group. It's currently not supported by REAPER and was mistakenly put there in the first place
+Added actions:
 - SWS/BR: Exclusive toggle contextual toolbar under mouse cursor, preset x (added in all sections: Main, MIDI editor, etc...)
  - Note: unlike other actions which simply close all toolbars if at least one of them is open, this will always open the contextual toolbar if valid toolbar is found for the context under mouse cursor. If found toolbar is already visible or no toolbar has been found, all toolbars will get closed

Analyze and normalize loudness
+Analyze loudness dialog:
 - Disable analyze button while analysis is progress

Added actions
+Main:
 - SWS/BR: Adjust playrate (MIDI CC only)
 - SWS/BR: Adjust playrate options...
  - Note: These two actions work in tandem. The first action changes playrate so you can automate it.The second action opens the dialog where you can set automatable playrate range. Also note that due to the API problems, actions can't respond to OSC, but in this case it shouldn't matter since you can configure REAPER OSC to manage playrate.

Fixes
+Resources: http://forum.cockos.com/showthread.php?p=1440002|fixed lost bookmarks|
+These actions now work properly when item is trimmed or stretched:
 - SWS/BR: Split selected items at stretch markers
 - SWS/BR: Create project markers from stretch markers in selected items
+Don't reload FX when undoing certain SWS actions

!v2.5.1 pre-release build (November 24, 2014)
<strong>REAPER v4.74+ is required!</strong>
New API functions were introduced in this version, they enable various improvements in the SWS/S&M Extension.
Thank you Cockos!

<strong>Contextual toolbars</strong>
+Functionality in general:
 - Feature relies heavily on existing REAPER toolbars. The basic concept is fairly simple. User assigns different REAPER toolbars to different contexts (things like TCP, item, piano roll, etc...) and loads them under mouse cursor by calling a single action. The action will then load an appropriate toolbar for a thing under the mouse cursor, http://wiki.cockos.com/wiki/images/3/3c/Contextual_toolbars_example.gif|like this.|
 - For more information, please http://wiki.cockos.com/wiki/index.php/Contextual_toolbars_with_SWS|visit the wiki on the subject| (which is also accessible from the Contextual toolbars dialog). In case you want to contribute to the wiki, you're more than welcome.
+Contextual toolbars dialog:
 - To open a dialog for setting up contextual toolbars either run the action SWS/BR: Contextual toolbars... or go to Main menu > Extensions > Contextual toolbars...
 - Dialog is divided into 3 parts, preset selector, list of possible contexts, and various options tied to those contexts. Select an arbitrary preset and right click contexts to assign them toolbars. Options can be found on the right and are executed only when toolbar is loaded. Once set up, use provided actions to load toolbars for each preset.
+Added actions:
  - SWS/BR: Contextual toolbars...
  - SWS/BR: Exclusive toggle contextual toolbar under mouse cursor, preset x (8 presets) (added in all sections: Main, MIDI editor, etc...)
   - Note: Actions work as toggle switches. If any of the toolbars set up in Contextual toolbars dialog is visible, all of them will get closed - otherwise toolbar corresponding to context under mouse cursor will get loaded.
+<strong>Feedback needed:</strong>
 - Note that while new contexts won't get added at this time (but fades and volume handles are planned) now is the time to help us. Any feedback, comments and criticism of current contexts hierarchy is highly welcome. For example, http://wiki.cockos.com/wiki/index.php/Contextual_toolbars_with_SWS#Special_cases:_item_stretch_markers_and_take_envelopes|this workaround| would definitely benefit from discussion. Don't hesitate to express your opinion on http://forum.cockos.com/showthread.php?t=150702|dedicated forum topic.| Thanks!

Analyze and normalize loudness
+Analyze loudness dialog:
 - Analyzer can now measure true peak (disabled by default since it prolongs analysis due to resampling - see Options to enable/disable)
  - Double-click true peak cell to move edit cursor to true peak location (or right-click selected item/track in list view to reveal the option)
 - Added user preference to display either LUFS or LU (see Options->Unit).
  - To set reference level for 0 LU and formatting of LU unit, see Options->Global preferences (or run SWS/BR: Global loudness preferences)
  - Right-click menu entry for normalizing follows Options->Unit and will alternate between "Normalize to -23 LUFS" and "Normalize to 0 LU"
  - Normalizing to specific value can normalize to both LUFS and LU
 - Export list of analyzed items/tracks to clipboard or file
  - To export the list, select items in list view, right-click them and select "Export formated list to clipboard/file"
  - For setting the format of exported items, see Options->Export format
   - Formating supports wildcards. Wildcards description can be found in the same dialog. To hide description, simply resize the dialog
   - Besides typing, wildcards can also be inserted using the "Wildcard" button.
   - Previously used format patterns are stored in the "Wildcard" button submenu
 - Analyzed objects are now restored on project load
 - Other:
  - Right-click menu entry for creating loudness graph no longer queries range, instead it uses range set in Options->Global preferences (or SWS/BR: Global loudness preferences)
  - Normalize dialog is no longer modal (but will be closed if loudness analyzer is closed/hidden to avoid confusion)
  - Display new items/tracks in list view as soon as they're analyzed
  - Analyze button changes caption depending on what is to be analyzed
  - Added Help... menu entry to options menus
   - Note: opens http://wiki.cockos.com/wiki/index.php/Measure_and_normalize_loudness_with_SWS|wiki page on everything loudness related in SWS| which is currently unfinished (if you want to contribute you're more than welcome. Big thanks to user http://forum.cockos.com/member.php?u=1482|Airon| for the work so far)
  - Various small fixes
+Added actions:
 +SWS/BR: Global loudness preferences...
  - Note: Preferences set here affect everything loudness related in SWS (analyze loudness dialog and separate normalize actions)
   - 0 LU reference can be set to an arbitrary value (most common values are provided in the dropdown)
   - LU unit format only affects display of LU unit in various dialogs
   - Envelope graph range affects drawing range when drawing loudness envelopes in Analyze loudness dialog
 +SWS/BR: Normalize loudness of selected items to 0 LU
 +SWS/BR: Normalize loudness of selected tracks to 0 LU
+Other:
 - Renamed SWS/BR: Normalize loudness of selected items to SWS/BR: Normalize loudness of selected items/tracks (also no longer modal)
 - Removed SWS/BR: Normalize loudness of selected tracks

Added actions
+Main:
 - SWS/BR: Select envelope points on/between grid (2 versions: time selection and normal)
 - SWS/BR: Add envelope points located on/between grid to existing selection (2 versions: time selection and normal)
 - SWS/BR: Delete envelope points on/between grid (2 versions: time selection and normal)
 - SWS/BR: Create project marker at mouse cursor
 - SWS/BR: Create project marker at mouse cursor (obey snapping)
 - SWS/BR: Insert 2 envelope points at time selection to all visible track envelopes
 - SWS/BR: Insert 2 envelope points at time selection to all visible track envelopes in selected tracks
 - SWS/BR: Show all active FX envelopes for selected tracks
 - SWS/BR: Show all FX envelopes for selected tracks
 - SWS/BR: Show all/volume/pan/mute active send envelopes for selected track
 - SWS/BR: Show all/volume/pan/mute send envelopes for selected track
  - Note: all show FX/send envelope actions come in 3 flavors : show, hide and toggle show
 - SWS/BR: Show/hide track envelope for last adjusted send (3 verions)
  - Note: that's right, due to API limitation it's last adjusted, not touched
 - SWS/BR: Enable "Ignore project tempo" for selected MIDI items preserving time position of MIDI events (use tempo at item's start)
  - Note: the action is meant for http://forum.cockos.com/showthread.php?p=1374175#post1374175|these kind of issues|
 - SWS/BR: Select all MIDI/audio/video/click/timecode/empty/PiP items
 - SWS/BR: Move closest project marker to edit/play/mouse cursor (2 versions: normal and obey snapping) (Issue 668)
 - SWS/BR: Focus tracks
 - SWS/BR: Unselect envelope
 - SWS/BR: Increase/Decrease selected envelope points by x db (volume envelope only) (multiple versions: 0.1, 0.5, 1, 5 and 10 db)
 - SWS/BR: Delete take under mouse cursor (Issue 124)
 - SWS/BR: Select TCP/MCP track under mouse cursor (Issue 124)
 - SWS/BR: Select envelope under mouse cursor (Issue 124)
 - SWS/BR: Select/Delete envelope point under mouse cursor (2 versions: selected envelope only and whatever envelope is under mouse cursor) (Issue 124)
 - SWS/BR: Split selected items at stretch markers
 - SWS/wol: Select all tracks except folder parents
 - SWS: Toggle horizontal zoom to selected items/time selection
+MIDI editor:
 - SWS/BR: Save/Restore selected events in last clicked CC lane (8 slots) (Save has 2 versions: last clicked lane, lane under mouse cursor. Restore has 3 versions: last clicked lane, lane under mouse cursor, all visible lanes)
 - SWS/BR: Insert CC event at edit cursor in CC lane under mouse cursor (active item only)
 - SWS/BR: Hide last clicked/under mouse cursor CC lane
 - SWS/BR: Hide all CC lanes except last clicked/under mouse cursor CC lane
 - SWS/BR: Toggle hide all CC lanes except last clicked/mouse cursor CC lane (multiple versions: one normal and bunch of others that set lane to specific height)
 - SWS/BR: Convert selected CC events to envelope points in selected envelope (multiple versions for different point shape and clearing existing envelope points)

ReaScript
+BR_GetMouseCursorContext:
 - Fixes related to MIDI editor (changes introduced in REAPER v4.7 broke it)
 - Fixed segment detection in ruler
 - Added support for stretch markers
+Changed envelope object type in BR_EnvAlloc and other functions to avoid confusion (existing scripts should be unaffected)

Fixes
+Improved deleting tempo markers with different time signatures when using SWS/BR: Delete tempo marker and preserve position and length of items (including MIDI events)
+Preserve options between REAPER sessions set with these actions:
 - SWS/BR: Set "Apply trim when adding volume/pan envelope"
 - SWS/BR: Toggle "Playback position follows project timebase when changing tempo"
 - SWS/wol: Set "Vertical/Horizontal zoom center"
+MIDI editor actions that hide/show used CC lanes now obey filter's channel settings
+Prevent toggling zoom with zoom actions when inappropriate (i.e. toggling zoom to selected items when there are no selected items)
+All SWS/BR actions now obey lock settings
+Zooming functionality:
 - All zoom actions now obey track sizes set by custom themes (things like small/medium/full track height)
 - Actions that zoom vertically to selected tracks/items never show track envelopes of the last selected item/track
 - Fixed save/restore arrange view actions not working on envelopes with high point count (Issue 660)
+Fixed target BPM not updating when adjusting BPM by percent in Select and adjust tempo markers
+OSX: Fixed "Unselect tempo markers" child dialog of "Select and adjust tempo markers". It got hidden behind other dialogs when it lost focus
+Issue 678: removed duplicate configurable actions in the S&M.ini file
+Issue 671 and issue 673: fixed Region Playlist misbehavior

Other
+Increased all SWS/BR slot actions to 8 slots
+Display proper dialog icon (same one REAPER uses) in all dialogs (win only)
+Added tempo actions to Main menu > Extensions > Tempo
+Renamed certain actions for uniformity (time sel to time selection, sel items to selected items etc...)

!v2.5.0 #1 featured build (December 11, 2014)
+Resources: http://forum.cockos.com/showthread.php?p=1440002|fixed lost bookmarks|

!v2.5.0 featured build (November 24, 2014)
Notes window
+Added "Wrap text" option in the context menu
+Import SubRip file: name regions with subtitles content
+Issue 686: fixed new lines added in subtitles when saving the project

!v2.4.0 #10 pre-release build (July 11, 2014)
<strong>REAPER v4.70+ is required!</strong>
New API functions were introduced in this version, they enable various improvements in the SWS/S&M Extension.
Thank you Cockos!

Analyze and normalize loudness
+Added an option to preserve already analyzed tracks/items when analyzing selected tracks/items
+Creating graph in selected envelope functionality now works with take envelopes
+Fixes:
 - Analyzing items with different channel modes should now work properly
 - Fixed analyzing short items/tracks
 - Fixed undo when normalizing tracks
 - Pressing DELETE key will delete selected list view entries

Added actions
+Main:
 - SWS/wol: Set selected envelope height to default/minimum/maximum
 - SWS/wol: Adjust selected envelope height (MIDI CC relative/mousewheel)
 - SWS/wol: Adjust selected envelope or last touched track height (MIDI CC relative/mousewheel)
 - SWS/wol: Toggle enable extended zoom for envelopes in track lane
 - SWS/wol: Toggle enable envelopes overlap for envelopes in track lane
 - SWS/wol: Force overlap for selected envelope in track lane in its track height
 - SWS/wol: Restore previous envelope overlap settings
 - SWS/wol: Horizontal zoom to selected envelope in time selection
 - SWS/wol: Full zoom to selected envelope in time selection
 - SWS: Save/Restore current arrange view (5 slots)
 - SWS/BR: Fit selected envelope points to time selection
 - SWS/BR: Create project markers from stretch markers in selected items
 - SWS/BR: Set closest (left side) envelope point's value to mouse cursor (perform until shortcut released)
   - Note: these 2 actions are actually meant to solve the problem of freehand points editing in the tempo map. Use SWS/BR: Create tempo markers at grid after every selected tempo marker to set needed density of the tempo map and then use this action to easily edit the tempo map.
 - SWS/BR: Trim MIDI item to active content
 - SWS/AW: Grid to 1/64 notes
 - SWS/AW: Grid to 1/128 notes
+Main and MIDI editor:
 - SWS/BR: Play from mouse cursor position (3 versions)
+MIDI editor:
 - SWS/BR: Preview active media item (lots of versions: from mouse position, selected notes only, measure sync etc...)
 - SWS/BR: Save/Restore note selection from/to active take (5 slots)
 - SWS/BR: Save/Restore edit cursor position (5 slots)
  - Note: edit cursor slots are shared with already existing actions in Main
 - SWS/FNG: Cycle through CC lanes
 - SWS/FNG: Cycle through CC lanes (keep lane heights constant)
 - SWS/FNG: Show only used CC lanes
 - SWS/FNG: Hide unused CC lanes
 - SWS/FNG: Show only top CC lane
 - SWS/FNG: Select muted MIDI notes
 - SWS/FNG: Select notes nearest edit cursor
 - SWS/FNG: Apply groove to selected MIDI notes (within 16th)/(withing 32nd)
 - SWS/BR: Show only used CC lanes (detect 14-bit)
 - SWS/S&M: Restore displayed CC lanes, slot n - where 'n' is in [1; 8], http://forum.cockos.com/showthread.php?p=984786#post984786|customizable in the S&M.ini file)
 - SWS/S&M: Save displayed CC lanes, slot n - where 'n' is in [1; 8], http://forum.cockos.com/showthread.php?p=984786#post984786|customizable in the S&M.ini file)
   - Note: these 2 actions are also present in the main section. These new instances allow to bind them to MIDI toolbars, for ex.

ReaScript
+BR_GetMouseCursorContext:
 - Added support for MIDI editor
 - Fixed BR_GetMouseCursorContext envelope detection when envelope is in track lane
 - Changed return strings (ruler segments) in BR_GetMouseCursorContext
+Added functions:
 - BR_EnvAlloc, BR_EnvCountPoints, BR_EnvDeletePoint, BR_EnvFind, BR_EnvFindNext, BR_EnvFindPrevious, BR_EnvFree, BR_EnvGetParentTake, BR_EnvGetParentTrack, BR_EnvGetPoint, BR_EnvGetProperties, BR_EnvSetPoint, BR_EnvSetProperties, BR_EnvVauelAtPos
 - BR_MIDI_CCLaneRemove
 - BR_MIDI_CCLaneReplace

Fixes
+Cycle Actions / issue 636: fixed ON/OFF state corner case (as reported http://forum.cockos.com/showpost.php?p=1344403&postcount=1747|here|)
+Notes window / issue 642: fixed loading notes containing special characters
+Localization: fix for actions dealing with the Media Explorer
+Localization / Windows OS: fixed stuff that could potentially make things broken when using:
 - SWS/BR: Preview media item under mouse
 - SWS/BR: Move closest grid line to mouse cursor
 - ReaScript BR_GetMouseCursorContext and similar functions
 - Project navigation functionality (zoom/scroll etc...)
+Prevent moving project markers with the same ID:
 - SWS: Auto Color/Icon
 - SWS: Nudge marker under cursor left/right
 - Xenakios/SWS: Rename project markers with ascending numbers
+Preview media item actions:
  - Preview stops after last note/CC/sysex event when previewing MIDI
  - Actions that pause playback should work properly now
  - Prevent toggling preview state during recording
+Fixed unresponsive SWS/BR: Move closest envelope point to edit cursor
+SWS/FNG: Hide unused CC lanes in active midi editor:
 - Wasn't working if all displayed lanes were empty
 - Wasn't detecting 14-bit lanes properly
+SWS/FNG: Expand/Compress amplitude of selected envelope points around midpoint now obeys tempo map timebase
+These actions now work with take envelopes:
 - SWS/BR: Move edit cursor to next/previous envelope point
 - SWS/BR: Select next/previous envelope point
 - SWS/BR: Expand/Shrink envelope point selection to the right/left
 - SWS/BR: Shift envelope point selection left/right
 - SWS/BR: Select peaks/dips in envelope
 - SWS/BR: Unselect envelope points outside/in time selection
 - SWS/BR: Set selected envelope points to next/previous/last selected/first selected point's value
 - SWS/BR: Move closest (selected) envelope point to edit cursor
 - SWS/BR: Insert 2 envelope points at time selection
 - SWS/BR: Insert new envelope point at mouse cursor
 - SWS/BR: Save/Restore envelope point selection
 - SWS/FNG: Move selected envelope points up/down/left/right
 - SWS/FNG: Shift selected envelope points up/down on left/right
 - SWS/FNG: Expand/Compress amplitude of selected envelope points around midpoint
 - SWS/FNG: Time compress/stretch selected envelope points
 - Xenakios/SWS: Shift current envelope to left/right
+Fixed SWS/BR: Create project markers from notes in selected MIDI items not working properly with looped items
+OSX: Fixed various things when detecting mouse cursor at the top of arrange (ReaScript, Warp grid actions etc...)
+Issue 645: "Xenakios/SWS: Select takes in selected items, shuffled random" now does not select the same take number 1+ times consecutively

Other:
+Renamed FNG MIDI actions in Main section (remove MIDI prefix and added "in active MIDI editor" description at the end)
+Capitalized certain FNG actions names
+OSX: Change mouse cursor while using SWS/BR: Move closest tempo marker/grid line to mouse cursor (this was win only feature until now)
+Renamed SWS: Save/Restore current arrange view to SWS: Save/Restore current arrange view, slot 1
+Renamed SWS/BR: Move closest tempo marker/grid line/ to mouse cursor (added (perform until shortcut released) to clearly reflect how they work)
+Renamed SWS/BR: Hide all but active envelope for all/selected tracks (so it's clear that it works only with selected track envelopes)
+Renamed SWS/BR: Insert new envelope point at mouse cursor (added "using value at current position (obey snapping)" at the end)
+S&M Notes maximum length raised to 64kb
+Better startup error message (can now be displayed over the splash window)

!v2.4.0 #9 pre-release build (April 19, 2014)
<strong>This version requires REAPER v4.62pre8+</strong>, an "Incompatible version" error message will be displayed otherwise...

Cycle Actions support conditional statements (IF, IF NOT, etc) in the MIDI Editor

Fixes
+Windows OS: fixed extension not being loaded
+Cycle Action editor: fixed "Run" context menu item

!v2.4.0 #8 pre-release build (April 13, 2014)
Cycle Actions can be registered in any section of the action list (e.g. MIDI Editor)
Note: <strong>requires REAPER v4.62pre7+</strong>

!v2.4.0 #7 pre-release build (April 9, 2014)
Added actions in the MIDI Editor action list (<strong>requires REAPER v4.62pre7+</strong>)
+SWS/S&M: Hide all CC lanes
+SWS/S&M: Create CC lane
+SWS/S&M: Restore displayed CC lanes, slot n (where 'n' is in [1; 8], http://forum.cockos.com/showthread.php?p=984786#post984786|customizable in the S&M.ini file|, up to 99 slots)
+SWS/S&M: Save displayed CC lanes, slot n
 Note: these actions were already present in the "Main" section of the action list, they will remain there (not to break users' configs), but these versions are deprecated now

Snapshots: the default number of recall actions is now configurable in REAPER.ini
Edit the key "DefaultNbSnapsRecall" in the section [SWS] (quit REAPER before editing this file!)

!v2.4.0 #6 pre-release build (April 6, 2014)
Misc
+Cycle Actions: improved toolbar refresh
+Exclusive toggle actions are now off on start-up
+Prevent conflicts with dupe/clone extensions

Fixes
+Fixed some memory leaks (loudness, tempo)
+Fixed undo in certain instances when moving grid to mouse cursor

!v2.4.0 #5 pre-release build (March 30, 2014)
<strong>Analyze and normalize loudness</strong>
+Functionality in general:
 - Loudness is measured according to EBU 3342 standard thanks to excellent http://github.com/jiixyj/libebur128|libebur128| by Jan Kokemuller
 - Due to <strong>limitations in Reaper API</strong>, we can extract audio data only from certain parts of the audio chain. Chart can be found http://wiki.cockos.com/wiki/images/5/50/SWS_loudness_analysis_signal_flow_chart.png|here|. A few gotchas:
   - You can't use item fades for extensive volume control
   - If you need to use FX, current workaround is to put one item with needed FX in an empty track and measure that track
+Added actions:
 - SWS/BR: Normalize loudness of selected items/tracks...
 - SWS/BR: Normalized loudness of selected items/tracks to -23 LUFS
 - SWS/BR: Analyze loudness...
+Analyze loudness dialog:
 - Accessible from the Action list or Main menu > Extensions > Loudness...
 - Right-click on the dialog or just click "Options" button for various settings
 - Measures integrated, range, short-term and momentary loudness of selected items and tracks
 - To normalize items or tracks, right-click analyzed targets in the list view - often faster than using separate actions because data for already analyzed targets in the dialog is cached (to prevent needles reanalyzing before normalization if nothing changed)
 - Draw momentary and short-term loudness graph to selected envelope. Right-clicking analyzed item should reveal the feature. You can use dummy JS effects from http://stash.reaper.fm/v/20187/SWS%20dummy%20loudness%20graph|here| as a canvas for loudness graphs
 - After the target is analyzed, it's possible to position edit cursor over maximum short-term and momentary loudness interval by double-clicking cells holding their measurements. There is also an option to create time selection over that part of the item/track.
 - Dialog is designed to follow project state. If you rename or delete analyzed target, the change will get reflected in the dialog. For various settings relating to this, check dialog options
 - Analyzing happens in a separate thread so user is free to keep on using Reaper while it's happening.

Warp grid
+SWS/BR: Move closest grid line/tempo marker to mouse cursor:
 - Prevent creating multiple undo points while shortcut is kept on being pressed
 - Smoother reaction to mouse movements, not depending on the OS keyboard settings anymore
 - While the shortcut is pressed, target grid gets "locked" to mouse so it isn't possible to accidentally edit surrounding grids
 - Change mouse cursor when using the action (win only)
 - Improved efficiency when dealing with high tempo marker count
 - Note: due to the way upper improvements are made, you can't arm the action from the toolbar (as some users are doing http://forum.cockos.com/showthread.php?p=1332827#post1332827|here|). If you really need that, you can create a separate macro just for that:
     - SWS/BR Save edit cursor position, slot x
     - View: Move edit cursor to mouse cursor (no snapping)
     - SWS/BR: Move closest grid to edit cursor
     - SWS/BR Restore edit cursor position, slot x
+Added actions:
 - SWS/BR: Move closest (measure) grid line to edit/play cursor (Issue 638)
 - SWS/BR: Move closest left/right side grid line to edit cursor

Project startup action
+Added "SWS/S&M: Show project startup action"
+Added dedicated menu items in Main menu > Extensions > Project startup action (for easier set-up)
+The action (and new menu item) "SWS/S&M: Set project startup action" now prompts to overwrite

Cycle actions
+Added "LOOP x" statement (thanks wol!): prompts the user for the number of times to repeat something
+Tiny fixes (corner cases)

Marker list
+Export formatted marker list to clipboard now works on OSX

Added actions
+SWS/wol: Set "Vertical zoom center" to "Track at center of view"
+SWS/wol: Set "Vertical zoom center" to "Top visible track
+SWS/wol: Set "Vertical zoom center" to "Last selected track"
+SWS/wol: Set "Vertical zoom center" to "Track under mouse cursor"
+SWS/wol: Set "Horizontal zoom center" to "Edit cursor or play cursor (default)"
+SWS/wol: Set "Horizontal zoom center" to "Edit cursor"
+SWS/wol: Set "Horizontal zoom center" to "Center of view"
+SWS/wol: Set "Horizontal zoom center" to "Mouse cursor"
+SWS/BR: Copy take media source file path of selected items to clipboard
+SWS/BR: Toggle "Playback position follows project timebase when changing tempo"
+SWS/BR: Move closest (selected) envelope point to edit cursor
+SWS/BR: Insert 2 envelopes points at time selection

Added ReaScript functions
+ULT_GetMediaItemNote
+ULT_SetMediaItemNote

Fixes
+The action "SWS/BR: Delete tempo marker and preserve position and length of (selected) items (including MIDI events)" should now work properly
 - Note: due to bug in the API, please update to 4.611 otherwise you will lose any text and sysex events
+Fixed rounding issues when converting projects markers to tempo markers in time selection (reported http://forum.cockos.com/showthread.php?p=1330369#post1330369|here|)

!v2.4.0 #4 (March 13, 2014)
<strong>REAPER v4.60+ is required!</strong>
New API functions were introduced in this version, they enable various improvements in the SWS/S&M Extension.
Thank you Cockos!

Added actions
+SWS/BR: Preview media item under mouse (versions for pausing project playback during preview)
+SWS/BR: Toggle media item online/offline
+SWS/BR: Set selected envelope points to next/previous point's value
+SWS/BR: Set selected envelope points to first/last selected point's value
+SWS/BR: Delete tempo marker while preserving position and length of (selected) items (including MIDI events)
+SWS/BR: Move closest tempo marker to mouse cursor
+SWS/BR: Move closest (measure) grid line to mouse cursor (may create tempo marker)
 Hint: There is an interesting effect if you keep shortcut key pressed while moving the mouse - grid/tempo marker will follow it.
 The only con is that a bunch of undo points will get created
+Added stock toggle actions:
 - SWS/S&M: Dummy toggle n (where 'n' is in [1; 8], http://forum.cockos.com/showthread.php?p=984786#post984786|customizable in the S&M.ini file|, up to 99 toggles)
 - SWS/S&M: Exclusive toggle An (where 'n' is in [1; 4], http://forum.cockos.com/showthread.php?p=984786#post984786|customizable in the S&M.ini file|, up to 99 toggles)
 - SWS/S&M: Exclusive toggle Bn (where 'n' is in [1; 4])
 - SWS/S&M: Exclusive toggle Cn (where 'n' is in [1; 4])
 - SWS/S&M: Exclusive toggle Dn (where 'n' is in [1; 4])
   "Exclusive toggle" means only one toggle action is ON at a time.
   For ex: in the set of toggles "A", if "Exclusive toggle A03" is ON, A01 A02 and A04 are OFF.
   These actions come in handy with Cycle Actions for example, see details and use-cases http://forum.cockos.com/showpost.php?p=1315222&postcount=1652|here| (thanks Reno.thestraws!)

Resources: auto-save media files improvements

ReaConsole
+Issue 588: added option in the context menu to invert ENTER and  CRTL+ENTER (CMD+ENTER on OS X) key shortcuts:
 - The ENTER key can either perform commands and let the console open, while CRTL+ENTER performs commands but closes it
   Useful when ReaConsole is docked for example, default behavior
 - Or the ENTER key can perform commands and close the console, while CRTL+ENTER performs commands but let it open
   Useful when using ReaConsole the old-school way, as a dialog box
+New default shortcut 'c' to open ReaConsole ('C' might conflict with the native action "Insert time signature/tempo Marker")

Cycle actions
+Issue 634: our new project member wol has added some conditional statements, thanks!
 - IF AND: if both next actions are ON
 - IF NAND: if at least 1 of the next 2 actions is OFF
 - IF OR: if at least 1 of the next 2 actions is ON
 - IF NOR: if both next actions are OFF
 - IF XOR: if the next 2 actions' states are different
 - IF XNOR: if the next 2 actions' states are the same
 Note: these new statements must be followed by <strong>two</strong> actions that report a toggle state
+Editor: commands indentation
+Editor: better description of conditional statements (in plain English)
+Tweaks: better context menu, message dialog box, etc

Added ReaScript functions
+BR_GetMouseCursorContext
+BR_GetMouseCursorContext_Envelope
+BR_GetMouseCursorContext_Item
+BR_GetMouseCursorContext_Position
+BR_GetMouseCursorContext_Take
+BR_GetMouseCursorContext_Track
+BR_ItemAtMouseCursor
+BR_PositionAtMouseCursor
+BR_TakeAtMouseCursor
+BR_TrackAtMouseCursor
+BR_GetMediaSourceProperties
+BR_SetMediaSourceProperties
+BR_SetTakeSourceFromFile2

Fixes
+Preview media item actions now send all-notes-off when stopping MIDI item preview
+More efficient toolbars auto refresh in certain instances
+Action "SWS/BR: Create project markers from notes in selected MIDI items" now works properly with looped items

!v2.4.0 #3 (February 5, 2014)
Added actions
+Xenakios/SWS: Preview selected media item through track (toggle and normal)
+SWS/BR: Preview media item under mouse (lots of different versions, see action list) (Note: "Xenakios/SWS: Stop current media item preview" works on these too)
+SWS/BR: Select next/previous envelope point
+SWS/BR: Expand envelope point selection to the right/left (normal and end point only version)
+SWS/BR: Shrink envelope point selection from the right/left (normal and end point only version)
+SWS/BR: Shift envelope point selection left/right
+SWS/BR: Select peaks/dips in envelope
+SWS/BR: Unselect envelope points outside/in time selection
+SWS/BR: Insert new envelope point at mouse cursor
+SWS/BR: Save/Restore envelope point selection (5 slots)
+SWS/BR: Save/Restore edit cursor position (5 slots)
+SWS/BR: Toggle "Grid snap settings follow grid visibility"
+SWS/BR: Set "Apply trim when adding volume/pan envelopes"
+SWS/BR: Cycle through record modes
+SWS/BR: Focus arrange window

Fixes
+<strong>Windows OS / Issue 619, issue 621:</strong>
 fixed various features which were broken when using LangPacks and certain regional settings (i.e. comma as a decimal mark)
+OS X 64-bit: fixed broken list views (as reported http://forum.cockos.com/showpost.php?p=1307498&postcount=39|here|)
+Issue 613 / Region Playlist: fixed rounding issues (with adjacent regions)
+Issue 618: fixed cycle actions using toggle states from other cycle actions (starting with IF/IF NOT statements)
+Fixed broken actions "SWS: Set auto crossfade on/off"
+Action "Xenakios/SWS: Preview selected media item" now works properly with muted items

Other
+OS X DMG / Issue 608: added info allowing Mavericks/10.9+ users to run the installation script
+Made .beats optional for the action "SWS/S&M: Insert silence (measures.beats)", e.g. enter 5 (or 5.0) to insert 5 measures of silence/empty space
+Cycle Actions & Live Configs editors: shorten action names when possible, e.g. "<s>SWS/S&M: </s>Insert silence (measures.beats)"
+Better Snapshot details/descriptions
+SWS: Exported marker list format dialog opens centered
+Added "..." to the end of all (hopefully) Xenakios dialog actions that were missing it
+Small renames of captions in SWS/BR dialogs
+Xenakios's preview actions will stop on transport stop (same goes for new SWS/BR preview actions)
+The following Xenakios' dialog boxes are now themed:
 - Auto-rename selected takes
 - Create new tracks
 - Disk space calculator
 - Find missing media for project's takes
 - Insert random points to selected envelope
 - Item property interpolator
 - Normalize selected takes to dB value
 - Process item with Rubberband/csound phase vocoder
 - Project media
 - Randomize item positions
 - Remap item positions
 - Rename selected takes
 - Rename selected tracks
 - Rename takes
 - Render item to new take with tail
 - Repeat paste
 - Reposition selected items
 - Scale item positions/lengths by percentage
 - Search takes
 - Set volume and pan of selected takes
 - Set volume of selected items
 - Show/hide floating item/track info
 - Skip select items from selected items
 - Skip select items in selected tracks
 - Spread selected items over tracks
 - Swing item positions
 - Take mixer
 - Toggle selected items selected randomly

!v2.4.0 #2 (November 15, 2013)
<strong>MIDI/OSC actions support learn with both MIDI Pitch and "normalized" OSC messages</strong>
+To enable this new option: set "LearnPitchAndNormOSC" to 1 in the section [General] of the S&M.ini file (quit REAPER first!)
+When the new option is enabled, all actions of the section "S&M Extension" can be learned with:
 - <strong>New:</strong> OSC messages with floating-point argument in [0, 1] (14-bit resolution)
   Useful for OSC controllers that cannot handle absolute float values, e.g. <strong>TouchOSC for Android needs this!</strong>
 - <strong>New:</strong> MIDI Pitch messages (14-bit resolution)
 - MIDI CC messages (absolute and relative modes, as usual)

Region Playlist
+<strong>Fixed playback that could get out of sync randomly</strong>
+Added option "Smooth seek (seek immediately if disabled)" in the context menu, details http://forum.cockos.com/showthread.php?t=128371|here|

Auto color/icon
+Issue 602: Marker/region rules now support the filters (any) and (unnamed)
+Issue 600 / Windows OS: fixed potential crash when changing colors
+Fixed marker/region auto-coloring rules not obeying priorities

Cycle Actions
+Cycle Actions now support all 3rd party extensions' actions
+Issue 607: better recursion detection/protection, thanks Big Bob!
+Editor: reject unreliable command ids for SWS actions, macros and scripts

Notes window
+Make it possible to monitor/edit marker/region names and subtitles separately,
 i.e. added "Marker names", "Marker subtitles", "Region names" and "Region subtitles"
 in the dropdown box (in addition to "Marker/region names" and "Marker/region subtitles")
+Added related actions:
 - SWS/S&M: Open/close Notes window (marker names)
 - SWS/S&M: Open/close Notes window (region names)
 - SWS/S&M: Open/close Notes window (marker subtitles)
 - SWS/S&M: Open/close Notes window (region subtitles)
+If REAPER >= v4.55: Mark project dirty (needing save) rather than creating undo points for each key stroke
+Potential fix for http://forum.cockos.com/showpost.php?p=1180135&postcount=1595|"things that smells like Pont-l'�v�que"|
+House cleaning: allow notes for macros and scripts (aka "Action help")
 To easy copy/paste, string identifiers used to be displayed in the Notes window for macros/scripts.
 This is now useless since the action list offers "Copy selected action cmdID/identifier string".

Resources / Issue 591: make it possible to save and use new slots/files only via user macros (w/o tweaking the S&M.ini file, etc..)
+Made "Auto-save" slots/files <em>actions</em> more macro-friendly: they won't prompt for anything
 Note: the "Auto-save" <em>button</em> still prompt to overwrite selected slots/files
+Added a "last slot" version for all existing slot actions (i.e. new actions to deal with "auto-saved slots")
 A few examples:
 - SWS/S&M: Resources - Apply track template to selected tracks, <em>last slot</em>
 - SWS/S&M: Resources - Apply track template (+envelopes/items) to selected tracks, <em>last slot</em>
 - SWS/S&M: Resources - Import tracks from track template, <em>last slot</em>
 - etc..
+Added actions to cleanup things at the end of user macros, if needed:
 - SWS/S&M: Resources - Delete last track template slot/file
 - SWS/S&M: Resources - Delete last FX chain slot/file
 - SWS/S&M: Resources - Delete last media slot/file
 - SWS/S&M: Resources - Delete last project slot/file
 - SWS/S&M: Resources - Delete last theme slot/file
 - SWS/S&M: Resources - Delete last image slot/file

Resources: other updates
+Tag bookmark names with [x] when relevant slot actions are attached to them
+Media files: added "Add media file" options in the context menu (+ related actions)
 - Stretch/loop to fit time selection
 - Try to match tempo 0.5x
 - Try to match tempo 1x
 - Try to match tempo 2x
 <strong>Note: all existing "Add media file" slot actions obey these new options too</strong>
+Track templates: fixed the option "Offset items/envelopes by edit cursor" not being obeyed, sometimes
+Track templates: added actions where 'n' is in [1; 4], http://forum.cockos.com/showthread.php?p=984786#post984786|customizable in the S&M.ini file|:
 - SWS/S&M: Resources - Paste (replace) template items to selected tracks, slot n
 - SWS/S&M: Resources - Paste (replace) template items to selected tracks, last slot
 - SWS/S&M: Resources - Paste template items to selected tracks, slot n
 - SWS/S&M: Resources - Paste template items to selected tracks, last slot
+GUI tweaks, better wordings and undo point names (with slot numbers), etc..
+<strong>House cleaning: Removed all "prompt for slot" actions (*)</strong>
 Prehistoric actions that used to make sense when there was no dedicated GUI...
+<strong>House cleaning: Deprecated the "project loader/selecter" tool (*)</strong>
 This tool was useful to switch projects or select project tabs (during live performances, for ex.)
 Instead, you can just create a new dedicated bookmark (say "Live projects": click the tiny button +),
 add projects to it (drag-drop RPP files from an Explorer/Finder), and attach relevant slot actions to
 it via the context menu > Bookmark > Attach project slot actions to this bookmark.
 Deprecated actions have been replaced as follow:
 - "Resources - Project loader/selecter: next (cycle)"  ->  "Resources - Open project, next slot (cycle)"
 - "Resources - Project loader/selecter: previous (cycle)"  ->  "Resources - Open project, previous slot (cycle)"
 Also added:
 - SWS/S&M: Resources - Open project, next slot (new tab, cycle)
 - SWS/S&M: Resources - Open project, previous slot (new tab, cycle)
+(*) If you have any trouble because of that, please http://code.google.com/p/sws-extension/issues/list|say something|!

ReaScript function export
+Added function BR_SetTakeSourceFromFile()
+Issue 598: fixed potential crash with FNG_FreeMidiTake

Ruler's drag zoom / Issue 540: added actions for better usability
+SWS: Toggle drag zoom enable (ruler top half)
+SWS: Toggle drag zoom enable (ruler bottom half)

Fixes
+Issue 603: fixed potential crash when pasting track groups
+Localization / Windows OS: fixed broken features/actions when the extension was translated (thanks drikssa� & neilerua):
 - Most of zoom features
 - Xenakios "Scroll track view" actions
 - S&M "Toggle offscreen item selection" actions
+Issue 595: cut/copy/paste take actions now handle multiple item selection
+The action "Cut active take" now removes items if needed (rather than leaving empty items)
+Issue 601: fixed marker <-> region conversion actions (and export actions) that could affect playback
+Issue 606 / OS X: fixed text display � la "Big Clock" for Notes, Region Playlist and Live Config Monitor windows
+S&M actions to switch FX presets now support concurrent use (e.g. tweaking 2 knobs at the same time)
+Fixed the toggle state reported by some "Toggle offscreen item selection" actions

Other
+<strong>Various performance/timing improvements</strong>
+Various font rendering improvements
+Windows OS: ClearType font rendering is now enabled by default (still optionnal via the S&M.ini file)
+Update checker: wait for project to load completely before displaying startup dialog
+S&M project startup action: faster, safer, reject unreliable command ids for SWS actions, macros and scripts
+The About box is now modeless
+Issue 517 / OS X: S&M actions and commands that open the Finder now also reveal files (like on Windows OS)
+Issue 593: increased maximum cell length for all list views

!v2.4.0 #1 (August 6, 2013)
Fixed some actions learned with <strong>relative</strong> MIDI CC events
+SWS/S&M: Select project (MIDI CC/OSC only)
+SWS/S&M: Trigger preset for FX n of selected track (MIDI CC/OSC only) - where 'n' is in [1; 8]
 Note: FX 4 to FX 8 are new actions
+SWS/S&M: Trigger preset for selected FX of selected track (MIDI CC/OSC only)
+Reminder: those actions belong to the section "S&M extension" of the action list (top-right dropdown box)

Live Configs:
+Allow switches to "comments-only" configs (e.g. OSC feedback with random/custom strings)
+Added actions (where 'n' is in [1; 4], http://forum.cockos.com/showthread.php?p=984786#post984786|customizable in the S&M.ini file|):
 - SWS/S&M: Live Config n - Preload next config
 - SWS/S&M: Live Config n - Preload previous config
 Notes: useful to preload configs with -/+ controllers (like pedals), there already are similar actions to switch to the next/previous config
+Monitor windows:
 - Mouse wheel/trackpad gesture now cycles back to the first/last config
 - Mouse wheel/trackpad gesture now obeys the option "Ignore switches to empty configs"
+Editor window tweaks:
 - More guiding context menus
 - Allow cell edition in the columns "Activate action" and "Deactivate action"
 - Skinned knobs (if knob images are available in the current theme)

Cycle Action editor: copy/paste commands with Ctrl-C, Ctrl-V, Ctrl-X (on OS X: CMD-C, etc..)

!v2.3.0 #23 (July 22, 2013)
Fixed theme actions http://forum.cockos.com/showthread.php?p=1213324#post1213324|vs some user preferences|, thanks Breeder!

Resources window:
+Improved context menus (right-click the bookmark dropdown box, the attached project label, etc..)
+OS X: Context menu > "Edit file..." opens files with the default text editor (like on Windows OS)

ReaScript function export:
+Truncate or delete midi notes which go past the all-notes-off event
+ConfigVar functions now cover global MIDI preferences too (in case it works on REAPER's end someday)

!v2.3.0 #22 (July 15, 2013)
Fixed screenset saving

!v2.3.0 #21 (July 11, 2013)
Fixes:
+Screenset fixes as reported http://forum.cockos.com/showpost.php?p=1209144&postcount=1329|here|
+Image window: restore last displayed image on startup
+Issue 507: Fix OS X ReaConsole character highlighting

!v2.3.0 #20 (July 9, 2013)
Added actions:
+SWS/BR: Hide all but active envelope for selected tracks
+SWS/BR: Enable "Ignore project tempo" for selected MIDI items (use tempo at item's start)
+SWS/BR: Disable "Ignore project tempo" for selected MIDI items

Other:
+Cycle Action editor: improved context menu (http://forum.cockos.com/showpost.php?p=1205514&postcount=5|as discussed here|)
+Cycle Action editor: make it obvious when the Apply button is being disabled
+Live Config editor: various undo improvements
+Issue 577: Snapshot paste defaults to (none) for the destination track when non matching track is found

Fixes:
+Prevent creating redundant undo points in SWS/BR: Randomize selected tempo markers...
+SWS/BR windows always refresh toolbar buttons properly
+SWS/BR: Increase/decrease tempo marker:
 - fixed unresponsiveness in certain corner-cases involving square points
 - fixed behavior for consequential selections
+SWS/BR: Alter slope of gradual tempo marker:
 - fixed behavior for consequential selections

Enabled more code optimizations on Windows builds to increase action speed in some cases, especially with x64.

!v2.3.0 #19 (June 27, 2013)
Fixes:
+Issue 585 / OS X: fixed font rendering crashes, thank YOU Justin!
+More screenset fixes (including http://code.google.com/p/sws-extension/source/detail?r=1077|these issues|)

Added actions:
+SWS/BR: Hide all but active track envelope (issue 456)

Other:
+<strong>Renamed a bunch of S&M "slot actions" to make it clear they are attached to the Resources window</strong>
 For ex.: <em>SWS/S&M: Import tracks from track template, slot 3</em> has been renamed into <em>SWS/S&M: <strong>Resources - </strong>Import tracks from track template, slot 3</em>
+Cycle Action editor: display unregistered cycle actions as such (IDs in parenthesis)
+Actions that renumber marker/region IDs now create undo points

!v2.3.0 #18 (June 9, 2013)
Issue 517 / Windows OS: S&M actions and commands that open the Explorer now also reveal files
OS X: better fonts in S&M windows (again!)

Fixes:
+SWS/FNG: Compress/Expand amplitude of selected envelope points around midpoint (inconsistent behavior for playrate and width envelopes)
+More screenset fixes as reported http://forum.cockos.com/showpost.php?p=1172448&postcount=1283|here|
+Resources/Windows OS: fixed "Edit file..."
+Issue 576: fixed auto-icon crash
+Issue 581 / OS X port: the action "SWS/S&M: Set project startup action" now prompts for a command ID or an identifier string
 (to copy such IDs, right-click an action in the Actions window > Copy selected action cmdID/identifier string)

!v2.3.0 #17 (April 30, 2013)
<strong>REAPER v4.33+ is required!</strong>
New API functions were introduced in this version, they enable various improvements in the SWS/S&M Extension.
Thank you Cockos!

Cycle Action (CA)
+Cycle Actions for all sections (Media Explorer, Inline MIDI Editor, etc..)
+Support macros & scripts in all sections
+Improved the timing of Cycle Actions (again!)
+Support special macros using actions like "No-op", "Wait n seconds before next action", etc..
+Editor: various usability improvements, incl. a bit of issue 565
+Editor / Issue 562: added instruction LABEL to run Label Processor commands (and make your own "Label Processor actions")
 Example: LABEL /Lmy_suffix
 Reminder: the syntax is described in Main menu > Extensions > Label Processor
+Editor: fixed paranoid test that was preventing some valid CAs to be registered, thanks Big Bob!
+Fixed possible "no-op" CAs in the Action list

Resources window and related "slot actions"
+<strong>Issue 560: added commands and options to attach/detach resource files to/from projects</strong>
 When saving your work to another directory (using save as/copy media), all files that have been attached to the project in the Resources window will be backed up too.
 When a bookmark is attached to a project, any file/slot that will be added to (or removed from) this bookmark will be automatically attached to (or detached from) the project.
 Use-case examples: Comping, http://forum.cockos.com/showthread.php?t=121131|"Revolver tracks"|
 - Added Context menu > Bookmark > "Attach bookmark to X.RPP" and "Detach bookmark from Y.RPP"
 - Added option "Attach bookmark to this project" when creating new bookmarks
 - Added label for the attached project name (if any), right-click to load/select the said project
+<strong>Added custom bookmarks</strong>: Context menu > Bookmark > New bookmark > Custom...
 The definition format is: resource_directory_name,description,file_extensions (no spaces around commas)
 - Example1: Configurations,ReaConfig,ReaperConfigZip
   => Bank of configs example: auto-fill, then double-click slots to switch ReaConfigs (or, on Win, drag-drop slots to the arrange)
 - Example2: Docs,Document,txt,rtf,pdf => Multiple file extensions example
 - Example3: Misc,Any file,* => Can be useful to attach any type of file to a project, for example
+<strong>Theme bookmarks and related slots actions: OS X port + now support both .ReaperthemeZip and .ReaperTheme files</strong>
 For Mac users, an interesting new action is "SWS/S&M: Load theme, slot n" - where 'n' is in [1; 4], http://forum.cockos.com/showthread.php?p=984786#post984786|customizable in the S&M.ini file|: up to 99 themes
+Image bookmarks and related slots actions now support the same image formats than REAPER: PNG, JPG, BMP, etc..
 Note: Image bookmarks were limited to PNG files before this version (only the action "SWS/S&M: Show image, slot n" is still limited to PNG)
+Project bookmarks and related slots actions now support the same project files than REAPER: RPP, EDL, RPP-BAK, etc..
 Note: Project bookmarks were limited to RPP files before this version
+Context menus: new commands
+Various tweaks, tiny fixes (localization, media file filters, etc..)

Fixes:
+Notes window: undoing "remove tracks" now restores tracks notes, if any
+Removed default shortcut Ctrl+Shift+M ("SWS: Open marker list"): conflict with the default/native shortcut for "View: show track manager window"
+Removed default shortcut Ctrl+F (for "SWS/S&M: Find"): no known conflict but more future-proof
+Screenset load now sets size/position of undocked SWS windows as reported http://forum.cockos.com/showpost.php?p=1158117&postcount=1248|here|

!v2.3.0 #16 (April 18, 2013)
Added H:M:S.F to marker list export format

Fixes:
+Fixed screensets broken in v2.3.0 #15
+OS X now supports all track template files, thanks mustgroove!
 This fixes this http://forum.cockos.com/showpost.php?p=1157294&postcount=31|Resources window issue| (and probably other things on OS X)
+Issue 552: auto-saved track templates now sync to tempo (i.e. added beat information in auto-saved templates)

!v2.3.0 #15 (April 8, 2013)
Live Configs:
+Added basic OSC feedback
 To bind an OSC device: Live Configs window > Context menu > OSC feedback, and choose a device in the list
 Devices listed there are the OSC "control surfaces" defined in Options > Preferences > Control Surfaces
 Note: only the name, IP, max packet size and output port parameters are required.
 Unless you need REAPER feedback as well, you do not need to tick the option "Send to port"
 Up to 4 OSC devices are managed, i.e. distinct feedback for Live Config #1, #2, #3 and #4
 The possible OSC messages (with string arguments) are:
 - /snm/liveconfig<strong>n</strong>/current/changed - when the active config changed for the Live Config #<strong>n</strong>
 - /snm/liveconfig<strong>n</strong>/current/changing - when the active config is changing for the Live Config #<strong>n</strong> (same as grayed display in monitoring windows)
 - /snm/liveconfig<strong>n</strong>/preload/changed - when the preloaded config changed for the Live Config #<strong>n</strong>
 - /snm/liveconfig<strong>n</strong>/preload/changing - when the active config is changing for the Live Config #<strong>n</strong> (same as grayed display in monitoring windows)
+Fixed ~1s delay when switching configs (with the option "Send all notes off when switching configs"), thanks Breeder!
+Undoing config switches now properly update monitoring windows
 Note: just fixed for the sake of it as it is recommended to disable undo points for live performances!

Region Playlist:
+Support main transport pause
 Before this version the playlist was stopped on pause, now it just plays again when "un-pausing", as expected
+Added basic OSC feedback
 To bind an OSC device, etc.. see above: same as the Live Configs' OSC feedback
 The possible OSC messages (with string arguments) are:
 - /snm/rgnplaylist/current - current region
 - /snm/rgnplaylist/next - next region

Added actions:
+SWS: Set takes in selected item(s) to random custom color(s)
+SWS: Set takes in selected item(s) to color gradient
+SWS: Set takes in selected item(s) to ordered custom colors
+SWS/BR: Create tempo markers at grid after every selected tempo marker
+Issue 180:
 - SWS/BR: Create project markers from selected items (name by item's notes)
 - SWS/BR: Create regions from selected items (name by item's notes)

Fixes:
+About box: fixed update checker connection issues in certain instances (Win only)
+Cycle actions: fixed ReaScript support broken in v2.3.0 #14, thanks gofer!
+OS X x64: fixed font rendering crash (when using alpha)
+Fixed crazy behavior (SWS stops working) when running these actions on empty items:
 - SWS/BR: Create project markers from notes in selected MIDI items
 - SWS/FNG: legato selected media items on same track (change rate)
 - SWS/FNG: Time compress/stretch selected items
+Refresh arrange after running SWS/FNG: unselect items that do not start in time selection
+Prevent loss of item selection when running Xenakios/SWS: Remove muted items
+Small rename (for the sake of clarity) of 2 actions: Xenakios/SWS: Shuffle order of selected items
+Don't skip last fade shape when using Xenakios/SWS: Set next/previous fade in/out shape for items
+More consistent behavior for:
 - Xenakios/SWS: Explode selected items to new tracks (keeping positions)
 - Xenakios/SWS: Select takes in selected items, shuffled random
 - Xenakios/SWS: Select takes of selected items cyclically
+These actions now work with empty items (issue 281):
 - SWS: Create regions from sel item(s) named with take
 - Xenakios/SWS: Create markers from selected items (name by take source file name)
 - Xenakios/SWS: Explode selected items to new tracks (keeping positions)
 - Xenakios/SWS: Remove muted items
 - Xenakios/SWS: Reverse order of selected items
 - Xenakios/SWS: Shuffle order of selected items
 - Xenakios/SWS: Shuffle order of selected items (2)
 - Xenakios/SWS: Select items under edit cursor on selected tracks
 - Xenakios/SWS: Time selection adaptive delete
 - Xenakios/SWS: Toggle selected items selected randomly

Other:
+OS X: better font rendering

!v2.3.0 #14 (March 23, 2013)
Cycle Actions (CAs)
+Improved timing when performing CAs
+Issue 550: CAs can now contain <em>other</em> CAs, recursively
+The character comma (,) can now be used in CONSOLE instructions
+Added instruction ELSE
+Improved toggle states reporting
 - CAs can now either report fake toggle states (like it was before v2.3.0 #9) or real ones (i.e. toggle state of the first relevant "sub-action")
   This ensures transparent upgrades from older versions. This toggle state is configurable in the column "Toggle" of the editor, <strong>see details http://forum.cockos.com/showpost.php?p=1090262&postcount=1136|here|</strong>
 - Better initialization for CAs that report real toggle states (i.e. <strong>avoid to run some of them one time before they sync properly</strong>)
+Editor: display MIDI action names (with REAPER >= v4.33pre16)
+Editor: new menu items to cut/copy/paste commands (works across CAs)
+Editor: new menu item to explode CAs, custom actions (i.e. macros) and ReaConsole actions into individual actions
 <strong>This helps sharing Cycle Actions with other users, see important remarks http://forum.cockos.com/showpost.php?p=1170459&postcount=1267|here|</strong>
 (before this version you probably had to share other files, now you just have to export a single file where all CAs have been "exploded")
+Editor tweaks: added CA text filter, more helpful messages (again), etc...
+Fixed missing undo points for CONSOLE commands (when the option "Consolidate undo points" was disabled)
+Removed "cycling tooltips" (when CAs were attached to toolbar buttons, the reason why is detailed http://forum.cockos.com/showpost.php?p=1212048&postcount=1331|here|)
 Note: when the opetion "Consolidate undo points" is enabled, steps like !bla or !foo still provide distinct undo point names though ("Undo foo", "Undo bla")

Live Configs
+Ignore preload over the current/active track
+Improved action learn: prompt to replace current bindings or to add a new binding (with REAPER >= v4.33pre20)
+Monitoring windows: improved redraw + click the "CURRENT" panel to show/hide the "PRELOAD" one
+Fixed Cut command and corner-cases

Snapshot improvements: (Thanks for the contributions, Chris!)
+Added Previous and Next buttons for navigating snapshots and added associated actions
+Added Move Up & Down buttons for re-ordering snapshots list and added similar actions
+Added Notes field (limited to 100 characters)
+Changed the way snapshots are deleted so the sort column remains continuously numbered

Added actions:
+Issue 543: SWS/S&M: Go to/select region n (obeys smooth seek)
 where 'n' is in [1; 4], http://forum.cockos.com/showthread.php?p=984786#post984786|customizable in the S&M.ini file|: up to 99 actions/regions
+Issue 307: actions to increase/decrease the metronome volume (by steps of ~ 0.15dB)
 SWS/S&M: Increase metronome volume
 SWS/S&M: Decrease metronome volume
+SWS/BR: Move closest tempo marker to edit cursor

Other:
+"SWS: Minimize selected track(s)" now returns a toggle state:
 reports ON if the selected track (or all selected tracks) is (are) minimized
+ReaConcole: reduced minimum height and margins
+S&M project startup actions: tweaks to support theme switching on project load (details http://forum.cockos.com/showpost.php?p=1140973&postcount=18|here|)

Fixes:
+<strong>S&M Notes window / OS X 10.7+: fixed refresh issues, thanks chriscomfort!</strong>
+OS X 10.7+ x64: fixed list views being right aligned
+All S&M windows: fixed button display for some themes (e.g. http://forum.cockos.com/showpost.php?p=1124199&postcount=169|Apollo theme|)
+Fixed action "SWS/S&M: Open project path in explorer/finder"
 This action was opening the project's parent folder, not the project's folder
+About box: fixed disabled button in update checker in certain instances
+ReaMote: fixed unexpected "Version Incompatibility" error message

!v2.3.0 #13 (February 2, 2013)
ReaConsole updates
+Create actions made of console commands directly in the Cycle Action editor, see below + example and details http://forum.cockos.com/showpost.php?p=1115796&postcount=1179|here|
 In other words, to create your own console actions, <strong>you do not need to create/tweak a text file anymore</strong> (i.e. reaconsole_customcommands.txt)
 => better action names, for example: a custom "Select bass tracks" instead of "SWS: Run console command: s*bass*"
 => simpler configuration (no file edition/re-start)
 => benefit from other Cycle Actions' features: toggle state reporting, etc..
 => indirectly fixes little issues on OS X
 Note: although it is deprecated now, the file reaconsole_customcommands.txt still parsed for ascendant compatibility
+<strong>New command 'x' to add track FX</strong> by names, see examples and details http://forum.cockos.com/showpost.php?p=1115796&postcount=1179|here|
 Note: the command will do nothing if the FX is already present
+<strong>New command '/' to send local OSC messages</strong> (as if they were sent by a device on the network), see examples and details http://forum.cockos.com/showpost.php?p=1115796&postcount=1179|here|
 Longer console commands.. but this opens a bunch of doors: receives, sends, FX parameters, FX presets, etc..
+Issue 484: the ReaConsole window is now modeless, dockable, resizable, etc..
 <strong>=> key shortcuts swap!</strong>
 - The ENTER key runs a command and now keeps the Console window open
 - CTRL+ENTER (CMD+ENTER on OS X) will now close the Console window after running a command
+Fixed a few console commands' undo points that were ignored

Cycle Action editor updates
+Added instruction CONSOLE to run ReaConsole commands, see example and details http://forum.cockos.com/showpost.php?p=1115796&postcount=1179|here|
 Example: CONSOLE x ReaComp
 Reminder: the syntax of ReaConsole commands is detailed http://www.standingwaterstudios.com/reaconsole.php|here|
+More helpful messages
+Improved toggle states for cycle actions using instructions IF and IF NOT

Ported more features to OS X:
+<strong>Theme helpers for OS X</strong> (actions referenced in the http://www.houseofwhitetie.com/reaper/walter_themers_guide.pdf|WALTER user manual|):
 - SWS/S&M: Show theme helper (all tracks)
 - SWS/S&M: Show theme helper (selected tracks)
+More toolbar auto-refresh actions:
 - SWS/S&M: Toolbar - Toggle offscreen item selection (top)
 - SWS/S&M: Toolbar - Toggle offscreen item selection (bottom)
+More CMD+A support in text fields (select all)

Issue 524: new actions to detect and unselect offscreen items (just to unify the 4 existing actions "Toggle offscreen item selection (left/right/top/bottom)")
+SWS/S&M: Unselect offscreen items
+SWS/S&M: Toolbar - Toggle offscreen item selection
 This one deselects offscreen items and reselects them on toggle
+Reminder: toolbar buttons of those actions automatically light-up when at least one selected item is offscreen
 (the option "Main menu > Extensions > SWS options > Auto-refresh toolbars" must be enabled)

Other:
+Cue buss dialog box: key shortcuts pass through to the main window
+Fixed potential issues with relative paths like "./stuff.rpp"

!v2.3.0 #12 (January 30, 2013)
Automatic check for updates:
+Option can be found in REAPER > Extensions > About SWS Extensions
 - Performed once per day (startup check is silent, user gets notified only if new version is available)
 - Turned on by default for official updates
 - When searching manually (instead of startup search) both official and beta updates are checked

Tempo improvements:
+Convert project markers to tempo markers:
 - More sane results when creating gradual tempo changes (thanks to middle points)
 - Option to split middle point into 2 points to smooth things out
+Added actions:
 - SWS/BR: Randomize selected tempo markers...
 - SWS/BR: Delete tempo marker (preserve overall tempo and positions if possible)
 - SWS/BR: Set tempo marker shape to linear (preserve positions)
 - SWS/BR: Set tempo marker shape to square (preserve positions)
 - SWS/BR: Set tempo marker shape (options)...
 - SWS/BR: Increase/Decrease tempo marker (preserve it's time position) (% and BPM versions)
   => These actions are mostly intended for manipulation of linear (gradual) tempo. See documentation for more
 - SWS/BR: Alter slope of gradual tempo marker (increase/decrease) (% and BPM versions)
   => As the name suggest, these actions work only on gradual tempo markers. See documentation for more
 - SWS/BR: Create project markers from selected tempo markers
 - SWS/BR: Create project markers from notes in selected MIDI items
+Other:
 - All dialogs under SWS/BR:
     - Options are preserved through sessions
     - Tiny OS X cosmetic fixes
 - All existing tempo operations should be much faster when dealing with a lot of points
 - Tiny renames of move actions for easier readability
 - Documentations available on http://wiki.cockos.com/wiki/index.php/Category:Tempo|wiki.cockos.com|, namely http://wiki.cockos.com/wiki/index.php/Tempo-mapping_in_Reaper|here| and http://wiki.cockos.com/wiki/index.php/Tweaking_tempo|here|
   => Big thanks to user http://forum.cockos.com/member.php?u=22191|G-Sun| for all the wiki work, suggestions and testing

Added actions:
+Issue 544: SWS/S&M: Set project startup action (and SWS/S&M: Clear project startup action)
 Note: startup actions are defined <strong>per project</strong>. If you need to run an action when launching REAPER (or with new blank projects),
 define a project template (in Preferences > Project) and a startup action for this template.
+SWS/BR: Check for new SWS version...

Fix for OSC & MIDI CC relative "mode 3" learn

!v2.3.0 #11 (January 15, 2013)
Fix for snapshot merge crash

!v2.3.0 #10 (January 11, 2013)
Live Configs: support OSC and rotary controllers
+Improved the "learnability" of the following actions of the "S&M Extension" section, they have been renamed accordingly:
 - SWS/S&M: Apply Live Config n (MIDI CC absolute only)  ->  SWS/S&M: Apply Live Config n (MIDI CC/OSC only)
 - SWS/S&M: Preload Live Config n (MIDI CC absolute only) ->  SWS/S&M: Preload Live Config n (MIDI CC/OSC only)
+Support all types of MIDI CC controllers (like endless rotary encoders)
 - In addition to the "Absolute" mode, all "Relative" modes of the Learn dialog box are now supported too
 - Acceleration is also supported
+Support OSC learn (OSC message with float parameter)
 - Example: say you have learned the action "SWS/S&M: Apply Live Config 3 (MIDI CC/OSC only)" with the OSC message "/blabla",
   sending "/blabla/f/107.0" will switch to the instrument/effect #107 of the Live Config #3

Added actions (http://forum.cockos.com/showthread.php?p=984786#post984786|customizable in the S&M.ini file|):
+SWS/S&M: Bypass all FX (except n) for selected tracks - where 'n' is in [1; 8] by default
 - Might be useful for FX comparisons (A/B)
+SWS/S&M: Set all FX (except n) offline for selected tracks - where 'n' is in [1; 8] by default
 - Might be useful for live applications
The following new actions are a bit specific, so they are <strong>hidden by default</strong> (n=0 in the S&M.ini file)
+SWS/S&M: Unbypass all FX (except n) for selected tracks
+SWS/S&M: Set all FX (except n) online for selected tracks
+SWS/S&M: Dummy toggle n
 - These actions just report a toggle state
+SWS/S&M: Exclusive toggle n
 - These actions just report a toggle state, only one of them is ON at a time (all others are automatically turned OFF)

ReaScript:
+Added function SNM_AddTCPFXParm()
+Hardened http://forum.cockos.com/showpost.php?p=1099358&postcount=1162|SNM_TieResourceSlotActions()|

Auto color/icon:
+Fixed color edition in place in the list view
+Fixed possible crash when the extension is localized

Other:
+Updated action "Xenakios/SWS: Randomize item positions...":
 - Added an option to move all grouped items by the same amount
+All actions of the "S&M Extension" section now support OSC and rotary controllers

!v2.3.0 #9 (December 23, 2012)
<strong>Live Configs: big overhaul, merged a dedicated extension plugin.</strong>
The fine details will be posted in this http://forum.cockos.com/showthread.php?p=1079515#post1079515|thread/PDF| (not up-to-date yet!), in the meantime major changes are:
+New "core" to ensure smooth/glitch-free config switches, new "All notes off" logic (now optional)
+Added Preload feature: you can prepare an instrument/effect while playing another
 This can be done with a second controller (click the new "Learn" button) or multi-touch gesture (see below).
 Once a config is preloaded, you can switch/switch-back between the preloaded and the current config with new actions like
 "SWS/S&M: Live Config n - Apply preloaded config (swap preload/current)"
 Preload comes in handy when switching FX chains, or Track Templates or with the new option "Offline all but active/preloaded tracks" (see below)
+<strong>Added Monitoring windows, demo http://stash.reaper.fm/14847/S%26M_LiveConfigMonitor.gif|here|</strong>
 - Useful with controllers that do not provide visual feedback
 - Support 2 fingers scroll gesture over "Current" and "Preload" areas, e.g. switch or preload instruments/effects with a trackpad
 - Click on the "Preload" area to swap the preloaded and the current config
 - Up to 4 Monitor Windows can be used simultaneously, i.e. one per Live Config/controller
+Added (per config) option: "Offline all but active/preloaded tracks (RAM savings)"
 When enabled, instruments/effects will be only be loaded for the current and preloaded tracks.
 Other tracks that are not part of the config will remain as they are, of course.
 This option works without preload too (switches will be slower though).
 Note: handle with care! Do not use <del>this option with</del> buggy instruments/effects!
+Added (per config) option: "Ignore switches to empty configs"
 When enabled, you will switch to the next/previous valid config whatever is the gap of empty configs in between.
 Especially useful for -/+ controllers (like pedals) and "Apply next/previous config" actions
+Added (per config) option: "Send all notes off when switching configs"
+Added (per config) option: "Select/scroll to track on list view click"
+Added (per config) option "Automatically update sends from the input track"
 When enabled, sends of the "Input track" will be automatically created/updated,
 each a new track is added/removed from the editor's list view, for example
+New logic for "Activation" and "Deactivation" actions/macros/scripts:
 - If a track is defined for a config (a row), only this track will be selected when the
   "Activation" (or "Deactivation") action is performed.
   Track selection is restored right after the action is performed.
   => Useful since many actions deal with "selected track(s)"
 - If no track is defined for a config, no track will be selected when the "Activation" (or "Deactivation")
   action is performed, track selection is restored right after
   => Useful to master the current selection state when performing actions
+Added "Tiny fades" knob
 It tweaks lengths of tiny fades-out/in when deactivating/activating configs.
 Disabling fades is allowed but instrument/effect switches might be glitchy!
 Note: when a config is made of trailing effects (delay, verb, etc..), you can either disable tiny fades,
 or better, route the (tiny faded) audio to a track which is not used by the Live Configs
+Added "Learn" button: direct action learn for "Apply" and "Preload" actions
+Added "Create input track" in the context menu (creates a track with needed properties and sends)
+Added "Switch delay" knob (no more S&M.ini file tweaks needed). One "Switch delay" per config.
+Added a bunch of actions (preload, toggle options or tiny fades on/off, open/close monitoring windows, etc..): filter the action list with "Live Config"!
 Note: some of the new actions are very specific and thus hidden by default (http://forum.cockos.com/showthread.php?p=984786#post984786|customizable in the S&M.ini file|)
+New context menu items in the Live Configs editor:
 - Copy/cut/paste configs (rows)
 - Insert config (shift rows up/down) + obey INSERT key
 - Apply/preload configs
 - Shortcuts: "Show FX chain..." and "Show routing window..." in Track column and Input track context menus

Region Playlist
+<strong>Playlist re-synchronization when seeking by hand or via actions</strong> (issue 532)
 Use-case example: now, you can also use actions like "Regions: Go to region #n" to switch regions defined in a playlist
 Note: when seeking to a position that is not part of the playlist, the extension will switch back ASAP to the region it was supposed to play
+Re-synchronize the playlist when editing it while playing (or when its regions are edited)
+Fixed various corner cases: audio block rounding, possible issues with unknown regions (e.g. deleted), etc..
+Improved monitoring mode (separate region numbers and region names, display number of remaining loops, new red "sync loss" status, etc..)
+Added options (in the context menu): "Seek play" and "Scroll view when selecting regions"
+Reorganized the window a bit: added columns, moved playlist length as tooltip, etc..

Cycle actions
+<strong>Added basic instructions: IF, IF NOT, and LOOP n</strong>
 This is mainly to ensure consistent toggle states for cycle actions but this also introduces conditional macros, see details and examples http://forum.cockos.com/showpost.php?p=1090262&postcount=1136|here|
 This is a "basic" support because you cannot yet have nested LOOPs or nested IFs. However you can have an IF in a LOOP or a LOOP in an IF.
+Toggle cycle actions now report real toggle states (i.e. the state of the first relevant action)
+Cycle action editor
 - Right list view: insert commands rather than adding them (avoids to systematically drag new commands)
 - Right list view: added "Add/insert instruction" in the context menu
 - Various tweaks, including new tiny buttons to enlarge list views

Export functions to ReaScript
+Fixed possible FNG function crash
+Added functions:
 - SNM_RemoveReceivesFrom()
 - SNM_SelectResourceBookmark()
 - http://forum.cockos.com/showpost.php?p=1099358&postcount=1162|SNM_TieResourceSlotActions()|
+Updated API, updated SNM_AddReceive() to obey preferences

Added actions
+Added "go to" marker/region actions
 REAPER already proposes 30 goto actions for markers and 40 for regions,
 so those new actions are just meant to target up to 99 regions/markers, they are <strong>hidden by default!</strong>
 This number of actions is http://forum.cockos.com/showthread.php?p=984786#post984786|customizable in the S&M.ini file|
 Note: comes in handy with the new Region Playlist "re-synchronization" feature, see above
 - SWS/S&M: Go to marker n (obeys smooth seek)
 - SWS/S&M: Go to region n (obeys smooth seek)
+Issue 528:
 - SWS/S&M: Insert marker at edit cursor
 - SWS/S&M: Insert marker at play cursor
+Issue 535:
 - SWS: Select unmuted items
 - SWS: Select unmuted items on selected tracks
+New on OS X (were already there on Windows OS):
 - SWS/S&M: Dump action list (w/o SWS extension)
 - SWS/S&M: Dump action list (SWS extension only)
 - SWS/S&M: Dump action list (custom actions only)

All list views:
+Obey to HOME, END, PAGE UP and PAGE DOWN keys
+OS X: obey to CMD-A like on Windows OS (select all)
+Windows OS: fixed a themed grid line glitch

Other:
+Fixed possible Auto color/icon crash when exiting REAPER
+Fixed possible crash with FX selection actions
+OS X: directory browsers allow directory creation (issue 511)
+OS X: fixed single line tooltips
+The action "SWS/S&M: Insert silence (measures.beats)" now supports tempo/time signature markers
+Offline FX actions now fully unload VST plugins
+Localization: sorted menus like default English menus
+Snapshot window: replaced the button "show/hide options" with 2 tiny buttons, i.e. fixes http://forum.cockos.com/showpost.php?p=1034735&postcount=969|this report|
+Resources window: moved the tick box "Tie slot actions to this bookmark" to the context menu ("advanced" stuff)
+Updated all S&M windows: removed margins when possible, every pixel counts!

!v2.3.0 #8 (November 1, 2012)
<strong>Region playlist: http://forum.cockos.com/showpost.php?p=1063758&postcount=10|new features for live use!|</strong>
+Support for infinite region loops, screenshot http://stash.reaper.fm/14468/S%26M_rgnplaylist_infiniteloop.jpg|here|
 Such regions will loop forever unless you switch to another region thanks to the new actions "Play previous/next region (smooth seek)".
+Added "Monitoring" mode, i.e. displays current/next regions with a "big font", screenshot http://stash.reaper.fm/14469/S%26M_rgnplaylist_monitoring.jpg|here|
 Click the new lock button to toggle monitoring/edition modes (or use the new related action).
 Note: the "big font" name can be customized in the S&M.ini file ("BigFontName" in the section [RegionPlaylist])
+Added actions:
 - SWS/S&M: Region Playlist - Play previous region (smooth seek)
 - SWS/S&M: Region Playlist - Play next region (smooth seek)
 - SWS/S&M: Region Playlist - Toggle monitoring/edition mode
+Seek play when switching regions/playlists
+Project edition:
 - Improved append/paste playlist/regions commands and actions (faster)
 - Fixed possible undo unstability for "crop project to playlist" commands/actions

Export functions to ReaScript
+Issue 531: fixed MIDI notes shrinking bug
+Fixed SNM_GetMediaItemTakeByGUID() crash

Other
+Issue 174: improved S&M cut/copy/paste sends/receives/routings actions as detailed http://forum.cockos.com/showpost.php?p=1061214&postcount=1529|here|
+Notes window: improved "big font" rendering (now uses all the available width)

!v2.3.0 #7 (October 17, 2012)
Export functions to ReaScript
+Added functions (more details in REAPER > Main menu > Help > HTML Lists > ReaScript documentation):
 - SNM_MoveOrRemoveTrackFX
 - SNM_SetProjectMarker
 - SNM_GetProjectMarkerName - because ReaScript cannot handle the char** param of RPR_EnumProjectMarkers()
+Issue 520: removed SNM_DeleteObject, added SNM_DeleteFastString

Added actions
+Issue 517: SWS/S&M: Open selected item path in explorer/finder
+SWS/S&M: Remove selected FX for selected tracks
+SWS/S&M: Dump action list (custom actions only)
+SWS/BR: Move edit cursor to next/previous envelope point
+SWS/BR: Move edit cursor to next/previous envelope point and add to selection
 Note: this last action (that adds points to selection) can make tinny changes to the envelope.
 It's a bug in Reaper, you can read about it http://forum.cockos.com/project.php?issueid=4416|here|

Other
+Cycle action editor: double-click in the "Id" column (or pressing the RETURN key) runs the selected cycle action
+Issue 488/Image window: display image filenames/slot numbers in tooltips
+Issue 525: the master track obeys the action "SWS: Minimize selected tracks"
+OS X / S&M windows: better fonts

Fixes
+Issue 519: fixed "SWS: Hide docker" and "SWS: Show docker" (broken since REAPER v4 and multi-dockers)
+Fixed a possible crash in Convert project markers to tempo markers dialog

House cleaning, renamed cryptic "auto-refreshed" toolbar actions:
+SWS/S&M: Toolbar left item selection toggle -> SWS/S&M: Toolbar - Toggle offscreen item selection (left)
+SWS/S&M: Toolbar right item selection toggle -> SWS/S&M: Toolbar - Toggle offscreen item selection (right)
+SWS/S&M: Toolbar top item selection toggle -> SWS/S&M: Toolbar - Toggle offscreen item selection (top)
+SWS/S&M: Toolbar bottom item selection toggle -> SWS/S&M: Toolbar - Toggle offscreen item selection (bottom)
+SWS/S&M: Toolbar track envelopes in touch/latch/write mode toggle -> SWS/S&M: Toolbar - Toggle track envelopes in touch/latch/write

Tempo manipulation improvements:
+Convert project markers to tempo markers:
 - Added an option to create gradual tempo changes (aka linear tempo points)
+Select and adjust tempo markers improvements:
 - Option to invert selection only if marker obeys criteria. (possible usage: invert only within time selection)
 - Added button for deselecting markers that conform to criteria
 - Added button that toggles supplementary dialog which lets you deselect every Nth marker selected (possible usage: easier manipulation of linear points)

!v2.3.0 #6 (October 3, 2012)
<strong>Auto color for regions and markers, thanks Brado231!</strong> (issue 339)
+Added column "Type" (type = track, marker or region) in the "Auto color/icon" window's list
+Reorganized the window/context menus a bit
+Added options (new actions + new button "Options" + main menu > extensions > sws options)
 - Enable auto marker coloring - Disabled by default!
 - Enable auto region coloring - Disabled by default!

<strong>Localization: (almost) everything can be translated!</strong>
Fixes/improvements (thanks Mr Data!):
+Fixed unused translations in various windows/dialog boxes
+Fixed stupid assumption that plural strings always end with 's'
+Auto-resize some buttons according to string lengths
Notes for translators:
+A new SWS Template LangPack file is available http://code.google.com/p/sws-extension/downloads/list|here|
+The following tools are intentionally not localized (to avoid useless translations):
 - S&M Find (a new version will come at some point)
 - SWS TrackList (might be removed at some point, over exceeded by the new native Track Manager)
 - A few (exotic) Xenakios tools

Export functions to ReaScript
+Added functions (more details in REAPER > Main menu > Help > HTML Lists > ReaScript documentation):
 - SNM_GetSetObjectState()
 - SNM_GetSetSourceState2()
 - SNM_GetSourceType()
 - SNM_RemoveReceive()
 - SNM_CreateFastString()
 - SNM_GetFastString()
 - SNM_GetFastStringLength()
 - SNM_SetFastString()
 - SNM_DeleteObject()
 - FNG_AllocMidiTake()
 - FNG_FreeMidiTake()
 - FNG_CountMidiNotes()
 - FNG_GetMidiNote()
 - FNG_GetMidiNoteIntProperty()
 - FNG_SetMidiNoteIntProperty()
 - FNG_AddMidiNote()
+Updated some APIs functions with WDL_FastString* parameters (tighter memory allocation + get rid of string length limitations for ReaScripters)
 Might be temporary, see details & example http://forum.cockos.com/showpost.php?p=1040948&postcount=1016|here|
+<strong>To request some functions please use/see issue 513</strong> (exported functions wish-list)

Added actions:
+SWS/BR: Move selected tempo markers forward
+SWS/BR: Move selected tempo markers back
+SWS/BR: Move selected tempo markers forward X ms
+SWS/BR: Move selected tempo markers back X ms
 Note: These actions don't screw with unselected points positions. Ideal for extensive tempo manipulation.
 First two actions move points depending on zoom, more zoom means less movement - recommended for keybinding.
 Others move points by predetermined values in milliseconds
+SWS/BR: Select and adjust tempo markers...
+SWS/BR: Move edit cursor to next/previous envelope point and select it
+SWS/S&M: Pan active takes of selected items to 25%, 50%, and 75% left and right
+SWS/S&M: [developer] Write C++ API functions header
 Internal stuff, for SWS devs only.

Updated actions "Set selected tracks folder states"
+Renamed actions:
 - "SWS/S&M: Set selected tracks folder states to on"  ->  "[...] to parent"
 - "SWS/S&M: Set selected tracks folder states to off"  ->  "[...] to normal"
+Added actions (they were missing for the above ones to make sense..):
 - SWS/S&M: Set selected tracks folder states to last of all folders
 - SWS/S&M: Set selected tracks folder states to last in folder
 Note: when this last action is performed on a track which is already the last one in a folder,
 running it again will turn the track into the last in the innermost and next-innermost folders, etc..

Region playlist
+Paste/crop to playlist: make sure envelopes are pasted too
 (whatever is the pref. "Envelope points move with media items")
+Avoid "flashy" cursor while playing playlists
+Reorganized the window/context menus a bit

Other
+Updated action "SWS/S&M: Remove all envelopes for selected tracks":
 This action removes all track/plugin envelopes. Now it also removes parameter modulations.
+Cycle action editor: added button "Import/export..."
+Issue 516/Resources: auto-save actions now overwrite empty selected slots
+Issue 515/Find window: RETURN key = find next (reminder: F3/Shift-F3 = find next/previous)
+GUI tweaks: smaller fonts on OS X, preserve XP style for list views on Windows OS, etc..

Fixes
+Issue 459: fixed possible crash when applying grooves
+Fixed some Xenakios actions related to takes
+Fixed inverted left/right channels for "SWS/S&M: Pan active takes of selected items to 100% left/right"
+Fixed faulty undo point for "Xenakios/SWS: Toggle selected takes normalized/unity gain"
+Minor fix in warning dialog for SWS/BR: Convert project markers to tempo markers

!v2.3.0 #5 (September 13, 2012)
<strong>Issue 432: Export functions to ReaScript and/or to other extensions. See documentation http://code.google.com/p/sws-extension/wiki/Functions_export_to_ReaScript|here|</strong>.
Added functions:
+SNM_GetSetSourceState()
+SNM_GetMediaItemTakeByGUID()
+SNM_AddReceive()
+SNM_GetIntConfigVar()
+SNM_SetIntConfigVar()
+SNM_GetDoubleConfigVar()
+SNM_SetDoubleConfigVar()

Convert project Markers dialog is now toggleable and has a state
Issue 504: (re-)added horizontal scrollbar in the Notes window
Issue 512: improved http://stash.reaper.fm/13968/sws_dmg.jpg|OS X install disk| (added a script that does all the job, just double-click on it!)

Added "What's new?" (via HTML file generation)
+Added a button "What's new?" in the About box
+Added action "SWS/S&M - What's new?"

Added actions:
+SWS/BR: Convert project markers to tempo markers
+SWS/BR: Split selected items at tempo markers

Removed actions (were already available - use native actions):
+SWS/BR: Move edit cursor to next tempo marker
+SWS/BR: Move edit cursor to previous tempo marker

!v2.3.0 #4 (August 30, 2012)
<strong>REAPER v4.26+ is required</strong>

A big welcome to our latest developer, Breeder!  He added actions:
+SWS/BR: Move edit cursor to next tempo marker
+SWS/BR: Move edit cursor to previous tempo marker

External MIDI file support + MIDI source offset support (action "SWS/S&M: Takes - Remove empty MIDI takes/items among selected items", etc..)
Improved "All notes off" handling (Live Configs tool + "All notes off" actions)
Fixed/improved "Xenakios/SWS: Create markers from selected items" (bug reported http://forum.cockos.com/showpost.php?p=1022691&postcount=961|here|)
OS X / Resources window: better text filter behavior

!v2.3.0 #3 (August 22, 2012)
Issue 498: OS X - Fixed docked SWS window close issues

!v2.3.0 #2 (July 28, 2012)
Fixed theming issues on Windows XP/7 (reported http://forum.cockos.com/showpost.php?p=1003969&postcount=918|here|)
Fixed Label processor crash (reported http://forum.cockos.com/showpost.php?p=1004406&postcount=926|here|)
More localization for the Groove tool

!v2.3.0 #1 (July 22, 2012)
<strong>REAPER v4.25+ is required</strong>

!v2.2.0 #17 (July 13, 2012)
Label processor:
+Added option to process all takes
+Added take count (/K) and take number (/k)

Windows OS: fixed possible stuck tooltips and buttons stuck on hover state
Fix for OS X ini files

!v2.2.0 #16 (July 9, 2012)
Full localization for "Fill gaps", "Snapshots merge" and "ReaConsole" tools
Main dialog boxes are now themed
Fixed actions "SWS/S&M: Move selected FX up/down in chain for selected tracks" (broken in v2.2.0 #3)
Fixed actions "SWS/S&M: Active MIDI Editor - Save/Restore displayed CC lanes, slot n" (broken in v2.2.0 #3)
House cleaning: removed actions "SWS/S&M: Takes - Build lanes for selected tracks/items" (those glorious actions are useless now: REAPER features take alignment)

!v2.2.0 #15 (June 25, 2012)
The following windows are now themed:
+Snapshots
+Auto Color/Icon
+MarkerList
+TrackList
+ProjectList
+Groove Tool

OS X / Live Configs
+Browse FX user presets like on Windows OS
+Support for AU user presets

List views
+OS X: themed grid lines (almost like on Windows OS)
+OS X: column reordering (drag-drop column headers like on Windows OS)
+Little fixes

Localization for item/track color and snapshot context menus (thanks neilerua!)
Removed smooth scroll, please use native version

!v2.2.0 #14 (June 14, 2012)
Resources window and related slots actions
+"Paste" and "Paste (replace)" items from a track template file that contains several tracks now obeys multi-track selection
+Applying a track template file that contains several tracks now obeys multi-track selection - http://forum.cockos.com/showthread.php?t=104140|Example|: applying folder tracks to other projects
 Reminder: track template files can be applied in 2 different ways, either use items/envelopes present in template files or preserve existing items/envelopes, see details http://forum.cockos.com/showpost.php?p=979823&postcount=16|here|
 The following updates deal with the latter option:
 - Applying track templates now preserves all existing track envelopes (except FX parameter envelopes since FX Chains are replaced with templates' ones)
 - Applying track templates now preserves folder states

Region Playlist
+The playlist being played can be different from the displayed one
+SWS/S&M: Region Playlist #n - Play (where 'n' is in [1; 4], http://forum.cockos.com/showthread.php?p=984786#post984786|customizable in the S&M.ini file|: up to 99 playlists)
+SWS/S&M: Region Playlist - Set repeat off
+SWS/S&M: Region Playlist - Set repeat on
+SWS/S&M: Region Playlist - Toggle repeat

Live Configs
+Activation/Deactivation columns: totally hide action IDs stuff for the user (action names are displayed instead, to edit: context menu > learn action)
+Fix for track template files containing more than 1 track

Notes window: better refresh, fixed broken helper to copy/paste custom macro IDs
Cue buss generator: fix for track template files containing more than 1 track
Added undo points for track icon actions
Issue 458: Fixed zoom actions that "hide others"
Issue 486: added actions SWS/S&M: Show next/previous image slot

!v2.2.0 #13 (June 6, 2012)
Localization
+Fixed broken Resources window with non-English LangPacks
+Fixed UTF-8 issues in the Cue Buss Generator, Envelope Processor, LFO Generator and Fills Gaps window
+Full localization for the MarkerList (context menus, messages, etc..)
+Full localization for IX's Label Processor
Note: a new SWS template LangPack will be released with the next official SWS version!

!v2.2.0 #12 (June 3, 2012)
Issue 476: Fix deleting of descriptions in MarkerList, Notes window too
Notes window: now can select all text with Ctrl-A (Windows only)
OS X: fixed macro learn (Cycle Action editor and Live Configs)
OS X: list view selections behave like on Windows OS
Fixed a few localized strings that were ignored

!v2.2.0 #11 (May 31, 2012)
Issue 475: region playlist stops in sync
Issue 473/Resources window: the auto-save button now prompts to overwrite selected slots/files
Fixed "file not found" label

!v2.2.0 #10 (May 29, 2012)
Resources window
+Pasting template envelopes obeys the option "Offset template items/envelopes by edit cusor" (in previous versions, only items were offseted according to this pref)
+Fixed "Paste" and "Paste (replace)" template items commands (when template files were containing more than 1 track)
+The tiny "+" button now adds a new bookmark without copying currents slots
+Creating new bookmarks now sets auto-save and auto-fill directories to the default resource path (i.e. you will not be promped for directories anymore)

Region playlist: added repeat button
Notes window: re-added marker/region names edition (and display à la "Big clock" when text edition is locked)
Added actions (for issue 470 & macros based on cue buss actions)
+SWS/S&M: Save default track send preferences
+SWS/S&M: Recall default track send preferences
+SWS/S&M: Set default track sends to audio and MIDI
+SWS/S&M: Set default track sends to audio only
+SWS/S&M: Set default track sends to MIDI only

!v2.2.0 #9 (May 16, 2012)
Added source filename (/s) to Label processor
Issue 471: fixed file renaming from the Resources window

!v2.2.0 #8 (May 11, 2012)
Fixed lost actions (reported http://forum.cockos.com/showpost.php?p=957863&postcount=823|here|)
Issue 469: fixed playlist loop

!v2.2.0 #7 (May 8, 2012)
Issue 466: fixed "add all regions" and related issues in Region Playlist window (broken in v2.2.0 #6)
Issue 467: fixed possible crash when pasting text in the Notes window
More UTF-8 fixes
Added action "Export formatted marker list to file"

Improved all S&M track FX actions: use new native APIs + configurable bypass/unbypass and online/offline actions (http://forum.cockos.com/showthread.php?p=984786#post984786|in the S&M.ini file|, up to 99 FX)
Added very specific track FX actions (hidden by default, i.e. default number of actions = 0 in the S&M.ini file)
+SWS/S&M: Toggle all FX (except n) online/offline for selected tracks
+SWS/S&M: Toggle all FX (except n) bypass for selected tracks

!v2.2.0 #6 (May 1, 2012)
Region Playlist
+Fixed append/crop/paste playlist actions and commands
+"Paste playlist at edit cursor" can now insert playlists in the middle of projects (rather than "pasting over"). Demo: http://stash.reaper.fm/12421/S%26M%20Region%20Playlist%20-%20Paste%20plalist%20at%20edit%20cursor.gif|here|
+Context menu: added commands to append/paste selected regions
+Better list view refresh (new region lengths, renamed regions, etc..)

Added actions
+Issue 345: SWS/S&M: Remove all envelopes for selected tracks - Works with the master track, fx param envelopes, frozen tracks (i.e. "frozen envelopes" are preserved), etc..
+SWS/S&M: Insert silence (seconds)
+SWS/S&M: Insert silence (measures.beats)
+SWS/S&M: Insert silence (samples)

Other
+Fixed handling of midi events which precede the item start position by resizing the take and adjusting the take offset
+Added undo point for "SWS/gofer: Split selected items at mouse cursor (obey snapping)"

!v2.2.0 #5 (April 23, 2012)
Region Playlist
+<strong>Play preview: no more constraint on region ends, the play preview now exactly follows region boundaries! REAPER v4.23+ is required</strong> (pre-release at the moment)
 Consequences: removed play preview options added in v2.2.0 #4 (useless now), added a warning message when there are nested regions/markers (due to the new smooth seek option)
+Do not force envelope points updates when pasting/cropping a playlist but obeys the preference "envelope points move with media items" instead (so both behaviors are now possible: copy/move envelope points or not)
+Fixed actions "Paste playlist" and "Append playlist" that were ignoring items smaller than region sizes
+Issue 461: fixed actions "Paste playlist" and "Append playlist" that were unexpectedly splitting items at region boundaries

SWS localization
+Fixed many dialog boxes/windows that were ignoring translated strings
+Fixed UTF-8 issuess in action names (translations could be ignored)
+Win 7 (x64): fixed UTF-8 issues in list views and dropdown boxes
+Added/fixed localization for (few) missing action names

OS X love:
+Fixed broken context menus. Important for the Resources window for example, where right-clicking auto-save and auto-fill buttons was impossible on OS X!
+Cycle action editor: added action learn (right-click in the right list view). Note: the editor is now exactly the same as on Windows OS.
+Live Configs: added action learn (right-click the columns "Activation" and "Deactivation"). Note: the Live Configs window is now exactly the same as on Windows OS.
+Better tooltips

Other
+Fixed possible cue buss volume bug when no default send gain was defined in the prefs (reported http://forum.cockos.com/showpost.php?p=949269&postcount=1378|here|)
+Issue 358: now fixed everywhere in the extension

!v2.2.0 #4 (April 9, 2012)
<strong>SWS localization</strong>
The SWS extension now also uses the language pack file defined in the preferences (just like REAPER).
The SWS template LangPack file is available http://code.google.com/p/sws-extension/downloads/list|here| (it will be regulary updated for "official" SWS releases).
This file should be merged with the main <strong>translated</strong> REAPER LangPack file as explained http://forum.cockos.com/showpost.php?p=941893&postcount=810|here|.
All action names can be translated (and most of undo point names: same string). Many dialog boxes and windows can be translated.
Full localization support for (on-going work..):
+Sanpshots
+Auto Color/Icon
+All S&M windows (+dynamically sized according to string lengths)

Region playlist
+Fixes, tweaks (added tooltips, retain current playlist, etc..)
+Added options (right-click the play button): "Play regions until next measure" and "Play regions until next beat" (see the note in the v2.2.0 #3 changelog)
Added actions (and new context menu items):
+SWS/S&M: Region Playlist - Crop project to playlist
+SWS/S&M: Region Playlist - Crop project to playlist (new project tab)
+SWS/S&M: Region Playlist - Append playlist to project
+SWS/S&M: Region Playlist - Paste playlist at edit cursor

Other
+Fixed some dropped character bugs in Label processor
+ClearType for tooltips too
 Optional: set "ClearTypeFont" to 1 in the section [General] of the S&M.ini file (quit REAPER first!)
+Refresh some S&M views when changing time mode

!v2.2.0 #3 (March 25, 2012)
<strong>Dropped support for REAPER v3.x, REAPER v4.20+ is required!</strong>

<strong>REAPER localization support</strong>: fixed broken Snapshots and LFO Generator vs localized envelope names, fixed action learn in S&M windows, Theme helper, etc..
Note: localization of the SWS extension is coming soon!

<strong>Added new "S&M Region Playlist" window</strong> - http://reaper.mj-s.com/S&M_RegionPlaylist.jpg|Screenshot|
Useful to preview different song structures (i.e. non-linear play) and apply them via the command "Crop project to playlist".
Use the context menu to add/remove/etc.. regions, use drag-drop to reorder regions in the playlist. Undo points are created for playlist editions.
Manage several playlists: top left dropdown box and tiny plus/minus buttons. Playlists are saved in project files.
Note: the play preview is based on "smooth seeking" so regions are played until the next measure (start positions of regions do not matter). Croping a project to a playlist will respect regions boundaries, of course.
Added related actions:
+SWS/S&M: Open/close Region Playlist window
+SWS/S&M: Play (Region Playlist)

Live Configs:
+OS X: FX presets support like on Windows OS
+All FX presets are now supported via the new Learn command: VST patches (.fxp), AU factory/user Presets (.aupreset), etc.. Note: support was limited to user presets (.rpl files) before this version.
+Send all notes-off when deactivating a track
+Context menu: added "Learn current preset"

Cue buss generator:
+New dropdown box "Cue buss settings": up to 8 different settings can be defined
+Added actions "SWS/S&M: Create cue buss from track selection, settings n" where 'n' is in [1; 8]
+Tweaks: removed confusing "save properties" button (settings are now saved on the fly), better OS X display, added error messages, etc..

Resources window and related "slot actions":
+<strong>All "SWS/S&M: Apply track template" actions now preserve receives.</strong> This is to use track templates a bit like snapsshots (track sends were already preserved).
 The same goes with "Apply track template" commands in the Resources window (on double-click or ENTER key).
+New option to sync auto-save and auto-fill directories: changing one changes the other
+Maximum number of bookmarks raised to 32
+Issue 450: retain the last used path when loading slots

Label processor:
+Added item duration (/D) and source offset (/O)

FX presets actions improvements: OS X support + improved on Windows OS (use new dedicated APIs)
Added in the main section of the action list (new on OS X):
+SWS/S&M: Trigger next preset for FX n of selected tracks - where 'n' is in [1; 4], http://forum.cockos.com/showthread.php?p=984786#post984786|customizable in the S&M.ini file| (up to 99 slots)
+SWS/S&M: Trigger previous preset for FX n of selected tracks - where 'n' is in [1; 4], http://forum.cockos.com/showthread.php?p=984786#post984786|customizable in the S&M.ini file| (up to 99 slots)
+SWS/S&M: Trigger next preset for selected FX of selected tracks
+SWS/S&M: Trigger previous preset for selected FX of selected tracks
Added in the "S&M extension" of the action list (new on OS X):
+SWS/S&M: Trigger preset for selected FX of selected tracks (MIDI CC absolute only)" }, "S&M_SELFX_PRESET", TriggerFXPreset, NULL, -1},
+SWS/S&M: Trigger preset for FX n of selected tracks (MIDI CC absolute only)- where 'n' is in [1; 4]
Added new FX preset actions in the main section (new on OS X and Windows OS):
+SWS/S&M: Trigger next preset for last touched FX
+SWS/S&M: Trigger previous preset for last touched FX

Marker list:
+Convert markers to regions
+Convert regions to markers

Other, fixes:
+All S&M windows: optional Windows-rendered fonts (ClearType)
 To enable this option set "ClearTypeFont" to 1 in the section [General] of the S&M.ini file (quit REAPER first!)
+Support the global preference "Disable saving full plugin states"
+Fixed all S&M copy/cut/paste sends/receives/routings actions (possible problem with multi track selection, see issue 174).
 Note: this also fixes SWS smart cut/copy actions: "SWS: Copy items/tracks/env, obeying time sel" and "SWS: Cut items/tracks/env, obeying time sel"
+Auto Color/Icon: fixed broken drag-drop of rows (i.e. useful to order rule priorities - reminder: drag-drop only works when the sorted column is the 1st one!)
+SWS List views tweaks: drag-drop of multiple rows, no arrow displayed when not sortable, etc..

Added other actions:
+SWS/IX: Import m3u/pls playlist. Imports local files from playlist to new track (streaming media ignored)
+SWS/S&M: Split and select items in region near cursor
+SWS/S&M: Select only track with selected envelope

!v2.2.0 #2 (March 7, 2012)
Fixed groove tool context menu
Added label processor (Extensions->Label processor). Automatic labelling of selected items using various parameters.  <= Thanks IXix!

!v2.2.0 #1 (February 13, 2012)
<strong>Lots of changes from 2.1 -> 2.2.  The fine details are below, but the major changes are:</strong>
+Snapshots fully working with v4 - pans, frozen tracks, all envelopes, etc.
+Markerlist supports region/marker colors
+S&M windows are themed to match Reaper
+Cycle action editor for OS X
+Item normalizing to RMS
+Too many Resources window/Live Configs updates to list here
+Notes/help subtitle support
+Lots of stability and performance improvements.  We <strong>strongly</strong> recommend you update to v2.2 if you're still running SWS v2.1.0.

Fixed support for REAPER 3.x
Issue 449: fixed cue buss actions not copying track levels to buss' receives when in pre-fader mode
Faster undos (UNDO_STATE_MISCCFG & UNDO_STATE_ALL)
Fixed flickering of docked SWS and S&M windows when resizing them (http://stash.reaper.fm/11694/ShakeThisOut.gif|before fix|, http://stash.reaper.fm/11695/ShakeThisOut_fixed.gif|after|)
List views: fixed wrong context menu when columns were hidden/moved (Auto Color/Icon, Live Configs, etc...)
List views (Windows OS): fixed possible missing vertical grid lines and better grid display vs cell edition
All S&M track group actions now also support the master track
Issue 256: Fixed "SWS: Toggle auto add envelopes when tweaking in write mode" also affecting other preferences

Live Configs:
+Added "Learn from Actions window" (in the context menu of columns "Activate action" and "Deactivate action") - Windows OS only
+GUI fixes and tweaks: fixed FX 1st preset display, "Edit" menu items, support for INSERT and F2 keys, etc..
Added actions (useful to switch configs without MIDI CC controller, e.g. -/+ controllers (like pedals) sending MIDI note messages)
+SWS/S&M: Live Config #n - Next (where 'n' is in [1; 8])
+SWS/S&M: Live Config #n - Previous (where 'n' is in [1; 8])

Resources window:
+More "macro friendly" slots actions: when the list view is empty, add the needed number of slots and browse for file (rather than displaying an error message)
+Auto-fill now hehaves like Auto-save: new top left button for auto-fill too, same context menu, etc.. (issue 436, indirectly)
+Added Bookmark commands in the context menu: new, delete and rename bookmarks (issue 436)
+Auto-save: fixed automatic building of filenames (strip forbidden characters)
+Dedicated context menus for auto-fill and auto-save buttons (faster access to options, http://stash.reaper.fm/11693/S%26M_ResourcesView_ContextMenu.gif|demo|)
+Tweaks: support for INSERT key (insert empty slot), better tooltips, etc..
Resources/Track templates slots:
+Issue 441: new auto-save option to retain envelopes in templates (the option to retain items was already there)
+Added tick box for the new REAPER v4.15 option "Offset template items/envelopes by edit cusor"
+Added actions "SWS/S&M: Apply track template (with envelopes/items) to selected tracks, slot n" where 'n' is in [1; 4], http://forum.cockos.com/showthread.php?p=984786#post984786|customizable in the S&M.ini file| (up to 99 slots)

Cycle action editor:
+Additional consistency checks before aplying/registering cycle actions
+Support for DELETE and F2 keys (remove/renames cycle actions and commands)

House cleaning:
+All S&M windows: better/tighter context menus
+Tagged "Xenakios/SWS: Load project template" actions as deprecated (you can use "SWS/S&M: Open/select project template, slot n" instead: these new actions are not tied to paths/filenames)
+Renamed all toggle actions "SWS/S&M: Open [...] window" into "SWS/S&M: Open/close [...] window"
+Renamed all actions "[...]Notes/Subtitles/Help[...]" into "[...]Notes[...]"
+Beware! The following actions have new custom ids => an update is needed if they were used in toolbars, macros, etc.. (sorry about that! SWS localization side-effect..)
 SWS/S&M: Open Cycle Action editor
 SWS/S&M: Open Cycle Action editor (event list)
 SWS/S&M: Open Cycle Action editor (piano roll)

!v2.1.0 #28 (January 25, 2012)
Fixed "SWS/AW: Split selected items at edit cursor w/crossfade on left" - now crossfade time is zoom independent

!v2.1.0 #27 (January 23, 2012)
Remove broken/confusing action "Toggle visibility of selected folder parent's children in mixer".  Replace with macro "sel children"/"toggle mixer vis" if you like.
Move cursor left/right ms/config seconds now respects preference "When moving edit cursor via action or control surface: Scrub/Do not scrub"

!v2.1.0 #26 (January 4, 2012)
Fingers MIDI action fixes:
+Remove negative Midi Events before commiting
+Fix for MIDI event positioning when take has an offset and playrate != 1.0

Issue 426: Fixed snapshots problem with 'frozen' tracks
On Windows OS: all S&M list views now support grid lines, i.e. they use the color "Window list grid lines" of the Theme Editor
OS X: Fixed "beachball" when running cycle actions

!v2.1.0 #25 (January 1, 2012)
Cycle actions: OS X cleanup/fixes (thanks to Kundalinguist and CaptainHook!)
+Fixed import and edition of cycle actions
+Added "Cycle Action Editor" in main menu > extensions (like on Windows OS)
+Cycle Action Editor it is now available out of the box

Resources window:
+New auto-save preferences for FX chains: Context menu > Auto-save configuration > "Create filename from track/item name" (default) and "Create filename from 1st FX name" (useful to create FX libraries)
Resources/Media file slots: new option and actions for playback synchronization
+SWS/S&M: Play media file in selected tracks (sync with next measure), slot n - where 'n' is in [1; 4], http://forum.cockos.com/showthread.php?p=984786#post984786|customizable in the S&M.ini file| (up to 99 slots)
+SWS/S&M: Loop media file in selected tracks (sync with next measure), slot n - where 'n' is in [1; 4], http://forum.cockos.com/showthread.php?p=984786#post984786|customizable in the S&M.ini file| (up to 99 slots)
+Added "advanced" option in the S&M.ini file to synchronously play/stop/pause/etc.. media files across tracks (see details in issue 435)

Notes/Subtitles/Help window:
+Fixed refresh problem introduced in v2.1.0 #23
+The "big font" name can be customized in the S&M.ini file: "BigFontName" in the section [NOTES_HELP_VIEW]
+House cleaning: removed "Region/marker names" deprecated since v2.1.0 #23 (added marker and region subtitles/notes)

Added other actions:
+SWS/S&M: Clear image window
+SWS/S&M: Open image window

!v2.1.0 #24 (December 16, 2011)
Image window:
+Fixed alpha channel problem
+Added stretch option in the context menu

Resources window: bookmark names as defined by the user

!v2.1.0 #23 (December 15, 2011)
Notes/Help window -> Notes/Subtitles/Help
+Subtitles support: new mode "Marker/Region subtitles" in the top left dropdown box.
 You can edit notes for regions and/or markers. Such notes are saved in project files.
 When the view/text edition is locked, notes are displayed with a dynamic sized font (display à la "Big clock") and they follow the play cursor position (i.e. subtitles!).
 Useful for lyrics, video stuff (you can display subtitles or even to edit them in REAPER), etc...
 Also added new buttons and actions to import/export SubRip subtitle files (.srt files, this format is supported by most video players) :
+SWS/S&M: Notes/Subtitles/Help - Import subtitle file... - It adds a region with notes for each subtitle of the loaded file
+SWS/S&M: Notes/Subtitles/Help - Export subtitle file... - It exports current region/marker notes as a subtitle file

Resources window updates:
+Fixed few slot actions that could not be tied to bookmarks (they were not obeying the tick box "Tie slot actions")
Added clear/delete slot actions (Issue 431):
+SWS/S&M: Delete all FX chain slots
+SWS/S&M: Delete all track template slots
+SWS/S&M: Delete all project template slots
+SWS/S&M: Delete all media file slots
+SWS/S&M: Delete all image slots
+SWS/S&M: Delete all theme slots - On Windows OS only
 <strong>Important:</strong> a bit specific, so the following actions are hidden by default (i.e. 0 slot in the S&M.ini file but this is http://forum.cockos.com/showthread.php?p=984786#post984786|customizable|: up to 99 slots)
+SWS/S&M: Clear FX chain slot n
+SWS/S&M: Clear track template slot n
+SWS/S&M: Clear project template slot n
+SWS/S&M: Clear media file slot n
+SWS/S&M: Clear image slot n
+SWS/S&M: Clear theme slot n - On Windows OS only

Resources/Media file slots improvements:
+Only send all notes off when MIDI files are stopped (i.e. no extra CC123 MIDI messages when MIDI files are played until the end). Useful for MIDI hardware outputs.
+Other improvements when stopping media files (better fix for issue 411)
Added actions with pause:
+SWS/S&M: Play media file in selected tracks (toggle pause), slot n - where 'n' is in [1; 4], http://forum.cockos.com/showthread.php?p=984786#post984786|customizable in the S&M.ini file| (up to 99 slots)
+SWS/S&M: Play media file in selected tracks (toggle pause), prompt for slot
+SWS/S&M: Loop media file in selected tracks (toggle pause), prompt for slot - Infinite looping! To be stopped!
 <strong>Important:</strong> due to its scary name, the following action is hidden by default (i.e. 0 slot in the S&M.ini file but this is http://forum.cockos.com/showthread.php?p=984786#post984786|customizable|: up to 99 slots)
+SWS/S&M: Loop media file in selected tracks (toggle pause), slot n - Infinite looping! To be stopped!

New "Images" slot type in the Resources window: manage slots for PNG files (Issue 418)
+Reminder: you can switch the Resources window to "Images" in the top left dropdown box
+External drag-drop (e.g. drag a bunch of PNG files from an external tool -> drop them into the Resources window)
+Internal drag-drop (e.g. re-order slots, drag a slot from the Resources window -> drop it into a track) - Windows OS only
+Context menu: show image, set as track icon, etc.. various "auto-fill slots" features, insert/add/clear/etc..
In this view, double-click and the ENTER key can be customized to:
+Show an image (in a dedicated dockable/resizable "S&M - Image" window)
+Set an image as track icon
+Add an image as an item to the current track
Added slot actions for images:
+SWS/S&M: Open Resources window (images)
+SWS/S&M: Show image, slot n - where 'n' is in [1; 4], customizable in the S&M.ini file (up to 99 slots)
+SWS/S&M: Show image, prompt for slot
+SWS/S&M: Set track icon for selected tracks, slot n - where 'n' is in [1; 4], customizable in the S&M.ini file (up to 99 slots)
+SWS/S&M: Set track icon for selected tracks, prompt for slot
+SWS/S&M: Clear image slot...
+SWS/S&M: Open/clear image window

Issue 430: Added Rename to Markerlist context menu, F2 renames too
Issue 433: fixed creation of cycle actions broken in v2.1.0 #22

House cleaning:
+Renamed all actions "SWS/S&M: Select/load project template [...]" into "Open/select project template [...]"
+Renamed all actions "SWS/S&M: Play/loop media file [...]" into "Loop media file [...]"
+Removed Media Pool dialog - replaced natively plus with Resource window "play" actions

!v2.1.0 #22 (December 12, 2011)
Resources window updates:
Issue 408: added resource slot bookmarks
+New tiny add/delete bookmark buttons
+New tick box: slots actions can be tied to bookmarks instead of default resource types (FX chains, Track templates, etc..)
Added actions (Issue 422):
+SWS/S&M: Auto-save FX Chain slots for selected tracks
+SWS/S&M: Auto-save input FX Chain slots for selected tracks
+SWS/S&M: Auto-save FX Chain slots for selected items
+SWS/S&M: Auto-save track template slots
+SWS/S&M: Auto-save track template (with items) slots
+SWS/S&M: Auto-save project template slot
+SWS/S&M: Auto-save media file slots for selected items
Other:
+Added tooltips
+Issue 412: reorganized the GUI a bit, better docking/resizing behavior
+Default customizable action: the ENTER key now also acts as double-click

Cycle action editor: re-fixed drag-drop of commands in the right list view re-broken in v2.1.0 #21
Live Configs: the ENTER key activates the selected config
Notes/help window: less flickering
Properly keep marker/region colors when renumbering

!v2.1.0 #21 (November 28, 2011)
Cycle actions improvements:
+The Cycle action editor is now resizable, dockable, themable, etc..
 Note: import, export and reset features have been moved to the context menu
+Cycle actions are now saved in a distinct file S&M_Cyclactions.ini (they were saved in the S&M.ini file before)
 This is to ease REAPER's configurations export/import (ReaperConfigZip or copy/paste): the new S&M_Cyclactions.ini is exchangeable, not the S&M.ini file (which can contain local paths, etc..)
 Auto upgrade: the new S&M_Cyclactions.ini file is automatically created with your current cycle actions (if needed, a S&M_Cyclactions.BAK file is also saved).
+OS X support: to be enabled in the S&M.ini file, details http://code.google.com/p/sws-extension/issues/detail?id=416#c0|here|: same editor than on Windows OS (minus the "action learn" feature)

Live Configs:
+Fixed possible crash on Win 7 (when switching projects)
+Fixed possible loss of the "Input track" dropdown box (with veeeery long track names)

Resources window:
+Track templates: new double click option, better context menu item names, etc..
+Fixed possible crash when removing a custom resource type from the S&M.ini file
+<strong>Limited "spam" in the action list: all slot actions now only have 4 instances by default</strong> (http://forum.cockos.com/showthread.php?p=984786#post984786|customizable in the S&M.ini file|, up to 99 slots per action)
 Note: your current numbers of slot actions are preserved, of course!

Notes/help: do not update region/marker names when playing and editing (but only when the view is locked)

<strong>S&M windows theming</strong>
S&M windows now use themed buttons (i.e. toolbar_blank.png and composite_toolbar_overlay.png, if it exists)
List views also obey following colors of the Theme Editor (REAPER > v4.11, on Windows OS and OS X!) :
+Window list selection bg
+Window list selection fg
+Window list selection inactive bg
+Window list selection inactive fg

The following media item actions will work whatever is the current track selection:
+SWS/S&M: Takes - Move active up (cycling) in selected items
+SWS/S&M: Takes - Move active down (cycling) in selected items
+SWS/S&M: Takes - Activate lanes from selected items
+SWS/S&M: Takes - Activate lane under mouse cursor

!v2.1.0 #20 (November 19, 2011)
Added action:
+SWS/S&M: Send all notes off to selected tracks

Resources window:
+Custom resource types !? Details http://forum.cockos.com/showpost.php?p=851041&postcount=690|here|.
+More REAPER-ish text filter (by name, by path and/or by comment, configurable in the context menu)
Auto-save for media file slots:
+Select some items (incl. in-project MIDI items) and click on the top left Auto-save button
+The auto-save directory can be displayed/changed in the context menu
Issue 411, fixes for S&M media files slot actions (thanks Anton9!):
+Fixed play and loop toggle actions when MIDI files are imported as in-project MIDI items (in the preferences)
+Fixed toggle states for all actions "Play/loop media file, slot n (toggle)" (toggle states were stuck to "off")
+Send all notes off when stopping MIDI files (i.e. fixed stuck notes)

House cleaning:
+Renamed all "SWS/S&M: Apply FX chain [...]" actions into "Paste (replace) FX chain [...]"
+Notes/help window (in "Action help" mode): renamed the button "Wiki ALR" into "Online help..."
+Windows OS: do not systematically send deleted files to the recycle bin (hard delete for temp files)
+OS X: S&M logos like on Windows OS

Fixed toggle states for all actions "SWS/S&M: Toggle arming of [...] envelope for selected tracks" (toggle states were stuck to "off")
Issue 400: Fixed marker set paste in Reaper v4.x

!v2.1.0 #19 (November 14, 2011)
Issue 375: Fixed "SWS: Nudge master output 1 volume -1db" action

!v2.1.0 #18 (November 14, 2011)
<strong>Resources window: two new slot types, Media files and Themes!</strong>

Resources window: new "Media files" slot type
Manage slots for all media file types supported by REAPER (WAV, MIDI, etc..).
+Reminder: you can switch the Resources window to "Media files" in the top left dropdown box
+External drag-drop (e.g. drag a bunch of files from an external tool -> drop them into the Resources window)
+Internal drag-drop (e.g. re-order slots, drag a bunch of slots from the Resources window -> drop them into the arrange) - Windows OS only
Context menu:
+Various "auto-fill slots" features, rename & delete file(s), insert/add/clear/etc.. slot, show path in explorer/finder, etc..
+Bulk-add multiple selected media file slots to current track, to new tracks or to selected items as takes
+Bulk-play or loop multiple media file slots
In the list view the double-click can be customized to:
+Toggle play or loop in selected tracks
+Add media file to current track, to new track or to selected items as takes
Added slot actions for media files:
+SWS/S&M: Open Resources window (Media files)
+SWS/S&M: Add media file to current track, slot n  - where 'n' is in [1; 4], http://forum.cockos.com/showthread.php?p=984786#post984786|customizable in the S&M.ini file| (up to 99 slots)
+SWS/S&M: Add media file to new track, slot n  - where 'n' is in [1; 4], customizable
+SWS/S&M: Add media file to selected items as takes, slot n - where 'n' is in [1; 4], customizable
+SWS/S&M: Play media file in selected tracks, slot n - where 'n' is in [1; 8], customizable
+SWS/S&M: Play media file in selected tracks, prompt for slot
+SWS/S&M: Play media file in selected tracks (toggle), slot n - where 'n' is in [1; 8], customizable
+SWS/S&M: Play media file in selected tracks (toggle), prompt for slot
+SWS/S&M: Play/loop media file in selected tracks (toggle), slot n - where 'n' is in [1; 8], customizable
+SWS/S&M: Play/loop media file in selected tracks (toggle), prompt for slot
+SWS/S&M: Play/loop media file in selected tracks, slot n - where 'n' is in [1; 8], customizable
+SWS/S&M: Play/loop media file in selected tracks, prompt for slot
+SWS/S&M: Stop playing media files
+SWS/S&M: Stop playing media files in selected tracks

New "Themes" slot type in the Resources window (on Windows OS only):
Manage slots for themes, i.e. slots for ReaperthemeZip files (unpacked themes are not supported).
+Reminder: you can switch the Resources window to "Themes" in the top left dropdown box
+External drag-drop (e.g. drag a bunch of .ReaperthemeZip files -> drop them into the Resources window)
+Internal drag-drop (e.g. re-order slots, drag a slot from the Resources window -> drop it into the arrange)
+Context menu: load theme, various "auto-fill slots" features, insert/add/clear/etc..
Added slot actions for themes:
+SWS/S&M: Open Resources window (Themes)
+SWS/S&M: Load theme, slot n - where 'n' is in [1; 4], customizable in the S&M.ini file (up to 99 slots)
+SWS/S&M: Load theme, prompt for slot
+SWS/S&M: Clear theme slot...

Show Bank Select and Bank/Program Select lanes in FNG CC lane actions
Fixed FNG crashes (issue 410 and issue 390)

Issue 375: Added actions to control the master track hardware output:
+SWS: Nudge master output 1 volume +1/-1db
+SWS: Set master output 1 volume to 0db

Fixed issue 409: bad theming colors when REAPER version was < v4.11
Many Xenakios actions now have consistent undo names (vs action names), removed a log file
S&M.ini file: better presentation of configurable slot actions

!v2.1.0 #17 (November 2, 2011)
Added media file slot actions (details in issue 386):
+SWS/S&M: Play media file in selected tracks, slot n - where 'n' is in [1; 8], http://forum.cockos.com/showthread.php?p=984786#post984786|customizable in the S&M.ini file| (up to 99 slots). Supports any media file (.mid, .wav, etc..).
+SWS/S&M: Clear media file slot...

Cycle action editor:
+Added "Consolidated undo points" tick box. On OS X (with basic cycle action editor), this option can be changed in the S&M.ini file, e.g. [Cyclactions]Undos=0
+Action learn: now, SWS actions can be learned whatever are the displayed columns in the action list
+Macro learn: a clear error message is displayed when the column "Custom ID" is not displayed in the action list

Notes/Help window: region names can be edited too (they are edited/displayed according to edit/play cursor position)

Resources window: the context menu item "Select/load project templates (new tab)" now also opens multiple selected projects in separate tabs (issue 369)

All S&M themable windows use the following configurable colors of the Theme Editor (on Windows & REAPER v4.11):
+Window background
+Window text
+Window edit background
+Window list background
+Window list text
+I/O Window 3D highlight and shadows colors ("Main Window 3D" colors are poorly defined in the v4 default theme..)

Optimizations:
+Many actions run faster
+"Auto-refresh toolbars" option (Main menu > Extensions > SWS options): optimizations for large projects

House cleaning:
+Removed buggy/deprecated "Xenakios/SWS: Save current contents of actions list to file" (issue 311)

!v2.1.0 #16 (October 14, 2011)
S&M themable windows: fixed 3D highlight/shadow colors

Resource window: Project Loader/Selecter overhauled
+Added context menu items "Set project loader/selecter from selection" and "Clear project loader/selecter configuration"
+Slots that are part of the configuration are now surrounded as such (in the 1st column)
+Added actions:
 - SWS/S&M: Project loader/selecter: next (cycle)
 - SWS/S&M: Project loader/selecter: previous (cycle)
+The current open project slot is automatically selected
+Reminder: the Project Loader/Selecter allows you opening some projects (or selecting project tabs) with following actions.
 It is useful for live performance. Details and demo http://forum.cockos.com/showpost.php?p=831103&postcount=655|here|.

Fixed autogrouping broken in 2.1.0 #15

!v2.1.0 #15 (October 13, 2011)
Added actions:
+SWS/AW: Toggle auto group newly recorded items
+SWS/S&M: Set selected tracks to first unused group (default flags)
+SWS/S&M: Set selected tracks to group n (default flags) - where 'n' is in [1; 8], http://forum.cockos.com/showthread.php?p=984786#post984786|customizable in the S&M.ini file| (up to 32 groups)
+SWS/S&M: Remove track grouping for selected tracks

Cue Buss Generator & Live Configs: track templates improvements (same as issue 376)
Resources window: saved FX chains and track templates are now indented
Notes/Help window: better resizing, improved "big font" display (less flickering)
Faster REAPER startup, especially with large projects (for real this time!)

House cleaning:
+Removed following actions (the action "Create cue buss track from track selection (use last settings)" is enough):
 - SWS/S&M: Create cue buss track from track selection (pre-fader/post-FX)
 - SWS/S&M: Create cue buss track from track selection (post-fader)
 - SWS/S&M: Create cue buss track from track selection (pre-FX)
+Some actions were slightly renamed ("ME" -> "MIDI Editor")

!v2.1.0 #14 (October 9, 2011)
"Auto-refresh toolbars" option (Main menu > Extensions > SWS options): added toolbar enabled actions and advanced parameter
+SWS/AW: Set selected tracks timebase to time
+SWS/AW: Set selected tracks timebase to beats (position only)
+SWS/AW: Set selected tracks timebase to beats (position/length/rate)
+Added advanced parameter "ToolbarsAutoRefreshFreq" in the S&M.ini file: the default value should be fine but you can tweak it so that toolbars are refreshed without noticeable lag
+ToolbarsAutoRefreshFreq is in ms (min: 100, max: 5000). Make sure you exited REAPER before editing the INI file.

SWS list views:
+Fixed SWS list views not obeying to sort requests (sometimes)
+Faster sort when clicking on headers

Issue 394: SWS Wait... actions don't work on OS X, removed from OS X release.

Added actions:
+SWS: Set selected items length...
+SWS/AW: Set selected tracks pan mode to stereo balance
+SWS/AW: Set selected tracks pan mode to 3.x balance
+SWS/AW: Set selected tracks pan mode to stereo pan
+SWS/AW: Set selected tracks pan mode to dual pan

OS X: Now building with Xcode 3.2, please report any regression issues.

!v2.1.0 #13 (September 23, 2011)
Issue 385: Fixed slow REAPER startup introduced in v2.1.0 #11
Issue 377: Frozen tracks support

!v2.1.0 #12 (September 21, 2011)
Issue 380: Fixed possible hang when exiting REAPER on Windows 7
Issue 372:
+"SWS: Name selected track(s) like first sel item" is now "Name sel track(s) like first sel item on track"
+Added "SWS: Name sel track(s) like first sel item in project"
+Added undo point
+Fixed naming with in-project MIDI items

!v2.1.0 #11 (September 15, 2011)
Resources window / track templates: auto-save now fully mimics the way track templates are saved natively (details in issue 376)
Resources window / FX Chains: auto-save now fully mimics the way FX Chains are saved natively (Issue 376)

Optimization: faster SWS init / REAPER startup

REAPER v4.03pre's track freeze: some actions won't have any effect on frozen tracks
(temporary until this new native feature is not officially released and properly managed in SWS extensions)

!v2.1.0 #10 (September 13, 2011)
Live configs:
+Smoother switching between configs: now respects the native "track mute fade" preference (more to come..)
+Auto track selection: make sure that only configured tracks are selected while performing "Activate" and "Deactivate" actions (and restore selection just after)
+Live configs window: now displays user preset names (rather than ids)
+Fixed ignored FX presets switches (when "Auto track selection" was not ticked)

Resources window:
+Context menu (issue 373): added menu items "Auto-save", "Auto-fill from project path" and "Auto-fill..."
+OS X (issue 373): multiple selection of slots
+Text filter: added "Name" criteria, filtering by path now ignores trailing filenames

Issue 371: Added action "SWS: Normalize items to overall peak RMS", adjusts all selected items by the same amount (eg adjusting volume of a split/comped line)

!v2.1.0 #9 (September 7, 2011)
Issue 367: OS X: Fixed issues after opening docked windows

!v2.1.0 #8 (September 4, 2011)
Fixed crashing on undo reported in the main reaper forum thread
Fixed possible SWS list views refresh issues introduced in v2.1.0 #5
Cycle action editor: fixed drag & drop of commands (right list view) broken since v2.1.0 #5

!v2.1.0 #7 (September 2, 2011)
Issue 366: Fixed crash with Show Used CC lanes
Issue 348: Fixed note on left hand edge of take sometimes being missed when applying groove
Faster parsing and construction of midi takes
Fix crash with groove quantize when no notes are selected
Cycle action editor: fixed action renaming bug introduced in v2.1.0 #5
Cycle action editor: fixed corrupted "Right click here..." cycle action introduced in v2.1.0 #5

Marker list now supports save/restore and changing of colors ("Set color..." in the context menu), including en masse with ctrl-click - requires Reaper v4.03

Resources window: "Auto-fill" (context menu) now adds slots rather than inserting them (i.e. do not change existing slot numbers)
Resources window/FX Chains: support for track channels when FX Chains are saved in the Resources view (Issue 363)
Resources window/Projects: added "Add recent projects" in the context menu (it adds all recent projects as listed in Main menu>File>Recent projects)
Resources window/Projects: added project loader/selecter actions (useful for live performance):
+SWS/S&M: Project loader/selecter: configuration - This one allows you defining start/end slots (empty slot gaps are ignored)
+SWS/S&M: Project loader/selecter: next (cycle)
+SWS/S&M: Project loader/selecter: previous (cycle)

Cycle actions:
+Undoing a cycle action now also restores its previous state (Issue 361)
+Cycle action buttons are now refreshed on undo

Added action:
+SWS/S&M: Open project path in explorer/finder

!v2.1.0 #6 (August 28, 2011)
Issue 358: Fixed possible crash on project load
Issue 360: Fixed SWS list crash introduced in v2.1.0 #5
Issue 362: Fixed possible cycle action corruption and other sort issues

!v2.1.0 #5 (August 22, 2011)
Issue 353: Much improved SWS window list performance (eg Markerlist with many, many markers)
Issue 354: Fixed crash when importing non-RPP project files.
Removed broken "SWS/AW: Toggle TCP"

!v2.1.0 #4 (August 21, 2011)
Issue 352: fixed cycle actions that contain Custom actions

Cycle action editor:
+Better drag & drop support for the right list view (drag & drop of commands)
+Cycle actions now support SWS/FNG actions

!v2.1.0 #3 (August 21, 2011)
Issue 77/Issue 147: Snapshots now store native envelopes:
+"Vol" option now stores pre and post FX envelopes
+"Pan" option now stores pre and post pan and width envelopes
+"Mute" option now stores mute envelopes

Bug fix for new SWS install defaulting to deprecated FX snapshot storage (thanks, cylens!)

!v2.1.0 #2 (August 18, 2011)
Issue 340 / Issue 60: Added actions for item/sample analysis, especially drum sample pack creating:
+SWS: Normalize items to RMS (entire item)
+SWS: Normalize items to peak RMS (Like watching for the highest a RMS meter goes over time)
+SWS: Organize items by peak
+SWS: Organize items by RMS (entire item)
+SWS: Organize items by peak RMS
+SWS: Set RMS analysis/normalize options (Sets target db for normalize and window size for peak RMS calculation)
+Also similar are existing actions "SWS: Analyze and display item peak and RMS" and "SWS: Move cursor to item peak amplitude"

Issue 77 / Issue 147: Added pan law to pan snapshots

!v2.1.0 #1 (August 9, 2011)
Offical SWS v2.1 release to coincide with Reaper v4!  Please note this version of SWS will work with both Reaper v3 and v4, but v3 support will be dropped in the future.  Please support Cockos and purchase a v4 license if you do not already own one.

!v2.0.0 #35 (August 8, 2011)
Issue 332: OS X: Fixed cycle action editor -- now replaced with a basic "create cycle action" modal dialog box. The dialog box can be opened from the actions list (there are 3 "create cycle action" actions) but not from the main "Extensions" menu like on Windows.
Issue 335: OS X: Fixed crash when starting Reaper with Notes/Help window previously open

Added actions:
+SWS/AW: Paste (pastes intelligently obeying "trim behind" mode to include empty space)
+SWS/AW: Insert click track (inserts a new track named "Click" with a click source)
+SWS/AW: Toggle click track mute (intelligently mutes the click track if it exists, or toggles the built in metronome if there is no click track)

!v2.0.0 #34 (August 3, 2011)
Fixed cycle actions window context menu on OS X

!v2.0.0 #33 (August 2, 2011)
Fixed "stuck" cycle actions window on OS X

!v2.0.0 #31 (July 31, 2011)
Added configurable slot actions (hidden by default, http://forum.cockos.com/showthread.php?p=984786#post984786|customizable in the S&M.ini file|):
+SWS/S&M: Apply input FX chain to selected tracks, slot n
+SWS/S&M: Paste input FX chain to selected tracks, slot n

Issue 324: Snapshot support for v4 pan styles/settings
Added action "SWS: Toggle selecting one grouped item selects group"
Fixed x64 installer issue
Renamed actions "Set displayed CC lanes, slot n" into "Restore displayed CC lanes, slot n"
Removed useless action "SWS/S&M: Notes/Help - Disables auto updates"

!v2.0.0 #30 (July 7, 2011)
Issue 309: Add action "SWS: Open last project"
Issue 310: Fixed Autorender not working in Reaper v4.0 beta
Issue 315: Add action "SWS: Toggle between current and saved track selection"
Issue 319: Fixed double-click renaming of fields on OS X
Issue 323: Fixed duplicated "Recall snapshot" actions
Issue 326: Renamed "set/unset/toggle master send" actions to "master outputs", added toggles to 12

S&M Resources window:
<strong>The number of slot actions can now be customized in the S&M.ini file, in the new section [NbOfActions].</strong>
*Quit REAPER* before customizing the number of slots/actions (none: 0, max: 99).
An example (with the current list of configurable actions and their default numbers) is http://reaper.mj-s.com/NbOfActions.txt|here|.
This also "unhides" (i.e. 0 slot by default) 2 new actions:
+SWS/S&M: Apply FX chain to selected items, all takes, slot n
+SWS/S&M: Paste FX chain to selected items, all takes, slot n

Beware! following actions are now configurable but their custom ids have changed:
+SWS/S&M: Trigger next preset for FX n of selected tracks
+SWS/S&M: Trigger previous preset for FX n of selected tracks
 => if used in toolbars, macros, etc.. an update is needed (sorry about that!)

!v2.0.0 #29 (June 30, 2011)
<strong>Added "Cycle action editor"</strong> (Main menu > Extensions > Cycle Action editor):
+<strong>A step-by-step example showing how to create a Cycle Action is available http://forum.cockos.com/showthread.php?t=84978|here|</strong> (thanks Mercado_Negro!)
+Unlimited number of cycle actions
+Unlimited number of commands per cycle action
+Import/export features
+Learn selected commands of the action list (Windows OS only)

Other cycle action updates:
+Performance improvements
+Consolidated undo points

S&M Notes/help:
+When the view is locked, the text is now displayed with a dynamic sized font (i.e. display à la "Big clock")
+Added marker names (in the top left dropdown box). They are edited/displayed according to edit/play cursor position (can be used for lyrics, etc..)
+Demo http://reaper.mj-s.com/S&M_big_notes.gif|here|

Issue 308: Fixed "Select/load project template" actions
Issue 317: Fixed Shorcircuit hang when set online with open GUI (needs "BuggyPlugsSupport=1" in the S&M.ini file, full story http://code.google.com/p/sws-extension/issues/detail?id=317|here|)
Tweaks: little Unicode fixes, better message boxes on OS X..

Added actions:
+SWS/S&M: Open Resources window (project templates)
+SWS/S&M: Clear project template slot...

!v2.0.0 #28 (June 13, 2011)
Fixed duplicated "take pan envelopes" actions
Fixed subtle "recursive cycle action" cases (e.g. a cycle action that calls a macro that calls a cycle action)

Added actions:
+SWS/S&M: Copy FX chain (depending on focus)
+SWS/S&M: Paste FX chain (depending on focus)
+SWS/S&M: Paste (replace) FX chain (depending on focus)
+SWS/S&M: Cut FX chain (depending on focus)

S&M Find: added "Zoom/Scroll" option (when searching for items)

<strong>S&M Resources: now also supports project templates</strong> (i.e. new option in top left dropdown box)
Added options/popup menu items common for FX chains, track template & project templates:
+Display current auto-save path
+Set auto-save directory to default resource path
+Set auto-save directory to project path (/FXChains, TrackTemplate or ProjectTemplates)
Added project template slot actions:
+SWS/S&M: Select/load project template, slot n  - where 'n' is in [1; 10]
+SWS/S&M: Select/load project template, prompt for slot
+SWS/S&M: Select/load project template (new tab), slot n  - where 'n' is in [1; 10]
+SWS/S&M: Select/load project template (new tab), prompt for slot

House cleaning: simplified a bunch of actions names (i.e. "Load/apply", "Load/paste", etc.. => "Apply", "Paste", etc..)

!v2.0.0 #27 (June 4, 2011)
Issue 301: Fixed "Crossfade adjacent selected items" crash
Issue 302: Fixed "Move right by 1 sample (on grid)" action
Issue 298: Find "all" now zooms to found items (reminder: find "next/prev" scrolls to the found item)

Added actions:
+SWS/S&M: Toggle all take FX online/offline for selected items
+SWS/S&M: Set all take FX offline for selected items
+SWS/S&M: Set all take FX online for selected items
+SWS/S&M: Toggle all take FX bypass for selected items
+SWS/S&M: Bypass all take FX for selected items
+SWS/S&M: Unbypass all take FX for selected items
+SWS/S&M: Set active take pan envelopes to 100% right
+SWS/S&M: Set active take pan envelopes to 100% left
+SWS/S&M: Set active take pan envelopes to center
+SWS/S&M: Scroll to selected item (no undo)

S&M Resources window:
+Fixed grayed "Add slot" and "Insert slot" popup menu items (since v2.0.0 #26)
+Track templates: auto save now also works with the master track (saving a "master track template" is not possible natively)
+Track templates: applying track templates to the master track is now possible
+Track templates: tweaks (new popup menu items, wordings..)

Padre's Envelope Processor and LFO generator now respect the "Per-take pitch envelope range" preference (was hard coded to 3 semitones before)

!v2.0.0 #26 (May 28, 2011)
Merged tiny extension plugin (2 new actions that can help WALTERing themes
+SWS/S&M: Show theme helper (all tracks) - Windows OS only
+SWS/S&M: Show theme helper (selected track) - Windows OS only

Theming updates for all S&M windows (Find, Resources, Notes/help and Live Configs):
+Dynamic positioning of themed dropdowns, buttons, etc.. (i.e. no more truncated texts, no more unaligned components)
+Windows OS: more use of themes' background colors (instead of "white backgrounds")
+Fonts are now updated when switching themes

Added actions:
+SWS/S&M: Set selected tracks MIDI input to all channels
+SWS/S&M: Set selected tracks MIDI input to channel n - where 'n' is in [1; 16]
+Issue 291: SWS/S&M: Map selected tracks MIDI input to source channel
+Issue 291: SWS/S&M: Map selected tracks MIDI input to channel n - where 'n' is in [1; 16]

S&M Resource window updates:
+New option (in popup menu) to filter the list view by comments or paths
+Switch to "fast listview" mode only if there are more than 500 slots

S&M Find updates:
+Issue 298: move view to found item (more to come..)
+Use text buttons rather than icons (looked bad with some themes)
+Red "Not found!" message

House cleaning:
+S&M Live Configs: dropped OS X support for user FX presets (=> Windows OS only)
+Removed "SWS/S&M: Close all routing windows"
+Removed "SWS/S&M: Close all envelope windows"

Issue 300: Fixed "Open REAPER project in item BWAV info" crash

!v2.0.0 #25 (May 22, 2011)
Issue 273: New actions for moving the edit cursor:
+SWS: Move cursor left/right 1 sample (on grid)
+SWS: Move cursor left/right 1ms/5ms
+SWS: Move cursor left/right by default fade length

Issue 283: New action "SWS: Select unmuted tracks"
Issue 286: New actions "SWS: Set master mono" and "SWS: Set master stereo"
Issue 297: Fixed bug with project file size increasing with each save after using groove tool. Load and resave affected projects to automatically fix.

!v2.0.0 #24 (May 18, 2011)
Zoom updates:
+Option to seek play when moving the edit cursor on zoom in
+Mouse cursor doesn't move in Y when drag zooming, more Abelton Live like (Windows OS only)

S&M Resource window updates:
+Fixed drag-drop of slots within the list view (comments were lost)
+Fixed text editing when some columns are hidden/moved

!v2.0.0 #23 (May 17, 2011)
Fixed ruler not moving edit cursor

!v2.0.0 #22 (May 17, 2011)
SWS Zoom updates:
+Merged in Boreg's drag zoom plugin, see the http://forum.cockos.com/showthread.php?t=42722|related thread|. Open SWS Zoom preferences (Extensions menu) to enable (OS X, too!)
+Issue 212: Added options "Move edit cursor when zooming in" and "Set time selection when zooming in"

Snapshot improvements:
+Issue 107: Add option to snapshots window for "Show snapshots for selected tracks only"
 This filters the snapshots to include only snaps that include selected tracks
+Issue 179: Separate "selected tracks only" options for save/recall
+Issue 294: Fixed "Save over current snapshot" and others inappropriately clearing the active snapshot

Fixed the following actions/dialog boxes (crash with v4 empty take lanes):
+Xenakios/SWS: Rename selected takes (deprecated)...
+Xenakios/SWS: Take mixer
+Xenakios/SWS: Toggle selected takes normalized/unity gain
+Xenakios/SWS: Trim/untrim item left edge to edit cursor
+Xenakios/SWS: Implode items to takes and pan symmetrically
+Xenakios/SWS: Pan takes of item symmetrically
+Xenakios/SWS: Set item playrate based on item pitch (and reset pitch)
+Xenakios/SWS: Set item pitch based on item playrate
+Xenakios/SWS: Switch item contents to next cue
+Xenakios/SWS: Switch item contents to next cue (preserve item length)
+Xenakios/SWS: Switch item contents to previous cue
+Xenakios/SWS: Switch item contents to previous cue (preserve item length)
+Xenakios/SWS: Switch item contents to first cue
+Xenakios/SWS: Switch item contents to random cue
+Xenakios/SWS: Switch item contents to random cue (preserve item length)

House cleaning:
+Dropped OS X support for all "SWS/S&M: Trigger preset" actions (=> Windows OS only)
+Removed "Xenakios/SWS: Select last track of folder" ("not implemented" message, issue 284)
+Removed duplicate "Xenakios/SWS: Toggle selected tracks visible in mixer"

!v2.0.0 #21 (May 11, 2011)
Fixed browsing for folder in Windows when path contains unicode characters
Fixed opening of groove presets with unicode characters in paths on Windows
Toolbar auto-refresh option disabled by default
House cleaning: removed "SWS/S&M: Let REAPER breathe" (see why http://forum.cockos.com/showpost.php?p=737539&postcount=378|here|.)

Cycle action updates:
+MIDI Editor cycle actions can also run custom macro or ReaScripts
+Cycle actions can also run SWS actions
+More customizable cycle actions (and toolbar buttons):
 - Optional dynamic action renaming (e.g. different tooltips for each step)
 - Optional toggle state (buttons can light up or not)

!v2.0.0 #20 (May 5, 2011)
Added cycle actions (user configurable):
+SWS/S&M: Create cycle action
+SWS/S&M: Create cycle ME action (event list)
+SWS/S&M: Create cycle ME action (piano roll)

Added actions:
+SWS/AW: Render tracks to stereo stem tracks, obeying time selection
+SWS/AW: Render tracks to mono stem tracks, obeying time selection
+SWS/AW: Cascade selected track inputs
+SWS/AW: Split selected items at edit cursor w/crossfade on left

Bug fixes:
+Fixed bug in "autogroup" actions

!v2.0.0 #19 (April 29, 2011)
Added toolbar actions with "auto-refreshed" button states (if the new option "Main menu > Extensions > SWS Options > Enable toolbars auto refresh" is ticked):
+SWS/S&M: Toolbar right item selection toggle
+SWS/S&M: Toolbar left item selection toggle
+SWS/S&M: Toolbar top item selection toggle - Windows OS only!
+SWS/S&M: Toolbar bottom item selection toggle - Windows OS only!
 These actions are to prevent user errors with selected items that are offscreen.
 The idea is to put those actions into a toolbar: they will light up when some selected items are not visible in the arrange (offscreen).
 Clicking those buttons will deselect offscreen items (and re-selects them on toggle).
 See details, howto and toolbar auto-refresh anim http://forum.cockos.com/showpost.php?p=728774&postcount=315|here|.
+AW's grid actions button states now reflect the current grid setting (when changed elsewhere in REAPER)
 See grid toolbar auto-refresh anim http://stash.reaper.fm/8523/awGridToolbar.gif|here| and details about Adam's grid actions http://forum.cockos.com/showthread.php?p=706294|here|.
+SWS/S&M: Toolbar track envelopes in touch/latch/write mode toggle
 This action sets track envelopes that are in one of the write modes into read mode and re-sets those previous write modes on toggle. Related toolbar buttons will light up if any envelope is in one of the write modes.
+SWS/S&M: Toggle toolbars auto refresh enable

Added FX preset actions (v4 only, see implementation remarks http://forum.cockos.com/showpost.php?p=728774&postcount=315|here|). They works with any type of FX and any presets (user or factory presets):
+SWS/S&M: Trigger next preset for selected FX of selected tracks
+SWS/S&M: Trigger previous preset for selected FX of selected tracks
+SWS/S&M: Trigger next preset for FX n of selected tracks - where 'n' is in [1; 4]
+SWS/S&M: Trigger previous preset for FX n of selected tracks - where 'n' is in [1; 4]
+SWS/S&M: Trigger preset for selected FX of selected tracks (MIDI CC absolute only)
+SWS/S&M: Trigger preset for FX n of selected tracks (MIDI CC absolute only) - where 'n' is in [1; 4]
 Remarks: these 2 last MIDI actions are present in the "S&M Extension" section (see top right dropdown in the action dialog box).
 They are a bit different from the native "Link to PG change" feature: they work with any type of FX (e.g. JS).
 Bonus: since v4, "Program Change" MIDI events can be learned.
+S&M Live Configs window: the "User preset" column is back !

Added other actions:
+SWS/S&M: Pan active takes of selected items to 100% right
+SWS/S&M: Pan active takes of selected items to 100% left
+SWS/S&M: Pan active takes of selected items to center
 Note: "pan takes" not "pan cakes".
+SWS/S&M: Dump action list (w/o SWS extension) - Windows OS only!
+SWS/S&M: Dump action list (w/ SWS extension) - Windows OS only!
 Note: dumped files are formatted (readable in Excel for example). See how to use these 2 actions http://wiki.cockos.com/wiki/index.php/S%26M_Dump_action_list|here|.

Find window:
+SWS/S&M: Find next
+SWS/S&M: Find previous
+Preserve the searched string (when closing, undocking, etc.)
+Added shortcuts when the window is focused (F3 = find next, shift-F3 = find previous)

Fixes, tweaks, house cleaning:
+Fixed issue 287 (Unexpected behavior of "SWS/S&M: focus next floating fx for selected tracks (cycle)")
+Many S&M track FX (and FX chain) actions run faster ("fix" for http://forum.cockos.com/showpost.php?p=724194&postcount=13|this report|)
+All S&M track envelope arming actions now support v4 panning (width/dual pan)
+Updated "SWS/S&M: Dump ALR Wiki summary [snip]" actions (FNG extension merge)
+Removed "SWS/S&M: Toggle show all routing windows" (too much limitations)
+Removed "SWS/S&M: Toggle show all envelope windows" (too much limitations)
+Removed "SWS/S&M: Save selected item as item/take template..." (private)

!v2.0.0 #18 (March 28, 2011)
Added actions:
+Issue 256: "SWS: Toggle auto add envelopes when tweaking in write mode"
+Issue 280: "SWS: Toggle grid lines over/under items"
+"SWS: Horizontal scroll to put play cursor at 10%"

Readded Xenakios' "Command parameters" to the Extensions menu
Fix crash when parsing a MIDI take with a large extended MIDI event.

!v2.0.0 #17 (March 16, 2011)
Added actions (issue 165, Windows OS only):
+SWS/S&M: Focus main window (close others)
+SWS/S&M: Focus next window (cycle, hide/unhide others)
+SWS/S&M: Focus previous window (cycle, hide/unhide others)
Remark: for these actions to work, keyboard shortcuts must use modifiers in order to pass-through to the main window (ex: Ctrl+minus = focus previous, Ctrl+plus = focus next)

House cleaning, removed "duplicated" actions (remaining focus actions now also focus the main window on cycle):
+SWS/S&M: Focus previous floating FX for selected tracks (+ main window on cycle)
+SWS/S&M: Focus next floating FX for selected tracks (+ main window on cycle)
+SWS/S&M: Focus previous floating FX (+ main window on cycle)
+SWS/S&M: Focus next floating FX (+ main window on cycle)

New actions from Adam Wathan:
+SWS/AW: Enable 'link time selection and edit cursor'
+SWS/AW: Disable 'link time selection and edit cursor'
+SWS/AW: Toggle 'link time selection and edit cursor'
+SWS/AW: Enable clear loop points on click in ruler
+SWS/AW: Disable clear loop points on click in ruler
+SWS/AW: Toggle clear loop points on click in ruler
+SWS/AW: Set project timebase to time
+SWS/AW: Set project timebase to beats (position only)
+SWS/AW: Set project timebase to beats (position, length, rate)

S&M Notes/help window: optimizations, fixed issue 204 (actions were not refreshed when the view was docked)
S&M GUI tweaks
Bug fixes for "Fill Gaps" and "AW Fade" actions

!v2.0.0 #16 (March 9, 2011)
Added actions:
+SWS: Ignore next marker action
+SWS: Move cursor and time sel left to grid
+SWS: Move cursor and time sel right to grid

"Load project template X" actions are now automatically added for any number of project templates that exist in the ProjectTemplates directory.

!v2.0.0 #15 (March 4, 2011)
These actions now support v4 empty take lanes as well as alternate peak (.reapeaks) cache path:
+SWS/S&M: Delete selected items' takes and source files (prompt, no undo)
+SWS/S&M: Delete selected items' takes and source files (no undo)
+SWS/S&M: Delete active take and source file in selected items (prompt, no undo)
+SWS/S&M: Delete active take and source file in selected items (no undo)

Added actions (issue 268):
+SWS/S&M: Reassign MIDI learned channels of all FX for selected tracks (prompt)
+SWS/S&M: Reassign MIDI learned channel of selected FX for selected tracks (prompt)
+SWS/S&M: Reassign MIDI learned channels of all FX to input channel for selected tracks

Fixes:
+Some v4 empty take lanes management in S&M actions
+"Load/apply and Load/paste fx chain to selected tracks" actions that were adding input-fx-chains instead of standard track-fx-chains

Shift-click in marker list now makes a time selection

!v2.0.0 #14 (March 1, 2011)
Performance improvements (REAPER startup, S&M actions related to notes, FX, FX chains and track grouping)
S&M FX chains actions now properly manage FX comments

v4 input FX chains support
+Added input FX chain features in the S&M Resources window (see below)
+Added actions:
 - SWS/S&M: Clear input FX chain for selected tracks
 - SWS/S&M: Copy input FX chain from selected track
 - SWS/S&M: Cut input FX chain from selected tracks
 - SWS/S&M: Paste (replace) input FX chain to selected tracks
 - SWS/S&M: Paste input FX chain to selected tracks
Remark:
+With S&M FX chain actions, you can copy a FX chain from a track, an item and paste it as an *input* FX chain and vice et versa (shared FX chain clipboard)
+v4 only! (those actions are visible in v3 but are no-op)

S&M Resources window updates:
+Auto save button (top right) now *adds* new slots. Note: before, a new slot was inserted before the selected one but this could mess slot actions (because all following slot ids were changed..)
+Auto save button now proposes to define the auto save directory when needed
+Tweaks (better undo wordings, few user prefs were not saved, popup menu clean-up, etc.)
In "FX chain" mode (i.e. "FX chain" selected in the top left dropdown box):
+Added double click option to apply (or paste) FX chain slots as *input* FX chains (visible but nop in v3, see http://reaper.mj-s.com/S&M_ResourcesView_InputFx.jpg|screenshot|)
+Auto save FX chain (top right button) can now be configured to save track FX chains, *input* FX chains as well as active takes' FX chains, see http://reaper.mj-s.com/S&M_ResourcesView_popup.jpg|new popup menu|

Added actions (issue 258):
+SWS/S&M: Move selected FX up in chain for selected tracks
+SWS/S&M: Move selected FX down in chain for selected tracks
+SWS/S&M: Select last FX for selected tracks

!v2.0.0 #13 (February 24, 2011)
Installers updated to include grooves (installed in Reaper resource path\Grooves on Win, manual install for OS X)
Fixed sws-autocoloricon.ini reading on OS X
S&M Find now supports v4 empty take lanes
Fixed issue 262: pre-FX and post-fader S&M cue buss actions now obey send & HW output default prefs (i.e. prefrences > project > track/send defaults). Note: pre-fader busses still mimic the volume of selected tracks.
Restored deprecated Xen's "Load track template n" (where n>10) actions

!v2.0.0 #12 (February 18, 2011)
Autorender: Fixed another silent render bug for relative media items not in the project root directory

!v2.0.0 #11 (February 16, 2011)
Issue 245: Added "SWS: Goto/select next marker/region" and "SWS: Goto/select previous marker/region"
Autorender: Fixed bug where projects with relative paths to media files rendered silent tracks
Removed "SWS: Toggle auto fades for new items", use native "Toggle enable/disable default fadein/fadeout" instead

!v2.0.0 #10 (February 7, 2011)
Support for v4 empty take lanes:
+S&M build lanes actions now turn "take mosaics" into lanes using v4 empty takes (rather than v3 empty takes)
 These actions still useful to create take lanes à la v4 from older project saved with "mosaics", for example.
+The action "S&M Remove empty take/item among selected items" now also removes v4 empty takes
 Remark: this action was limited to v3 empty takes before, i.e. takes with empty source
+The action "S&M Clear active take/items" now clears takes using v4 empty takes (rather than v3 empty takes). If all takes of an item are empty, the item is removed.
 Remark: a v4 empty take can be removed thanks to "S&M Cut active take" (removing an empty take is not yet possible natively)

Main "Extensions" menu:
+Added AW's "Fill gaps..."
+Fixed "Envelope Processor..." menu item
+(Temporary?) removed "Item/Take" sub-menu (Xenakios actions need to be updated for v4)

Autorender:
+Added option to only render tracks with a specified prefix (and optionally remove that prefix from rendered files)
+Added global preferences menu
+Added option to not prepend track numbers to rendered files
+Added limited support to append duplicate numbers to rendered files that would otherwise overwrite each other (This Song(2).mp3)
+Added auto-calculation of track pad length (for projects with large numbers of regions to be rendered)

Fixed crash when running some of the S&M Resources window's slot actions (applying, importing, pasting, etc. track templates or FX chains from unexisting slots)
Fixed corner case refresh bug in S&M Resources window
Issue 250: Added action "SWS: Toggle auto fades for new items"
Added action "SWS: Toolbar mute toggle"
Fixed directory scan for grooves on OS X

!v2.0.0 #9 (February 4, 2011)
Autorender:
+Added global preferences dialog with default render directory option, option to allow stem rendering
+Fixed crash with new portable installations

Added actions:
+"SWS: Toolbar solo toggle" (Note, this replaces "SWS: Are any tracks soloed? [no-op, for toolbar]", please re-add to toolbar)
+"SWS: Toolbar arm toggle"
+"SWS: Set all sel tracks inputs to match first sel track"

Duplicate recording input check now ignores "input monitoring only" record mode.
Fixed possible S&M.ini file corruption (thanks Mercado Negro!)

House cleaning (more to come):
+Main menu: Moved all SWS, S&M and Shane extension menu items in the main "Extensions" menu
+Main "Extensions" menu filled in alphabetical order (and not structured by developper anymore)

!v2.0.0 #8 (February 1, 2011)
Autorender updates:
+No need to enter data into the project notes field, now use "Autorender: Edit project metadata"
+Unicode character support (Windows only? Testing needed)

Support for v4 empty take lanes (more to come):
+Fixed all S&M actions relate to takes
+Fixed take envelope processing in Padre's Envelope LFO Generator and Envelope Processor
+Example: with items starting with a v4 empty take, some actions were broken or had no effect..

Added pitch take envelope support for Padre's Envelope LFO Generator and Envelope Processor (v4 only)

Added actions:
+SWS/S&M: Copy active take
+SWS/S&M: Cut active take
+SWS/S&M: Paste take
+SWS/S&M: Paste take (after active take)

House cleaning (more to come):
+Main "Extensions" menu: added Padre's Envelope LFO Generator and Envelope Processor
+Main "Extensions" menu: removed Xenakios' "Misc/Experimental" sub-menu (actions remain available in the action list)
+Media item context menu: removed Xenakios' "Item/Take selection" and "Item/Take manipulation" sub-menus (actions remain available in the action list and in the main "Extensions" menu)
+TCP context menu: removed Xenakios' "Track/Mixer/Envelopes" sub-menu (actions remain available in the action list and in the main "Extensions" menu)
+Tagged action "Xenakios/SWS: Project media..." as deprecated

Issue 50:  SWS: Create regions from sel item(s) named with take
Issue 126: Warn about recording same inputs on multiple tracks: http://www.standingwaterstudios.com/shup/RecInputCheck.png Also added actions "SWS: Enable/Disable checking for duplicate inputs when recording."
Issue 244: Added "SWS: Set selected take(s) to custom color X" actions
Issue 246: Added toolbar-status only action "SWS: Are any tracks soloed? [no-op, for toolbar]"
Fixed using Windows generated reaconsole_customcommands.txt files on OS X.

!v2.0.0 #7 (January 29, 2011)
NEW: Preliminary version of "Autorender."  Thanks, Shane!  For more information, run Autorender: show instructions from the File->Autorender menu (or actions).

Added actions:
+SWS/S&M: Show take pitch envelope - v4 only (visible but no-op in v3)
+SWS/S&M: Hide take pitch envelope - v4 only (visible but no-op in v3)
+SWS/S&M: Copy selected track grouping
+SWS/S&M: Cut selected tracks grouping
+SWS/S&M: Paste grouping to selected tracks

Notes/help window fixes:
+Pass keystrokes to the main window when locked (i.e. lock button)
+Properly init S&M project notes with REAPER ones when possible

!v2.0.0 #6 (January 27, 2011)
Fixed corruption of last item in auto color list
Fixed keyboard focus issues
Improved groove tool keyboard handling
(#5b) Improved "SWS: Set all takes to next/prev mono/stereo channel mode" actions

!v2.0.0 #5 (January 26, 2011)
FNG Groove Tool Updates:
+Fixed applying strength to velocity groove quantize
+Added separate velocity strength control to Groove Tool (set to zero to disable either)
+Fixed refresh of groove list in Groove Tool when changing folders
+Remove zero length notes when modifying MIDI take state (bad things happen otherwise)
+Code cleanup and performance improvements for MIDI take state reading and writing
+Added "FNG: Groove Tool..." to the Extensions menu
+Removed menu bar and moved applicable items to the context menu
+Removed "passthrough" action/keyboard section workaround

S&M updates:
+Resources window:
 - Performance improvements: REAPER start-up & shutdown, show/hide, auto fill, all editions features, filtering, etc.
 - Track templates: added "Paste items to sel. tracks" and "Replace items of sel. tracks" as customizable double-click behaviours
 - Track templates: added toggle popup menu item "Save track templates with items" (so that track templates can be auto-saved w/ or w/o items)
+Notes/help window:
 - Project notes: now displays the related RPP filename
 - Project notes: initialize S&M project notes with REAPER's ones when possible (i.e. when S&M ones don't exist but REAPER's ones exist)
 Reminder: due to an API limitation, for the moment the "project notes" displayed in the Notes/help window are different from REAPER's one
+Other:
 - Performance improvements for all cue buss & routing actions
 - Fixed corner case Cue buss crash
 - GUI tweaks

Fixed bug that "silently" deleted items in SWS lists while renaming (Thanks, Bevosss)
4 new actions: "SWS: Set all takes to next/prev mono/stereo channel mode"

!v2.0.0 #4 (January 23, 2011)
Groove Tool fixes:
+Fixed pass through to main window
+Fixed muted midi events bug introduced in v2.0.0 #3
+Modified Undo handling for items

Fixed auto color needing to be forced in some situations
Fixed some screenset loading issues

!v2.0.0 #3 (January 22, 2011)
<strong>Fingers/FNG extension update/merge!</strong>
+Issue 238: Groove quantize now supports velocity
+Issue 234: Added support for unquantize for MIDI for any FNG action modifying MIDI data
+Update dialog to use SWS-style dockable windows
+Note: grooves are not part of the installer, yet. Download FingersExtras.zip from the beta download area.

Auto color/icon fixes from really broken build #2.
Auto color/icon information is stored in a new file sws-autocoloricon.ini for easy sharing (old settings copied for you)
Issue 225: Fixed selected text in Notes/help window when switching between docker tabs
Fix for toggle actions to focus SWS views when docked

!v2.0.0 #2 (January 21, 2011)
Fix to close our windows on initial screenset load (thanks Bevosss)
Auto color/icon updates:
+Icons are removed if a track changes name to something not recognized
+Auto-icon won't overwrite custom icons
+Added "Ignore" field to the color, so you can auto-icon without changing color of that track too
+Proper priority order icon setting
+Performance enhancements

!v2.0.0 #1 (January 19, 2011)
<strong>BETA: CAUTION !</strong>
Due to a change in the way S&M.ini file is managed, you may face some issues when switching between SWS official <-> SWS beta.
Well, a clean upgrade is automatically managed when SWS official -> SWS beta, but you'll probably loose your FX Chains setup when switching back to SWS beta -> SWS official.
So a backup of the "official" S&M.ini might be a good idea (or sticking with the beta as the new S&M.ini format won't change).

<strong>Short changelog:</strong>

+PiP support
+Many S&M updates (including new http://reaper.mj-s.com/resourceview.jpg|"Resources" window|: FX chains + Track templates + goodies). See details below.
+Updated SWS Autocolor view: now also features auto track icon. Demo http://reaper.mj-s.com/autoicon.gif|here|.
+Preliminary V4 updates (S&M, Padre, Xenakios)
+House cleaning, fixes

<strong>Changelog details:</strong>

Added S&M http://reaper.mj-s.com/resourceview.jpg|Resources window|
The "FX chains" view turned into a "Resources" window: FX chains + Track templates + goodies
The same features that exist for FX chains are now available for track templates too. A cool thing now is that we can patch existing tracks with track templates (and not only  "add track template as new track"). Well, some other sort of snapshots..
Also, saving track templates and FX chains is eased thanks to the "auto-save" feature, see below. A new feature "Auto-fill" also allows creating slots automatically.
Bonus: check out Tallisman's awesome FX Chain library, http://forum.cockos.com/showthread.php?t=35128|here|!
+Auto-save feature:
 An "Auto-save" button has been added: it automatically saves the selected tracks' FX chains (or track templates) and insert the related files/slots in the resource list.
 It's a one "click feature", i.e. no file browser is displayed: filenames are automatically generated from track names and saved in REAPER's default FX chains (or track templates) resource path.
 This "auto save" directory can be customized (new popup menu items "Set auto save directory") and filenames can now be renamed ("Name" column is editable).
+Auto-fill feature:
 If not already present, all FX chain (or track template) files found in the related resource path and its sub-folders are automatically inserted at the selected slot.
+Applying track templates preserves items:
 - if there's no item present in an applied track template file, the current ones are preserved
 - if some items are present in an applied track template file, those ones are used instead
 - if several tracks are present in a track template file, only the first one is used (when *applying*, when importing, all tracks present in the file are added)
+New actions:
 - SWS/S&M: Open Resources window (FX chains)... - just renamed (replaces "Open FX chains view...")
 - SWS/S&M: Open Resources window (track templates)...
 - SWS/S&M: Load/apply track template to selected tracks, slot n - where n is in [1;10]
 - SWS/S&M: Load/apply track template to selected tracks, prompt for slot
 - SWS/S&M: Load/import tracks from track template, slot n - where n is in [1;10]
 - SWS/S&M: Load/import tracks from track template, prompt for slot
 - SWS/S&M: Clear track template slot...
 Added actions that paste FX chains slots (exiting ones only "apply", i.e. replace FX Chains):
 - SWS/S&M: Load/paste FX chain to selected tracks, slot n - where n is in [1;8]
 - SWS/S&M: Load/paste FX chain to selected tracks, prompt for slot
 - SWS/S&M: Load/paste FX chain to selected items, slot n - where n is in [1;8]
 - SWS/S&M: Load/paste FX chain to selected items, prompt for slot
 - SWS/S&M: Load/paste FX chain to selected items, all takes, prompt for slot
+New popup menu items:
 - For FX chains and track templates: added "Auto fill (from resource path)"
 - Load/apply track template to selected tracks
 - Load/import tracks from track template
 - Set FX chain auto save directory...
 - Set track template auto save directory...
 - Auto save FX chains and insert slots (from track selection)
 - Auto save track templates and insert slots (from track selection)
 -> those 2 last menu items do the same things than the auto-save button, files are saved and inserted at the selected slot
 - Delete slots & files
 -> on Win, files are sent to the recycle bin
 - Show path in Explorer/Finder...
+Column "Name" is now editable (file renaming from the view)
+Drag-drop improvements:
 - Internal drag-drop of slots (i.e. now moves slots rather than copying them)
 - More 'natural' + fixed shortcomings: d'n'd of empty slots, selection after d'n'd, d'n'd when the list is empty, etc..
+On Win, "Display track template/FX chain" (in the popup menu) now launches notepad
+Paths pointing to unexisting files aren't emptyied anymore
+Tagged "Xenakios/SWS: Load track template n" actions as deprecated

Updated SWS Autocolor view: now also features auto track icon (the view has been renamed into "SWS Auto Color/Icon"), demo http://reaper.mj-s.com/autoicon.gif|here|.
+Added a column "Icon" in the view (right-click in this column or double-click it to set an icon filename) and a tick box "Enable auto icon".
+Also added action "SWS/S&M Toggle auto icon enable".
Rmk: your current color configurations will be preserved when upgrading..

S&M Notes/help view updates:
+Action help: now, when selecting custom macros, the related (veeeery long!) custom id is displayed in the text field (i.e. custom notes about macros are no more saved but that eases the copy/paste of custom ids)
+Action help: added http://reaper.mj-s.com/alrButton.jpg|"ALR" button|, i.e. online help to the http://wiki.cockos.com/wiki/index.php/Action_List_Reference|Action List Reference| wiki
+Added actions in order to make things clear:
 - SWS/S&M: Open Notes/Help window (project notes)...
 - SWS/S&M: Open Notes/Help window (item notes)...
 - SWS/S&M: Open Notes/Help window (track notes )...
 - SWS/S&M: Open Notes/Help window (action help)...
Remark: here's an http://reaper.mj-s.com/OnlineHelp.gif|anim| showing how to use notes, action help & online help

S&M Live Configs updates:
+Added "Auto track selection" option/tick box
+Fixed activate/deactivate actions not obeying the config's "Enable" parameter
+Added actions (in the main section) "SWS/S&M: Toggle enable live config n" - where n is in [1;8]
+Added advanced parameter "CC_DELAY" in S&M.ini (in REAPER's resource directory) - to be tweaked manually!
 If this parameter is set to 0, MIDI CC events will trigger their related "Apply live config" action *immediately* but, in this case, when moving a fader on a large scale for example, all configs in between will also be applied. With a delay (e.g. 250ms, the default value) only the last stable CC value will be taken into account.
+Undo points for all controls

S&M Cue buss:
+"Open Cue Buss window" is now a toggle action (+ reports a toggle state)
+When creating a cue buss, auto scroll to created the track (TCP)

S&M house cleaning:
+Cleaned the main "Extensions" menu a bit + added following menu items:
 - S&M Cue Buss...
 - S&M Find...
 - S&M Live Configs...
+Removed the following split actions:
 Contrary to their related native versions, the following ones were splitting selected items *and only them*, see http://forum.cockos.com/showthread.php?t=51547|this related thread|.
 Due to REAPER v3.67's new native pref "If no items are selected, some split/trim/delete actions affect all items at the edit cursor",
 those actions are less useful (well, they would still split only selected items even if that native pref is ticked).
 Also removed because of the spam in the action list (many split actions).
 - SWS/S&M: Split selected items at play cursor
 - SWS/S&M: Split selected items at time selection
 - SWS/S&M: Split selected items at edit cursor (no change selection)
 - SWS/S&M: Split selected items at time selection (select left)
 - SWS/S&M: Split selected items at time selection (select right)
 - SWS/S&M: Split selected items at edit or play cursor
 - SWS/S&M: Split selected items at edit or play cursor
+Removed the following take actions:
 Due to native actions "Rotate take lanes forward/backward" added in REAPER v3.67 (move active take up/down actions still there, of course).
 - SWS/S&M: Takes - Move all up (cycling) in selected items"
 - SWS/S&M: Takes - Move all down (cycling) in selected items"

Other S&M updates/fixes:
+Added action: SWS/S&M: Left mouse click at cursor position (use w/o modifier)
+Themable GUIs: hover, pressed,.. states for buttons, actions are now performed on mouse up events, un-stretched PNGs, default focus tweaks, tick boxes look better, use theme 3D colors for dropdows (if defined), etc..
+Fixed Notes/help and Resources views toggle states
+Fixed Adam's Fills Gaps actions
+Fixed disabled some popup items not being grayed
+Fixed UI refresh issues for "Find" and "Notes/help" views

Issue 225: Fixed selected text in Notes/help view when switching between docker tabs

!SWS v1.x.x
Goto http://sws-extension.org/download/whatsnew_v1.txt|here| for older changes<|MERGE_RESOLUTION|>--- conflicted
+++ resolved
@@ -1,4 +1,3 @@
-<<<<<<< HEAD
 Region Playlist:
 +Add toggle action to enable shuffling of region playlists
 
@@ -48,11 +47,9 @@
 
 macOS:
 Fix the list column customization context menu not being displayed when the list is scrolled
-=======
 Unindent selected track(s):
 +Allow unindending folder tracks
 +Fix subsequent unintented tracks becoming mistakenly indented (Issue 1275)
->>>>>>> 642629cb
 
 !v2.11.0 pre-release build
 <strong>Reminder: this new SWS version requires REAPER v5.979+!</strong>
