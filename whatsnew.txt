<<<<<<< HEAD
Region Playlist:
+Add toggle action to enable shuffling of region playlists

Snapshots:
#Fix 'Prompt on recalling deleted tracks' option (report https://github.com/reaper-oss/sws/issues/1073#issuecomment-562705617|here|)
ReaScript API:
+Added NF_Win32_GetSystemMetrics (Issue 1235)
<strong>Reminder: this new SWS version requires REAPER v5.982+!</strong>

Miscellaneous:
+Fix scrolling the arrange view to track envelopes (2.11.0 regression, report https://forum.cockos.com/showthread.php?p=2212495|here|)
+Fix inserting new envelope point at mouse cursor when the arrange view is scrolled (2.11.0 regression, Issue 1266)

ReaScript API:
+Fix crash in CF_GetClipboard and CF_GetClipboardBig when the text clipboard does not have data (regression from v2.11.0)
+Add support for REAPER v6's new auto-stretch item timebase in "SWS/AW: Set selected items timebase" actions (report https://forum.cockos.com/showthread.php?p=2210126|here|, REAPER v6.01+ only)
Localization:
+Fix SWS/SN: Focus MIDI editor localization
Envelopes:
 #SWS/S&M: Remove all envelopes for selected tracks: if prompt enabled, prompt only if there are envelopes present (report https://forum.cockos.com/showthread.php?p=2215029#post2215029|here|) 
Notes:
+Fix bad encoding conversion and truncation to 256 characters when toggling "Wrap text" on Windows (Issue 1252)
+Fix non-working word wrapping on Linux and macOS
Windows installer:
+Add support for silent installs and setting the REAPER install path from the command line (Issue 1247)

ReaScript API:
+Fix BR_GetCurrentTheme (was broken since REAPER 5) and mark as deprecated (use REAPER's GetLastColorThemeFile instead) (report https://forum.cockos.com/showthread.php?p=2218974|here|)
Contextual toolbars:
+Add an option to auto-close toolbars when losing focus rather than on button click (Issue 1260)
Cycle actions:
+Check whether CONSOLE statements are valid ReaConsole commands
+Fix single-letter ReaConsole commands being recognized as invalid (report https://forum.cockos.com/showpost.php?p=2223834|here|)
+Fix the "SWS/AW: Set selected tracks pan mode" actions not redrawing the MCP in REAPER v6 (Issue 1267)

Contextual toolbars:
+Fix the MIDI Inline Editor context not being detected unless the Arrange context has a toolbar assigned (Issue 1261)

Cycle actions:
+Allow using scripts with a toggle state in conditions (Note: the toggle state is not refreshed while the cycle action is running)

Contextual toolbars:
+Fix empty toolbar/auto close/position offset columns when the window is restored at REAPER startup

Linux:
Implement the list column customization context menu when right-clicking on the column header

macOS:
Fix the list column customization context menu not being displayed when the list is scrolled
Unindent selected track(s):
+Allow unindending folder tracks
+Fix subsequent unintented tracks becoming mistakenly indented (Issue 1275)

Miscellaneous:
+Disable scrollbar size compensation in REAPER v6 (Issue #1279)
New actions:
+Xenakios/SWS/NF: Set selected tracks heights to A/B, respect height locked tracks (report https://forum.cockos.com/showthread.php?t=229948|here|)
Auto color/icon/layout:
+Limit the minimum width of the window to prevent overlapping buttons

ReaScript API:
+Allow omitting the buffer/buffer_sz arguments of the following functions in Lua:
 - BR_TrackFX_GetFXModuleName
 - CF_EnumerateActions
 - CF_GetClipboard
 - CF_GetMediaSourceRPP
 - CF_GetSWSVersion
 - NF_ReadID3v2Tag
 - NF_TakeFX_GetModuleName
 - SNM_ReadMediaFileTag
Region playlist:
+Fix the "Move edit cursor when clicking regions" option being persisted as "Seek playback when clicking regions" (Issue 1289)

Miscellaneous:
+Fix reference track defaulting to the master track (v2.11 regression, report https://forum.cockos.com/showthread.php?p=2233601|here|)

Notes:
+Fix potential crash/writing garbage when saving
+Prevent creating SWS_Global notes.txt if global notes feature isn't used (report https://forum.cockos.com/showpost.php?p=2233645&postcount=2755|here|)

ReaScript API:
+Fix crash in NF_GetPeak/RMS functions when passing null pointer (nil) (Issue 1295) 
=======
Miscellaneous:
+Fix opening projects from list not creating new tabs if active tabs were closed (v2.11 regression, Issue 1293)
>>>>>>> 1934c0e8

!v2.11.0 pre-release build
<strong>Reminder: this new SWS version requires REAPER v5.979+!</strong>

<strong>Update notice:</strong> The SWS extension filenames have changed in this release. Linux and macOS users should remove the previous version before updating.

Envelopes:
+Fix hiding send envelopes accidentally removing the subsequent send/receive (Issue 1183)
+Fix wrong point values when using envelope-related actions with fader scaling mode (regression from 2.10.0, report https://forum.cockos.com/showthread.php?p=2094872|here|, requires REAPER 5.979 or newer)
+LFO Generator: allow for generating more points and account for take playrate (Issue 1158)
+Prompt before executing "SWS/S&M: Remove all envelopes for selected tracks" (may be disabled by setting <REAPER resource path>/S&M.ini/[Misc]/RemoveAllEnvsSelTracksPrompt=0) (Issue 1175)

Contextual toolbars:
+Restore focus to last focused window when toolbar is auto closed (report https://forum.cockos.com/showthread.php?t=218978|here|)

Global notes: (Issue 1170)
+Display a [modified] indicator in the notes window after editing global notes until saving
+Fix global notes only appearing in first project tab
+Fix text flickering (report https://forum.cockos.com/showpost.php?p=2141877&postcount=2611|here|)
+Internal tweaks (more efficient load/save)
+Additionally to saving when project is saved, can be saved via notes window context menu (global notes are stored in <REAPER resource path>/SWS_global notes.txt)

Linux:
+Added official Linux ARM builds (32-bit and 64-bit)
+Enable media file tagging features
+Fix "show in explorer/finder" and edit file actions
+Fix empty list cells leading to misaligned columns (Issue 1147)

Loudness:
+Improve handling of incomplete sample buffers when analyzing video items (Issue 1210)
+High precision mode:
 - Disable creating graph, disable go to max. short-term / momentary (Issue 1120) (these are currently not implemented for high precision mode)
 - Fix potential crash when analyzing items shorter than 3 seconds
 - Fix potentially invalid max. short-term/momentary measurements

Note: details about high precision mode use case https://forum.cockos.com/showthread.php?p=2118098#post2118098|here|

macOS:
+Harden "show in explorer/finder" and edit file actions against command injection
+Split the extension file into 32-bit and 64-bit versions
+Update TagLib to v1.11.1

Marker List and Track List:
+Don't block the Del key (Issue 1119)

Miscellaneous:
+Add support for REAPER v6's new TCP/EnvCP/MCP architecture (thanks Justin!)
+Fix 'Xenakios/SWS: Normalize selected takes to dB value...' if take polarity is flipped (report https://forum.cockos.com/showthread.php?t=219269|here|)
+Fix flickering in some vertical zooming actions
+Fix various Xenakios take volume actions if take polarity is flipped
+Harden against various potential crashes (eg. unexpectedly long translations in language packs)
+Quantize actions / BR_Env actions / grid line API: support Measure grid line spacing (Issue 1117, Issue 1058)
+"SWS/S&M: Select FX x for selected tracks": fix creating undo point (create if at least one track is updated, rather than only if last track is updated), improve performance when the FX chain is open
+"Xenakios/SWS: [Deprecated] Load project template ...": don't change default save path, REAPER 5.983+ (report https://forum.cockos.com/showpost.php?p=2140690&postcount=2605|here|)

New actions:
+Add SWS/NF: Toggle render speed (apply FX/render stems) realtime/not limited (Issue 1065)

Play from edit/mouse cursor actions:
+Obey 'Solo defaults to in-place solo' preference (Issue 1181)
+Prevent UI updates from being disabled when stopping BR mouse playback via ReaScript (thanks Justin!) (Issue 1180)

Preview media item/take under mouse cursor actions:
+Fix media item preview through track when transport is paused (Issue 1189)

ReaScript API:
+Added NF_ReadID3v2Tag (request https://forum.cockos.com/showpost.php?p=2175039|here|)
+Added NF_TakeFX_GetModuleName (take version of already existing BR_TrackFX_GetModuleName)
+BR_EnvGet/SetProperties: add optional parameter automationItemsOptions (REAPER v5.979+), add second ACT token from track envelope state chunk (automation items options) (Issue 1153, partly)
+Deprecate CF_GetClipboardBig (use CF_GetClipboard instead)
+Extend CF_GetClipboard to allow reading more than 1023 characters
+Fix CF_GetTrackFXChain with named tracks (Issue 1222) and disambiguate FX chains across all opened projects
+Harden ConfigVar functions against invalid type interpretation (Issue 1131)

Region Playlist:
+Fix pasting region playlists containing grouped items (Issue 1118)
+Fix pasting region playlists when "Overlap and crossfade items when splitting" is enabled in Preferences > Project > Media Item Defaults (Issue 1204)

Resources:
+Enter key in Filter textbox focuses list and don't block Del key (Issue 1119)

Snapshots:
+Add option to (not) prompt for deleting abandoned items when recalling snapshots which contain deleted tracks (snapshots will be recalled and abandoned items deleted without confirmation with this option disabled) (Issue 1073)
+Harden getting send envelopes (displays error message in case of failure)
+Include track phase (polarity) in Full Track Mix, add separate Phase tickbox as custom filter (Issue 455)

Note: Send envelopes should now be stored/recalled correctly with Snapshots (long standing bug) as of SWS v2.10.0, though it hasn't been tested much. Since snapshots are based on state chunks, changes within automation items (AI) envelopes are not stored/recalled currently (https://forum.cockos.com/showthread.php?t=205406|FR|), though AI properties (e.g. position) should be recalled correctly. Also note that when deleting an AI and trying to recall a previously stored snapshot which contains this AI it won't be recalled correctly.

Windows installer:
+Allow installing SWS to paths containing characters outside of the system's ANSI codepage
+Fix nonworking check for running REAPER processes
+Fix the install path being initially empty when launching the Windows installer if REAPER is not installed
+Make installing the Python ReaScript support optional
+Migrate the extension DLL to <resource path>\UserPlugins, reaper_sws.py to <resource path>\Scripts

"Xenakios/SWS: Rename takes and source files...": (Issue 1140)
+Add '(no undo)' to the action name
+Automatically delete old .reapeaks files (also for "Xenakios/SWS: Rename take source files...")
+Don't double-append file extension if already contained in new filename/takename

!v2.10.0 #1 Featured build (February 6, 2019)
Mega thanks to nofish and cfillion for their many contributions, and X-Raym for doing the tedious work of merging everything into a release.
Recommended use of REAPER 5.965.

Revert 'Track height actions and vertical zoom actions obey track height locking' (for not breaking existing workflows, may come back as optional later on)
"SWS/NF: Enable / Disable multichannel metering (...)" actions: Improve performance (report https://forum.cockos.com/showthread.php?p=2090523#post2090523|here|, thanks Edgemeal!)

!v2.10.0 pre-release build (February 2, 2019)
New features:
+Auto color/icon/layout: Add '(hide)' Layout to auto hide TCP / MCP of tracks (rightclick in "TCP Layout" / "MCP Layout" fields to set) (Issue 1008)
+Global notes
+Loudness: Add 'high precision' analyzing mode
 Set in 'SWS/BR: Analyze loudness...' window -> Options or via action, see below), to ensure full compliance with BS.1770-4. Off by default.
 Notes: This mode is slower than the 'normal' analyzing mode and should only be needed when ensuring exact results of max. momentary values in certain (corner) cases is required.
 All other results should be compliant with BS.1770-4 also in 'normal' analyzing mode.
 Technically this mode uses 100 Hz refresh rate / 10 ms buffer rather than default 5 Hz refresh rate / 200 ms buffer for analyzing.
 For background see https://github.com/reaper-oss/sws/issues/1046#issuecomment-428914818|here| and https://github.com/jiixyj/libebur128/issues/93#issuecomment-429043548|here|.
 ReScript Loudness functions respect this preference.
 - Add action 'SWS/BR/NF: Toggle use high precision mode for loudness analyzing'

Actions:
+New actions (Main section):
 - Snapshots: Add actions to delete current/all snapshots (request https://forum.cockos.com/showthread.php?p=1997530|here|)
 - SWS: Select nearest previous folder, SWS: Select nearest next folder (Issue 981)
 - SWS/FNG: Apply selected groove (use curent settings from opened groove tool)
 - SWS/NF: Disable multichannel metering (all tracks)
 - SWS/NF: Disable multichannel metering (selected tracks)
 - SWS/NF: Enable multichannel metering (all tracks)
 - SWS/NF: Enable multichannel metering (selected tracks)
 - SWS/NF: Cycle through MIDI recording modes (also available in ME section) (Issue 994)
 - SWS/NF: Cycle through track automation modes (Issue 995)
 - SWS/S&M: Show/Hide take ... envelope, SWS/S&M: Toggle show take ... envelope (unlike the native "Take: Toggle take ... envelope" actions these change visibility only) (Issue 1078)

Fixes:
+Issue 537: Snapshots: (Attempt to) Fix longstanding issue with send envelopes not restored when recalling snapshots (thanks ovnis for testing!)
 Note: Since snapshots are based on state chunks, changes within AI envelopes are not recalled currently (https://forum.cockos.com/showthread.php?t=205406|FR|), though AI properties (e.g. position) should be recalled correctly. Also note that when deleting an AI and trying to recall a previously stored snapshot which contains this AI it won't be recalled correctly.
+Issue 938: SWS/S&M: Copy FX Chain (Depending on Focus) - if take FX chain, also copy take FX chain channel count
+Issue 966: Track height actions and vertical zoom actions obey track height locking (REAPER 5.78+)
+Issue 1041: m3u/pls playlist import
 - Fix crash when cancelling playlist import
 - Fix items always being created for missing files when importing playlists
+Issue 1047: ReaConsole: Redraw the status label when resizing the window on Windows
+Issue 1054: "SWS/S&M: Show take volume envelopes" - obey volume fader scaling preference if new envelope is created
+Issue 1057: Fix quantize actions moving items to incorrect positions or hanging in some cases when the grid line spacing is set to Frames, typically when a project start time offset is used
+Issue 1060: Fix "SWS/Shane: Batch Render Regions" crashing when a region contains a slash on Linux and macOS
+Issue 1077: Fix crash after stopping the active track preview from another project tab
+Issue 1086: Fix envelope reconstitution when automation items are connected to the underlying envelope
+Auto color/icon/layout: "(vca master)" filter - also apply rules to groups 33 - 64 (report https://forum.cockos.com/showthread.php?t=207722|here|) (REAPER 5.70+)
+Cycle Action editor: Fix minor issue with not opening with correct section (report https://forum.cockos.com/showpost.php?p=1986045&postcount=3|here|)
+Fix hang when parsing item chunks containing lines bigger than 255 characters (https://github.com/reaper-oss/sws/issues/912#issuecomment-426892230|Issue 912 (comment)|)
+Fix freeze when running "SWS/S&M: Remove all envelopes for selected tracks" with the master track selected (regression from v2.9.8)
+"SWS/S&M: Close all FX chain windows", "SWS/S&M: Close all floating FX windows (...)" - include take FX (report https://forum.cockos.com/showpost.php?p=1978820&postcount=2425|here|)
+"SWS/NF: Enable / Disable multichannel metering (...)" actions: Improve performance (report https://forum.cockos.com/showthread.php?p=2090523#post2090523|here|, thanks Edgemeal!)
+Auto group:
 - Revert creating explicit undo point (match behaviour prior v2.95)
 - Prevent grouping of selected items on not record armed tracks
+Loudness:
 - Revert (mistakenly) changing integrated Loudness relative gate threshold from -10.0 LU to -20.0 LU in SWS v2.9.8 (https://github.com/jiixyj/libebur128/issues/92#issuecomment-426889385|technical explaination|)
 - Fix getting project sample rate
 - Don't apply item vol. and pan/vol. envelope correction beyond actual audio data (Issue 1074)
 - Fix item Loudness analysis if take contains vol. envelope and item position not 0.0 (thanks X-Raym!) (Issue 957, https://github.com/reaper-oss/sws/issues/957#issuecomment-371233030|details|)
 - Pan/vol. envelope correction is now sample accurate (instead of being processed in blocks)
 - Fix export format wildcard descriptions not being translated (report https://forum.cockos.com/showthread.php?t=206229|here|)
 - Harden 'prevent items going offline during analysis' (also prevent during quick reanalyze)
+ReaScript:
 +Issue 950: Make BR_SetItemEdges() only work on item passed in function (rather than all selected items), refix from v2.9.8
 - Avoid crashing in BR_Win32{Get,Write}PrivateProfileString when keyName is empty
 - BR_GetMouseCursorContext_MIDI() - add support for Notation Events lane (Issue 1082)
 - Fix BR_MIDI_CCLaneRemove(), BR_MIDI_CCLaneReplace() (report https://forum.cockos.com/showpost.php?p=2002814&postcount=1|here|.)
 - Repair CF_LocateInExplorer()

New ReaScript functions:
(thanks Breeder!)
+BR_Win32_CB_FindString()
+BR_Win32_CB_FindStringExact()
+BR_Win32_ClientToScreen()
+BR_Win32_FindWindowEx()
+BR_Win32_GET_X_LPARAM()
+BR_Win32_GET_Y_LPARAM()
+BR_Win32_GetConstant()
+BR_Win32_GetCursorPos()
+BR_Win32_GetFocus()
+BR_Win32_GetForegroundWindow()
+BR_Win32_GetMainHwnd()
+BR_Win32_GetMixerHwnd()
+BR_Win32_GetMonitorRectFromRect()
+BR_Win32_GetParent()
+BR_Win32_GetWindow()
+BR_Win32_GetWindowLong()
+BR_Win32_GetWindowRect()
+BR_Win32_GetWindowText()
+BR_Win32_HIBYTE()
+BR_Win32_HIWORD()
+BR_Win32_HwndToString()
+BR_Win32_IsWindow()
+BR_Win32_IsWindowVisible()
+BR_Win32_LOBYTE()
+BR_Win32_LOWORD()
+BR_Win32_MAKELONG()
+BR_Win32_MAKELPARAM()
+BR_Win32_MAKELRESULT()
+BR_Win32_MAKEWORD()
+BR_Win32_MAKEWPARAM()
+BR_Win32_MIDIEditor_GetActive()
+BR_Win32_ScreenToClient()
+BR_Win32_SendMessage()
+BR_Win32_SetFocus()
+BR_Win32_SetForegroundWindow()
+BR_Win32_SetWindowLong()
+BR_Win32_SetWindowPos()
+BR_Win32_ShowWindow()
+BR_Win32_StringToHwnd()
+BR_Win32_WindowFromPoint()
+CF_EnumMediaSourceCues()
+CF_ExportMediaSource()
+CF_GetMediaSourceMetadata()
+CF_GetMediaSourceRPP()
+CF_GetMediaSourceBitDepth() (Issue 1010)
+CF_GetMediaSourceOnline()
+CF_SetMediaSourceOnline()
+CF_EnumerateActions()
+CF_EnumSelectedFX()
+CF_GetCommandText()
+CF_GetFocusedFXChain()
+CF_GetTakeFXChain()
+CF_GetTrackFXChain()
+CF_GetSWSVersion() (Issue 975)
+NF_AnalyzeMediaItemPeakAndRMS() (Issue 674)
+NF_GetMediaItemMaxPeakAndMaxPeakPos() (Issue 953)
+Issue 755:
 - NF_GetSWSMarkerRegionSub()
 - NF_SetSWSMarkerRegionSub()
 - NF_UpdateSWSMarkerRegionSubWindow()

Other changes:
- Rename "SWS: Analyze and display item peak and RMS" to "SWS: Analyze and display item peak and RMS (entire item)" (https://forum.cockos.com/showthread.php?p=2074089#post2074089|background|)
- Rename and deprecate "Xenakios/SWS: Toggle stop playback at end of time selection" (Issue 1066)
- Rename "SWS/S&M: Show/Hide take ... envelope" actions to "SWS/S&M: Show/Hide and unbypass/bypass take ... envelope" (Issue 1078)
- Rename 'take ... envelopes' to 'take ... envelope' (to be consistent with native actions)
- Remove useless code vulnerable to buffer overflows
+"SWS/NF: Eraser tool...":
 - Add 'ignoring snap' variant
 - Change functionality (now cuts item sections on shortcut release rather than continuous erasing because it didn't work well with Ripple editing), changed action description to reflect this change
+ReaScript:
 - Mark SNM_MoveOrRemoveTrackFX() as deprecated (native API equivalent added in REAPER 5.95)
 - Remove NF_TrackFX/TakeFX_ Set/GetOffline() (native API equivalent added in REAPER 5.95)
+TagLib VS 2017 update for Windows (from v1.6.3. to v1.11.1)

!v2.9.8 pre-release build (March 5, 2018)
Now requires REAPER 5.50+!

Actions:
+New actions (Main section):
 - SWS/NF: Eraser tool (perform until shortcut released)
   Note: Should be assigned to a shortcut key without modifier, for not clashing with other mouse modifiers
 - SWS: Split items at time selection (if exists), else at edit cursor (also during playback)
 - SWS: Split items at time selection, edit cursor (also during playback), or mouse cursor
 - SWS/S&M: Region Playlist - Options/Toggle smooth seek (only in Region Playlist) (Issue 890)
 - SWS/S&M: Region Playlist - Options/Enable smooth seek (only in Region Playlist)
 - SWS/S&M: Region Playlist - Options/Disable smooth seek (only in Region Playlist)
 - SWS/S&M: Region Playlist - Play next region (based on current playing region)
 - SWS/S&M: Region Playlist - Play previous region (based on current playing region)
+Renamed "SWS: Split items at time selection (if exists), else at edit cursor" to "SWS: Split items at time selection (if exists), play cursor (during playback), else at edit cursor" (Issue 796)
+Renamed "SWS: Split items at time selection, edit cursor, or mouse cursor" to "SWS: Split items at time selection, edit cursor, play cursor (during playback), or mouse cursor" (Issue 796)
+Renamed "SWS: Crossfade adjacent selected items (move later items)" to "SWS: Crossfade adjacent selected items (move edges of adjacent items)" (Issue 902)

Fixes:
+Issue 936: Auto layout didn't work without also enabling Auto color or Auto icon
+Issue 802: Disable FXID filtering in SNM_MoveOrRemoveTrackFX() (thanks Justin!)
+Crossfade actions: Prevent item content movement if takes contain stretch markers (https://forum.cockos.com/showthread.php?t=197584 posts #11, #12) and / or take playrate is other than 1.0
 (Also fix for  "SWS/AW: Fade in/out/crossfade selected area of selected items" and "SWS/AW: Trim selected items to fill selection")
+Loudness:
 - Issue 927: Change relative gating threshold from -10.0 LU to -20.0 LU (to match with EBU TECH3342 notes)
 - Prevent items going offline during analysis (hopefully fixes cornercase issue with occasionally wrong analysis results)
 - Enable the Cancel button only while analyzing
 - Fix crashing with bad params/too little memory
 - Sort the true peak column by the numerical value
 - fix potential crash when normalizing and nothing is selected https://forum.cockos.com/showthread.php?t=202718
+Issue 864: "SWS/S&M: Float next FX (and close others) for selected tracks" now skips over offline FX
+Issue 918: Fix various issues with "SWS/S&M: Remove all envelopes for selected tracks"
+Support for UTF-8 resource paths on Windows (Issues #934, #935)
+Issue 942: Fix column header context menu when a langpack is used
+Issue 886: Potentially fix occasional skipping of adjacent regions in Region Playlist, needs testing
+Issue 945: "SWS/S&M: Toolbar - Toggle track envelopes in touch/latch/write" - add latch preview
+Issue 950: Prevent takes envelopes and stretch markers offset with  BR_SetItemEdges() and "SWS/BR: Trim MIDI item to active content"

New ReaScript functions:
+CF_ShellExecute
+CF_LocateInExplorer
+NF_TrackFX_GetOffline()
+NF_TrackFX_SetOffline()
+NF_TakeFX_GetOffline()
+NF_TakeFX_SetOffline()
+NF_GetSWSTrackNotes() (Issue 755)
+NF_SetSWSTrackNotes() (Issue 755)

!v2.9.7 featured build (September 28, 2017)
Fixes:
+Issue 897: Fix major issues with OSX 10.13 High Sierra
+Issue 877: Fix ReaConsole default shortcut on Linux and Windows
+Fix missing null terminator in CF_GetClipboard on Windows when clipboard length >= buffer size
+Fix NF_GetMediaItemAverageRMS() calculation
+Fix issue with action "SWS/AW/NF: Toggle assign random colors if auto group newly recorded items is enabled" (http://forum.cockos.com/showpost.php?p=1882461&postcount=422)

New ReaScript functions:
+CF_GetClipboardBig (Thanks cfillion!)
+NF_GetMediaItemPeakRMS_Windowed()
+NF_GetMediaItemPeakRMS_NonWindowed()

!v2.9.6 featured build (September 4, 2017)
Fixes:
+Fix BR Envelope action/ReaScript crashes on Reaper <= 5.4
+Fix small issue with action "SWS/AW: Toggle auto group newly recorded items"

!v2.9.5 pre-release build (August 30, 2017)
Action
+New action (Main section):
 - SWS/SN: Focus MIDI editor

New ReaScript functions:
+SN_FocusMIDIEditor() - focuses windowed or docked MIDI editor
+Issue 880: (thanks, nofish!)
 - NF_AnalyzeTakeLoudness_IntegratedOnly()
 - NF_AnalyzeTakeLoudness()
 - NF_AnalyzeTakeLoudness2()
+CF_SetClipboard() - Write a given string into the system clipboard
+CF_GetClipboard() - Read the contents of the system clipboard

Fixes:
+Issue 587: "SWS/AW: Toggle auto group newly recorded items" now also works in takes recording mode
 - Added related action "SWS/AW/NF: Toggle assign random colors if auto group newly recorded items is enabled"
+Issue 865: Fix SWS/FNG: Set selected MIDI items name to first note - Ignores MIDI Octave Name Display Offset
+Issue 860: Fix automation item removed after SWS/wol: Set selected envelope height... actions

!v2.9.4 pre-release build (April 6, 2017)
New ReaScript function:
+BR_IsMidiOpenInInlineEditor() - Check to see if a midi take has the inline editor open

Fixes:
+Issue 821: Fix "SWS/BR: Split selected items at stretch markers"
+Fixed some OSX window issues that cropped up since v2.9.2

!v2.9.3 pre-release build (April 2, 2017)
Actions
+New actions (MIDI editor) (Issue 514):
 - SWS/NF: Toggle dotted grid
 - SWS/NF: Toggle triplet grid
 (reflect toggle state when used as ME toolbar buttons)

New ReaScript functions (Issue 781)
+NF_GetMediaItemMaxPeak()
+NF_GetMediaItemAverageRMS()

Removed deprecated "SWS/AW: Grid to x" actions (sorry if this breaks your toolbars, please replace with native actions)

Fixes
+Issue 850: "SWS/Xenakios Create markers from selected items..." should now order markers properly
+Issue 851: Fix odd behavior of "SWS: Normalize item(s) to peak RMS

!v2.9.2 pre-release build (March 27, 2017)
Fixes
+Issue 533: Add custom color swatches to OSX "Set custom color" menu items
+Issue 811: Fix "Xenakios/SWS: Reposition selected items" on OSX
+Issue 839: "Remove all automation envelopes for selected tracks" now removes Trim Volume.
+Issue 843: Fix snapshots with complicated sets of sends not being saved/replicated properly

!v2.9.1 pre-release build (March 24, 2017)
Auto color/icon/layout
+Add filter "(vca master)"

Actions
+New actions (Main section):
 - SWS/wol: Save height of selected envelope, slot n (8 slots)
 - SWS/wol: Apply height to selected envelope, slot n (8 slots)

Fixes
+Issue 771: BR_GetMouseCursorContext now ignores mouse Y position when checking for stretch markers.  This isn't perfect, see issue link for discussion.
+Issue 823: Removed buggy "Insert random points to selected envelopes" action
+Issue 831: Fix quanitize items edges not behaving correctly
+Issue 832: Avoid Clear Midi CC Lane Toggle RPP file size runaway
+Issue 846: Don't add a newline to the end of single filenames for "SWS/BR: Copy take media source file path of selected items to clipboard"

!v2.9.0 pre-release build (March 14, 2017)
Actions
+New actions (Main section):
 - SWS/NF: Bypass FX (except VSTi) for selected tracks

Fixes
+Issue 837: Fix TCP handle lookup from the master track

!v2.8.8 featured build (March 13, 2017)
<strong>We're back!</strong>

This is just the 2.8.7 pre-release build officially released, and rebuilt to better support latest REAPER versions.
I plan to continue on and work on some of the bug fixes next.  I hope everyone is well!  -SWS

!v2.8.7 pre-release build (March 26, 2016)
<strong>Reminder: this new SWS version requires REAPER v5.15pre1+!</strong>

Auto color/icon/layout
+Add filter "(record armed)"
+Fix http://forum.cockos.com/showpost.php?p=1634111|rules with icons in sub-folders|

Fixes
+Fix various http://forum.cockos.com/showpost.php?p=1633922|Resources window issues| introduced in v2.8.6
+Fix various BR/FNG/Xenakios envelope issues
+Fix various actions/features vs tempo maps
+Media file actions: fix playback stop vs certain media files
+About box: fix pre-release what's new URL

Other
+Speed up REAPER launch and REAPER exit
+OS X: smaller build, internal improvements (SWS imports REAPER's SWELL)
+Windows OS: prevent reaper_sws_whatsnew.txt deployment
+Windows OS: reduce list views flickering
+Windows OS: improve DLL file tags (copyright, authors, etc)

!v2.8.6 pre-release build (February 5, 2016)
<strong>Reminder: this new SWS version requires REAPER v5.15pre1+!</strong>

Live Configs
+<strong>Remove the action section "S&M Extension"</strong>
 This section is useless now (it was introduced to workaround some old API limitations).
 <strong>All related actions have been moved to to the "Main" section. If you have learned some of these actions, you will need to update these controller bindings (sorry for the trouble!)</strong>
+Support up to 8 controllers/configs
+Add option "Disarm all but active track"
 Note: this new option is disabled/grayed if an input track is defined (incompatible)
+Input track: mute sends when creating an input track or when adding new config tracks (prevent sound blast)
+Fix/improve preset display and context menus (esp. for VST3 presets)
+Improve support of user presets: support shell plug-ins (e.g. Waves plug-ins), DX plug-ins, etc
+Internal updates (RPP state)

Notes window
+Properly support REAPER project notes
+Add a new type of notes: "Extra project notes"
+Windows OS: remove "Action help"

Fixes
+Fix context menu issues vs multiple monitors
+OS X: make sure comments will be preserved when saving the S&M.ini file
+Fix action "Select project (MIDI/OSC only)" (could stop working)
+Fix action "Trigger preset [...] (MIDI/OSC only)" (could stop working)
+Fix preset actions vs VST3 factory preset files (.vstpreset files)
+Auto color/icon/layout: fix http://forum.cockos.com/showpost.php?p=1628164&postcount=2080|drag-drop slowdown|

Other
+Speed up REAPER exit
+Improve support for files transferred from/to OS X from/to Win
+Improve list view sort (logical sort)
+Improve color menus (logical sort)
+Improve some envelope actions (e.g. remove all/arm all envelope actions also take HW send envelopes into account)
+Improve "Dump action list/wiki ALR" actions (don't require the action window to be open anymore)
+ReaScript: tweak documentation

!v2.8.5 pre-release build (January 29, 2016)
<strong>This new SWS version requires REAPER v5.15pre1+!</strong>

Auto color/icon/layout
+Fix automatic layout http://forum.cockos.com/showpost.php?p=1629507&postcount=201|issues|, thanks cfillion!
+Major performance improvements
 <strong>Note: requires REAPER v5.15pre6+, automatic track icons will not work otherwise!</strong>

Actions
+Improve performances vs mass item selection
+Improve performances vs track selection

!v2.8.4 pre-release build (January 28, 2016)
Auto color/icon/layout
+Issue 756: support automatic layouts (e.g. changing track names can automatically change track layouts)
 - Double-click the new columns "TCP Layout" (track panel) and/or "MCP Layout" (mixer panel) to enter layout names
 - Enable the related option in Main menu > Extensions > SWS Options > Enable auto track layout
+Improve performances (more to come), various tweaks

Live Configs
+Fix potential stuck notes (vs sustain pedal events, CC64) when switching configs
+Improve support of JSFX and AU user presets (.rpl files)
+Improve support of VST3 user presets
+Support VST3 factory preset files (.vstpreset files, REAPER v5.11+ is required)
+Input track: don't mute sends to out-of-config tracks
+Improve tiny fades: preserve user preferences, fix corner case issues (e.g. the option "mute all but active track" was not working when tiny fades were disabled)
+Improve performances, wordings, monitoring windows (prevent overlapped texts, etc)

"All notes off" actions/features
+Fix potential stuck notes vs sustain pedal events (now also reset CC64)
+Send "All notes off" events in a synchronous way (e.g. can now be reliably used in macros)
+Add similar action "SWS/S&M: Send all sounds off to selected tracks" (i.e. http://www.blitter.com/~russtopia/MIDI/~jglatt/tech/midispec/sndoff.htm|CC120| on selected tracks)

Fixes
+Zoom actions: fix "breathing" room (3% on each side)
+Issue 789: fix actions "Horizontal scroll to put edit/play cursor at x%"
+Issue 783: fix BR_GetMouseCursorContext_MIDI return value
+Fix "SWS/BR: Save/restore selected items' mute state" actions (http://forum.cockos.com/showpost.php?p=1625781&postcount=2079|incorrect slots|)
+Fix "SWS/BR: Save/restore track solo/mute states" actions (incorrect states)

Other
+<strong>OS X: new compiler, optimized build</strong>
+Improve many zoom action/features (requires REAPER v5.12pre4+)
+Region Playlist: improve monitoring mode (prevent overlapped texts, misc. tweaks)
+Snapshot paste: http://forum.cockos.com/showpost.php?p=1605660&postcount=2051|improve name-matching|

!v2.8.3 featured build (January 8, 2016)
New global startup action (in addition to per-project startup actions)
+The global startup action is performed one time, when launching REAPER
+To edit/view/clear startup actions: Main menu / Extensions / Startup actions
+Tip: if you want to perform several actions at launch time, create a macro and set it as the global startup action

Actions
+New actions (Main section):
 - SWS/wol: Full zoom selected envelope (in media lane only) to upper/lower half in time selection
 - SWS/wol: Vertical zoom selected envelope (in media lane only) to upper/lower half
 - SWS/wol: Put selected envelope in media/envelope lane
+Remove outdated actions (issue 787):
 - Xenakios/SWS: Process item with csound phase vocoder
 - Xenakios/SWS: Process item with RubberBand
+Prevent various delete take/item/source file actions to delete subproject files

Other
+Harden functions exported to ReaScript
+Support new ReaScript command IDs (REAPER v5.11pre14+)
+Update win32 installer to NSIS 2.5.0, resolves security issues

!v2.8.2 featured build (November 3, 2015)
Snapshots
+Fixed http://forum.cockos.com/showthread.php?t=166652|snapshots with bypassed FX Chains|
+Improved snapshot recall (faster)

Cycle Actions
+Ease action selection (works regardless of the displayed columns in the Action window)
+Support new ReaScript command IDs (REAPER v5.05pre1+)

Autocolor: Make sure the color picker is always visible

Fixes
+Localization: fixed partly broken user LangPacks (thanks ecl!)
+Localization: http://forum.cockos.com/showpost.php?p=1579264&postcount=242|various fixes| (thanks Mr Data!)
+Fixed http://forum.cockos.com/showpost.php?p=1579114&postcount=2010|"SWS/AW: Consolidate Selection" potential crash|

!v2.8.1 featured build (September 10, 2015)
New actions
+Main:
 - SWS/BR: Options - Set "Run FX after stopping for" to x ms (various values)
 - SWS/wol: Adjust selected envelope height, zoom center to middle arrange/mouse cursor (MIDI CC relative/mousewheel)
 - SWS/wol: Adjust selected envelope or last touched track height, zoom center to middle arrange/mouse cursor (MIDI CC relative/mousewheel)
 - SWS/wol: Adjust envelope or track height under mouse cursor, zoom center to mouse cursor (MIDI CC relative/mousewheel)

Autorender
+Fallback to WAV render if no render settings are found
+Updated/added guiding messages

Fixes
+Fixed http://forum.cockos.com/showpost.php?p=1567618&postcount=1968|mass item selection hang| vs grouped/pooled items, requires REAPER v5.02pre3+
+Fixed http://forum.cockos.com/showpost.php?p=1563402&postcount=191|potential crash in zoom functions|
+Issue 761: Obey preference for volume envelope scaling when creating volume send envelopes with various actions
+Issue 757: fixed actions "SWS: Set snapshots to 'mix' mode" and "SWS: Set snapshots to 'visibility' mode"
+Issue 765: Fixed various actions and ReaScript API not working properly with stretch markers at mouse cursor when take playrate is modified
+Renamed "SWS/wol: Set "Vertical/Horizontal zoom center" to..." actions to "SWS/wol: Options - Set "Vertical/Horizontal zoom center" to..." to be consistent with Breeder's actions.
+Added missing undo points for some SWS and Xenakios actions
+ReaConsole: fixed default key shortcut "C"

Other
+SWS auto-update now checks for REAPER compatibility before announcing a new SWS version is available
+Increased all SWS/BR slot actions count to 16
+Optimizations around item/take selection/activation

ReaScript
+Added functions:
 - BR_TrackFX_GetFXModuleName
+Issue 764, issue 760: fixed BR_GetMediaTrackLayout/BR_SetMediaTrackLayout issues, requires REAPER v5.02+

!v2.8.0 featured build (August 13, 2015)
<strong>This new SWS version requires and supports REAPER v5.0+!</strong><br>
Lots of new features/fixes: everything listed below is new, down to v2.6 (all intermediate versions were pre-releases/beta/fixup builds).
</strong>

New actions
+Main:
 - SWS/BR: Options - Automatically insert stretch markers when inserting tempo markers with SWS actions
  - Note:  The option is enabled by default. It allows for stretch markers to get automatically inserted when editing tempo map with various SWS/BR features (warp grid, freehand draw, tempo mapping). When appropriate, some of these features (i.e. warp grid) won't insert stretch markers in items with effective timebase time. See some examples http://stash.reaper.fm/24586/sws%20auto%20stretch%20markers.gif|here|
 - SWS/BR: Copy selected points in selected envelope to envelope at mouse cursor
 - SWS/BR: Copy points in time selection in selected envelope to envelope at mouse cursor
 - SWS/BR: Copy selected points in selected envelope to to envelope at mouse cursor (paste at edit cursor)
 - SWS/BR: Copy points in time selection in selected envelope to envelope at mouse cursor (paste at edit cursor)
 - SWS/BR: Options - Set "Run FX after stopping for" to x ms (various values)
 - SWS/BR: Toggle play from mouse cursor position
 - SWS/BR: Toggle play from mouse cursor position and solo active item's track for the duration
 - SWS/BR: Toggle play from mouse cursor position and solo active item for the duration
 - SWS/BR: Toggle play from edit cursor position and solo active item's track for the duration
 - SWS/BR: Toggle play from edit cursor position and solo active item for the duration
+MIDI editor:
 - SWS/BR: Toggle play from mouse cursor position
 - SWS/BR: Toggle play from mouse cursor position and solo track under mouse for the duration
 - SWS/BR: Toggle play from mouse cursor position and solo item and track under mouse for the duration
 - SWS/BR: Toggle play from edit cursor position and solo track under mouse for the duration
 - SWS/BR: Toggle play from edit cursor position and solo item and track under mouse for the duration
 - SWS/BR: Move active floating window to mouse cursor (9 version with different horizontal and vertical positions in regards to mouse cursor)

Contextual toolbars
+Fixes:
 - Fixed stretch marker detection when take had modified playrate
+Other:
 - Added toggle states to all actions for toggling toolbars

ReaScript
+Other:
 - BR_GetMouseCursorContext: fixed stretch marker detection when take had modified playrate

Fixes
+Fixed SWS/BR actions that show send envelopes. In certain corner cases they didn't work and could potentially remove FXs from receiving track
+Fixed SWS/BR actions that copy other stuff to envelopes (CC events, envelope points from other envelopes etc...) when dealing with FX envelopes

!v2.7.3 pre-release build (July 8, 2015)
ReaScript: fixed missing exported functions

!v2.7.2 pre-release build (July 7, 2015)
<strong>REAPER v5.0rc1+ is required!</strong>

New actions
+Main:
 - Resources: brought back all "prompt for slot" actions
 - SWS/BR: Preview take under mouse (lots of different versions, see action list)
 - SWS/BR: Hide all but selected track envelope for all/selected tracks (except envelopes in separate lanes)
 - SWS/BR: Hide all but selected track envelope for all/selected tracks (except envelopes in track lanes)
 - SWS/BR: Options - Toggle "Send all-notes-off on stop/play"
 - SWS/BR: Options - Toggle "Reset pitch on stop/play"
 - SWS/BR: Options - Toggle "Reset CC on stop/play"
 - SWS/BR: Options - Toggle "Flush FX on stop"
 - SWS/BR: Options - Toggle "Flush FX when looping"
 - SWS/BR: Options - Toggle "Move edit cursor to start of time selection on time selection change"
 - SWS/BR: Options - Toggle "Move edit cursor when pasting/inserting media"
 - SWS/BR: Options - Toggle "Move edit cursor to end of recorded items on record stop"
 - SWS/BR: Options - Toggle "Stop/repeat playback at end of project"
 - SWS/BR: Options - Toggle "Scroll view to edit cursor on stop"
 - SWS/BR: Options - Set grid/marker line Z order (6 actions that cover all settings)
 - SWS/wol: Adjust envelope or track height under mouse cursor (MIDI CC relative/mousewheel)
+MIDI editor:
 - SWS/BR: Show only used CC lanes with selected events (detect 14-bit)
 - SWS/BR: Move last clicked CC lane up/down
 - SWS/BR: Set all CC lanes' height to x pixel
 - SWS/BR: Increase/Decrease all CC lanes' height by x pixel
 - SWS/BR: Delete all events in last clicked lane
 - SWS/BR: Delete selected events in last clicked lane
+Main and MIDI editor:
 - SWS/BR: Convert selected points in selected envelope to CC events (various versions)
 - SWS/BR: Convert selected envelope's curve in time selection to CC events (various versions)
  - Note: when converting envelope curve, event density is determined by setting "Events per quarter note when drawing in CC lanes" (Preferences->Editing Behavior->MIDI Editor)

ReaScript
+Added functions:
 - BR_GetMidiTakePoolGUID
 - BR_GetCurrentTheme
 - BR_Win32_GetPrivateProfileString
 - BR_Win32_ShellExecute
 - BR_Win32_WritePrivateProfileString
+Fixes:
 - BR_GetClosestGridDivision, BR_GetNextGridDivision, BR_GetPrevGridDivision now work properly with frame grid
 - BR_Env functions now account for take playrate when it's set to something other than 1
+Other:
 - BR_GetSetTrackSendInfo: added support for linking volume/pan to MIDI
 - Hardened BR_Env functions so they don't crash REAPER in certain scenarios (reported and explained http://forum.cockos.com/showthread.php?p=1529077#post1529077|here|)

Fixes
+Fixed Groove tool crash vs duplicate Control Change events (report http://forum.cockos.com/showpost.php?p=1519436&postcount=111|here|)
+Hardened various actions related to takes
+Potential OSC output fixes (Region Playlist, Live Configs)
+Fixed possible crash in MIDI editor actions that show/hide used CC lanes
+Fixed various problems with envelope functionality related to volume envelope range when default volume envelope scaling was set to amplitude
+Fixed various issues related to take envelopes when takes playrate was set to something other than 1
+Various actions will now properly work with frame grid
+Fixed the action <em>SWS/BR: Trim MIDI item to active content</em>
+Preview actions now work properly in certain scenarios on MIDI items (looped items, MIDI editor timebase set to source (beats) etc...)
+<em>SWS/BR: Disable "Ignore project tempo" for selected MIDI items preserving time position of MIDI events</em> should now work properly when dealing with looped items
+Fixed "perform until shortcut released" playback actions playing back muted tracks/items shortly after shortcut release
+"perform until shortcut released" playback actions restore view when starting the playback from mouse cursor (if option "scroll view to edit cursor on stop" is turned on)
+Fixed missing check mark in context menu of docked SWS dialogs next to menu item "Dock window in Docker"
+Actions that move closest grid line now work properly when "Grid snap settings follow grid visibility" is disabled

Other
+When using "perform until shortcut released" playback actions, create undo point for restoring track/item mute/solo state in case of project changes during playback
+Renamed various actions (removed (s) prefix - this way it's more uniform with rest of the REAPER and easier to search in the action list)
+Disabled Marker Actions while rendering
+Removed actions to simplify title bar. It wasn't reliable in certain situations and may not be morally right :)

!v2.7.1 pre-release build (May 7, 2015)
<strong>OSX:</strong>
+<strong>New installation disk image (.dmg)</strong>
 - The new .dmg proposes to install the SWS Extension in a different directory:
   /Library/Application Support/REAPER/UserPlugins (instead of ~/Library/Application Support/REAPER/UserPlugins)
 - This eases the installation ("normal" drag-drop .dmg, no more script), fixes some security issues, etc but has a small inconvenience when upgrading too, some information messages will guide you in this case though
 - More details http://forum.cockos.com/showpost.php?p=1518816&postcount=96|here|
+Fixed UI issues with listviews on Yosemite and trackpads

Region Playlist
+Crop project to playlist, paste playlist, etc support automation on folder/empty tracks (issue 701)
+Fixed some corner-case playback issues

Resources
+Issue 709: More commands obey multiple selection in the list view (e.g. play all selected media files in one go, open a bunch of project tabs in one go, etc)

Added actions
+Main:
 - SWS/AW: Set selected tracks timebase to project default
 - SWS/AW: Set selected items timebase to project/track default
 - SWS/AW: Set selected items timebase to time
 - SWS/AW: Set selected items timebase to beats (position only)
 - SWS/AW: Set selected items timebase to beats (position, length, rate)
 - SWS/BR: Disable "Ignore project tempo" for selected MIDI items preserving time position of MIDI events
 - SWS/BR: Move active floating track FX window to mouse cursor (9 version with different horizontal and vertical positions in regards to mouse cursor)

ReaScript
+Added functions:
 - BR_GetArrangeView
 - BR_GetMidiTakeTempoInfo
 - BR_GetNextGridDivision
 - BR_GetPrevGridDivision
 - BR_SetMidiTakeTempoInfo

Fixes
+Fixed various buglets (Region Playlist, marker/region actions, etc) when some regions/markers/envelopes end later than the last media item
+Using SWS/BR actions to enable "ignore project tempo" will not change tempo information of items that are already ignoring project tempo
+Fixed various envelope functionality in regards to certain FX parameter envelopes (for example, freehand actions not properly setting the envelope to mouse cursor vertical position on ReaEQ gain parameter envelopes, like seen http://forum.cockos.com/showpost.php?p=1517026&postcount=4|here|)
+Fixed various small usability corner-cases of envelope freehand actions
+Fixed positions of certain check boxes in Contextual toolbar dialog

!v2.7.0 featured build (May 7, 2015)
OSX: fixed UI issues with listviews on Yosemite and trackpads

Fixed various buglets (Region Playlist, marker/region actions, etc) when some regions/markers end later than the last media item

!v2.6.4 pre-release build (May 1, 2015)
<strong>REAPER v5.0pre21+ is required!</strong>

<strong>Custom mouse cursors</strong>
+From now on you can create custom mouse cursors to replace existing SWS cursors. All future updates in regards to this will be shown in what's new under <strong>Custom mouse cursors</strong> section to ease things for theme and cursor developers when new things are added or changed
+Current list of customizable mouse cursors can be found http://wiki.cockos.com/wiki/index.php/SWS_mouse_cursors|on Cockos wiki|
+Some SWS/BR actions got new cursors, but not to clog the change log with all the details, see upper wiki link. Note that these cursors are not set in stone, if you think you could contribute better default cursors, let us know (you can do it on our dedicated http://forum.cockos.com/showthread.php?t=153702|forum topic|)

Contextual toolbars
+Contextual toolbars dialog:
 - When checking for modifications in contextual toolbars dialog (in case of closing the dialog or switching from the unsaved preset) also check position offset and auto close properties
 - Added an option to <em>Set toolbar to foreground</em>. When enabled, toolbar will be set to foreground (focused) every time it's shown. The option is disabled by default
+Fixed various issues with toolbar window manipulation (set always on top, auto close, position offset/override) when toolbar had the same name as some other window (i.e. toolbar was named "Mixer")

Added actions
+Main:
 - SWS/BR: Freehand draw envelope while snapping points to left side grid line (perform until shortcut released)
  - Note: also works with tempo map (2 versions, one that draws on selected envelope and the other which draws on envelope at mouse cursor)
 - SWS/BR: Select envelope at mouse cursor and set closest (left side) envelope point's value to mouse cursor (perform until shortcut released)
 - SWS/BR: Apply next action to all visible (record-armed) envelopes in selected tracks
 - SWS/BR: Apply next action to all visible (record-armed) envelopes in selected tracks if there is no track envelope selected
 - SWS/BR: Copy selected points in selected envelope to all visible (record-armed) envelopes in selected tracks (2 versions: direct copy and at edit cursor)
 - SWS/BR: Copy points in time selection in selected envelope to all visible (recorded-armed) envelopes in selected tracks (2 versions: direct copy and at edit cursor)
 - SWS/BR: Select all partial time signature markers
 - SWS/BR: Reset position of selected partial time signature markers
 - SWS/BR: Snap position of selected partial time signature markers to closest grid line
 - SWS/BR: Move active floating window to mouse cursor (9 version with different horizontal and vertical positions in regards to mouse cursor)
 - SWS/BR: Simplify main window title bar (3 mutually exclusive versions) (windows only, sorry OSX users)
 - SWS/BR: Toggle "Display media item take name"
 - SWS/BR: Toggle "Display media item pitch/playrate if set"
 - SWS/BR: Toggle "Display media item gain if set"
 - SWS/BR: Project track selection action - Set/Show/Clear...
  - Note: action set with this should get called every time a track gets selected by clicking the track with the mouse in TCP/MCP. Known limitation: the action won't get called if Mixer option "Scroll view when tracks activated" is disabled.
 - SWS/BR: Play from edit cursor position (perform until shortcut released)
 - SWS/BR: Play from edit cursor position and solo track under mouse for the duration (perform until shortcut released)
 - SWS/BR: Play from edit cursor position and solo item and track under mouse for the duration (perform until shortcut released)
+MIDI editor:
 - SWS/BR: Play from edit cursor position (perform until shortcut released)
 - SWS/BR: Play from edit cursor position and solo active item's track for the duration (perform until shortcut released)
 - SWS/BR: Play from edit cursor position and solo active item for the duration (perform until shortcut released)

ReaScript
+Improved Python function wrappers (sws_python*.py)
+Fixed BR_EnvGetProperties not returning correct values for envelope types
+Issue 702: Fixed ULT_SetMediaItemNote
+Added media file tagging functions, see http://taglib.github.io|TagLib| for supported tags/files
 - SNM_TagMediaFile
 - SNM_ReadMediaFileTag
+Added functions to convert track/item/take from and to GUID:
 - BR_GetMediaItemByGUID
 - BR_GetMediaItemGUID
 - BR_GetMediaItemTakeGUID (function to get take from GUID already exists, see SNM_GetMediaItemTakeByGUID)
 - BR_GetMediaTrackByGUID
 - BR_GetMediaTrackGUID
+Added other functions:
 - BR_EnvSortPoints
 - BR_GetClosestGridDivision
 - BR_GetMediaItemImageResource
 - BR_GetMediaTrackFreezeCount
 - BR_GetMediaTrackLayouts
 - BR_GetMediaTrackSendInfo_Envelope
 - BR_GetMediaTrackSendInfo_Track
 - BR_GetMidiSourceLenPPQ
 - BR_GetSetTrackSendInfo
 - BR_GetTakeFXCount
 - BR_IsTakeMidi
 - BR_SetArrangeView
 - BR_SetItemEdges
 - BR_SetMediaItemImageResource
 - BR_SetMediaTrackLayouts

Fixes
+Notes/Windows OS: fixed "wrap text" option (Issue 690)
+Issue 709: Prevent loading templates when loading projects in new tabs
+Compatibility fixes for new envelope max display options of +12db or +24db (introduced in REAPER v5.0pre21)
+Autorender/OSX: fixed UTF8 issues with media file tags (Issue 670)
+Preserve metronome patterns when editing tempo envelope with various actions and dialogs
+Fixed non-selectable radio buttons in SWS/BR: Select and adjust tempo markers... dialog
+Don't change solo state of tracks if mouse is over master track when running certain "perform until shortcut released" playback actions
+Fixed various SWS/BR actions so they work properly with hardware sends envelopes
+Fixed wrong vertical position of shadowed area when using Zoom tool (marquee) with master track visible
+Fixed various zooming issues when zooming tracks that have more than one envelope lane visible
+<em>SWS/S&M: Open/close image window</em> now reports it's state
+Fixed <em>SWS/BR: Delete tempo marker (preserve overall tempo and positions if possible)</em> not deleting moved partial time signature markers properly
+Fixed <em>SWS/BR: Set closest (left side) envelope point's value to mouse cursor (perform until shortcut released)</em> reseting position of moved partial time signature markers

Other
+Added ability to select only partial time signatures with <em>SWS/BR: Select and adjust tempo markers...</em>
+Toggle state of all docked SWS dialogs will be set to ON only when the window is visible in the docker (same behavior REAPER is using for its own docked dialogs)
+When running <em>SWS/BR: Set closest (left side) envelope point's value to mouse cursor (perform until shortcut released)</em> on mute envelope, snap values to top or bottom

!v2.6.3 pre-release build (March 12, 2015)
<strong>REAPER v5.0pre14b+ is required!</strong>

Contextual toolbars
+Fixes:
 - Fixed toolbars not loading in certain instances if some tracks are hidden from TCP (this also probably fixes some other issues)
 - Fixed MIDI editor flickering when setting detected CC lane as last clicked
+Other:
 - Toolbar is always shown within monitor bounds (previously, this was the case only if toolbar had position override/offset set)
 - When closing toolbar, restore focus to last focused window

Added actions
+Main:
 - SWS: Zoom to selected items/tracks (ignore last track's envelope lanes)
 - SWS: Vertical zoom to selected items/tracks (ignore last track's envelope lanes)
 - SWS: Toggle zoom to selected tracks/items/time selection (ignore last track's envelope lanes)
 - SWS/BR: Save/Restore selected/all items' mute state, slot x (8 slots)
 - SWS/BR: Save/Restore selected/all tracks' solo and mute state, slot x (8 slots)
 - SWS/BR: Play from mouse cursor position (perform until shortcut released)
 - SWS/BR: Play from mouse cursor position and solo track under mouse for the duration (perform until shortcut released)
 - SWS/BR: Play from mouse cursor position and solo item and track under mouse for the duration (perform until shortcut released)
+MIDI editor:
 - SWS/BR: Create CC lane and make it last clicked
 - SWS/BR: Copy selected CC events in active item to last clicked CC lane/lane under mouse cursor
 - SWS/BR: Play from mouse cursor position (perform until shortcut released)
 - SWS/BR: Play from mouse cursor position and solo active item's track for the duration (perform until shortcut released)
 - SWS/BR: Play from mouse cursor position and solo active item for the duration (perform until shortcut released)

ReaScript
+Updated BR_EnvGetProperties and BR_EnvSetProperties (volume envelope fader scaling support)

Fixes
+SWS/BR:Set closest envelope point's value to mouse cursor now properly formats tooltip value for FX envelopes
+Fixed certain SWS/BR actions in MIDI editor so they work properly with looped MIDI items
+Fixed SWS/BR preview active item actions in MIDI editor not working right in certain cases
+Don't create redundant undo point when using:
 - SWS: Save selected track(s) selected item(s), slot x
 - SWS: Save selected item(s)
+Zooming functionality:
 - Restored behavior of actions that zoom vertically to selected tracks/items so they include track envelopes of the last selected item/track (changed in v2.5.1)
 - Fixed problems with master track (reported http://forum.cockos.com/showpost.php?p=1458143&postcount=1725|here|)
 - Fixes related to hidden TCP tracks and actions that hide unselected tracks when zooming
 - Make sure zoomed tracks fill TCP completely when appropriate (related only to actions that minimize other tracks)

Other:
+Optimized various envelope actions and ReaScript envelope functions using new envelope API (testing showed increase in performance up to x10) (not applicable to tempo envelope)
+Various fixes for REAPER 5 compatibility (contextual toolbars, envelope actions, MIDI editor actions)

!v2.6.2 pre-release build (January 16, 2015)
<strong>REAPER v5.0pre6+ is required!</strong> (this REAPER version supports SWS functions exported to EEL and Lua)

Fixes:
+REAPER 5/Windows OS: fixed crash vs unsupported REAPER versions
+Hardened SWS initialization, display error messages

!v2.6.1 pre-release build (January 7, 2015)
<strong>REAPER v5.0pre4+ is required!</strong>

REAPER 5 preliminary support
+ReaScript function export to EEL and Lua
+Fixed action selection broken in various places (e.g. Cycle Action editor)

!v2.6.0 featured build (January 7, 2015)
Notes window
+Added "Wrap text" option in the context menu
+Import SubRip file: name regions with subtitles content
+Issue 686: fixed new lines added in subtitles when saving the project

!v2.5.2 pre-release build (December 11, 2014)
<strong>REAPER v4.75+ is required!</strong>

Contextual toolbars
+Contextual toolbars dialog:
 - Added support for auto close:
  - If enabled, toolbar will automatically get closed after pressing any of it's buttons
  - Option exists separately for each context. To enable or disable the option, right-click or double click the <em>Auto close</em> column in the context list
  - Note that you can't set the option if context doesn't have a toolbar assigned to it
 - Added support for custom positioning of the toolbar:
  - There are two separate ways to set custom positioning of the toolbar:
   - Position override found in <em>Options</em> under group <em>All</em>. Enable to set where you want <strong>all the toolbars</strong> to appear in relation to mouse cursor.
   - Position offset that can be set up separately for each context. To set the option, right-click or double click the <em>Position offset</em> column in context list and type desired offset values
  - Setting one option doesn't exclude the other, they are cumulative.
  - If toolbar position is managed by Contextual toolbars, toolbar will never get displayed out of monitor bounds
  - Note that you can't set the option if context doesn't have a toolbar assigned to it
 -Other:
  - Previously, you always had to right-click the context list to edit it, now it's also possible to edit it by double clicking the cell
+Other:
 - Toolbars that are set to be <em>always on top</em> don't hide the tooltip anymore. Note that this works only for toolbars loaded by Contextual toolbars, the issue where REAPER hides tooltip behind pinned toolbar still exists and is reported http://forum.cockos.com/project.php?issueid=5199|here|
 - Renamed the actions <em>SWS/BR: <strong>Exclusive toggle</strong> contextual toolbar under mouse cursor, preset x</em> to <em>SWS/BR: <strong>Open/close</strong> contextual toolbar under mouse cursor, preset x</em>
 - Removed <em>Named notes mode</em> context from <em>Inline MIDI editor</em> group. It's currently not supported by REAPER and was mistakenly put there in the first place
+Added actions:
 - SWS/BR: Exclusive toggle contextual toolbar under mouse cursor, preset x (added in all sections: Main, MIDI editor, etc...)
  - Note: unlike other actions which simply close all toolbars if at least one of them is open, this will always open the contextual toolbar if valid toolbar is found for the context under mouse cursor. If found toolbar is already visible or no toolbar has been found, all toolbars will get closed

Analyze and normalize loudness
+Analyze loudness dialog:
 - Disable analyze button while analysis is progress

Added actions
+Main:
 - SWS/BR: Adjust playrate (MIDI CC only)
 - SWS/BR: Adjust playrate options...
  - Note: These two actions work in tandem. The first action changes playrate so you can automate it.The second action opens the dialog where you can set automatable playrate range. Also note that due to the API problems, actions can't respond to OSC, but in this case it shouldn't matter since you can configure REAPER OSC to manage playrate.

Fixes
+Resources: http://forum.cockos.com/showthread.php?p=1440002|fixed lost bookmarks|
+These actions now work properly when item is trimmed or stretched:
 - SWS/BR: Split selected items at stretch markers
 - SWS/BR: Create project markers from stretch markers in selected items
+Don't reload FX when undoing certain SWS actions

!v2.5.1 pre-release build (November 24, 2014)
<strong>REAPER v4.74+ is required!</strong>
New API functions were introduced in this version, they enable various improvements in the SWS/S&M Extension.
Thank you Cockos!

<strong>Contextual toolbars</strong>
+Functionality in general:
 - Feature relies heavily on existing REAPER toolbars. The basic concept is fairly simple. User assigns different REAPER toolbars to different contexts (things like TCP, item, piano roll, etc...) and loads them under mouse cursor by calling a single action. The action will then load an appropriate toolbar for a thing under the mouse cursor, http://wiki.cockos.com/wiki/images/3/3c/Contextual_toolbars_example.gif|like this.|
 - For more information, please http://wiki.cockos.com/wiki/index.php/Contextual_toolbars_with_SWS|visit the wiki on the subject| (which is also accessible from the Contextual toolbars dialog). In case you want to contribute to the wiki, you're more than welcome.
+Contextual toolbars dialog:
 - To open a dialog for setting up contextual toolbars either run the action SWS/BR: Contextual toolbars... or go to Main menu > Extensions > Contextual toolbars...
 - Dialog is divided into 3 parts, preset selector, list of possible contexts, and various options tied to those contexts. Select an arbitrary preset and right click contexts to assign them toolbars. Options can be found on the right and are executed only when toolbar is loaded. Once set up, use provided actions to load toolbars for each preset.
+Added actions:
  - SWS/BR: Contextual toolbars...
  - SWS/BR: Exclusive toggle contextual toolbar under mouse cursor, preset x (8 presets) (added in all sections: Main, MIDI editor, etc...)
   - Note: Actions work as toggle switches. If any of the toolbars set up in Contextual toolbars dialog is visible, all of them will get closed - otherwise toolbar corresponding to context under mouse cursor will get loaded.
+<strong>Feedback needed:</strong>
 - Note that while new contexts won't get added at this time (but fades and volume handles are planned) now is the time to help us. Any feedback, comments and criticism of current contexts hierarchy is highly welcome. For example, http://wiki.cockos.com/wiki/index.php/Contextual_toolbars_with_SWS#Special_cases:_item_stretch_markers_and_take_envelopes|this workaround| would definitely benefit from discussion. Don't hesitate to express your opinion on http://forum.cockos.com/showthread.php?t=150702|dedicated forum topic.| Thanks!

Analyze and normalize loudness
+Analyze loudness dialog:
 - Analyzer can now measure true peak (disabled by default since it prolongs analysis due to resampling - see Options to enable/disable)
  - Double-click true peak cell to move edit cursor to true peak location (or right-click selected item/track in list view to reveal the option)
 - Added user preference to display either LUFS or LU (see Options->Unit).
  - To set reference level for 0 LU and formatting of LU unit, see Options->Global preferences (or run SWS/BR: Global loudness preferences)
  - Right-click menu entry for normalizing follows Options->Unit and will alternate between "Normalize to -23 LUFS" and "Normalize to 0 LU"
  - Normalizing to specific value can normalize to both LUFS and LU
 - Export list of analyzed items/tracks to clipboard or file
  - To export the list, select items in list view, right-click them and select "Export formated list to clipboard/file"
  - For setting the format of exported items, see Options->Export format
   - Formating supports wildcards. Wildcards description can be found in the same dialog. To hide description, simply resize the dialog
   - Besides typing, wildcards can also be inserted using the "Wildcard" button.
   - Previously used format patterns are stored in the "Wildcard" button submenu
 - Analyzed objects are now restored on project load
 - Other:
  - Right-click menu entry for creating loudness graph no longer queries range, instead it uses range set in Options->Global preferences (or SWS/BR: Global loudness preferences)
  - Normalize dialog is no longer modal (but will be closed if loudness analyzer is closed/hidden to avoid confusion)
  - Display new items/tracks in list view as soon as they're analyzed
  - Analyze button changes caption depending on what is to be analyzed
  - Added Help... menu entry to options menus
   - Note: opens http://wiki.cockos.com/wiki/index.php/Measure_and_normalize_loudness_with_SWS|wiki page on everything loudness related in SWS| which is currently unfinished (if you want to contribute you're more than welcome. Big thanks to user http://forum.cockos.com/member.php?u=1482|Airon| for the work so far)
  - Various small fixes
+Added actions:
 +SWS/BR: Global loudness preferences...
  - Note: Preferences set here affect everything loudness related in SWS (analyze loudness dialog and separate normalize actions)
   - 0 LU reference can be set to an arbitrary value (most common values are provided in the dropdown)
   - LU unit format only affects display of LU unit in various dialogs
   - Envelope graph range affects drawing range when drawing loudness envelopes in Analyze loudness dialog
 +SWS/BR: Normalize loudness of selected items to 0 LU
 +SWS/BR: Normalize loudness of selected tracks to 0 LU
+Other:
 - Renamed SWS/BR: Normalize loudness of selected items to SWS/BR: Normalize loudness of selected items/tracks (also no longer modal)
 - Removed SWS/BR: Normalize loudness of selected tracks

Added actions
+Main:
 - SWS/BR: Select envelope points on/between grid (2 versions: time selection and normal)
 - SWS/BR: Add envelope points located on/between grid to existing selection (2 versions: time selection and normal)
 - SWS/BR: Delete envelope points on/between grid (2 versions: time selection and normal)
 - SWS/BR: Create project marker at mouse cursor
 - SWS/BR: Create project marker at mouse cursor (obey snapping)
 - SWS/BR: Insert 2 envelope points at time selection to all visible track envelopes
 - SWS/BR: Insert 2 envelope points at time selection to all visible track envelopes in selected tracks
 - SWS/BR: Show all active FX envelopes for selected tracks
 - SWS/BR: Show all FX envelopes for selected tracks
 - SWS/BR: Show all/volume/pan/mute active send envelopes for selected track
 - SWS/BR: Show all/volume/pan/mute send envelopes for selected track
  - Note: all show FX/send envelope actions come in 3 flavors : show, hide and toggle show
 - SWS/BR: Show/hide track envelope for last adjusted send (3 verions)
  - Note: that's right, due to API limitation it's last adjusted, not touched
 - SWS/BR: Enable "Ignore project tempo" for selected MIDI items preserving time position of MIDI events (use tempo at item's start)
  - Note: the action is meant for http://forum.cockos.com/showthread.php?p=1374175#post1374175|these kind of issues|
 - SWS/BR: Select all MIDI/audio/video/click/timecode/empty/PiP items
 - SWS/BR: Move closest project marker to edit/play/mouse cursor (2 versions: normal and obey snapping) (Issue 668)
 - SWS/BR: Focus tracks
 - SWS/BR: Unselect envelope
 - SWS/BR: Increase/Decrease selected envelope points by x db (volume envelope only) (multiple versions: 0.1, 0.5, 1, 5 and 10 db)
 - SWS/BR: Delete take under mouse cursor (Issue 124)
 - SWS/BR: Select TCP/MCP track under mouse cursor (Issue 124)
 - SWS/BR: Select envelope under mouse cursor (Issue 124)
 - SWS/BR: Select/Delete envelope point under mouse cursor (2 versions: selected envelope only and whatever envelope is under mouse cursor) (Issue 124)
 - SWS/BR: Split selected items at stretch markers
 - SWS/wol: Select all tracks except folder parents
 - SWS: Toggle horizontal zoom to selected items/time selection
+MIDI editor:
 - SWS/BR: Save/Restore selected events in last clicked CC lane (8 slots) (Save has 2 versions: last clicked lane, lane under mouse cursor. Restore has 3 versions: last clicked lane, lane under mouse cursor, all visible lanes)
 - SWS/BR: Insert CC event at edit cursor in CC lane under mouse cursor (active item only)
 - SWS/BR: Hide last clicked/under mouse cursor CC lane
 - SWS/BR: Hide all CC lanes except last clicked/under mouse cursor CC lane
 - SWS/BR: Toggle hide all CC lanes except last clicked/mouse cursor CC lane (multiple versions: one normal and bunch of others that set lane to specific height)
 - SWS/BR: Convert selected CC events to envelope points in selected envelope (multiple versions for different point shape and clearing existing envelope points)

ReaScript
+BR_GetMouseCursorContext:
 - Fixes related to MIDI editor (changes introduced in REAPER v4.7 broke it)
 - Fixed segment detection in ruler
 - Added support for stretch markers
+Changed envelope object type in BR_EnvAlloc and other functions to avoid confusion (existing scripts should be unaffected)

Fixes
+Improved deleting tempo markers with different time signatures when using SWS/BR: Delete tempo marker and preserve position and length of items (including MIDI events)
+Preserve options between REAPER sessions set with these actions:
 - SWS/BR: Set "Apply trim when adding volume/pan envelope"
 - SWS/BR: Toggle "Playback position follows project timebase when changing tempo"
 - SWS/wol: Set "Vertical/Horizontal zoom center"
+MIDI editor actions that hide/show used CC lanes now obey filter's channel settings
+Prevent toggling zoom with zoom actions when inappropriate (i.e. toggling zoom to selected items when there are no selected items)
+All SWS/BR actions now obey lock settings
+Zooming functionality:
 - All zoom actions now obey track sizes set by custom themes (things like small/medium/full track height)
 - Actions that zoom vertically to selected tracks/items never show track envelopes of the last selected item/track
 - Fixed save/restore arrange view actions not working on envelopes with high point count (Issue 660)
+Fixed target BPM not updating when adjusting BPM by percent in Select and adjust tempo markers
+OSX: Fixed "Unselect tempo markers" child dialog of "Select and adjust tempo markers". It got hidden behind other dialogs when it lost focus
+Issue 678: removed duplicate configurable actions in the S&M.ini file
+Issue 671 and issue 673: fixed Region Playlist misbehavior

Other
+Increased all SWS/BR slot actions to 8 slots
+Display proper dialog icon (same one REAPER uses) in all dialogs (win only)
+Added tempo actions to Main menu > Extensions > Tempo
+Renamed certain actions for uniformity (time sel to time selection, sel items to selected items etc...)

!v2.5.0 #1 featured build (December 11, 2014)
+Resources: http://forum.cockos.com/showthread.php?p=1440002|fixed lost bookmarks|

!v2.5.0 featured build (November 24, 2014)
Notes window
+Added "Wrap text" option in the context menu
+Import SubRip file: name regions with subtitles content
+Issue 686: fixed new lines added in subtitles when saving the project

!v2.4.0 #10 pre-release build (July 11, 2014)
<strong>REAPER v4.70+ is required!</strong>
New API functions were introduced in this version, they enable various improvements in the SWS/S&M Extension.
Thank you Cockos!

Analyze and normalize loudness
+Added an option to preserve already analyzed tracks/items when analyzing selected tracks/items
+Creating graph in selected envelope functionality now works with take envelopes
+Fixes:
 - Analyzing items with different channel modes should now work properly
 - Fixed analyzing short items/tracks
 - Fixed undo when normalizing tracks
 - Pressing DELETE key will delete selected list view entries

Added actions
+Main:
 - SWS/wol: Set selected envelope height to default/minimum/maximum
 - SWS/wol: Adjust selected envelope height (MIDI CC relative/mousewheel)
 - SWS/wol: Adjust selected envelope or last touched track height (MIDI CC relative/mousewheel)
 - SWS/wol: Toggle enable extended zoom for envelopes in track lane
 - SWS/wol: Toggle enable envelopes overlap for envelopes in track lane
 - SWS/wol: Force overlap for selected envelope in track lane in its track height
 - SWS/wol: Restore previous envelope overlap settings
 - SWS/wol: Horizontal zoom to selected envelope in time selection
 - SWS/wol: Full zoom to selected envelope in time selection
 - SWS: Save/Restore current arrange view (5 slots)
 - SWS/BR: Fit selected envelope points to time selection
 - SWS/BR: Create project markers from stretch markers in selected items
 - SWS/BR: Set closest (left side) envelope point's value to mouse cursor (perform until shortcut released)
   - Note: these 2 actions are actually meant to solve the problem of freehand points editing in the tempo map. Use SWS/BR: Create tempo markers at grid after every selected tempo marker to set needed density of the tempo map and then use this action to easily edit the tempo map.
 - SWS/BR: Trim MIDI item to active content
 - SWS/AW: Grid to 1/64 notes
 - SWS/AW: Grid to 1/128 notes
+Main and MIDI editor:
 - SWS/BR: Play from mouse cursor position (3 versions)
+MIDI editor:
 - SWS/BR: Preview active media item (lots of versions: from mouse position, selected notes only, measure sync etc...)
 - SWS/BR: Save/Restore note selection from/to active take (5 slots)
 - SWS/BR: Save/Restore edit cursor position (5 slots)
  - Note: edit cursor slots are shared with already existing actions in Main
 - SWS/FNG: Cycle through CC lanes
 - SWS/FNG: Cycle through CC lanes (keep lane heights constant)
 - SWS/FNG: Show only used CC lanes
 - SWS/FNG: Hide unused CC lanes
 - SWS/FNG: Show only top CC lane
 - SWS/FNG: Select muted MIDI notes
 - SWS/FNG: Select notes nearest edit cursor
 - SWS/FNG: Apply groove to selected MIDI notes (within 16th)/(withing 32nd)
 - SWS/BR: Show only used CC lanes (detect 14-bit)
 - SWS/S&M: Restore displayed CC lanes, slot n - where 'n' is in [1; 8], http://forum.cockos.com/showthread.php?p=984786#post984786|customizable in the S&M.ini file)
 - SWS/S&M: Save displayed CC lanes, slot n - where 'n' is in [1; 8], http://forum.cockos.com/showthread.php?p=984786#post984786|customizable in the S&M.ini file)
   - Note: these 2 actions are also present in the main section. These new instances allow to bind them to MIDI toolbars, for ex.

ReaScript
+BR_GetMouseCursorContext:
 - Added support for MIDI editor
 - Fixed BR_GetMouseCursorContext envelope detection when envelope is in track lane
 - Changed return strings (ruler segments) in BR_GetMouseCursorContext
+Added functions:
 - BR_EnvAlloc, BR_EnvCountPoints, BR_EnvDeletePoint, BR_EnvFind, BR_EnvFindNext, BR_EnvFindPrevious, BR_EnvFree, BR_EnvGetParentTake, BR_EnvGetParentTrack, BR_EnvGetPoint, BR_EnvGetProperties, BR_EnvSetPoint, BR_EnvSetProperties, BR_EnvVauelAtPos
 - BR_MIDI_CCLaneRemove
 - BR_MIDI_CCLaneReplace

Fixes
+Cycle Actions / issue 636: fixed ON/OFF state corner case (as reported http://forum.cockos.com/showpost.php?p=1344403&postcount=1747|here|)
+Notes window / issue 642: fixed loading notes containing special characters
+Localization: fix for actions dealing with the Media Explorer
+Localization / Windows OS: fixed stuff that could potentially make things broken when using:
 - SWS/BR: Preview media item under mouse
 - SWS/BR: Move closest grid line to mouse cursor
 - ReaScript BR_GetMouseCursorContext and similar functions
 - Project navigation functionality (zoom/scroll etc...)
+Prevent moving project markers with the same ID:
 - SWS: Auto Color/Icon
 - SWS: Nudge marker under cursor left/right
 - Xenakios/SWS: Rename project markers with ascending numbers
+Preview media item actions:
  - Preview stops after last note/CC/sysex event when previewing MIDI
  - Actions that pause playback should work properly now
  - Prevent toggling preview state during recording
+Fixed unresponsive SWS/BR: Move closest envelope point to edit cursor
+SWS/FNG: Hide unused CC lanes in active midi editor:
 - Wasn't working if all displayed lanes were empty
 - Wasn't detecting 14-bit lanes properly
+SWS/FNG: Expand/Compress amplitude of selected envelope points around midpoint now obeys tempo map timebase
+These actions now work with take envelopes:
 - SWS/BR: Move edit cursor to next/previous envelope point
 - SWS/BR: Select next/previous envelope point
 - SWS/BR: Expand/Shrink envelope point selection to the right/left
 - SWS/BR: Shift envelope point selection left/right
 - SWS/BR: Select peaks/dips in envelope
 - SWS/BR: Unselect envelope points outside/in time selection
 - SWS/BR: Set selected envelope points to next/previous/last selected/first selected point's value
 - SWS/BR: Move closest (selected) envelope point to edit cursor
 - SWS/BR: Insert 2 envelope points at time selection
 - SWS/BR: Insert new envelope point at mouse cursor
 - SWS/BR: Save/Restore envelope point selection
 - SWS/FNG: Move selected envelope points up/down/left/right
 - SWS/FNG: Shift selected envelope points up/down on left/right
 - SWS/FNG: Expand/Compress amplitude of selected envelope points around midpoint
 - SWS/FNG: Time compress/stretch selected envelope points
 - Xenakios/SWS: Shift current envelope to left/right
+Fixed SWS/BR: Create project markers from notes in selected MIDI items not working properly with looped items
+OSX: Fixed various things when detecting mouse cursor at the top of arrange (ReaScript, Warp grid actions etc...)
+Issue 645: "Xenakios/SWS: Select takes in selected items, shuffled random" now does not select the same take number 1+ times consecutively

Other:
+Renamed FNG MIDI actions in Main section (remove MIDI prefix and added "in active MIDI editor" description at the end)
+Capitalized certain FNG actions names
+OSX: Change mouse cursor while using SWS/BR: Move closest tempo marker/grid line to mouse cursor (this was win only feature until now)
+Renamed SWS: Save/Restore current arrange view to SWS: Save/Restore current arrange view, slot 1
+Renamed SWS/BR: Move closest tempo marker/grid line/ to mouse cursor (added (perform until shortcut released) to clearly reflect how they work)
+Renamed SWS/BR: Hide all but active envelope for all/selected tracks (so it's clear that it works only with selected track envelopes)
+Renamed SWS/BR: Insert new envelope point at mouse cursor (added "using value at current position (obey snapping)" at the end)
+S&M Notes maximum length raised to 64kb
+Better startup error message (can now be displayed over the splash window)

!v2.4.0 #9 pre-release build (April 19, 2014)
<strong>This version requires REAPER v4.62pre8+</strong>, an "Incompatible version" error message will be displayed otherwise...

Cycle Actions support conditional statements (IF, IF NOT, etc) in the MIDI Editor

Fixes
+Windows OS: fixed extension not being loaded
+Cycle Action editor: fixed "Run" context menu item

!v2.4.0 #8 pre-release build (April 13, 2014)
Cycle Actions can be registered in any section of the action list (e.g. MIDI Editor)
Note: <strong>requires REAPER v4.62pre7+</strong>

!v2.4.0 #7 pre-release build (April 9, 2014)
Added actions in the MIDI Editor action list (<strong>requires REAPER v4.62pre7+</strong>)
+SWS/S&M: Hide all CC lanes
+SWS/S&M: Create CC lane
+SWS/S&M: Restore displayed CC lanes, slot n (where 'n' is in [1; 8], http://forum.cockos.com/showthread.php?p=984786#post984786|customizable in the S&M.ini file|, up to 99 slots)
+SWS/S&M: Save displayed CC lanes, slot n
 Note: these actions were already present in the "Main" section of the action list, they will remain there (not to break users' configs), but these versions are deprecated now

Snapshots: the default number of recall actions is now configurable in REAPER.ini
Edit the key "DefaultNbSnapsRecall" in the section [SWS] (quit REAPER before editing this file!)

!v2.4.0 #6 pre-release build (April 6, 2014)
Misc
+Cycle Actions: improved toolbar refresh
+Exclusive toggle actions are now off on start-up
+Prevent conflicts with dupe/clone extensions

Fixes
+Fixed some memory leaks (loudness, tempo)
+Fixed undo in certain instances when moving grid to mouse cursor

!v2.4.0 #5 pre-release build (March 30, 2014)
<strong>Analyze and normalize loudness</strong>
+Functionality in general:
 - Loudness is measured according to EBU 3342 standard thanks to excellent http://github.com/jiixyj/libebur128|libebur128| by Jan Kokemuller
 - Due to <strong>limitations in Reaper API</strong>, we can extract audio data only from certain parts of the audio chain. Chart can be found http://wiki.cockos.com/wiki/images/5/50/SWS_loudness_analysis_signal_flow_chart.png|here|. A few gotchas:
   - You can't use item fades for extensive volume control
   - If you need to use FX, current workaround is to put one item with needed FX in an empty track and measure that track
+Added actions:
 - SWS/BR: Normalize loudness of selected items/tracks...
 - SWS/BR: Normalized loudness of selected items/tracks to -23 LUFS
 - SWS/BR: Analyze loudness...
+Analyze loudness dialog:
 - Accessible from the Action list or Main menu > Extensions > Loudness...
 - Right-click on the dialog or just click "Options" button for various settings
 - Measures integrated, range, short-term and momentary loudness of selected items and tracks
 - To normalize items or tracks, right-click analyzed targets in the list view - often faster than using separate actions because data for already analyzed targets in the dialog is cached (to prevent needles reanalyzing before normalization if nothing changed)
 - Draw momentary and short-term loudness graph to selected envelope. Right-clicking analyzed item should reveal the feature. You can use dummy JS effects from http://stash.reaper.fm/v/20187/SWS%20dummy%20loudness%20graph|here| as a canvas for loudness graphs
 - After the target is analyzed, it's possible to position edit cursor over maximum short-term and momentary loudness interval by double-clicking cells holding their measurements. There is also an option to create time selection over that part of the item/track.
 - Dialog is designed to follow project state. If you rename or delete analyzed target, the change will get reflected in the dialog. For various settings relating to this, check dialog options
 - Analyzing happens in a separate thread so user is free to keep on using Reaper while it's happening.

Warp grid
+SWS/BR: Move closest grid line/tempo marker to mouse cursor:
 - Prevent creating multiple undo points while shortcut is kept on being pressed
 - Smoother reaction to mouse movements, not depending on the OS keyboard settings anymore
 - While the shortcut is pressed, target grid gets "locked" to mouse so it isn't possible to accidentally edit surrounding grids
 - Change mouse cursor when using the action (win only)
 - Improved efficiency when dealing with high tempo marker count
 - Note: due to the way upper improvements are made, you can't arm the action from the toolbar (as some users are doing http://forum.cockos.com/showthread.php?p=1332827#post1332827|here|). If you really need that, you can create a separate macro just for that:
     - SWS/BR Save edit cursor position, slot x
     - View: Move edit cursor to mouse cursor (no snapping)
     - SWS/BR: Move closest grid to edit cursor
     - SWS/BR Restore edit cursor position, slot x
+Added actions:
 - SWS/BR: Move closest (measure) grid line to edit/play cursor (Issue 638)
 - SWS/BR: Move closest left/right side grid line to edit cursor

Project startup action
+Added "SWS/S&M: Show project startup action"
+Added dedicated menu items in Main menu > Extensions > Project startup action (for easier set-up)
+The action (and new menu item) "SWS/S&M: Set project startup action" now prompts to overwrite

Cycle actions
+Added "LOOP x" statement (thanks wol!): prompts the user for the number of times to repeat something
+Tiny fixes (corner cases)

Marker list
+Export formatted marker list to clipboard now works on OSX

Added actions
+SWS/wol: Set "Vertical zoom center" to "Track at center of view"
+SWS/wol: Set "Vertical zoom center" to "Top visible track
+SWS/wol: Set "Vertical zoom center" to "Last selected track"
+SWS/wol: Set "Vertical zoom center" to "Track under mouse cursor"
+SWS/wol: Set "Horizontal zoom center" to "Edit cursor or play cursor (default)"
+SWS/wol: Set "Horizontal zoom center" to "Edit cursor"
+SWS/wol: Set "Horizontal zoom center" to "Center of view"
+SWS/wol: Set "Horizontal zoom center" to "Mouse cursor"
+SWS/BR: Copy take media source file path of selected items to clipboard
+SWS/BR: Toggle "Playback position follows project timebase when changing tempo"
+SWS/BR: Move closest (selected) envelope point to edit cursor
+SWS/BR: Insert 2 envelopes points at time selection

Added ReaScript functions
+ULT_GetMediaItemNote
+ULT_SetMediaItemNote

Fixes
+The action "SWS/BR: Delete tempo marker and preserve position and length of (selected) items (including MIDI events)" should now work properly
 - Note: due to bug in the API, please update to 4.611 otherwise you will lose any text and sysex events
+Fixed rounding issues when converting projects markers to tempo markers in time selection (reported http://forum.cockos.com/showthread.php?p=1330369#post1330369|here|)

!v2.4.0 #4 (March 13, 2014)
<strong>REAPER v4.60+ is required!</strong>
New API functions were introduced in this version, they enable various improvements in the SWS/S&M Extension.
Thank you Cockos!

Added actions
+SWS/BR: Preview media item under mouse (versions for pausing project playback during preview)
+SWS/BR: Toggle media item online/offline
+SWS/BR: Set selected envelope points to next/previous point's value
+SWS/BR: Set selected envelope points to first/last selected point's value
+SWS/BR: Delete tempo marker while preserving position and length of (selected) items (including MIDI events)
+SWS/BR: Move closest tempo marker to mouse cursor
+SWS/BR: Move closest (measure) grid line to mouse cursor (may create tempo marker)
 Hint: There is an interesting effect if you keep shortcut key pressed while moving the mouse - grid/tempo marker will follow it.
 The only con is that a bunch of undo points will get created
+Added stock toggle actions:
 - SWS/S&M: Dummy toggle n (where 'n' is in [1; 8], http://forum.cockos.com/showthread.php?p=984786#post984786|customizable in the S&M.ini file|, up to 99 toggles)
 - SWS/S&M: Exclusive toggle An (where 'n' is in [1; 4], http://forum.cockos.com/showthread.php?p=984786#post984786|customizable in the S&M.ini file|, up to 99 toggles)
 - SWS/S&M: Exclusive toggle Bn (where 'n' is in [1; 4])
 - SWS/S&M: Exclusive toggle Cn (where 'n' is in [1; 4])
 - SWS/S&M: Exclusive toggle Dn (where 'n' is in [1; 4])
   "Exclusive toggle" means only one toggle action is ON at a time.
   For ex: in the set of toggles "A", if "Exclusive toggle A03" is ON, A01 A02 and A04 are OFF.
   These actions come in handy with Cycle Actions for example, see details and use-cases http://forum.cockos.com/showpost.php?p=1315222&postcount=1652|here| (thanks Reno.thestraws!)

Resources: auto-save media files improvements

ReaConsole
+Issue 588: added option in the context menu to invert ENTER and  CRTL+ENTER (CMD+ENTER on OS X) key shortcuts:
 - The ENTER key can either perform commands and let the console open, while CRTL+ENTER performs commands but closes it
   Useful when ReaConsole is docked for example, default behavior
 - Or the ENTER key can perform commands and close the console, while CRTL+ENTER performs commands but let it open
   Useful when using ReaConsole the old-school way, as a dialog box
+New default shortcut 'c' to open ReaConsole ('C' might conflict with the native action "Insert time signature/tempo Marker")

Cycle actions
+Issue 634: our new project member wol has added some conditional statements, thanks!
 - IF AND: if both next actions are ON
 - IF NAND: if at least 1 of the next 2 actions is OFF
 - IF OR: if at least 1 of the next 2 actions is ON
 - IF NOR: if both next actions are OFF
 - IF XOR: if the next 2 actions' states are different
 - IF XNOR: if the next 2 actions' states are the same
 Note: these new statements must be followed by <strong>two</strong> actions that report a toggle state
+Editor: commands indentation
+Editor: better description of conditional statements (in plain English)
+Tweaks: better context menu, message dialog box, etc

Added ReaScript functions
+BR_GetMouseCursorContext
+BR_GetMouseCursorContext_Envelope
+BR_GetMouseCursorContext_Item
+BR_GetMouseCursorContext_Position
+BR_GetMouseCursorContext_Take
+BR_GetMouseCursorContext_Track
+BR_ItemAtMouseCursor
+BR_PositionAtMouseCursor
+BR_TakeAtMouseCursor
+BR_TrackAtMouseCursor
+BR_GetMediaSourceProperties
+BR_SetMediaSourceProperties
+BR_SetTakeSourceFromFile2

Fixes
+Preview media item actions now send all-notes-off when stopping MIDI item preview
+More efficient toolbars auto refresh in certain instances
+Action "SWS/BR: Create project markers from notes in selected MIDI items" now works properly with looped items

!v2.4.0 #3 (February 5, 2014)
Added actions
+Xenakios/SWS: Preview selected media item through track (toggle and normal)
+SWS/BR: Preview media item under mouse (lots of different versions, see action list) (Note: "Xenakios/SWS: Stop current media item preview" works on these too)
+SWS/BR: Select next/previous envelope point
+SWS/BR: Expand envelope point selection to the right/left (normal and end point only version)
+SWS/BR: Shrink envelope point selection from the right/left (normal and end point only version)
+SWS/BR: Shift envelope point selection left/right
+SWS/BR: Select peaks/dips in envelope
+SWS/BR: Unselect envelope points outside/in time selection
+SWS/BR: Insert new envelope point at mouse cursor
+SWS/BR: Save/Restore envelope point selection (5 slots)
+SWS/BR: Save/Restore edit cursor position (5 slots)
+SWS/BR: Toggle "Grid snap settings follow grid visibility"
+SWS/BR: Set "Apply trim when adding volume/pan envelopes"
+SWS/BR: Cycle through record modes
+SWS/BR: Focus arrange window

Fixes
+<strong>Windows OS / Issue 619, issue 621:</strong>
 fixed various features which were broken when using LangPacks and certain regional settings (i.e. comma as a decimal mark)
+OS X 64-bit: fixed broken list views (as reported http://forum.cockos.com/showpost.php?p=1307498&postcount=39|here|)
+Issue 613 / Region Playlist: fixed rounding issues (with adjacent regions)
+Issue 618: fixed cycle actions using toggle states from other cycle actions (starting with IF/IF NOT statements)
+Fixed broken actions "SWS: Set auto crossfade on/off"
+Action "Xenakios/SWS: Preview selected media item" now works properly with muted items

Other
+OS X DMG / Issue 608: added info allowing Mavericks/10.9+ users to run the installation script
+Made .beats optional for the action "SWS/S&M: Insert silence (measures.beats)", e.g. enter 5 (or 5.0) to insert 5 measures of silence/empty space
+Cycle Actions & Live Configs editors: shorten action names when possible, e.g. "<s>SWS/S&M: </s>Insert silence (measures.beats)"
+Better Snapshot details/descriptions
+SWS: Exported marker list format dialog opens centered
+Added "..." to the end of all (hopefully) Xenakios dialog actions that were missing it
+Small renames of captions in SWS/BR dialogs
+Xenakios's preview actions will stop on transport stop (same goes for new SWS/BR preview actions)
+The following Xenakios' dialog boxes are now themed:
 - Auto-rename selected takes
 - Create new tracks
 - Disk space calculator
 - Find missing media for project's takes
 - Insert random points to selected envelope
 - Item property interpolator
 - Normalize selected takes to dB value
 - Process item with Rubberband/csound phase vocoder
 - Project media
 - Randomize item positions
 - Remap item positions
 - Rename selected takes
 - Rename selected tracks
 - Rename takes
 - Render item to new take with tail
 - Repeat paste
 - Reposition selected items
 - Scale item positions/lengths by percentage
 - Search takes
 - Set volume and pan of selected takes
 - Set volume of selected items
 - Show/hide floating item/track info
 - Skip select items from selected items
 - Skip select items in selected tracks
 - Spread selected items over tracks
 - Swing item positions
 - Take mixer
 - Toggle selected items selected randomly

!v2.4.0 #2 (November 15, 2013)
<strong>MIDI/OSC actions support learn with both MIDI Pitch and "normalized" OSC messages</strong>
+To enable this new option: set "LearnPitchAndNormOSC" to 1 in the section [General] of the S&M.ini file (quit REAPER first!)
+When the new option is enabled, all actions of the section "S&M Extension" can be learned with:
 - <strong>New:</strong> OSC messages with floating-point argument in [0, 1] (14-bit resolution)
   Useful for OSC controllers that cannot handle absolute float values, e.g. <strong>TouchOSC for Android needs this!</strong>
 - <strong>New:</strong> MIDI Pitch messages (14-bit resolution)
 - MIDI CC messages (absolute and relative modes, as usual)

Region Playlist
+<strong>Fixed playback that could get out of sync randomly</strong>
+Added option "Smooth seek (seek immediately if disabled)" in the context menu, details http://forum.cockos.com/showthread.php?t=128371|here|

Auto color/icon
+Issue 602: Marker/region rules now support the filters (any) and (unnamed)
+Issue 600 / Windows OS: fixed potential crash when changing colors
+Fixed marker/region auto-coloring rules not obeying priorities

Cycle Actions
+Cycle Actions now support all 3rd party extensions' actions
+Issue 607: better recursion detection/protection, thanks Big Bob!
+Editor: reject unreliable command ids for SWS actions, macros and scripts

Notes window
+Make it possible to monitor/edit marker/region names and subtitles separately,
 i.e. added "Marker names", "Marker subtitles", "Region names" and "Region subtitles"
 in the dropdown box (in addition to "Marker/region names" and "Marker/region subtitles")
+Added related actions:
 - SWS/S&M: Open/close Notes window (marker names)
 - SWS/S&M: Open/close Notes window (region names)
 - SWS/S&M: Open/close Notes window (marker subtitles)
 - SWS/S&M: Open/close Notes window (region subtitles)
+If REAPER >= v4.55: Mark project dirty (needing save) rather than creating undo points for each key stroke
+Potential fix for http://forum.cockos.com/showpost.php?p=1180135&postcount=1595|"things that smells like Pont-l'�v�que"|
+House cleaning: allow notes for macros and scripts (aka "Action help")
 To easy copy/paste, string identifiers used to be displayed in the Notes window for macros/scripts.
 This is now useless since the action list offers "Copy selected action cmdID/identifier string".

Resources / Issue 591: make it possible to save and use new slots/files only via user macros (w/o tweaking the S&M.ini file, etc..)
+Made "Auto-save" slots/files <em>actions</em> more macro-friendly: they won't prompt for anything
 Note: the "Auto-save" <em>button</em> still prompt to overwrite selected slots/files
+Added a "last slot" version for all existing slot actions (i.e. new actions to deal with "auto-saved slots")
 A few examples:
 - SWS/S&M: Resources - Apply track template to selected tracks, <em>last slot</em>
 - SWS/S&M: Resources - Apply track template (+envelopes/items) to selected tracks, <em>last slot</em>
 - SWS/S&M: Resources - Import tracks from track template, <em>last slot</em>
 - etc..
+Added actions to cleanup things at the end of user macros, if needed:
 - SWS/S&M: Resources - Delete last track template slot/file
 - SWS/S&M: Resources - Delete last FX chain slot/file
 - SWS/S&M: Resources - Delete last media slot/file
 - SWS/S&M: Resources - Delete last project slot/file
 - SWS/S&M: Resources - Delete last theme slot/file
 - SWS/S&M: Resources - Delete last image slot/file

Resources: other updates
+Tag bookmark names with [x] when relevant slot actions are attached to them
+Media files: added "Add media file" options in the context menu (+ related actions)
 - Stretch/loop to fit time selection
 - Try to match tempo 0.5x
 - Try to match tempo 1x
 - Try to match tempo 2x
 <strong>Note: all existing "Add media file" slot actions obey these new options too</strong>
+Track templates: fixed the option "Offset items/envelopes by edit cursor" not being obeyed, sometimes
+Track templates: added actions where 'n' is in [1; 4], http://forum.cockos.com/showthread.php?p=984786#post984786|customizable in the S&M.ini file|:
 - SWS/S&M: Resources - Paste (replace) template items to selected tracks, slot n
 - SWS/S&M: Resources - Paste (replace) template items to selected tracks, last slot
 - SWS/S&M: Resources - Paste template items to selected tracks, slot n
 - SWS/S&M: Resources - Paste template items to selected tracks, last slot
+GUI tweaks, better wordings and undo point names (with slot numbers), etc..
+<strong>House cleaning: Removed all "prompt for slot" actions (*)</strong>
 Prehistoric actions that used to make sense when there was no dedicated GUI...
+<strong>House cleaning: Deprecated the "project loader/selecter" tool (*)</strong>
 This tool was useful to switch projects or select project tabs (during live performances, for ex.)
 Instead, you can just create a new dedicated bookmark (say "Live projects": click the tiny button +),
 add projects to it (drag-drop RPP files from an Explorer/Finder), and attach relevant slot actions to
 it via the context menu > Bookmark > Attach project slot actions to this bookmark.
 Deprecated actions have been replaced as follow:
 - "Resources - Project loader/selecter: next (cycle)"  ->  "Resources - Open project, next slot (cycle)"
 - "Resources - Project loader/selecter: previous (cycle)"  ->  "Resources - Open project, previous slot (cycle)"
 Also added:
 - SWS/S&M: Resources - Open project, next slot (new tab, cycle)
 - SWS/S&M: Resources - Open project, previous slot (new tab, cycle)
+(*) If you have any trouble because of that, please http://code.google.com/p/sws-extension/issues/list|say something|!

ReaScript function export
+Added function BR_SetTakeSourceFromFile()
+Issue 598: fixed potential crash with FNG_FreeMidiTake

Ruler's drag zoom / Issue 540: added actions for better usability
+SWS: Toggle drag zoom enable (ruler top half)
+SWS: Toggle drag zoom enable (ruler bottom half)

Fixes
+Issue 603: fixed potential crash when pasting track groups
+Localization / Windows OS: fixed broken features/actions when the extension was translated (thanks drikssa� & neilerua):
 - Most of zoom features
 - Xenakios "Scroll track view" actions
 - S&M "Toggle offscreen item selection" actions
+Issue 595: cut/copy/paste take actions now handle multiple item selection
+The action "Cut active take" now removes items if needed (rather than leaving empty items)
+Issue 601: fixed marker <-> region conversion actions (and export actions) that could affect playback
+Issue 606 / OS X: fixed text display � la "Big Clock" for Notes, Region Playlist and Live Config Monitor windows
+S&M actions to switch FX presets now support concurrent use (e.g. tweaking 2 knobs at the same time)
+Fixed the toggle state reported by some "Toggle offscreen item selection" actions

Other
+<strong>Various performance/timing improvements</strong>
+Various font rendering improvements
+Windows OS: ClearType font rendering is now enabled by default (still optionnal via the S&M.ini file)
+Update checker: wait for project to load completely before displaying startup dialog
+S&M project startup action: faster, safer, reject unreliable command ids for SWS actions, macros and scripts
+The About box is now modeless
+Issue 517 / OS X: S&M actions and commands that open the Finder now also reveal files (like on Windows OS)
+Issue 593: increased maximum cell length for all list views

!v2.4.0 #1 (August 6, 2013)
Fixed some actions learned with <strong>relative</strong> MIDI CC events
+SWS/S&M: Select project (MIDI CC/OSC only)
+SWS/S&M: Trigger preset for FX n of selected track (MIDI CC/OSC only) - where 'n' is in [1; 8]
 Note: FX 4 to FX 8 are new actions
+SWS/S&M: Trigger preset for selected FX of selected track (MIDI CC/OSC only)
+Reminder: those actions belong to the section "S&M extension" of the action list (top-right dropdown box)

Live Configs:
+Allow switches to "comments-only" configs (e.g. OSC feedback with random/custom strings)
+Added actions (where 'n' is in [1; 4], http://forum.cockos.com/showthread.php?p=984786#post984786|customizable in the S&M.ini file|):
 - SWS/S&M: Live Config n - Preload next config
 - SWS/S&M: Live Config n - Preload previous config
 Notes: useful to preload configs with -/+ controllers (like pedals), there already are similar actions to switch to the next/previous config
+Monitor windows:
 - Mouse wheel/trackpad gesture now cycles back to the first/last config
 - Mouse wheel/trackpad gesture now obeys the option "Ignore switches to empty configs"
+Editor window tweaks:
 - More guiding context menus
 - Allow cell edition in the columns "Activate action" and "Deactivate action"
 - Skinned knobs (if knob images are available in the current theme)

Cycle Action editor: copy/paste commands with Ctrl-C, Ctrl-V, Ctrl-X (on OS X: CMD-C, etc..)

!v2.3.0 #23 (July 22, 2013)
Fixed theme actions http://forum.cockos.com/showthread.php?p=1213324#post1213324|vs some user preferences|, thanks Breeder!

Resources window:
+Improved context menus (right-click the bookmark dropdown box, the attached project label, etc..)
+OS X: Context menu > "Edit file..." opens files with the default text editor (like on Windows OS)

ReaScript function export:
+Truncate or delete midi notes which go past the all-notes-off event
+ConfigVar functions now cover global MIDI preferences too (in case it works on REAPER's end someday)

!v2.3.0 #22 (July 15, 2013)
Fixed screenset saving

!v2.3.0 #21 (July 11, 2013)
Fixes:
+Screenset fixes as reported http://forum.cockos.com/showpost.php?p=1209144&postcount=1329|here|
+Image window: restore last displayed image on startup
+Issue 507: Fix OS X ReaConsole character highlighting

!v2.3.0 #20 (July 9, 2013)
Added actions:
+SWS/BR: Hide all but active envelope for selected tracks
+SWS/BR: Enable "Ignore project tempo" for selected MIDI items (use tempo at item's start)
+SWS/BR: Disable "Ignore project tempo" for selected MIDI items

Other:
+Cycle Action editor: improved context menu (http://forum.cockos.com/showpost.php?p=1205514&postcount=5|as discussed here|)
+Cycle Action editor: make it obvious when the Apply button is being disabled
+Live Config editor: various undo improvements
+Issue 577: Snapshot paste defaults to (none) for the destination track when non matching track is found

Fixes:
+Prevent creating redundant undo points in SWS/BR: Randomize selected tempo markers...
+SWS/BR windows always refresh toolbar buttons properly
+SWS/BR: Increase/decrease tempo marker:
 - fixed unresponsiveness in certain corner-cases involving square points
 - fixed behavior for consequential selections
+SWS/BR: Alter slope of gradual tempo marker:
 - fixed behavior for consequential selections

Enabled more code optimizations on Windows builds to increase action speed in some cases, especially with x64.

!v2.3.0 #19 (June 27, 2013)
Fixes:
+Issue 585 / OS X: fixed font rendering crashes, thank YOU Justin!
+More screenset fixes (including http://code.google.com/p/sws-extension/source/detail?r=1077|these issues|)

Added actions:
+SWS/BR: Hide all but active track envelope (issue 456)

Other:
+<strong>Renamed a bunch of S&M "slot actions" to make it clear they are attached to the Resources window</strong>
 For ex.: <em>SWS/S&M: Import tracks from track template, slot 3</em> has been renamed into <em>SWS/S&M: <strong>Resources - </strong>Import tracks from track template, slot 3</em>
+Cycle Action editor: display unregistered cycle actions as such (IDs in parenthesis)
+Actions that renumber marker/region IDs now create undo points

!v2.3.0 #18 (June 9, 2013)
Issue 517 / Windows OS: S&M actions and commands that open the Explorer now also reveal files
OS X: better fonts in S&M windows (again!)

Fixes:
+SWS/FNG: Compress/Expand amplitude of selected envelope points around midpoint (inconsistent behavior for playrate and width envelopes)
+More screenset fixes as reported http://forum.cockos.com/showpost.php?p=1172448&postcount=1283|here|
+Resources/Windows OS: fixed "Edit file..."
+Issue 576: fixed auto-icon crash
+Issue 581 / OS X port: the action "SWS/S&M: Set project startup action" now prompts for a command ID or an identifier string
 (to copy such IDs, right-click an action in the Actions window > Copy selected action cmdID/identifier string)

!v2.3.0 #17 (April 30, 2013)
<strong>REAPER v4.33+ is required!</strong>
New API functions were introduced in this version, they enable various improvements in the SWS/S&M Extension.
Thank you Cockos!

Cycle Action (CA)
+Cycle Actions for all sections (Media Explorer, Inline MIDI Editor, etc..)
+Support macros & scripts in all sections
+Improved the timing of Cycle Actions (again!)
+Support special macros using actions like "No-op", "Wait n seconds before next action", etc..
+Editor: various usability improvements, incl. a bit of issue 565
+Editor / Issue 562: added instruction LABEL to run Label Processor commands (and make your own "Label Processor actions")
 Example: LABEL /Lmy_suffix
 Reminder: the syntax is described in Main menu > Extensions > Label Processor
+Editor: fixed paranoid test that was preventing some valid CAs to be registered, thanks Big Bob!
+Fixed possible "no-op" CAs in the Action list

Resources window and related "slot actions"
+<strong>Issue 560: added commands and options to attach/detach resource files to/from projects</strong>
 When saving your work to another directory (using save as/copy media), all files that have been attached to the project in the Resources window will be backed up too.
 When a bookmark is attached to a project, any file/slot that will be added to (or removed from) this bookmark will be automatically attached to (or detached from) the project.
 Use-case examples: Comping, http://forum.cockos.com/showthread.php?t=121131|"Revolver tracks"|
 - Added Context menu > Bookmark > "Attach bookmark to X.RPP" and "Detach bookmark from Y.RPP"
 - Added option "Attach bookmark to this project" when creating new bookmarks
 - Added label for the attached project name (if any), right-click to load/select the said project
+<strong>Added custom bookmarks</strong>: Context menu > Bookmark > New bookmark > Custom...
 The definition format is: resource_directory_name,description,file_extensions (no spaces around commas)
 - Example1: Configurations,ReaConfig,ReaperConfigZip
   => Bank of configs example: auto-fill, then double-click slots to switch ReaConfigs (or, on Win, drag-drop slots to the arrange)
 - Example2: Docs,Document,txt,rtf,pdf => Multiple file extensions example
 - Example3: Misc,Any file,* => Can be useful to attach any type of file to a project, for example
+<strong>Theme bookmarks and related slots actions: OS X port + now support both .ReaperthemeZip and .ReaperTheme files</strong>
 For Mac users, an interesting new action is "SWS/S&M: Load theme, slot n" - where 'n' is in [1; 4], http://forum.cockos.com/showthread.php?p=984786#post984786|customizable in the S&M.ini file|: up to 99 themes
+Image bookmarks and related slots actions now support the same image formats than REAPER: PNG, JPG, BMP, etc..
 Note: Image bookmarks were limited to PNG files before this version (only the action "SWS/S&M: Show image, slot n" is still limited to PNG)
+Project bookmarks and related slots actions now support the same project files than REAPER: RPP, EDL, RPP-BAK, etc..
 Note: Project bookmarks were limited to RPP files before this version
+Context menus: new commands
+Various tweaks, tiny fixes (localization, media file filters, etc..)

Fixes:
+Notes window: undoing "remove tracks" now restores tracks notes, if any
+Removed default shortcut Ctrl+Shift+M ("SWS: Open marker list"): conflict with the default/native shortcut for "View: show track manager window"
+Removed default shortcut Ctrl+F (for "SWS/S&M: Find"): no known conflict but more future-proof
+Screenset load now sets size/position of undocked SWS windows as reported http://forum.cockos.com/showpost.php?p=1158117&postcount=1248|here|

!v2.3.0 #16 (April 18, 2013)
Added H:M:S.F to marker list export format

Fixes:
+Fixed screensets broken in v2.3.0 #15
+OS X now supports all track template files, thanks mustgroove!
 This fixes this http://forum.cockos.com/showpost.php?p=1157294&postcount=31|Resources window issue| (and probably other things on OS X)
+Issue 552: auto-saved track templates now sync to tempo (i.e. added beat information in auto-saved templates)

!v2.3.0 #15 (April 8, 2013)
Live Configs:
+Added basic OSC feedback
 To bind an OSC device: Live Configs window > Context menu > OSC feedback, and choose a device in the list
 Devices listed there are the OSC "control surfaces" defined in Options > Preferences > Control Surfaces
 Note: only the name, IP, max packet size and output port parameters are required.
 Unless you need REAPER feedback as well, you do not need to tick the option "Send to port"
 Up to 4 OSC devices are managed, i.e. distinct feedback for Live Config #1, #2, #3 and #4
 The possible OSC messages (with string arguments) are:
 - /snm/liveconfig<strong>n</strong>/current/changed - when the active config changed for the Live Config #<strong>n</strong>
 - /snm/liveconfig<strong>n</strong>/current/changing - when the active config is changing for the Live Config #<strong>n</strong> (same as grayed display in monitoring windows)
 - /snm/liveconfig<strong>n</strong>/preload/changed - when the preloaded config changed for the Live Config #<strong>n</strong>
 - /snm/liveconfig<strong>n</strong>/preload/changing - when the active config is changing for the Live Config #<strong>n</strong> (same as grayed display in monitoring windows)
+Fixed ~1s delay when switching configs (with the option "Send all notes off when switching configs"), thanks Breeder!
+Undoing config switches now properly update monitoring windows
 Note: just fixed for the sake of it as it is recommended to disable undo points for live performances!

Region Playlist:
+Support main transport pause
 Before this version the playlist was stopped on pause, now it just plays again when "un-pausing", as expected
+Added basic OSC feedback
 To bind an OSC device, etc.. see above: same as the Live Configs' OSC feedback
 The possible OSC messages (with string arguments) are:
 - /snm/rgnplaylist/current - current region
 - /snm/rgnplaylist/next - next region

Added actions:
+SWS: Set takes in selected item(s) to random custom color(s)
+SWS: Set takes in selected item(s) to color gradient
+SWS: Set takes in selected item(s) to ordered custom colors
+SWS/BR: Create tempo markers at grid after every selected tempo marker
+Issue 180:
 - SWS/BR: Create project markers from selected items (name by item's notes)
 - SWS/BR: Create regions from selected items (name by item's notes)

Fixes:
+About box: fixed update checker connection issues in certain instances (Win only)
+Cycle actions: fixed ReaScript support broken in v2.3.0 #14, thanks gofer!
+OS X x64: fixed font rendering crash (when using alpha)
+Fixed crazy behavior (SWS stops working) when running these actions on empty items:
 - SWS/BR: Create project markers from notes in selected MIDI items
 - SWS/FNG: legato selected media items on same track (change rate)
 - SWS/FNG: Time compress/stretch selected items
+Refresh arrange after running SWS/FNG: unselect items that do not start in time selection
+Prevent loss of item selection when running Xenakios/SWS: Remove muted items
+Small rename (for the sake of clarity) of 2 actions: Xenakios/SWS: Shuffle order of selected items
+Don't skip last fade shape when using Xenakios/SWS: Set next/previous fade in/out shape for items
+More consistent behavior for:
 - Xenakios/SWS: Explode selected items to new tracks (keeping positions)
 - Xenakios/SWS: Select takes in selected items, shuffled random
 - Xenakios/SWS: Select takes of selected items cyclically
+These actions now work with empty items (issue 281):
 - SWS: Create regions from sel item(s) named with take
 - Xenakios/SWS: Create markers from selected items (name by take source file name)
 - Xenakios/SWS: Explode selected items to new tracks (keeping positions)
 - Xenakios/SWS: Remove muted items
 - Xenakios/SWS: Reverse order of selected items
 - Xenakios/SWS: Shuffle order of selected items
 - Xenakios/SWS: Shuffle order of selected items (2)
 - Xenakios/SWS: Select items under edit cursor on selected tracks
 - Xenakios/SWS: Time selection adaptive delete
 - Xenakios/SWS: Toggle selected items selected randomly

Other:
+OS X: better font rendering

!v2.3.0 #14 (March 23, 2013)
Cycle Actions (CAs)
+Improved timing when performing CAs
+Issue 550: CAs can now contain <em>other</em> CAs, recursively
+The character comma (,) can now be used in CONSOLE instructions
+Added instruction ELSE
+Improved toggle states reporting
 - CAs can now either report fake toggle states (like it was before v2.3.0 #9) or real ones (i.e. toggle state of the first relevant "sub-action")
   This ensures transparent upgrades from older versions. This toggle state is configurable in the column "Toggle" of the editor, <strong>see details http://forum.cockos.com/showpost.php?p=1090262&postcount=1136|here|</strong>
 - Better initialization for CAs that report real toggle states (i.e. <strong>avoid to run some of them one time before they sync properly</strong>)
+Editor: display MIDI action names (with REAPER >= v4.33pre16)
+Editor: new menu items to cut/copy/paste commands (works across CAs)
+Editor: new menu item to explode CAs, custom actions (i.e. macros) and ReaConsole actions into individual actions
 <strong>This helps sharing Cycle Actions with other users, see important remarks http://forum.cockos.com/showpost.php?p=1170459&postcount=1267|here|</strong>
 (before this version you probably had to share other files, now you just have to export a single file where all CAs have been "exploded")
+Editor tweaks: added CA text filter, more helpful messages (again), etc...
+Fixed missing undo points for CONSOLE commands (when the option "Consolidate undo points" was disabled)
+Removed "cycling tooltips" (when CAs were attached to toolbar buttons, the reason why is detailed http://forum.cockos.com/showpost.php?p=1212048&postcount=1331|here|)
 Note: when the opetion "Consolidate undo points" is enabled, steps like !bla or !foo still provide distinct undo point names though ("Undo foo", "Undo bla")

Live Configs
+Ignore preload over the current/active track
+Improved action learn: prompt to replace current bindings or to add a new binding (with REAPER >= v4.33pre20)
+Monitoring windows: improved redraw + click the "CURRENT" panel to show/hide the "PRELOAD" one
+Fixed Cut command and corner-cases

Snapshot improvements: (Thanks for the contributions, Chris!)
+Added Previous and Next buttons for navigating snapshots and added associated actions
+Added Move Up & Down buttons for re-ordering snapshots list and added similar actions
+Added Notes field (limited to 100 characters)
+Changed the way snapshots are deleted so the sort column remains continuously numbered

Added actions:
+Issue 543: SWS/S&M: Go to/select region n (obeys smooth seek)
 where 'n' is in [1; 4], http://forum.cockos.com/showthread.php?p=984786#post984786|customizable in the S&M.ini file|: up to 99 actions/regions
+Issue 307: actions to increase/decrease the metronome volume (by steps of ~ 0.15dB)
 SWS/S&M: Increase metronome volume
 SWS/S&M: Decrease metronome volume
+SWS/BR: Move closest tempo marker to edit cursor

Other:
+"SWS: Minimize selected track(s)" now returns a toggle state:
 reports ON if the selected track (or all selected tracks) is (are) minimized
+ReaConcole: reduced minimum height and margins
+S&M project startup actions: tweaks to support theme switching on project load (details http://forum.cockos.com/showpost.php?p=1140973&postcount=18|here|)

Fixes:
+<strong>S&M Notes window / OS X 10.7+: fixed refresh issues, thanks chriscomfort!</strong>
+OS X 10.7+ x64: fixed list views being right aligned
+All S&M windows: fixed button display for some themes (e.g. http://forum.cockos.com/showpost.php?p=1124199&postcount=169|Apollo theme|)
+Fixed action "SWS/S&M: Open project path in explorer/finder"
 This action was opening the project's parent folder, not the project's folder
+About box: fixed disabled button in update checker in certain instances
+ReaMote: fixed unexpected "Version Incompatibility" error message

!v2.3.0 #13 (February 2, 2013)
ReaConsole updates
+Create actions made of console commands directly in the Cycle Action editor, see below + example and details http://forum.cockos.com/showpost.php?p=1115796&postcount=1179|here|
 In other words, to create your own console actions, <strong>you do not need to create/tweak a text file anymore</strong> (i.e. reaconsole_customcommands.txt)
 => better action names, for example: a custom "Select bass tracks" instead of "SWS: Run console command: s*bass*"
 => simpler configuration (no file edition/re-start)
 => benefit from other Cycle Actions' features: toggle state reporting, etc..
 => indirectly fixes little issues on OS X
 Note: although it is deprecated now, the file reaconsole_customcommands.txt still parsed for ascendant compatibility
+<strong>New command 'x' to add track FX</strong> by names, see examples and details http://forum.cockos.com/showpost.php?p=1115796&postcount=1179|here|
 Note: the command will do nothing if the FX is already present
+<strong>New command '/' to send local OSC messages</strong> (as if they were sent by a device on the network), see examples and details http://forum.cockos.com/showpost.php?p=1115796&postcount=1179|here|
 Longer console commands.. but this opens a bunch of doors: receives, sends, FX parameters, FX presets, etc..
+Issue 484: the ReaConsole window is now modeless, dockable, resizable, etc..
 <strong>=> key shortcuts swap!</strong>
 - The ENTER key runs a command and now keeps the Console window open
 - CTRL+ENTER (CMD+ENTER on OS X) will now close the Console window after running a command
+Fixed a few console commands' undo points that were ignored

Cycle Action editor updates
+Added instruction CONSOLE to run ReaConsole commands, see example and details http://forum.cockos.com/showpost.php?p=1115796&postcount=1179|here|
 Example: CONSOLE x ReaComp
 Reminder: the syntax of ReaConsole commands is detailed http://www.standingwaterstudios.com/reaconsole.php|here|
+More helpful messages
+Improved toggle states for cycle actions using instructions IF and IF NOT

Ported more features to OS X:
+<strong>Theme helpers for OS X</strong> (actions referenced in the http://www.houseofwhitetie.com/reaper/walter_themers_guide.pdf|WALTER user manual|):
 - SWS/S&M: Show theme helper (all tracks)
 - SWS/S&M: Show theme helper (selected tracks)
+More toolbar auto-refresh actions:
 - SWS/S&M: Toolbar - Toggle offscreen item selection (top)
 - SWS/S&M: Toolbar - Toggle offscreen item selection (bottom)
+More CMD+A support in text fields (select all)

Issue 524: new actions to detect and unselect offscreen items (just to unify the 4 existing actions "Toggle offscreen item selection (left/right/top/bottom)")
+SWS/S&M: Unselect offscreen items
+SWS/S&M: Toolbar - Toggle offscreen item selection
 This one deselects offscreen items and reselects them on toggle
+Reminder: toolbar buttons of those actions automatically light-up when at least one selected item is offscreen
 (the option "Main menu > Extensions > SWS options > Auto-refresh toolbars" must be enabled)

Other:
+Cue buss dialog box: key shortcuts pass through to the main window
+Fixed potential issues with relative paths like "./stuff.rpp"

!v2.3.0 #12 (January 30, 2013)
Automatic check for updates:
+Option can be found in REAPER > Extensions > About SWS Extensions
 - Performed once per day (startup check is silent, user gets notified only if new version is available)
 - Turned on by default for official updates
 - When searching manually (instead of startup search) both official and beta updates are checked

Tempo improvements:
+Convert project markers to tempo markers:
 - More sane results when creating gradual tempo changes (thanks to middle points)
 - Option to split middle point into 2 points to smooth things out
+Added actions:
 - SWS/BR: Randomize selected tempo markers...
 - SWS/BR: Delete tempo marker (preserve overall tempo and positions if possible)
 - SWS/BR: Set tempo marker shape to linear (preserve positions)
 - SWS/BR: Set tempo marker shape to square (preserve positions)
 - SWS/BR: Set tempo marker shape (options)...
 - SWS/BR: Increase/Decrease tempo marker (preserve it's time position) (% and BPM versions)
   => These actions are mostly intended for manipulation of linear (gradual) tempo. See documentation for more
 - SWS/BR: Alter slope of gradual tempo marker (increase/decrease) (% and BPM versions)
   => As the name suggest, these actions work only on gradual tempo markers. See documentation for more
 - SWS/BR: Create project markers from selected tempo markers
 - SWS/BR: Create project markers from notes in selected MIDI items
+Other:
 - All dialogs under SWS/BR:
     - Options are preserved through sessions
     - Tiny OS X cosmetic fixes
 - All existing tempo operations should be much faster when dealing with a lot of points
 - Tiny renames of move actions for easier readability
 - Documentations available on http://wiki.cockos.com/wiki/index.php/Category:Tempo|wiki.cockos.com|, namely http://wiki.cockos.com/wiki/index.php/Tempo-mapping_in_Reaper|here| and http://wiki.cockos.com/wiki/index.php/Tweaking_tempo|here|
   => Big thanks to user http://forum.cockos.com/member.php?u=22191|G-Sun| for all the wiki work, suggestions and testing

Added actions:
+Issue 544: SWS/S&M: Set project startup action (and SWS/S&M: Clear project startup action)
 Note: startup actions are defined <strong>per project</strong>. If you need to run an action when launching REAPER (or with new blank projects),
 define a project template (in Preferences > Project) and a startup action for this template.
+SWS/BR: Check for new SWS version...

Fix for OSC & MIDI CC relative "mode 3" learn

!v2.3.0 #11 (January 15, 2013)
Fix for snapshot merge crash

!v2.3.0 #10 (January 11, 2013)
Live Configs: support OSC and rotary controllers
+Improved the "learnability" of the following actions of the "S&M Extension" section, they have been renamed accordingly:
 - SWS/S&M: Apply Live Config n (MIDI CC absolute only)  ->  SWS/S&M: Apply Live Config n (MIDI CC/OSC only)
 - SWS/S&M: Preload Live Config n (MIDI CC absolute only) ->  SWS/S&M: Preload Live Config n (MIDI CC/OSC only)
+Support all types of MIDI CC controllers (like endless rotary encoders)
 - In addition to the "Absolute" mode, all "Relative" modes of the Learn dialog box are now supported too
 - Acceleration is also supported
+Support OSC learn (OSC message with float parameter)
 - Example: say you have learned the action "SWS/S&M: Apply Live Config 3 (MIDI CC/OSC only)" with the OSC message "/blabla",
   sending "/blabla/f/107.0" will switch to the instrument/effect #107 of the Live Config #3

Added actions (http://forum.cockos.com/showthread.php?p=984786#post984786|customizable in the S&M.ini file|):
+SWS/S&M: Bypass all FX (except n) for selected tracks - where 'n' is in [1; 8] by default
 - Might be useful for FX comparisons (A/B)
+SWS/S&M: Set all FX (except n) offline for selected tracks - where 'n' is in [1; 8] by default
 - Might be useful for live applications
The following new actions are a bit specific, so they are <strong>hidden by default</strong> (n=0 in the S&M.ini file)
+SWS/S&M: Unbypass all FX (except n) for selected tracks
+SWS/S&M: Set all FX (except n) online for selected tracks
+SWS/S&M: Dummy toggle n
 - These actions just report a toggle state
+SWS/S&M: Exclusive toggle n
 - These actions just report a toggle state, only one of them is ON at a time (all others are automatically turned OFF)

ReaScript:
+Added function SNM_AddTCPFXParm()
+Hardened http://forum.cockos.com/showpost.php?p=1099358&postcount=1162|SNM_TieResourceSlotActions()|

Auto color/icon:
+Fixed color edition in place in the list view
+Fixed possible crash when the extension is localized

Other:
+Updated action "Xenakios/SWS: Randomize item positions...":
 - Added an option to move all grouped items by the same amount
+All actions of the "S&M Extension" section now support OSC and rotary controllers

!v2.3.0 #9 (December 23, 2012)
<strong>Live Configs: big overhaul, merged a dedicated extension plugin.</strong>
The fine details will be posted in this http://forum.cockos.com/showthread.php?p=1079515#post1079515|thread/PDF| (not up-to-date yet!), in the meantime major changes are:
+New "core" to ensure smooth/glitch-free config switches, new "All notes off" logic (now optional)
+Added Preload feature: you can prepare an instrument/effect while playing another
 This can be done with a second controller (click the new "Learn" button) or multi-touch gesture (see below).
 Once a config is preloaded, you can switch/switch-back between the preloaded and the current config with new actions like
 "SWS/S&M: Live Config n - Apply preloaded config (swap preload/current)"
 Preload comes in handy when switching FX chains, or Track Templates or with the new option "Offline all but active/preloaded tracks" (see below)
+<strong>Added Monitoring windows, demo http://stash.reaper.fm/14847/S%26M_LiveConfigMonitor.gif|here|</strong>
 - Useful with controllers that do not provide visual feedback
 - Support 2 fingers scroll gesture over "Current" and "Preload" areas, e.g. switch or preload instruments/effects with a trackpad
 - Click on the "Preload" area to swap the preloaded and the current config
 - Up to 4 Monitor Windows can be used simultaneously, i.e. one per Live Config/controller
+Added (per config) option: "Offline all but active/preloaded tracks (RAM savings)"
 When enabled, instruments/effects will be only be loaded for the current and preloaded tracks.
 Other tracks that are not part of the config will remain as they are, of course.
 This option works without preload too (switches will be slower though).
 Note: handle with care! Do not use <del>this option with</del> buggy instruments/effects!
+Added (per config) option: "Ignore switches to empty configs"
 When enabled, you will switch to the next/previous valid config whatever is the gap of empty configs in between.
 Especially useful for -/+ controllers (like pedals) and "Apply next/previous config" actions
+Added (per config) option: "Send all notes off when switching configs"
+Added (per config) option: "Select/scroll to track on list view click"
+Added (per config) option "Automatically update sends from the input track"
 When enabled, sends of the "Input track" will be automatically created/updated,
 each a new track is added/removed from the editor's list view, for example
+New logic for "Activation" and "Deactivation" actions/macros/scripts:
 - If a track is defined for a config (a row), only this track will be selected when the
   "Activation" (or "Deactivation") action is performed.
   Track selection is restored right after the action is performed.
   => Useful since many actions deal with "selected track(s)"
 - If no track is defined for a config, no track will be selected when the "Activation" (or "Deactivation")
   action is performed, track selection is restored right after
   => Useful to master the current selection state when performing actions
+Added "Tiny fades" knob
 It tweaks lengths of tiny fades-out/in when deactivating/activating configs.
 Disabling fades is allowed but instrument/effect switches might be glitchy!
 Note: when a config is made of trailing effects (delay, verb, etc..), you can either disable tiny fades,
 or better, route the (tiny faded) audio to a track which is not used by the Live Configs
+Added "Learn" button: direct action learn for "Apply" and "Preload" actions
+Added "Create input track" in the context menu (creates a track with needed properties and sends)
+Added "Switch delay" knob (no more S&M.ini file tweaks needed). One "Switch delay" per config.
+Added a bunch of actions (preload, toggle options or tiny fades on/off, open/close monitoring windows, etc..): filter the action list with "Live Config"!
 Note: some of the new actions are very specific and thus hidden by default (http://forum.cockos.com/showthread.php?p=984786#post984786|customizable in the S&M.ini file|)
+New context menu items in the Live Configs editor:
 - Copy/cut/paste configs (rows)
 - Insert config (shift rows up/down) + obey INSERT key
 - Apply/preload configs
 - Shortcuts: "Show FX chain..." and "Show routing window..." in Track column and Input track context menus

Region Playlist
+<strong>Playlist re-synchronization when seeking by hand or via actions</strong> (issue 532)
 Use-case example: now, you can also use actions like "Regions: Go to region #n" to switch regions defined in a playlist
 Note: when seeking to a position that is not part of the playlist, the extension will switch back ASAP to the region it was supposed to play
+Re-synchronize the playlist when editing it while playing (or when its regions are edited)
+Fixed various corner cases: audio block rounding, possible issues with unknown regions (e.g. deleted), etc..
+Improved monitoring mode (separate region numbers and region names, display number of remaining loops, new red "sync loss" status, etc..)
+Added options (in the context menu): "Seek play" and "Scroll view when selecting regions"
+Reorganized the window a bit: added columns, moved playlist length as tooltip, etc..

Cycle actions
+<strong>Added basic instructions: IF, IF NOT, and LOOP n</strong>
 This is mainly to ensure consistent toggle states for cycle actions but this also introduces conditional macros, see details and examples http://forum.cockos.com/showpost.php?p=1090262&postcount=1136|here|
 This is a "basic" support because you cannot yet have nested LOOPs or nested IFs. However you can have an IF in a LOOP or a LOOP in an IF.
+Toggle cycle actions now report real toggle states (i.e. the state of the first relevant action)
+Cycle action editor
 - Right list view: insert commands rather than adding them (avoids to systematically drag new commands)
 - Right list view: added "Add/insert instruction" in the context menu
 - Various tweaks, including new tiny buttons to enlarge list views

Export functions to ReaScript
+Fixed possible FNG function crash
+Added functions:
 - SNM_RemoveReceivesFrom()
 - SNM_SelectResourceBookmark()
 - http://forum.cockos.com/showpost.php?p=1099358&postcount=1162|SNM_TieResourceSlotActions()|
+Updated API, updated SNM_AddReceive() to obey preferences

Added actions
+Added "go to" marker/region actions
 REAPER already proposes 30 goto actions for markers and 40 for regions,
 so those new actions are just meant to target up to 99 regions/markers, they are <strong>hidden by default!</strong>
 This number of actions is http://forum.cockos.com/showthread.php?p=984786#post984786|customizable in the S&M.ini file|
 Note: comes in handy with the new Region Playlist "re-synchronization" feature, see above
 - SWS/S&M: Go to marker n (obeys smooth seek)
 - SWS/S&M: Go to region n (obeys smooth seek)
+Issue 528:
 - SWS/S&M: Insert marker at edit cursor
 - SWS/S&M: Insert marker at play cursor
+Issue 535:
 - SWS: Select unmuted items
 - SWS: Select unmuted items on selected tracks
+New on OS X (were already there on Windows OS):
 - SWS/S&M: Dump action list (w/o SWS extension)
 - SWS/S&M: Dump action list (SWS extension only)
 - SWS/S&M: Dump action list (custom actions only)

All list views:
+Obey to HOME, END, PAGE UP and PAGE DOWN keys
+OS X: obey to CMD-A like on Windows OS (select all)
+Windows OS: fixed a themed grid line glitch

Other:
+Fixed possible Auto color/icon crash when exiting REAPER
+Fixed possible crash with FX selection actions
+OS X: directory browsers allow directory creation (issue 511)
+OS X: fixed single line tooltips
+The action "SWS/S&M: Insert silence (measures.beats)" now supports tempo/time signature markers
+Offline FX actions now fully unload VST plugins
+Localization: sorted menus like default English menus
+Snapshot window: replaced the button "show/hide options" with 2 tiny buttons, i.e. fixes http://forum.cockos.com/showpost.php?p=1034735&postcount=969|this report|
+Resources window: moved the tick box "Tie slot actions to this bookmark" to the context menu ("advanced" stuff)
+Updated all S&M windows: removed margins when possible, every pixel counts!

!v2.3.0 #8 (November 1, 2012)
<strong>Region playlist: http://forum.cockos.com/showpost.php?p=1063758&postcount=10|new features for live use!|</strong>
+Support for infinite region loops, screenshot http://stash.reaper.fm/14468/S%26M_rgnplaylist_infiniteloop.jpg|here|
 Such regions will loop forever unless you switch to another region thanks to the new actions "Play previous/next region (smooth seek)".
+Added "Monitoring" mode, i.e. displays current/next regions with a "big font", screenshot http://stash.reaper.fm/14469/S%26M_rgnplaylist_monitoring.jpg|here|
 Click the new lock button to toggle monitoring/edition modes (or use the new related action).
 Note: the "big font" name can be customized in the S&M.ini file ("BigFontName" in the section [RegionPlaylist])
+Added actions:
 - SWS/S&M: Region Playlist - Play previous region (smooth seek)
 - SWS/S&M: Region Playlist - Play next region (smooth seek)
 - SWS/S&M: Region Playlist - Toggle monitoring/edition mode
+Seek play when switching regions/playlists
+Project edition:
 - Improved append/paste playlist/regions commands and actions (faster)
 - Fixed possible undo unstability for "crop project to playlist" commands/actions

Export functions to ReaScript
+Issue 531: fixed MIDI notes shrinking bug
+Fixed SNM_GetMediaItemTakeByGUID() crash

Other
+Issue 174: improved S&M cut/copy/paste sends/receives/routings actions as detailed http://forum.cockos.com/showpost.php?p=1061214&postcount=1529|here|
+Notes window: improved "big font" rendering (now uses all the available width)

!v2.3.0 #7 (October 17, 2012)
Export functions to ReaScript
+Added functions (more details in REAPER > Main menu > Help > HTML Lists > ReaScript documentation):
 - SNM_MoveOrRemoveTrackFX
 - SNM_SetProjectMarker
 - SNM_GetProjectMarkerName - because ReaScript cannot handle the char** param of RPR_EnumProjectMarkers()
+Issue 520: removed SNM_DeleteObject, added SNM_DeleteFastString

Added actions
+Issue 517: SWS/S&M: Open selected item path in explorer/finder
+SWS/S&M: Remove selected FX for selected tracks
+SWS/S&M: Dump action list (custom actions only)
+SWS/BR: Move edit cursor to next/previous envelope point
+SWS/BR: Move edit cursor to next/previous envelope point and add to selection
 Note: this last action (that adds points to selection) can make tinny changes to the envelope.
 It's a bug in Reaper, you can read about it http://forum.cockos.com/project.php?issueid=4416|here|

Other
+Cycle action editor: double-click in the "Id" column (or pressing the RETURN key) runs the selected cycle action
+Issue 488/Image window: display image filenames/slot numbers in tooltips
+Issue 525: the master track obeys the action "SWS: Minimize selected tracks"
+OS X / S&M windows: better fonts

Fixes
+Issue 519: fixed "SWS: Hide docker" and "SWS: Show docker" (broken since REAPER v4 and multi-dockers)
+Fixed a possible crash in Convert project markers to tempo markers dialog

House cleaning, renamed cryptic "auto-refreshed" toolbar actions:
+SWS/S&M: Toolbar left item selection toggle -> SWS/S&M: Toolbar - Toggle offscreen item selection (left)
+SWS/S&M: Toolbar right item selection toggle -> SWS/S&M: Toolbar - Toggle offscreen item selection (right)
+SWS/S&M: Toolbar top item selection toggle -> SWS/S&M: Toolbar - Toggle offscreen item selection (top)
+SWS/S&M: Toolbar bottom item selection toggle -> SWS/S&M: Toolbar - Toggle offscreen item selection (bottom)
+SWS/S&M: Toolbar track envelopes in touch/latch/write mode toggle -> SWS/S&M: Toolbar - Toggle track envelopes in touch/latch/write

Tempo manipulation improvements:
+Convert project markers to tempo markers:
 - Added an option to create gradual tempo changes (aka linear tempo points)
+Select and adjust tempo markers improvements:
 - Option to invert selection only if marker obeys criteria. (possible usage: invert only within time selection)
 - Added button for deselecting markers that conform to criteria
 - Added button that toggles supplementary dialog which lets you deselect every Nth marker selected (possible usage: easier manipulation of linear points)

!v2.3.0 #6 (October 3, 2012)
<strong>Auto color for regions and markers, thanks Brado231!</strong> (issue 339)
+Added column "Type" (type = track, marker or region) in the "Auto color/icon" window's list
+Reorganized the window/context menus a bit
+Added options (new actions + new button "Options" + main menu > extensions > sws options)
 - Enable auto marker coloring - Disabled by default!
 - Enable auto region coloring - Disabled by default!

<strong>Localization: (almost) everything can be translated!</strong>
Fixes/improvements (thanks Mr Data!):
+Fixed unused translations in various windows/dialog boxes
+Fixed stupid assumption that plural strings always end with 's'
+Auto-resize some buttons according to string lengths
Notes for translators:
+A new SWS Template LangPack file is available http://code.google.com/p/sws-extension/downloads/list|here|
+The following tools are intentionally not localized (to avoid useless translations):
 - S&M Find (a new version will come at some point)
 - SWS TrackList (might be removed at some point, over exceeded by the new native Track Manager)
 - A few (exotic) Xenakios tools

Export functions to ReaScript
+Added functions (more details in REAPER > Main menu > Help > HTML Lists > ReaScript documentation):
 - SNM_GetSetObjectState()
 - SNM_GetSetSourceState2()
 - SNM_GetSourceType()
 - SNM_RemoveReceive()
 - SNM_CreateFastString()
 - SNM_GetFastString()
 - SNM_GetFastStringLength()
 - SNM_SetFastString()
 - SNM_DeleteObject()
 - FNG_AllocMidiTake()
 - FNG_FreeMidiTake()
 - FNG_CountMidiNotes()
 - FNG_GetMidiNote()
 - FNG_GetMidiNoteIntProperty()
 - FNG_SetMidiNoteIntProperty()
 - FNG_AddMidiNote()
+Updated some APIs functions with WDL_FastString* parameters (tighter memory allocation + get rid of string length limitations for ReaScripters)
 Might be temporary, see details & example http://forum.cockos.com/showpost.php?p=1040948&postcount=1016|here|
+<strong>To request some functions please use/see issue 513</strong> (exported functions wish-list)

Added actions:
+SWS/BR: Move selected tempo markers forward
+SWS/BR: Move selected tempo markers back
+SWS/BR: Move selected tempo markers forward X ms
+SWS/BR: Move selected tempo markers back X ms
 Note: These actions don't screw with unselected points positions. Ideal for extensive tempo manipulation.
 First two actions move points depending on zoom, more zoom means less movement - recommended for keybinding.
 Others move points by predetermined values in milliseconds
+SWS/BR: Select and adjust tempo markers...
+SWS/BR: Move edit cursor to next/previous envelope point and select it
+SWS/S&M: Pan active takes of selected items to 25%, 50%, and 75% left and right
+SWS/S&M: [developer] Write C++ API functions header
 Internal stuff, for SWS devs only.

Updated actions "Set selected tracks folder states"
+Renamed actions:
 - "SWS/S&M: Set selected tracks folder states to on"  ->  "[...] to parent"
 - "SWS/S&M: Set selected tracks folder states to off"  ->  "[...] to normal"
+Added actions (they were missing for the above ones to make sense..):
 - SWS/S&M: Set selected tracks folder states to last of all folders
 - SWS/S&M: Set selected tracks folder states to last in folder
 Note: when this last action is performed on a track which is already the last one in a folder,
 running it again will turn the track into the last in the innermost and next-innermost folders, etc..

Region playlist
+Paste/crop to playlist: make sure envelopes are pasted too
 (whatever is the pref. "Envelope points move with media items")
+Avoid "flashy" cursor while playing playlists
+Reorganized the window/context menus a bit

Other
+Updated action "SWS/S&M: Remove all envelopes for selected tracks":
 This action removes all track/plugin envelopes. Now it also removes parameter modulations.
+Cycle action editor: added button "Import/export..."
+Issue 516/Resources: auto-save actions now overwrite empty selected slots
+Issue 515/Find window: RETURN key = find next (reminder: F3/Shift-F3 = find next/previous)
+GUI tweaks: smaller fonts on OS X, preserve XP style for list views on Windows OS, etc..

Fixes
+Issue 459: fixed possible crash when applying grooves
+Fixed some Xenakios actions related to takes
+Fixed inverted left/right channels for "SWS/S&M: Pan active takes of selected items to 100% left/right"
+Fixed faulty undo point for "Xenakios/SWS: Toggle selected takes normalized/unity gain"
+Minor fix in warning dialog for SWS/BR: Convert project markers to tempo markers

!v2.3.0 #5 (September 13, 2012)
<strong>Issue 432: Export functions to ReaScript and/or to other extensions. See documentation http://code.google.com/p/sws-extension/wiki/Functions_export_to_ReaScript|here|</strong>.
Added functions:
+SNM_GetSetSourceState()
+SNM_GetMediaItemTakeByGUID()
+SNM_AddReceive()
+SNM_GetIntConfigVar()
+SNM_SetIntConfigVar()
+SNM_GetDoubleConfigVar()
+SNM_SetDoubleConfigVar()

Convert project Markers dialog is now toggleable and has a state
Issue 504: (re-)added horizontal scrollbar in the Notes window
Issue 512: improved http://stash.reaper.fm/13968/sws_dmg.jpg|OS X install disk| (added a script that does all the job, just double-click on it!)

Added "What's new?" (via HTML file generation)
+Added a button "What's new?" in the About box
+Added action "SWS/S&M - What's new?"

Added actions:
+SWS/BR: Convert project markers to tempo markers
+SWS/BR: Split selected items at tempo markers

Removed actions (were already available - use native actions):
+SWS/BR: Move edit cursor to next tempo marker
+SWS/BR: Move edit cursor to previous tempo marker

!v2.3.0 #4 (August 30, 2012)
<strong>REAPER v4.26+ is required</strong>

A big welcome to our latest developer, Breeder!  He added actions:
+SWS/BR: Move edit cursor to next tempo marker
+SWS/BR: Move edit cursor to previous tempo marker

External MIDI file support + MIDI source offset support (action "SWS/S&M: Takes - Remove empty MIDI takes/items among selected items", etc..)
Improved "All notes off" handling (Live Configs tool + "All notes off" actions)
Fixed/improved "Xenakios/SWS: Create markers from selected items" (bug reported http://forum.cockos.com/showpost.php?p=1022691&postcount=961|here|)
OS X / Resources window: better text filter behavior

!v2.3.0 #3 (August 22, 2012)
Issue 498: OS X - Fixed docked SWS window close issues

!v2.3.0 #2 (July 28, 2012)
Fixed theming issues on Windows XP/7 (reported http://forum.cockos.com/showpost.php?p=1003969&postcount=918|here|)
Fixed Label processor crash (reported http://forum.cockos.com/showpost.php?p=1004406&postcount=926|here|)
More localization for the Groove tool

!v2.3.0 #1 (July 22, 2012)
<strong>REAPER v4.25+ is required</strong>

!v2.2.0 #17 (July 13, 2012)
Label processor:
+Added option to process all takes
+Added take count (/K) and take number (/k)

Windows OS: fixed possible stuck tooltips and buttons stuck on hover state
Fix for OS X ini files

!v2.2.0 #16 (July 9, 2012)
Full localization for "Fill gaps", "Snapshots merge" and "ReaConsole" tools
Main dialog boxes are now themed
Fixed actions "SWS/S&M: Move selected FX up/down in chain for selected tracks" (broken in v2.2.0 #3)
Fixed actions "SWS/S&M: Active MIDI Editor - Save/Restore displayed CC lanes, slot n" (broken in v2.2.0 #3)
House cleaning: removed actions "SWS/S&M: Takes - Build lanes for selected tracks/items" (those glorious actions are useless now: REAPER features take alignment)

!v2.2.0 #15 (June 25, 2012)
The following windows are now themed:
+Snapshots
+Auto Color/Icon
+MarkerList
+TrackList
+ProjectList
+Groove Tool

OS X / Live Configs
+Browse FX user presets like on Windows OS
+Support for AU user presets

List views
+OS X: themed grid lines (almost like on Windows OS)
+OS X: column reordering (drag-drop column headers like on Windows OS)
+Little fixes

Localization for item/track color and snapshot context menus (thanks neilerua!)
Removed smooth scroll, please use native version

!v2.2.0 #14 (June 14, 2012)
Resources window and related slots actions
+"Paste" and "Paste (replace)" items from a track template file that contains several tracks now obeys multi-track selection
+Applying a track template file that contains several tracks now obeys multi-track selection - http://forum.cockos.com/showthread.php?t=104140|Example|: applying folder tracks to other projects
 Reminder: track template files can be applied in 2 different ways, either use items/envelopes present in template files or preserve existing items/envelopes, see details http://forum.cockos.com/showpost.php?p=979823&postcount=16|here|
 The following updates deal with the latter option:
 - Applying track templates now preserves all existing track envelopes (except FX parameter envelopes since FX Chains are replaced with templates' ones)
 - Applying track templates now preserves folder states

Region Playlist
+The playlist being played can be different from the displayed one
+SWS/S&M: Region Playlist #n - Play (where 'n' is in [1; 4], http://forum.cockos.com/showthread.php?p=984786#post984786|customizable in the S&M.ini file|: up to 99 playlists)
+SWS/S&M: Region Playlist - Set repeat off
+SWS/S&M: Region Playlist - Set repeat on
+SWS/S&M: Region Playlist - Toggle repeat

Live Configs
+Activation/Deactivation columns: totally hide action IDs stuff for the user (action names are displayed instead, to edit: context menu > learn action)
+Fix for track template files containing more than 1 track

Notes window: better refresh, fixed broken helper to copy/paste custom macro IDs
Cue buss generator: fix for track template files containing more than 1 track
Added undo points for track icon actions
Issue 458: Fixed zoom actions that "hide others"
Issue 486: added actions SWS/S&M: Show next/previous image slot

!v2.2.0 #13 (June 6, 2012)
Localization
+Fixed broken Resources window with non-English LangPacks
+Fixed UTF-8 issues in the Cue Buss Generator, Envelope Processor, LFO Generator and Fills Gaps window
+Full localization for the MarkerList (context menus, messages, etc..)
+Full localization for IX's Label Processor
Note: a new SWS template LangPack will be released with the next official SWS version!

!v2.2.0 #12 (June 3, 2012)
Issue 476: Fix deleting of descriptions in MarkerList, Notes window too
Notes window: now can select all text with Ctrl-A (Windows only)
OS X: fixed macro learn (Cycle Action editor and Live Configs)
OS X: list view selections behave like on Windows OS
Fixed a few localized strings that were ignored

!v2.2.0 #11 (May 31, 2012)
Issue 475: region playlist stops in sync
Issue 473/Resources window: the auto-save button now prompts to overwrite selected slots/files
Fixed "file not found" label

!v2.2.0 #10 (May 29, 2012)
Resources window
+Pasting template envelopes obeys the option "Offset template items/envelopes by edit cusor" (in previous versions, only items were offseted according to this pref)
+Fixed "Paste" and "Paste (replace)" template items commands (when template files were containing more than 1 track)
+The tiny "+" button now adds a new bookmark without copying currents slots
+Creating new bookmarks now sets auto-save and auto-fill directories to the default resource path (i.e. you will not be promped for directories anymore)

Region playlist: added repeat button
Notes window: re-added marker/region names edition (and display à la "Big clock" when text edition is locked)
Added actions (for issue 470 & macros based on cue buss actions)
+SWS/S&M: Save default track send preferences
+SWS/S&M: Recall default track send preferences
+SWS/S&M: Set default track sends to audio and MIDI
+SWS/S&M: Set default track sends to audio only
+SWS/S&M: Set default track sends to MIDI only

!v2.2.0 #9 (May 16, 2012)
Added source filename (/s) to Label processor
Issue 471: fixed file renaming from the Resources window

!v2.2.0 #8 (May 11, 2012)
Fixed lost actions (reported http://forum.cockos.com/showpost.php?p=957863&postcount=823|here|)
Issue 469: fixed playlist loop

!v2.2.0 #7 (May 8, 2012)
Issue 466: fixed "add all regions" and related issues in Region Playlist window (broken in v2.2.0 #6)
Issue 467: fixed possible crash when pasting text in the Notes window
More UTF-8 fixes
Added action "Export formatted marker list to file"

Improved all S&M track FX actions: use new native APIs + configurable bypass/unbypass and online/offline actions (http://forum.cockos.com/showthread.php?p=984786#post984786|in the S&M.ini file|, up to 99 FX)
Added very specific track FX actions (hidden by default, i.e. default number of actions = 0 in the S&M.ini file)
+SWS/S&M: Toggle all FX (except n) online/offline for selected tracks
+SWS/S&M: Toggle all FX (except n) bypass for selected tracks

!v2.2.0 #6 (May 1, 2012)
Region Playlist
+Fixed append/crop/paste playlist actions and commands
+"Paste playlist at edit cursor" can now insert playlists in the middle of projects (rather than "pasting over"). Demo: http://stash.reaper.fm/12421/S%26M%20Region%20Playlist%20-%20Paste%20plalist%20at%20edit%20cursor.gif|here|
+Context menu: added commands to append/paste selected regions
+Better list view refresh (new region lengths, renamed regions, etc..)

Added actions
+Issue 345: SWS/S&M: Remove all envelopes for selected tracks - Works with the master track, fx param envelopes, frozen tracks (i.e. "frozen envelopes" are preserved), etc..
+SWS/S&M: Insert silence (seconds)
+SWS/S&M: Insert silence (measures.beats)
+SWS/S&M: Insert silence (samples)

Other
+Fixed handling of midi events which precede the item start position by resizing the take and adjusting the take offset
+Added undo point for "SWS/gofer: Split selected items at mouse cursor (obey snapping)"

!v2.2.0 #5 (April 23, 2012)
Region Playlist
+<strong>Play preview: no more constraint on region ends, the play preview now exactly follows region boundaries! REAPER v4.23+ is required</strong> (pre-release at the moment)
 Consequences: removed play preview options added in v2.2.0 #4 (useless now), added a warning message when there are nested regions/markers (due to the new smooth seek option)
+Do not force envelope points updates when pasting/cropping a playlist but obeys the preference "envelope points move with media items" instead (so both behaviors are now possible: copy/move envelope points or not)
+Fixed actions "Paste playlist" and "Append playlist" that were ignoring items smaller than region sizes
+Issue 461: fixed actions "Paste playlist" and "Append playlist" that were unexpectedly splitting items at region boundaries

SWS localization
+Fixed many dialog boxes/windows that were ignoring translated strings
+Fixed UTF-8 issuess in action names (translations could be ignored)
+Win 7 (x64): fixed UTF-8 issues in list views and dropdown boxes
+Added/fixed localization for (few) missing action names

OS X love:
+Fixed broken context menus. Important for the Resources window for example, where right-clicking auto-save and auto-fill buttons was impossible on OS X!
+Cycle action editor: added action learn (right-click in the right list view). Note: the editor is now exactly the same as on Windows OS.
+Live Configs: added action learn (right-click the columns "Activation" and "Deactivation"). Note: the Live Configs window is now exactly the same as on Windows OS.
+Better tooltips

Other
+Fixed possible cue buss volume bug when no default send gain was defined in the prefs (reported http://forum.cockos.com/showpost.php?p=949269&postcount=1378|here|)
+Issue 358: now fixed everywhere in the extension

!v2.2.0 #4 (April 9, 2012)
<strong>SWS localization</strong>
The SWS extension now also uses the language pack file defined in the preferences (just like REAPER).
The SWS template LangPack file is available http://code.google.com/p/sws-extension/downloads/list|here| (it will be regulary updated for "official" SWS releases).
This file should be merged with the main <strong>translated</strong> REAPER LangPack file as explained http://forum.cockos.com/showpost.php?p=941893&postcount=810|here|.
All action names can be translated (and most of undo point names: same string). Many dialog boxes and windows can be translated.
Full localization support for (on-going work..):
+Sanpshots
+Auto Color/Icon
+All S&M windows (+dynamically sized according to string lengths)

Region playlist
+Fixes, tweaks (added tooltips, retain current playlist, etc..)
+Added options (right-click the play button): "Play regions until next measure" and "Play regions until next beat" (see the note in the v2.2.0 #3 changelog)
Added actions (and new context menu items):
+SWS/S&M: Region Playlist - Crop project to playlist
+SWS/S&M: Region Playlist - Crop project to playlist (new project tab)
+SWS/S&M: Region Playlist - Append playlist to project
+SWS/S&M: Region Playlist - Paste playlist at edit cursor

Other
+Fixed some dropped character bugs in Label processor
+ClearType for tooltips too
 Optional: set "ClearTypeFont" to 1 in the section [General] of the S&M.ini file (quit REAPER first!)
+Refresh some S&M views when changing time mode

!v2.2.0 #3 (March 25, 2012)
<strong>Dropped support for REAPER v3.x, REAPER v4.20+ is required!</strong>

<strong>REAPER localization support</strong>: fixed broken Snapshots and LFO Generator vs localized envelope names, fixed action learn in S&M windows, Theme helper, etc..
Note: localization of the SWS extension is coming soon!

<strong>Added new "S&M Region Playlist" window</strong> - http://reaper.mj-s.com/S&M_RegionPlaylist.jpg|Screenshot|
Useful to preview different song structures (i.e. non-linear play) and apply them via the command "Crop project to playlist".
Use the context menu to add/remove/etc.. regions, use drag-drop to reorder regions in the playlist. Undo points are created for playlist editions.
Manage several playlists: top left dropdown box and tiny plus/minus buttons. Playlists are saved in project files.
Note: the play preview is based on "smooth seeking" so regions are played until the next measure (start positions of regions do not matter). Croping a project to a playlist will respect regions boundaries, of course.
Added related actions:
+SWS/S&M: Open/close Region Playlist window
+SWS/S&M: Play (Region Playlist)

Live Configs:
+OS X: FX presets support like on Windows OS
+All FX presets are now supported via the new Learn command: VST patches (.fxp), AU factory/user Presets (.aupreset), etc.. Note: support was limited to user presets (.rpl files) before this version.
+Send all notes-off when deactivating a track
+Context menu: added "Learn current preset"

Cue buss generator:
+New dropdown box "Cue buss settings": up to 8 different settings can be defined
+Added actions "SWS/S&M: Create cue buss from track selection, settings n" where 'n' is in [1; 8]
+Tweaks: removed confusing "save properties" button (settings are now saved on the fly), better OS X display, added error messages, etc..

Resources window and related "slot actions":
+<strong>All "SWS/S&M: Apply track template" actions now preserve receives.</strong> This is to use track templates a bit like snapsshots (track sends were already preserved).
 The same goes with "Apply track template" commands in the Resources window (on double-click or ENTER key).
+New option to sync auto-save and auto-fill directories: changing one changes the other
+Maximum number of bookmarks raised to 32
+Issue 450: retain the last used path when loading slots

Label processor:
+Added item duration (/D) and source offset (/O)

FX presets actions improvements: OS X support + improved on Windows OS (use new dedicated APIs)
Added in the main section of the action list (new on OS X):
+SWS/S&M: Trigger next preset for FX n of selected tracks - where 'n' is in [1; 4], http://forum.cockos.com/showthread.php?p=984786#post984786|customizable in the S&M.ini file| (up to 99 slots)
+SWS/S&M: Trigger previous preset for FX n of selected tracks - where 'n' is in [1; 4], http://forum.cockos.com/showthread.php?p=984786#post984786|customizable in the S&M.ini file| (up to 99 slots)
+SWS/S&M: Trigger next preset for selected FX of selected tracks
+SWS/S&M: Trigger previous preset for selected FX of selected tracks
Added in the "S&M extension" of the action list (new on OS X):
+SWS/S&M: Trigger preset for selected FX of selected tracks (MIDI CC absolute only)" }, "S&M_SELFX_PRESET", TriggerFXPreset, NULL, -1},
+SWS/S&M: Trigger preset for FX n of selected tracks (MIDI CC absolute only)- where 'n' is in [1; 4]
Added new FX preset actions in the main section (new on OS X and Windows OS):
+SWS/S&M: Trigger next preset for last touched FX
+SWS/S&M: Trigger previous preset for last touched FX

Marker list:
+Convert markers to regions
+Convert regions to markers

Other, fixes:
+All S&M windows: optional Windows-rendered fonts (ClearType)
 To enable this option set "ClearTypeFont" to 1 in the section [General] of the S&M.ini file (quit REAPER first!)
+Support the global preference "Disable saving full plugin states"
+Fixed all S&M copy/cut/paste sends/receives/routings actions (possible problem with multi track selection, see issue 174).
 Note: this also fixes SWS smart cut/copy actions: "SWS: Copy items/tracks/env, obeying time sel" and "SWS: Cut items/tracks/env, obeying time sel"
+Auto Color/Icon: fixed broken drag-drop of rows (i.e. useful to order rule priorities - reminder: drag-drop only works when the sorted column is the 1st one!)
+SWS List views tweaks: drag-drop of multiple rows, no arrow displayed when not sortable, etc..

Added other actions:
+SWS/IX: Import m3u/pls playlist. Imports local files from playlist to new track (streaming media ignored)
+SWS/S&M: Split and select items in region near cursor
+SWS/S&M: Select only track with selected envelope

!v2.2.0 #2 (March 7, 2012)
Fixed groove tool context menu
Added label processor (Extensions->Label processor). Automatic labelling of selected items using various parameters.  <= Thanks IXix!

!v2.2.0 #1 (February 13, 2012)
<strong>Lots of changes from 2.1 -> 2.2.  The fine details are below, but the major changes are:</strong>
+Snapshots fully working with v4 - pans, frozen tracks, all envelopes, etc.
+Markerlist supports region/marker colors
+S&M windows are themed to match Reaper
+Cycle action editor for OS X
+Item normalizing to RMS
+Too many Resources window/Live Configs updates to list here
+Notes/help subtitle support
+Lots of stability and performance improvements.  We <strong>strongly</strong> recommend you update to v2.2 if you're still running SWS v2.1.0.

Fixed support for REAPER 3.x
Issue 449: fixed cue buss actions not copying track levels to buss' receives when in pre-fader mode
Faster undos (UNDO_STATE_MISCCFG & UNDO_STATE_ALL)
Fixed flickering of docked SWS and S&M windows when resizing them (http://stash.reaper.fm/11694/ShakeThisOut.gif|before fix|, http://stash.reaper.fm/11695/ShakeThisOut_fixed.gif|after|)
List views: fixed wrong context menu when columns were hidden/moved (Auto Color/Icon, Live Configs, etc...)
List views (Windows OS): fixed possible missing vertical grid lines and better grid display vs cell edition
All S&M track group actions now also support the master track
Issue 256: Fixed "SWS: Toggle auto add envelopes when tweaking in write mode" also affecting other preferences

Live Configs:
+Added "Learn from Actions window" (in the context menu of columns "Activate action" and "Deactivate action") - Windows OS only
+GUI fixes and tweaks: fixed FX 1st preset display, "Edit" menu items, support for INSERT and F2 keys, etc..
Added actions (useful to switch configs without MIDI CC controller, e.g. -/+ controllers (like pedals) sending MIDI note messages)
+SWS/S&M: Live Config #n - Next (where 'n' is in [1; 8])
+SWS/S&M: Live Config #n - Previous (where 'n' is in [1; 8])

Resources window:
+More "macro friendly" slots actions: when the list view is empty, add the needed number of slots and browse for file (rather than displaying an error message)
+Auto-fill now hehaves like Auto-save: new top left button for auto-fill too, same context menu, etc.. (issue 436, indirectly)
+Added Bookmark commands in the context menu: new, delete and rename bookmarks (issue 436)
+Auto-save: fixed automatic building of filenames (strip forbidden characters)
+Dedicated context menus for auto-fill and auto-save buttons (faster access to options, http://stash.reaper.fm/11693/S%26M_ResourcesView_ContextMenu.gif|demo|)
+Tweaks: support for INSERT key (insert empty slot), better tooltips, etc..
Resources/Track templates slots:
+Issue 441: new auto-save option to retain envelopes in templates (the option to retain items was already there)
+Added tick box for the new REAPER v4.15 option "Offset template items/envelopes by edit cusor"
+Added actions "SWS/S&M: Apply track template (with envelopes/items) to selected tracks, slot n" where 'n' is in [1; 4], http://forum.cockos.com/showthread.php?p=984786#post984786|customizable in the S&M.ini file| (up to 99 slots)

Cycle action editor:
+Additional consistency checks before aplying/registering cycle actions
+Support for DELETE and F2 keys (remove/renames cycle actions and commands)

House cleaning:
+All S&M windows: better/tighter context menus
+Tagged "Xenakios/SWS: Load project template" actions as deprecated (you can use "SWS/S&M: Open/select project template, slot n" instead: these new actions are not tied to paths/filenames)
+Renamed all toggle actions "SWS/S&M: Open [...] window" into "SWS/S&M: Open/close [...] window"
+Renamed all actions "[...]Notes/Subtitles/Help[...]" into "[...]Notes[...]"
+Beware! The following actions have new custom ids => an update is needed if they were used in toolbars, macros, etc.. (sorry about that! SWS localization side-effect..)
 SWS/S&M: Open Cycle Action editor
 SWS/S&M: Open Cycle Action editor (event list)
 SWS/S&M: Open Cycle Action editor (piano roll)

!v2.1.0 #28 (January 25, 2012)
Fixed "SWS/AW: Split selected items at edit cursor w/crossfade on left" - now crossfade time is zoom independent

!v2.1.0 #27 (January 23, 2012)
Remove broken/confusing action "Toggle visibility of selected folder parent's children in mixer".  Replace with macro "sel children"/"toggle mixer vis" if you like.
Move cursor left/right ms/config seconds now respects preference "When moving edit cursor via action or control surface: Scrub/Do not scrub"

!v2.1.0 #26 (January 4, 2012)
Fingers MIDI action fixes:
+Remove negative Midi Events before commiting
+Fix for MIDI event positioning when take has an offset and playrate != 1.0

Issue 426: Fixed snapshots problem with 'frozen' tracks
On Windows OS: all S&M list views now support grid lines, i.e. they use the color "Window list grid lines" of the Theme Editor
OS X: Fixed "beachball" when running cycle actions

!v2.1.0 #25 (January 1, 2012)
Cycle actions: OS X cleanup/fixes (thanks to Kundalinguist and CaptainHook!)
+Fixed import and edition of cycle actions
+Added "Cycle Action Editor" in main menu > extensions (like on Windows OS)
+Cycle Action Editor it is now available out of the box

Resources window:
+New auto-save preferences for FX chains: Context menu > Auto-save configuration > "Create filename from track/item name" (default) and "Create filename from 1st FX name" (useful to create FX libraries)
Resources/Media file slots: new option and actions for playback synchronization
+SWS/S&M: Play media file in selected tracks (sync with next measure), slot n - where 'n' is in [1; 4], http://forum.cockos.com/showthread.php?p=984786#post984786|customizable in the S&M.ini file| (up to 99 slots)
+SWS/S&M: Loop media file in selected tracks (sync with next measure), slot n - where 'n' is in [1; 4], http://forum.cockos.com/showthread.php?p=984786#post984786|customizable in the S&M.ini file| (up to 99 slots)
+Added "advanced" option in the S&M.ini file to synchronously play/stop/pause/etc.. media files across tracks (see details in issue 435)

Notes/Subtitles/Help window:
+Fixed refresh problem introduced in v2.1.0 #23
+The "big font" name can be customized in the S&M.ini file: "BigFontName" in the section [NOTES_HELP_VIEW]
+House cleaning: removed "Region/marker names" deprecated since v2.1.0 #23 (added marker and region subtitles/notes)

Added other actions:
+SWS/S&M: Clear image window
+SWS/S&M: Open image window

!v2.1.0 #24 (December 16, 2011)
Image window:
+Fixed alpha channel problem
+Added stretch option in the context menu

Resources window: bookmark names as defined by the user

!v2.1.0 #23 (December 15, 2011)
Notes/Help window -> Notes/Subtitles/Help
+Subtitles support: new mode "Marker/Region subtitles" in the top left dropdown box.
 You can edit notes for regions and/or markers. Such notes are saved in project files.
 When the view/text edition is locked, notes are displayed with a dynamic sized font (display à la "Big clock") and they follow the play cursor position (i.e. subtitles!).
 Useful for lyrics, video stuff (you can display subtitles or even to edit them in REAPER), etc...
 Also added new buttons and actions to import/export SubRip subtitle files (.srt files, this format is supported by most video players) :
+SWS/S&M: Notes/Subtitles/Help - Import subtitle file... - It adds a region with notes for each subtitle of the loaded file
+SWS/S&M: Notes/Subtitles/Help - Export subtitle file... - It exports current region/marker notes as a subtitle file

Resources window updates:
+Fixed few slot actions that could not be tied to bookmarks (they were not obeying the tick box "Tie slot actions")
Added clear/delete slot actions (Issue 431):
+SWS/S&M: Delete all FX chain slots
+SWS/S&M: Delete all track template slots
+SWS/S&M: Delete all project template slots
+SWS/S&M: Delete all media file slots
+SWS/S&M: Delete all image slots
+SWS/S&M: Delete all theme slots - On Windows OS only
 <strong>Important:</strong> a bit specific, so the following actions are hidden by default (i.e. 0 slot in the S&M.ini file but this is http://forum.cockos.com/showthread.php?p=984786#post984786|customizable|: up to 99 slots)
+SWS/S&M: Clear FX chain slot n
+SWS/S&M: Clear track template slot n
+SWS/S&M: Clear project template slot n
+SWS/S&M: Clear media file slot n
+SWS/S&M: Clear image slot n
+SWS/S&M: Clear theme slot n - On Windows OS only

Resources/Media file slots improvements:
+Only send all notes off when MIDI files are stopped (i.e. no extra CC123 MIDI messages when MIDI files are played until the end). Useful for MIDI hardware outputs.
+Other improvements when stopping media files (better fix for issue 411)
Added actions with pause:
+SWS/S&M: Play media file in selected tracks (toggle pause), slot n - where 'n' is in [1; 4], http://forum.cockos.com/showthread.php?p=984786#post984786|customizable in the S&M.ini file| (up to 99 slots)
+SWS/S&M: Play media file in selected tracks (toggle pause), prompt for slot
+SWS/S&M: Loop media file in selected tracks (toggle pause), prompt for slot - Infinite looping! To be stopped!
 <strong>Important:</strong> due to its scary name, the following action is hidden by default (i.e. 0 slot in the S&M.ini file but this is http://forum.cockos.com/showthread.php?p=984786#post984786|customizable|: up to 99 slots)
+SWS/S&M: Loop media file in selected tracks (toggle pause), slot n - Infinite looping! To be stopped!

New "Images" slot type in the Resources window: manage slots for PNG files (Issue 418)
+Reminder: you can switch the Resources window to "Images" in the top left dropdown box
+External drag-drop (e.g. drag a bunch of PNG files from an external tool -> drop them into the Resources window)
+Internal drag-drop (e.g. re-order slots, drag a slot from the Resources window -> drop it into a track) - Windows OS only
+Context menu: show image, set as track icon, etc.. various "auto-fill slots" features, insert/add/clear/etc..
In this view, double-click and the ENTER key can be customized to:
+Show an image (in a dedicated dockable/resizable "S&M - Image" window)
+Set an image as track icon
+Add an image as an item to the current track
Added slot actions for images:
+SWS/S&M: Open Resources window (images)
+SWS/S&M: Show image, slot n - where 'n' is in [1; 4], customizable in the S&M.ini file (up to 99 slots)
+SWS/S&M: Show image, prompt for slot
+SWS/S&M: Set track icon for selected tracks, slot n - where 'n' is in [1; 4], customizable in the S&M.ini file (up to 99 slots)
+SWS/S&M: Set track icon for selected tracks, prompt for slot
+SWS/S&M: Clear image slot...
+SWS/S&M: Open/clear image window

Issue 430: Added Rename to Markerlist context menu, F2 renames too
Issue 433: fixed creation of cycle actions broken in v2.1.0 #22

House cleaning:
+Renamed all actions "SWS/S&M: Select/load project template [...]" into "Open/select project template [...]"
+Renamed all actions "SWS/S&M: Play/loop media file [...]" into "Loop media file [...]"
+Removed Media Pool dialog - replaced natively plus with Resource window "play" actions

!v2.1.0 #22 (December 12, 2011)
Resources window updates:
Issue 408: added resource slot bookmarks
+New tiny add/delete bookmark buttons
+New tick box: slots actions can be tied to bookmarks instead of default resource types (FX chains, Track templates, etc..)
Added actions (Issue 422):
+SWS/S&M: Auto-save FX Chain slots for selected tracks
+SWS/S&M: Auto-save input FX Chain slots for selected tracks
+SWS/S&M: Auto-save FX Chain slots for selected items
+SWS/S&M: Auto-save track template slots
+SWS/S&M: Auto-save track template (with items) slots
+SWS/S&M: Auto-save project template slot
+SWS/S&M: Auto-save media file slots for selected items
Other:
+Added tooltips
+Issue 412: reorganized the GUI a bit, better docking/resizing behavior
+Default customizable action: the ENTER key now also acts as double-click

Cycle action editor: re-fixed drag-drop of commands in the right list view re-broken in v2.1.0 #21
Live Configs: the ENTER key activates the selected config
Notes/help window: less flickering
Properly keep marker/region colors when renumbering

!v2.1.0 #21 (November 28, 2011)
Cycle actions improvements:
+The Cycle action editor is now resizable, dockable, themable, etc..
 Note: import, export and reset features have been moved to the context menu
+Cycle actions are now saved in a distinct file S&M_Cyclactions.ini (they were saved in the S&M.ini file before)
 This is to ease REAPER's configurations export/import (ReaperConfigZip or copy/paste): the new S&M_Cyclactions.ini is exchangeable, not the S&M.ini file (which can contain local paths, etc..)
 Auto upgrade: the new S&M_Cyclactions.ini file is automatically created with your current cycle actions (if needed, a S&M_Cyclactions.BAK file is also saved).
+OS X support: to be enabled in the S&M.ini file, details http://code.google.com/p/sws-extension/issues/detail?id=416#c0|here|: same editor than on Windows OS (minus the "action learn" feature)

Live Configs:
+Fixed possible crash on Win 7 (when switching projects)
+Fixed possible loss of the "Input track" dropdown box (with veeeery long track names)

Resources window:
+Track templates: new double click option, better context menu item names, etc..
+Fixed possible crash when removing a custom resource type from the S&M.ini file
+<strong>Limited "spam" in the action list: all slot actions now only have 4 instances by default</strong> (http://forum.cockos.com/showthread.php?p=984786#post984786|customizable in the S&M.ini file|, up to 99 slots per action)
 Note: your current numbers of slot actions are preserved, of course!

Notes/help: do not update region/marker names when playing and editing (but only when the view is locked)

<strong>S&M windows theming</strong>
S&M windows now use themed buttons (i.e. toolbar_blank.png and composite_toolbar_overlay.png, if it exists)
List views also obey following colors of the Theme Editor (REAPER > v4.11, on Windows OS and OS X!) :
+Window list selection bg
+Window list selection fg
+Window list selection inactive bg
+Window list selection inactive fg

The following media item actions will work whatever is the current track selection:
+SWS/S&M: Takes - Move active up (cycling) in selected items
+SWS/S&M: Takes - Move active down (cycling) in selected items
+SWS/S&M: Takes - Activate lanes from selected items
+SWS/S&M: Takes - Activate lane under mouse cursor

!v2.1.0 #20 (November 19, 2011)
Added action:
+SWS/S&M: Send all notes off to selected tracks

Resources window:
+Custom resource types !? Details http://forum.cockos.com/showpost.php?p=851041&postcount=690|here|.
+More REAPER-ish text filter (by name, by path and/or by comment, configurable in the context menu)
Auto-save for media file slots:
+Select some items (incl. in-project MIDI items) and click on the top left Auto-save button
+The auto-save directory can be displayed/changed in the context menu
Issue 411, fixes for S&M media files slot actions (thanks Anton9!):
+Fixed play and loop toggle actions when MIDI files are imported as in-project MIDI items (in the preferences)
+Fixed toggle states for all actions "Play/loop media file, slot n (toggle)" (toggle states were stuck to "off")
+Send all notes off when stopping MIDI files (i.e. fixed stuck notes)

House cleaning:
+Renamed all "SWS/S&M: Apply FX chain [...]" actions into "Paste (replace) FX chain [...]"
+Notes/help window (in "Action help" mode): renamed the button "Wiki ALR" into "Online help..."
+Windows OS: do not systematically send deleted files to the recycle bin (hard delete for temp files)
+OS X: S&M logos like on Windows OS

Fixed toggle states for all actions "SWS/S&M: Toggle arming of [...] envelope for selected tracks" (toggle states were stuck to "off")
Issue 400: Fixed marker set paste in Reaper v4.x

!v2.1.0 #19 (November 14, 2011)
Issue 375: Fixed "SWS: Nudge master output 1 volume -1db" action

!v2.1.0 #18 (November 14, 2011)
<strong>Resources window: two new slot types, Media files and Themes!</strong>

Resources window: new "Media files" slot type
Manage slots for all media file types supported by REAPER (WAV, MIDI, etc..).
+Reminder: you can switch the Resources window to "Media files" in the top left dropdown box
+External drag-drop (e.g. drag a bunch of files from an external tool -> drop them into the Resources window)
+Internal drag-drop (e.g. re-order slots, drag a bunch of slots from the Resources window -> drop them into the arrange) - Windows OS only
Context menu:
+Various "auto-fill slots" features, rename & delete file(s), insert/add/clear/etc.. slot, show path in explorer/finder, etc..
+Bulk-add multiple selected media file slots to current track, to new tracks or to selected items as takes
+Bulk-play or loop multiple media file slots
In the list view the double-click can be customized to:
+Toggle play or loop in selected tracks
+Add media file to current track, to new track or to selected items as takes
Added slot actions for media files:
+SWS/S&M: Open Resources window (Media files)
+SWS/S&M: Add media file to current track, slot n  - where 'n' is in [1; 4], http://forum.cockos.com/showthread.php?p=984786#post984786|customizable in the S&M.ini file| (up to 99 slots)
+SWS/S&M: Add media file to new track, slot n  - where 'n' is in [1; 4], customizable
+SWS/S&M: Add media file to selected items as takes, slot n - where 'n' is in [1; 4], customizable
+SWS/S&M: Play media file in selected tracks, slot n - where 'n' is in [1; 8], customizable
+SWS/S&M: Play media file in selected tracks, prompt for slot
+SWS/S&M: Play media file in selected tracks (toggle), slot n - where 'n' is in [1; 8], customizable
+SWS/S&M: Play media file in selected tracks (toggle), prompt for slot
+SWS/S&M: Play/loop media file in selected tracks (toggle), slot n - where 'n' is in [1; 8], customizable
+SWS/S&M: Play/loop media file in selected tracks (toggle), prompt for slot
+SWS/S&M: Play/loop media file in selected tracks, slot n - where 'n' is in [1; 8], customizable
+SWS/S&M: Play/loop media file in selected tracks, prompt for slot
+SWS/S&M: Stop playing media files
+SWS/S&M: Stop playing media files in selected tracks

New "Themes" slot type in the Resources window (on Windows OS only):
Manage slots for themes, i.e. slots for ReaperthemeZip files (unpacked themes are not supported).
+Reminder: you can switch the Resources window to "Themes" in the top left dropdown box
+External drag-drop (e.g. drag a bunch of .ReaperthemeZip files -> drop them into the Resources window)
+Internal drag-drop (e.g. re-order slots, drag a slot from the Resources window -> drop it into the arrange)
+Context menu: load theme, various "auto-fill slots" features, insert/add/clear/etc..
Added slot actions for themes:
+SWS/S&M: Open Resources window (Themes)
+SWS/S&M: Load theme, slot n - where 'n' is in [1; 4], customizable in the S&M.ini file (up to 99 slots)
+SWS/S&M: Load theme, prompt for slot
+SWS/S&M: Clear theme slot...

Show Bank Select and Bank/Program Select lanes in FNG CC lane actions
Fixed FNG crashes (issue 410 and issue 390)

Issue 375: Added actions to control the master track hardware output:
+SWS: Nudge master output 1 volume +1/-1db
+SWS: Set master output 1 volume to 0db

Fixed issue 409: bad theming colors when REAPER version was < v4.11
Many Xenakios actions now have consistent undo names (vs action names), removed a log file
S&M.ini file: better presentation of configurable slot actions

!v2.1.0 #17 (November 2, 2011)
Added media file slot actions (details in issue 386):
+SWS/S&M: Play media file in selected tracks, slot n - where 'n' is in [1; 8], http://forum.cockos.com/showthread.php?p=984786#post984786|customizable in the S&M.ini file| (up to 99 slots). Supports any media file (.mid, .wav, etc..).
+SWS/S&M: Clear media file slot...

Cycle action editor:
+Added "Consolidated undo points" tick box. On OS X (with basic cycle action editor), this option can be changed in the S&M.ini file, e.g. [Cyclactions]Undos=0
+Action learn: now, SWS actions can be learned whatever are the displayed columns in the action list
+Macro learn: a clear error message is displayed when the column "Custom ID" is not displayed in the action list

Notes/Help window: region names can be edited too (they are edited/displayed according to edit/play cursor position)

Resources window: the context menu item "Select/load project templates (new tab)" now also opens multiple selected projects in separate tabs (issue 369)

All S&M themable windows use the following configurable colors of the Theme Editor (on Windows & REAPER v4.11):
+Window background
+Window text
+Window edit background
+Window list background
+Window list text
+I/O Window 3D highlight and shadows colors ("Main Window 3D" colors are poorly defined in the v4 default theme..)

Optimizations:
+Many actions run faster
+"Auto-refresh toolbars" option (Main menu > Extensions > SWS options): optimizations for large projects

House cleaning:
+Removed buggy/deprecated "Xenakios/SWS: Save current contents of actions list to file" (issue 311)

!v2.1.0 #16 (October 14, 2011)
S&M themable windows: fixed 3D highlight/shadow colors

Resource window: Project Loader/Selecter overhauled
+Added context menu items "Set project loader/selecter from selection" and "Clear project loader/selecter configuration"
+Slots that are part of the configuration are now surrounded as such (in the 1st column)
+Added actions:
 - SWS/S&M: Project loader/selecter: next (cycle)
 - SWS/S&M: Project loader/selecter: previous (cycle)
+The current open project slot is automatically selected
+Reminder: the Project Loader/Selecter allows you opening some projects (or selecting project tabs) with following actions.
 It is useful for live performance. Details and demo http://forum.cockos.com/showpost.php?p=831103&postcount=655|here|.

Fixed autogrouping broken in 2.1.0 #15

!v2.1.0 #15 (October 13, 2011)
Added actions:
+SWS/AW: Toggle auto group newly recorded items
+SWS/S&M: Set selected tracks to first unused group (default flags)
+SWS/S&M: Set selected tracks to group n (default flags) - where 'n' is in [1; 8], http://forum.cockos.com/showthread.php?p=984786#post984786|customizable in the S&M.ini file| (up to 32 groups)
+SWS/S&M: Remove track grouping for selected tracks

Cue Buss Generator & Live Configs: track templates improvements (same as issue 376)
Resources window: saved FX chains and track templates are now indented
Notes/Help window: better resizing, improved "big font" display (less flickering)
Faster REAPER startup, especially with large projects (for real this time!)

House cleaning:
+Removed following actions (the action "Create cue buss track from track selection (use last settings)" is enough):
 - SWS/S&M: Create cue buss track from track selection (pre-fader/post-FX)
 - SWS/S&M: Create cue buss track from track selection (post-fader)
 - SWS/S&M: Create cue buss track from track selection (pre-FX)
+Some actions were slightly renamed ("ME" -> "MIDI Editor")

!v2.1.0 #14 (October 9, 2011)
"Auto-refresh toolbars" option (Main menu > Extensions > SWS options): added toolbar enabled actions and advanced parameter
+SWS/AW: Set selected tracks timebase to time
+SWS/AW: Set selected tracks timebase to beats (position only)
+SWS/AW: Set selected tracks timebase to beats (position/length/rate)
+Added advanced parameter "ToolbarsAutoRefreshFreq" in the S&M.ini file: the default value should be fine but you can tweak it so that toolbars are refreshed without noticeable lag
+ToolbarsAutoRefreshFreq is in ms (min: 100, max: 5000). Make sure you exited REAPER before editing the INI file.

SWS list views:
+Fixed SWS list views not obeying to sort requests (sometimes)
+Faster sort when clicking on headers

Issue 394: SWS Wait... actions don't work on OS X, removed from OS X release.

Added actions:
+SWS: Set selected items length...
+SWS/AW: Set selected tracks pan mode to stereo balance
+SWS/AW: Set selected tracks pan mode to 3.x balance
+SWS/AW: Set selected tracks pan mode to stereo pan
+SWS/AW: Set selected tracks pan mode to dual pan

OS X: Now building with Xcode 3.2, please report any regression issues.

!v2.1.0 #13 (September 23, 2011)
Issue 385: Fixed slow REAPER startup introduced in v2.1.0 #11
Issue 377: Frozen tracks support

!v2.1.0 #12 (September 21, 2011)
Issue 380: Fixed possible hang when exiting REAPER on Windows 7
Issue 372:
+"SWS: Name selected track(s) like first sel item" is now "Name sel track(s) like first sel item on track"
+Added "SWS: Name sel track(s) like first sel item in project"
+Added undo point
+Fixed naming with in-project MIDI items

!v2.1.0 #11 (September 15, 2011)
Resources window / track templates: auto-save now fully mimics the way track templates are saved natively (details in issue 376)
Resources window / FX Chains: auto-save now fully mimics the way FX Chains are saved natively (Issue 376)

Optimization: faster SWS init / REAPER startup

REAPER v4.03pre's track freeze: some actions won't have any effect on frozen tracks
(temporary until this new native feature is not officially released and properly managed in SWS extensions)

!v2.1.0 #10 (September 13, 2011)
Live configs:
+Smoother switching between configs: now respects the native "track mute fade" preference (more to come..)
+Auto track selection: make sure that only configured tracks are selected while performing "Activate" and "Deactivate" actions (and restore selection just after)
+Live configs window: now displays user preset names (rather than ids)
+Fixed ignored FX presets switches (when "Auto track selection" was not ticked)

Resources window:
+Context menu (issue 373): added menu items "Auto-save", "Auto-fill from project path" and "Auto-fill..."
+OS X (issue 373): multiple selection of slots
+Text filter: added "Name" criteria, filtering by path now ignores trailing filenames

Issue 371: Added action "SWS: Normalize items to overall peak RMS", adjusts all selected items by the same amount (eg adjusting volume of a split/comped line)

!v2.1.0 #9 (September 7, 2011)
Issue 367: OS X: Fixed issues after opening docked windows

!v2.1.0 #8 (September 4, 2011)
Fixed crashing on undo reported in the main reaper forum thread
Fixed possible SWS list views refresh issues introduced in v2.1.0 #5
Cycle action editor: fixed drag & drop of commands (right list view) broken since v2.1.0 #5

!v2.1.0 #7 (September 2, 2011)
Issue 366: Fixed crash with Show Used CC lanes
Issue 348: Fixed note on left hand edge of take sometimes being missed when applying groove
Faster parsing and construction of midi takes
Fix crash with groove quantize when no notes are selected
Cycle action editor: fixed action renaming bug introduced in v2.1.0 #5
Cycle action editor: fixed corrupted "Right click here..." cycle action introduced in v2.1.0 #5

Marker list now supports save/restore and changing of colors ("Set color..." in the context menu), including en masse with ctrl-click - requires Reaper v4.03

Resources window: "Auto-fill" (context menu) now adds slots rather than inserting them (i.e. do not change existing slot numbers)
Resources window/FX Chains: support for track channels when FX Chains are saved in the Resources view (Issue 363)
Resources window/Projects: added "Add recent projects" in the context menu (it adds all recent projects as listed in Main menu>File>Recent projects)
Resources window/Projects: added project loader/selecter actions (useful for live performance):
+SWS/S&M: Project loader/selecter: configuration - This one allows you defining start/end slots (empty slot gaps are ignored)
+SWS/S&M: Project loader/selecter: next (cycle)
+SWS/S&M: Project loader/selecter: previous (cycle)

Cycle actions:
+Undoing a cycle action now also restores its previous state (Issue 361)
+Cycle action buttons are now refreshed on undo

Added action:
+SWS/S&M: Open project path in explorer/finder

!v2.1.0 #6 (August 28, 2011)
Issue 358: Fixed possible crash on project load
Issue 360: Fixed SWS list crash introduced in v2.1.0 #5
Issue 362: Fixed possible cycle action corruption and other sort issues

!v2.1.0 #5 (August 22, 2011)
Issue 353: Much improved SWS window list performance (eg Markerlist with many, many markers)
Issue 354: Fixed crash when importing non-RPP project files.
Removed broken "SWS/AW: Toggle TCP"

!v2.1.0 #4 (August 21, 2011)
Issue 352: fixed cycle actions that contain Custom actions

Cycle action editor:
+Better drag & drop support for the right list view (drag & drop of commands)
+Cycle actions now support SWS/FNG actions

!v2.1.0 #3 (August 21, 2011)
Issue 77/Issue 147: Snapshots now store native envelopes:
+"Vol" option now stores pre and post FX envelopes
+"Pan" option now stores pre and post pan and width envelopes
+"Mute" option now stores mute envelopes

Bug fix for new SWS install defaulting to deprecated FX snapshot storage (thanks, cylens!)

!v2.1.0 #2 (August 18, 2011)
Issue 340 / Issue 60: Added actions for item/sample analysis, especially drum sample pack creating:
+SWS: Normalize items to RMS (entire item)
+SWS: Normalize items to peak RMS (Like watching for the highest a RMS meter goes over time)
+SWS: Organize items by peak
+SWS: Organize items by RMS (entire item)
+SWS: Organize items by peak RMS
+SWS: Set RMS analysis/normalize options (Sets target db for normalize and window size for peak RMS calculation)
+Also similar are existing actions "SWS: Analyze and display item peak and RMS" and "SWS: Move cursor to item peak amplitude"

Issue 77 / Issue 147: Added pan law to pan snapshots

!v2.1.0 #1 (August 9, 2011)
Offical SWS v2.1 release to coincide with Reaper v4!  Please note this version of SWS will work with both Reaper v3 and v4, but v3 support will be dropped in the future.  Please support Cockos and purchase a v4 license if you do not already own one.

!v2.0.0 #35 (August 8, 2011)
Issue 332: OS X: Fixed cycle action editor -- now replaced with a basic "create cycle action" modal dialog box. The dialog box can be opened from the actions list (there are 3 "create cycle action" actions) but not from the main "Extensions" menu like on Windows.
Issue 335: OS X: Fixed crash when starting Reaper with Notes/Help window previously open

Added actions:
+SWS/AW: Paste (pastes intelligently obeying "trim behind" mode to include empty space)
+SWS/AW: Insert click track (inserts a new track named "Click" with a click source)
+SWS/AW: Toggle click track mute (intelligently mutes the click track if it exists, or toggles the built in metronome if there is no click track)

!v2.0.0 #34 (August 3, 2011)
Fixed cycle actions window context menu on OS X

!v2.0.0 #33 (August 2, 2011)
Fixed "stuck" cycle actions window on OS X

!v2.0.0 #31 (July 31, 2011)
Added configurable slot actions (hidden by default, http://forum.cockos.com/showthread.php?p=984786#post984786|customizable in the S&M.ini file|):
+SWS/S&M: Apply input FX chain to selected tracks, slot n
+SWS/S&M: Paste input FX chain to selected tracks, slot n

Issue 324: Snapshot support for v4 pan styles/settings
Added action "SWS: Toggle selecting one grouped item selects group"
Fixed x64 installer issue
Renamed actions "Set displayed CC lanes, slot n" into "Restore displayed CC lanes, slot n"
Removed useless action "SWS/S&M: Notes/Help - Disables auto updates"

!v2.0.0 #30 (July 7, 2011)
Issue 309: Add action "SWS: Open last project"
Issue 310: Fixed Autorender not working in Reaper v4.0 beta
Issue 315: Add action "SWS: Toggle between current and saved track selection"
Issue 319: Fixed double-click renaming of fields on OS X
Issue 323: Fixed duplicated "Recall snapshot" actions
Issue 326: Renamed "set/unset/toggle master send" actions to "master outputs", added toggles to 12

S&M Resources window:
<strong>The number of slot actions can now be customized in the S&M.ini file, in the new section [NbOfActions].</strong>
*Quit REAPER* before customizing the number of slots/actions (none: 0, max: 99).
An example (with the current list of configurable actions and their default numbers) is http://reaper.mj-s.com/NbOfActions.txt|here|.
This also "unhides" (i.e. 0 slot by default) 2 new actions:
+SWS/S&M: Apply FX chain to selected items, all takes, slot n
+SWS/S&M: Paste FX chain to selected items, all takes, slot n

Beware! following actions are now configurable but their custom ids have changed:
+SWS/S&M: Trigger next preset for FX n of selected tracks
+SWS/S&M: Trigger previous preset for FX n of selected tracks
 => if used in toolbars, macros, etc.. an update is needed (sorry about that!)

!v2.0.0 #29 (June 30, 2011)
<strong>Added "Cycle action editor"</strong> (Main menu > Extensions > Cycle Action editor):
+<strong>A step-by-step example showing how to create a Cycle Action is available http://forum.cockos.com/showthread.php?t=84978|here|</strong> (thanks Mercado_Negro!)
+Unlimited number of cycle actions
+Unlimited number of commands per cycle action
+Import/export features
+Learn selected commands of the action list (Windows OS only)

Other cycle action updates:
+Performance improvements
+Consolidated undo points

S&M Notes/help:
+When the view is locked, the text is now displayed with a dynamic sized font (i.e. display à la "Big clock")
+Added marker names (in the top left dropdown box). They are edited/displayed according to edit/play cursor position (can be used for lyrics, etc..)
+Demo http://reaper.mj-s.com/S&M_big_notes.gif|here|

Issue 308: Fixed "Select/load project template" actions
Issue 317: Fixed Shorcircuit hang when set online with open GUI (needs "BuggyPlugsSupport=1" in the S&M.ini file, full story http://code.google.com/p/sws-extension/issues/detail?id=317|here|)
Tweaks: little Unicode fixes, better message boxes on OS X..

Added actions:
+SWS/S&M: Open Resources window (project templates)
+SWS/S&M: Clear project template slot...

!v2.0.0 #28 (June 13, 2011)
Fixed duplicated "take pan envelopes" actions
Fixed subtle "recursive cycle action" cases (e.g. a cycle action that calls a macro that calls a cycle action)

Added actions:
+SWS/S&M: Copy FX chain (depending on focus)
+SWS/S&M: Paste FX chain (depending on focus)
+SWS/S&M: Paste (replace) FX chain (depending on focus)
+SWS/S&M: Cut FX chain (depending on focus)

S&M Find: added "Zoom/Scroll" option (when searching for items)

<strong>S&M Resources: now also supports project templates</strong> (i.e. new option in top left dropdown box)
Added options/popup menu items common for FX chains, track template & project templates:
+Display current auto-save path
+Set auto-save directory to default resource path
+Set auto-save directory to project path (/FXChains, TrackTemplate or ProjectTemplates)
Added project template slot actions:
+SWS/S&M: Select/load project template, slot n  - where 'n' is in [1; 10]
+SWS/S&M: Select/load project template, prompt for slot
+SWS/S&M: Select/load project template (new tab), slot n  - where 'n' is in [1; 10]
+SWS/S&M: Select/load project template (new tab), prompt for slot

House cleaning: simplified a bunch of actions names (i.e. "Load/apply", "Load/paste", etc.. => "Apply", "Paste", etc..)

!v2.0.0 #27 (June 4, 2011)
Issue 301: Fixed "Crossfade adjacent selected items" crash
Issue 302: Fixed "Move right by 1 sample (on grid)" action
Issue 298: Find "all" now zooms to found items (reminder: find "next/prev" scrolls to the found item)

Added actions:
+SWS/S&M: Toggle all take FX online/offline for selected items
+SWS/S&M: Set all take FX offline for selected items
+SWS/S&M: Set all take FX online for selected items
+SWS/S&M: Toggle all take FX bypass for selected items
+SWS/S&M: Bypass all take FX for selected items
+SWS/S&M: Unbypass all take FX for selected items
+SWS/S&M: Set active take pan envelopes to 100% right
+SWS/S&M: Set active take pan envelopes to 100% left
+SWS/S&M: Set active take pan envelopes to center
+SWS/S&M: Scroll to selected item (no undo)

S&M Resources window:
+Fixed grayed "Add slot" and "Insert slot" popup menu items (since v2.0.0 #26)
+Track templates: auto save now also works with the master track (saving a "master track template" is not possible natively)
+Track templates: applying track templates to the master track is now possible
+Track templates: tweaks (new popup menu items, wordings..)

Padre's Envelope Processor and LFO generator now respect the "Per-take pitch envelope range" preference (was hard coded to 3 semitones before)

!v2.0.0 #26 (May 28, 2011)
Merged tiny extension plugin (2 new actions that can help WALTERing themes
+SWS/S&M: Show theme helper (all tracks) - Windows OS only
+SWS/S&M: Show theme helper (selected track) - Windows OS only

Theming updates for all S&M windows (Find, Resources, Notes/help and Live Configs):
+Dynamic positioning of themed dropdowns, buttons, etc.. (i.e. no more truncated texts, no more unaligned components)
+Windows OS: more use of themes' background colors (instead of "white backgrounds")
+Fonts are now updated when switching themes

Added actions:
+SWS/S&M: Set selected tracks MIDI input to all channels
+SWS/S&M: Set selected tracks MIDI input to channel n - where 'n' is in [1; 16]
+Issue 291: SWS/S&M: Map selected tracks MIDI input to source channel
+Issue 291: SWS/S&M: Map selected tracks MIDI input to channel n - where 'n' is in [1; 16]

S&M Resource window updates:
+New option (in popup menu) to filter the list view by comments or paths
+Switch to "fast listview" mode only if there are more than 500 slots

S&M Find updates:
+Issue 298: move view to found item (more to come..)
+Use text buttons rather than icons (looked bad with some themes)
+Red "Not found!" message

House cleaning:
+S&M Live Configs: dropped OS X support for user FX presets (=> Windows OS only)
+Removed "SWS/S&M: Close all routing windows"
+Removed "SWS/S&M: Close all envelope windows"

Issue 300: Fixed "Open REAPER project in item BWAV info" crash

!v2.0.0 #25 (May 22, 2011)
Issue 273: New actions for moving the edit cursor:
+SWS: Move cursor left/right 1 sample (on grid)
+SWS: Move cursor left/right 1ms/5ms
+SWS: Move cursor left/right by default fade length

Issue 283: New action "SWS: Select unmuted tracks"
Issue 286: New actions "SWS: Set master mono" and "SWS: Set master stereo"
Issue 297: Fixed bug with project file size increasing with each save after using groove tool. Load and resave affected projects to automatically fix.

!v2.0.0 #24 (May 18, 2011)
Zoom updates:
+Option to seek play when moving the edit cursor on zoom in
+Mouse cursor doesn't move in Y when drag zooming, more Abelton Live like (Windows OS only)

S&M Resource window updates:
+Fixed drag-drop of slots within the list view (comments were lost)
+Fixed text editing when some columns are hidden/moved

!v2.0.0 #23 (May 17, 2011)
Fixed ruler not moving edit cursor

!v2.0.0 #22 (May 17, 2011)
SWS Zoom updates:
+Merged in Boreg's drag zoom plugin, see the http://forum.cockos.com/showthread.php?t=42722|related thread|. Open SWS Zoom preferences (Extensions menu) to enable (OS X, too!)
+Issue 212: Added options "Move edit cursor when zooming in" and "Set time selection when zooming in"

Snapshot improvements:
+Issue 107: Add option to snapshots window for "Show snapshots for selected tracks only"
 This filters the snapshots to include only snaps that include selected tracks
+Issue 179: Separate "selected tracks only" options for save/recall
+Issue 294: Fixed "Save over current snapshot" and others inappropriately clearing the active snapshot

Fixed the following actions/dialog boxes (crash with v4 empty take lanes):
+Xenakios/SWS: Rename selected takes (deprecated)...
+Xenakios/SWS: Take mixer
+Xenakios/SWS: Toggle selected takes normalized/unity gain
+Xenakios/SWS: Trim/untrim item left edge to edit cursor
+Xenakios/SWS: Implode items to takes and pan symmetrically
+Xenakios/SWS: Pan takes of item symmetrically
+Xenakios/SWS: Set item playrate based on item pitch (and reset pitch)
+Xenakios/SWS: Set item pitch based on item playrate
+Xenakios/SWS: Switch item contents to next cue
+Xenakios/SWS: Switch item contents to next cue (preserve item length)
+Xenakios/SWS: Switch item contents to previous cue
+Xenakios/SWS: Switch item contents to previous cue (preserve item length)
+Xenakios/SWS: Switch item contents to first cue
+Xenakios/SWS: Switch item contents to random cue
+Xenakios/SWS: Switch item contents to random cue (preserve item length)

House cleaning:
+Dropped OS X support for all "SWS/S&M: Trigger preset" actions (=> Windows OS only)
+Removed "Xenakios/SWS: Select last track of folder" ("not implemented" message, issue 284)
+Removed duplicate "Xenakios/SWS: Toggle selected tracks visible in mixer"

!v2.0.0 #21 (May 11, 2011)
Fixed browsing for folder in Windows when path contains unicode characters
Fixed opening of groove presets with unicode characters in paths on Windows
Toolbar auto-refresh option disabled by default
House cleaning: removed "SWS/S&M: Let REAPER breathe" (see why http://forum.cockos.com/showpost.php?p=737539&postcount=378|here|.)

Cycle action updates:
+MIDI Editor cycle actions can also run custom macro or ReaScripts
+Cycle actions can also run SWS actions
+More customizable cycle actions (and toolbar buttons):
 - Optional dynamic action renaming (e.g. different tooltips for each step)
 - Optional toggle state (buttons can light up or not)

!v2.0.0 #20 (May 5, 2011)
Added cycle actions (user configurable):
+SWS/S&M: Create cycle action
+SWS/S&M: Create cycle ME action (event list)
+SWS/S&M: Create cycle ME action (piano roll)

Added actions:
+SWS/AW: Render tracks to stereo stem tracks, obeying time selection
+SWS/AW: Render tracks to mono stem tracks, obeying time selection
+SWS/AW: Cascade selected track inputs
+SWS/AW: Split selected items at edit cursor w/crossfade on left

Bug fixes:
+Fixed bug in "autogroup" actions

!v2.0.0 #19 (April 29, 2011)
Added toolbar actions with "auto-refreshed" button states (if the new option "Main menu > Extensions > SWS Options > Enable toolbars auto refresh" is ticked):
+SWS/S&M: Toolbar right item selection toggle
+SWS/S&M: Toolbar left item selection toggle
+SWS/S&M: Toolbar top item selection toggle - Windows OS only!
+SWS/S&M: Toolbar bottom item selection toggle - Windows OS only!
 These actions are to prevent user errors with selected items that are offscreen.
 The idea is to put those actions into a toolbar: they will light up when some selected items are not visible in the arrange (offscreen).
 Clicking those buttons will deselect offscreen items (and re-selects them on toggle).
 See details, howto and toolbar auto-refresh anim http://forum.cockos.com/showpost.php?p=728774&postcount=315|here|.
+AW's grid actions button states now reflect the current grid setting (when changed elsewhere in REAPER)
 See grid toolbar auto-refresh anim http://stash.reaper.fm/8523/awGridToolbar.gif|here| and details about Adam's grid actions http://forum.cockos.com/showthread.php?p=706294|here|.
+SWS/S&M: Toolbar track envelopes in touch/latch/write mode toggle
 This action sets track envelopes that are in one of the write modes into read mode and re-sets those previous write modes on toggle. Related toolbar buttons will light up if any envelope is in one of the write modes.
+SWS/S&M: Toggle toolbars auto refresh enable

Added FX preset actions (v4 only, see implementation remarks http://forum.cockos.com/showpost.php?p=728774&postcount=315|here|). They works with any type of FX and any presets (user or factory presets):
+SWS/S&M: Trigger next preset for selected FX of selected tracks
+SWS/S&M: Trigger previous preset for selected FX of selected tracks
+SWS/S&M: Trigger next preset for FX n of selected tracks - where 'n' is in [1; 4]
+SWS/S&M: Trigger previous preset for FX n of selected tracks - where 'n' is in [1; 4]
+SWS/S&M: Trigger preset for selected FX of selected tracks (MIDI CC absolute only)
+SWS/S&M: Trigger preset for FX n of selected tracks (MIDI CC absolute only) - where 'n' is in [1; 4]
 Remarks: these 2 last MIDI actions are present in the "S&M Extension" section (see top right dropdown in the action dialog box).
 They are a bit different from the native "Link to PG change" feature: they work with any type of FX (e.g. JS).
 Bonus: since v4, "Program Change" MIDI events can be learned.
+S&M Live Configs window: the "User preset" column is back !

Added other actions:
+SWS/S&M: Pan active takes of selected items to 100% right
+SWS/S&M: Pan active takes of selected items to 100% left
+SWS/S&M: Pan active takes of selected items to center
 Note: "pan takes" not "pan cakes".
+SWS/S&M: Dump action list (w/o SWS extension) - Windows OS only!
+SWS/S&M: Dump action list (w/ SWS extension) - Windows OS only!
 Note: dumped files are formatted (readable in Excel for example). See how to use these 2 actions http://wiki.cockos.com/wiki/index.php/S%26M_Dump_action_list|here|.

Find window:
+SWS/S&M: Find next
+SWS/S&M: Find previous
+Preserve the searched string (when closing, undocking, etc.)
+Added shortcuts when the window is focused (F3 = find next, shift-F3 = find previous)

Fixes, tweaks, house cleaning:
+Fixed issue 287 (Unexpected behavior of "SWS/S&M: focus next floating fx for selected tracks (cycle)")
+Many S&M track FX (and FX chain) actions run faster ("fix" for http://forum.cockos.com/showpost.php?p=724194&postcount=13|this report|)
+All S&M track envelope arming actions now support v4 panning (width/dual pan)
+Updated "SWS/S&M: Dump ALR Wiki summary [snip]" actions (FNG extension merge)
+Removed "SWS/S&M: Toggle show all routing windows" (too much limitations)
+Removed "SWS/S&M: Toggle show all envelope windows" (too much limitations)
+Removed "SWS/S&M: Save selected item as item/take template..." (private)

!v2.0.0 #18 (March 28, 2011)
Added actions:
+Issue 256: "SWS: Toggle auto add envelopes when tweaking in write mode"
+Issue 280: "SWS: Toggle grid lines over/under items"
+"SWS: Horizontal scroll to put play cursor at 10%"

Readded Xenakios' "Command parameters" to the Extensions menu
Fix crash when parsing a MIDI take with a large extended MIDI event.

!v2.0.0 #17 (March 16, 2011)
Added actions (issue 165, Windows OS only):
+SWS/S&M: Focus main window (close others)
+SWS/S&M: Focus next window (cycle, hide/unhide others)
+SWS/S&M: Focus previous window (cycle, hide/unhide others)
Remark: for these actions to work, keyboard shortcuts must use modifiers in order to pass-through to the main window (ex: Ctrl+minus = focus previous, Ctrl+plus = focus next)

House cleaning, removed "duplicated" actions (remaining focus actions now also focus the main window on cycle):
+SWS/S&M: Focus previous floating FX for selected tracks (+ main window on cycle)
+SWS/S&M: Focus next floating FX for selected tracks (+ main window on cycle)
+SWS/S&M: Focus previous floating FX (+ main window on cycle)
+SWS/S&M: Focus next floating FX (+ main window on cycle)

New actions from Adam Wathan:
+SWS/AW: Enable 'link time selection and edit cursor'
+SWS/AW: Disable 'link time selection and edit cursor'
+SWS/AW: Toggle 'link time selection and edit cursor'
+SWS/AW: Enable clear loop points on click in ruler
+SWS/AW: Disable clear loop points on click in ruler
+SWS/AW: Toggle clear loop points on click in ruler
+SWS/AW: Set project timebase to time
+SWS/AW: Set project timebase to beats (position only)
+SWS/AW: Set project timebase to beats (position, length, rate)

S&M Notes/help window: optimizations, fixed issue 204 (actions were not refreshed when the view was docked)
S&M GUI tweaks
Bug fixes for "Fill Gaps" and "AW Fade" actions

!v2.0.0 #16 (March 9, 2011)
Added actions:
+SWS: Ignore next marker action
+SWS: Move cursor and time sel left to grid
+SWS: Move cursor and time sel right to grid

"Load project template X" actions are now automatically added for any number of project templates that exist in the ProjectTemplates directory.

!v2.0.0 #15 (March 4, 2011)
These actions now support v4 empty take lanes as well as alternate peak (.reapeaks) cache path:
+SWS/S&M: Delete selected items' takes and source files (prompt, no undo)
+SWS/S&M: Delete selected items' takes and source files (no undo)
+SWS/S&M: Delete active take and source file in selected items (prompt, no undo)
+SWS/S&M: Delete active take and source file in selected items (no undo)

Added actions (issue 268):
+SWS/S&M: Reassign MIDI learned channels of all FX for selected tracks (prompt)
+SWS/S&M: Reassign MIDI learned channel of selected FX for selected tracks (prompt)
+SWS/S&M: Reassign MIDI learned channels of all FX to input channel for selected tracks

Fixes:
+Some v4 empty take lanes management in S&M actions
+"Load/apply and Load/paste fx chain to selected tracks" actions that were adding input-fx-chains instead of standard track-fx-chains

Shift-click in marker list now makes a time selection

!v2.0.0 #14 (March 1, 2011)
Performance improvements (REAPER startup, S&M actions related to notes, FX, FX chains and track grouping)
S&M FX chains actions now properly manage FX comments

v4 input FX chains support
+Added input FX chain features in the S&M Resources window (see below)
+Added actions:
 - SWS/S&M: Clear input FX chain for selected tracks
 - SWS/S&M: Copy input FX chain from selected track
 - SWS/S&M: Cut input FX chain from selected tracks
 - SWS/S&M: Paste (replace) input FX chain to selected tracks
 - SWS/S&M: Paste input FX chain to selected tracks
Remark:
+With S&M FX chain actions, you can copy a FX chain from a track, an item and paste it as an *input* FX chain and vice et versa (shared FX chain clipboard)
+v4 only! (those actions are visible in v3 but are no-op)

S&M Resources window updates:
+Auto save button (top right) now *adds* new slots. Note: before, a new slot was inserted before the selected one but this could mess slot actions (because all following slot ids were changed..)
+Auto save button now proposes to define the auto save directory when needed
+Tweaks (better undo wordings, few user prefs were not saved, popup menu clean-up, etc.)
In "FX chain" mode (i.e. "FX chain" selected in the top left dropdown box):
+Added double click option to apply (or paste) FX chain slots as *input* FX chains (visible but nop in v3, see http://reaper.mj-s.com/S&M_ResourcesView_InputFx.jpg|screenshot|)
+Auto save FX chain (top right button) can now be configured to save track FX chains, *input* FX chains as well as active takes' FX chains, see http://reaper.mj-s.com/S&M_ResourcesView_popup.jpg|new popup menu|

Added actions (issue 258):
+SWS/S&M: Move selected FX up in chain for selected tracks
+SWS/S&M: Move selected FX down in chain for selected tracks
+SWS/S&M: Select last FX for selected tracks

!v2.0.0 #13 (February 24, 2011)
Installers updated to include grooves (installed in Reaper resource path\Grooves on Win, manual install for OS X)
Fixed sws-autocoloricon.ini reading on OS X
S&M Find now supports v4 empty take lanes
Fixed issue 262: pre-FX and post-fader S&M cue buss actions now obey send & HW output default prefs (i.e. prefrences > project > track/send defaults). Note: pre-fader busses still mimic the volume of selected tracks.
Restored deprecated Xen's "Load track template n" (where n>10) actions

!v2.0.0 #12 (February 18, 2011)
Autorender: Fixed another silent render bug for relative media items not in the project root directory

!v2.0.0 #11 (February 16, 2011)
Issue 245: Added "SWS: Goto/select next marker/region" and "SWS: Goto/select previous marker/region"
Autorender: Fixed bug where projects with relative paths to media files rendered silent tracks
Removed "SWS: Toggle auto fades for new items", use native "Toggle enable/disable default fadein/fadeout" instead

!v2.0.0 #10 (February 7, 2011)
Support for v4 empty take lanes:
+S&M build lanes actions now turn "take mosaics" into lanes using v4 empty takes (rather than v3 empty takes)
 These actions still useful to create take lanes à la v4 from older project saved with "mosaics", for example.
+The action "S&M Remove empty take/item among selected items" now also removes v4 empty takes
 Remark: this action was limited to v3 empty takes before, i.e. takes with empty source
+The action "S&M Clear active take/items" now clears takes using v4 empty takes (rather than v3 empty takes). If all takes of an item are empty, the item is removed.
 Remark: a v4 empty take can be removed thanks to "S&M Cut active take" (removing an empty take is not yet possible natively)

Main "Extensions" menu:
+Added AW's "Fill gaps..."
+Fixed "Envelope Processor..." menu item
+(Temporary?) removed "Item/Take" sub-menu (Xenakios actions need to be updated for v4)

Autorender:
+Added option to only render tracks with a specified prefix (and optionally remove that prefix from rendered files)
+Added global preferences menu
+Added option to not prepend track numbers to rendered files
+Added limited support to append duplicate numbers to rendered files that would otherwise overwrite each other (This Song(2).mp3)
+Added auto-calculation of track pad length (for projects with large numbers of regions to be rendered)

Fixed crash when running some of the S&M Resources window's slot actions (applying, importing, pasting, etc. track templates or FX chains from unexisting slots)
Fixed corner case refresh bug in S&M Resources window
Issue 250: Added action "SWS: Toggle auto fades for new items"
Added action "SWS: Toolbar mute toggle"
Fixed directory scan for grooves on OS X

!v2.0.0 #9 (February 4, 2011)
Autorender:
+Added global preferences dialog with default render directory option, option to allow stem rendering
+Fixed crash with new portable installations

Added actions:
+"SWS: Toolbar solo toggle" (Note, this replaces "SWS: Are any tracks soloed? [no-op, for toolbar]", please re-add to toolbar)
+"SWS: Toolbar arm toggle"
+"SWS: Set all sel tracks inputs to match first sel track"

Duplicate recording input check now ignores "input monitoring only" record mode.
Fixed possible S&M.ini file corruption (thanks Mercado Negro!)

House cleaning (more to come):
+Main menu: Moved all SWS, S&M and Shane extension menu items in the main "Extensions" menu
+Main "Extensions" menu filled in alphabetical order (and not structured by developper anymore)

!v2.0.0 #8 (February 1, 2011)
Autorender updates:
+No need to enter data into the project notes field, now use "Autorender: Edit project metadata"
+Unicode character support (Windows only? Testing needed)

Support for v4 empty take lanes (more to come):
+Fixed all S&M actions relate to takes
+Fixed take envelope processing in Padre's Envelope LFO Generator and Envelope Processor
+Example: with items starting with a v4 empty take, some actions were broken or had no effect..

Added pitch take envelope support for Padre's Envelope LFO Generator and Envelope Processor (v4 only)

Added actions:
+SWS/S&M: Copy active take
+SWS/S&M: Cut active take
+SWS/S&M: Paste take
+SWS/S&M: Paste take (after active take)

House cleaning (more to come):
+Main "Extensions" menu: added Padre's Envelope LFO Generator and Envelope Processor
+Main "Extensions" menu: removed Xenakios' "Misc/Experimental" sub-menu (actions remain available in the action list)
+Media item context menu: removed Xenakios' "Item/Take selection" and "Item/Take manipulation" sub-menus (actions remain available in the action list and in the main "Extensions" menu)
+TCP context menu: removed Xenakios' "Track/Mixer/Envelopes" sub-menu (actions remain available in the action list and in the main "Extensions" menu)
+Tagged action "Xenakios/SWS: Project media..." as deprecated

Issue 50:  SWS: Create regions from sel item(s) named with take
Issue 126: Warn about recording same inputs on multiple tracks: http://www.standingwaterstudios.com/shup/RecInputCheck.png Also added actions "SWS: Enable/Disable checking for duplicate inputs when recording."
Issue 244: Added "SWS: Set selected take(s) to custom color X" actions
Issue 246: Added toolbar-status only action "SWS: Are any tracks soloed? [no-op, for toolbar]"
Fixed using Windows generated reaconsole_customcommands.txt files on OS X.

!v2.0.0 #7 (January 29, 2011)
NEW: Preliminary version of "Autorender."  Thanks, Shane!  For more information, run Autorender: show instructions from the File->Autorender menu (or actions).

Added actions:
+SWS/S&M: Show take pitch envelope - v4 only (visible but no-op in v3)
+SWS/S&M: Hide take pitch envelope - v4 only (visible but no-op in v3)
+SWS/S&M: Copy selected track grouping
+SWS/S&M: Cut selected tracks grouping
+SWS/S&M: Paste grouping to selected tracks

Notes/help window fixes:
+Pass keystrokes to the main window when locked (i.e. lock button)
+Properly init S&M project notes with REAPER ones when possible

!v2.0.0 #6 (January 27, 2011)
Fixed corruption of last item in auto color list
Fixed keyboard focus issues
Improved groove tool keyboard handling
(#5b) Improved "SWS: Set all takes to next/prev mono/stereo channel mode" actions

!v2.0.0 #5 (January 26, 2011)
FNG Groove Tool Updates:
+Fixed applying strength to velocity groove quantize
+Added separate velocity strength control to Groove Tool (set to zero to disable either)
+Fixed refresh of groove list in Groove Tool when changing folders
+Remove zero length notes when modifying MIDI take state (bad things happen otherwise)
+Code cleanup and performance improvements for MIDI take state reading and writing
+Added "FNG: Groove Tool..." to the Extensions menu
+Removed menu bar and moved applicable items to the context menu
+Removed "passthrough" action/keyboard section workaround

S&M updates:
+Resources window:
 - Performance improvements: REAPER start-up & shutdown, show/hide, auto fill, all editions features, filtering, etc.
 - Track templates: added "Paste items to sel. tracks" and "Replace items of sel. tracks" as customizable double-click behaviours
 - Track templates: added toggle popup menu item "Save track templates with items" (so that track templates can be auto-saved w/ or w/o items)
+Notes/help window:
 - Project notes: now displays the related RPP filename
 - Project notes: initialize S&M project notes with REAPER's ones when possible (i.e. when S&M ones don't exist but REAPER's ones exist)
 Reminder: due to an API limitation, for the moment the "project notes" displayed in the Notes/help window are different from REAPER's one
+Other:
 - Performance improvements for all cue buss & routing actions
 - Fixed corner case Cue buss crash
 - GUI tweaks

Fixed bug that "silently" deleted items in SWS lists while renaming (Thanks, Bevosss)
4 new actions: "SWS: Set all takes to next/prev mono/stereo channel mode"

!v2.0.0 #4 (January 23, 2011)
Groove Tool fixes:
+Fixed pass through to main window
+Fixed muted midi events bug introduced in v2.0.0 #3
+Modified Undo handling for items

Fixed auto color needing to be forced in some situations
Fixed some screenset loading issues

!v2.0.0 #3 (January 22, 2011)
<strong>Fingers/FNG extension update/merge!</strong>
+Issue 238: Groove quantize now supports velocity
+Issue 234: Added support for unquantize for MIDI for any FNG action modifying MIDI data
+Update dialog to use SWS-style dockable windows
+Note: grooves are not part of the installer, yet. Download FingersExtras.zip from the beta download area.

Auto color/icon fixes from really broken build #2.
Auto color/icon information is stored in a new file sws-autocoloricon.ini for easy sharing (old settings copied for you)
Issue 225: Fixed selected text in Notes/help window when switching between docker tabs
Fix for toggle actions to focus SWS views when docked

!v2.0.0 #2 (January 21, 2011)
Fix to close our windows on initial screenset load (thanks Bevosss)
Auto color/icon updates:
+Icons are removed if a track changes name to something not recognized
+Auto-icon won't overwrite custom icons
+Added "Ignore" field to the color, so you can auto-icon without changing color of that track too
+Proper priority order icon setting
+Performance enhancements

!v2.0.0 #1 (January 19, 2011)
<strong>BETA: CAUTION !</strong>
Due to a change in the way S&M.ini file is managed, you may face some issues when switching between SWS official <-> SWS beta.
Well, a clean upgrade is automatically managed when SWS official -> SWS beta, but you'll probably loose your FX Chains setup when switching back to SWS beta -> SWS official.
So a backup of the "official" S&M.ini might be a good idea (or sticking with the beta as the new S&M.ini format won't change).

<strong>Short changelog:</strong>

+PiP support
+Many S&M updates (including new http://reaper.mj-s.com/resourceview.jpg|"Resources" window|: FX chains + Track templates + goodies). See details below.
+Updated SWS Autocolor view: now also features auto track icon. Demo http://reaper.mj-s.com/autoicon.gif|here|.
+Preliminary V4 updates (S&M, Padre, Xenakios)
+House cleaning, fixes

<strong>Changelog details:</strong>

Added S&M http://reaper.mj-s.com/resourceview.jpg|Resources window|
The "FX chains" view turned into a "Resources" window: FX chains + Track templates + goodies
The same features that exist for FX chains are now available for track templates too. A cool thing now is that we can patch existing tracks with track templates (and not only  "add track template as new track"). Well, some other sort of snapshots..
Also, saving track templates and FX chains is eased thanks to the "auto-save" feature, see below. A new feature "Auto-fill" also allows creating slots automatically.
Bonus: check out Tallisman's awesome FX Chain library, http://forum.cockos.com/showthread.php?t=35128|here|!
+Auto-save feature:
 An "Auto-save" button has been added: it automatically saves the selected tracks' FX chains (or track templates) and insert the related files/slots in the resource list.
 It's a one "click feature", i.e. no file browser is displayed: filenames are automatically generated from track names and saved in REAPER's default FX chains (or track templates) resource path.
 This "auto save" directory can be customized (new popup menu items "Set auto save directory") and filenames can now be renamed ("Name" column is editable).
+Auto-fill feature:
 If not already present, all FX chain (or track template) files found in the related resource path and its sub-folders are automatically inserted at the selected slot.
+Applying track templates preserves items:
 - if there's no item present in an applied track template file, the current ones are preserved
 - if some items are present in an applied track template file, those ones are used instead
 - if several tracks are present in a track template file, only the first one is used (when *applying*, when importing, all tracks present in the file are added)
+New actions:
 - SWS/S&M: Open Resources window (FX chains)... - just renamed (replaces "Open FX chains view...")
 - SWS/S&M: Open Resources window (track templates)...
 - SWS/S&M: Load/apply track template to selected tracks, slot n - where n is in [1;10]
 - SWS/S&M: Load/apply track template to selected tracks, prompt for slot
 - SWS/S&M: Load/import tracks from track template, slot n - where n is in [1;10]
 - SWS/S&M: Load/import tracks from track template, prompt for slot
 - SWS/S&M: Clear track template slot...
 Added actions that paste FX chains slots (exiting ones only "apply", i.e. replace FX Chains):
 - SWS/S&M: Load/paste FX chain to selected tracks, slot n - where n is in [1;8]
 - SWS/S&M: Load/paste FX chain to selected tracks, prompt for slot
 - SWS/S&M: Load/paste FX chain to selected items, slot n - where n is in [1;8]
 - SWS/S&M: Load/paste FX chain to selected items, prompt for slot
 - SWS/S&M: Load/paste FX chain to selected items, all takes, prompt for slot
+New popup menu items:
 - For FX chains and track templates: added "Auto fill (from resource path)"
 - Load/apply track template to selected tracks
 - Load/import tracks from track template
 - Set FX chain auto save directory...
 - Set track template auto save directory...
 - Auto save FX chains and insert slots (from track selection)
 - Auto save track templates and insert slots (from track selection)
 -> those 2 last menu items do the same things than the auto-save button, files are saved and inserted at the selected slot
 - Delete slots & files
 -> on Win, files are sent to the recycle bin
 - Show path in Explorer/Finder...
+Column "Name" is now editable (file renaming from the view)
+Drag-drop improvements:
 - Internal drag-drop of slots (i.e. now moves slots rather than copying them)
 - More 'natural' + fixed shortcomings: d'n'd of empty slots, selection after d'n'd, d'n'd when the list is empty, etc..
+On Win, "Display track template/FX chain" (in the popup menu) now launches notepad
+Paths pointing to unexisting files aren't emptyied anymore
+Tagged "Xenakios/SWS: Load track template n" actions as deprecated

Updated SWS Autocolor view: now also features auto track icon (the view has been renamed into "SWS Auto Color/Icon"), demo http://reaper.mj-s.com/autoicon.gif|here|.
+Added a column "Icon" in the view (right-click in this column or double-click it to set an icon filename) and a tick box "Enable auto icon".
+Also added action "SWS/S&M Toggle auto icon enable".
Rmk: your current color configurations will be preserved when upgrading..

S&M Notes/help view updates:
+Action help: now, when selecting custom macros, the related (veeeery long!) custom id is displayed in the text field (i.e. custom notes about macros are no more saved but that eases the copy/paste of custom ids)
+Action help: added http://reaper.mj-s.com/alrButton.jpg|"ALR" button|, i.e. online help to the http://wiki.cockos.com/wiki/index.php/Action_List_Reference|Action List Reference| wiki
+Added actions in order to make things clear:
 - SWS/S&M: Open Notes/Help window (project notes)...
 - SWS/S&M: Open Notes/Help window (item notes)...
 - SWS/S&M: Open Notes/Help window (track notes )...
 - SWS/S&M: Open Notes/Help window (action help)...
Remark: here's an http://reaper.mj-s.com/OnlineHelp.gif|anim| showing how to use notes, action help & online help

S&M Live Configs updates:
+Added "Auto track selection" option/tick box
+Fixed activate/deactivate actions not obeying the config's "Enable" parameter
+Added actions (in the main section) "SWS/S&M: Toggle enable live config n" - where n is in [1;8]
+Added advanced parameter "CC_DELAY" in S&M.ini (in REAPER's resource directory) - to be tweaked manually!
 If this parameter is set to 0, MIDI CC events will trigger their related "Apply live config" action *immediately* but, in this case, when moving a fader on a large scale for example, all configs in between will also be applied. With a delay (e.g. 250ms, the default value) only the last stable CC value will be taken into account.
+Undo points for all controls

S&M Cue buss:
+"Open Cue Buss window" is now a toggle action (+ reports a toggle state)
+When creating a cue buss, auto scroll to created the track (TCP)

S&M house cleaning:
+Cleaned the main "Extensions" menu a bit + added following menu items:
 - S&M Cue Buss...
 - S&M Find...
 - S&M Live Configs...
+Removed the following split actions:
 Contrary to their related native versions, the following ones were splitting selected items *and only them*, see http://forum.cockos.com/showthread.php?t=51547|this related thread|.
 Due to REAPER v3.67's new native pref "If no items are selected, some split/trim/delete actions affect all items at the edit cursor",
 those actions are less useful (well, they would still split only selected items even if that native pref is ticked).
 Also removed because of the spam in the action list (many split actions).
 - SWS/S&M: Split selected items at play cursor
 - SWS/S&M: Split selected items at time selection
 - SWS/S&M: Split selected items at edit cursor (no change selection)
 - SWS/S&M: Split selected items at time selection (select left)
 - SWS/S&M: Split selected items at time selection (select right)
 - SWS/S&M: Split selected items at edit or play cursor
 - SWS/S&M: Split selected items at edit or play cursor
+Removed the following take actions:
 Due to native actions "Rotate take lanes forward/backward" added in REAPER v3.67 (move active take up/down actions still there, of course).
 - SWS/S&M: Takes - Move all up (cycling) in selected items"
 - SWS/S&M: Takes - Move all down (cycling) in selected items"

Other S&M updates/fixes:
+Added action: SWS/S&M: Left mouse click at cursor position (use w/o modifier)
+Themable GUIs: hover, pressed,.. states for buttons, actions are now performed on mouse up events, un-stretched PNGs, default focus tweaks, tick boxes look better, use theme 3D colors for dropdows (if defined), etc..
+Fixed Notes/help and Resources views toggle states
+Fixed Adam's Fills Gaps actions
+Fixed disabled some popup items not being grayed
+Fixed UI refresh issues for "Find" and "Notes/help" views

Issue 225: Fixed selected text in Notes/help view when switching between docker tabs

!SWS v1.x.x
Goto http://sws-extension.org/download/whatsnew_v1.txt|here| for older changes<|MERGE_RESOLUTION|>--- conflicted
+++ resolved
@@ -1,4 +1,3 @@
-<<<<<<< HEAD
 Region Playlist:
 +Add toggle action to enable shuffling of region playlists
 
@@ -81,10 +80,9 @@
 
 ReaScript API:
 +Fix crash in NF_GetPeak/RMS functions when passing null pointer (nil) (Issue 1295) 
-=======
+
 Miscellaneous:
 +Fix opening projects from list not creating new tabs if active tabs were closed (v2.11 regression, Issue 1293)
->>>>>>> 1934c0e8
 
 !v2.11.0 pre-release build
 <strong>Reminder: this new SWS version requires REAPER v5.979+!</strong>
