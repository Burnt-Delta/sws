--- conflicted
+++ resolved
@@ -1,4 +1,3 @@
-<<<<<<< HEAD
 +Enable media file tagging features on Linux
 +Update TagLib on macOS to v1.11.1
 +Split the macOS release into 32-bit and 64-bit versions, delete reaper_sws_extension.dylib
@@ -14,10 +13,9 @@
  - Fix potential crash when analyzing items shorter than 3 seconds
  - Disable creating graph, disable go to max. short-term / momentary (Issue 1120) (these are currently not implemented for high precision mode)
  - ReaScript: automatically disable high precision mode for NF_AnalyzeTakeLoudness2() (to ensure correct max. short-term / momentary positions)
-=======
+
 Fixes:
 Issue 1117, Issue 1058: Support Measure grid line spacing
->>>>>>> 4af32f92
 
 !v2.10.0 #1 Featured build (February 6, 2019)
 Mega thanks to nofish and cfillion for their many contributions, and X-Raym for doing the tedious work of merging everything into a release.
