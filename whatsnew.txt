<<<<<<< HEAD
Snapshots:
#Fix 'Prompt on recalling deleted tracks' option (report https://github.com/reaper-oss/sws/issues/1073#issuecomment-562705617|here|)
ReaScript API:
+Added NF_Win32_GetSystemMetrics (Issue 1235)
<strong>Reminder: this new SWS version requires REAPER v5.982+!</strong>

Miscellaneous:
+Fix scrolling the arrange view to track envelopes (2.11.0 regression, report https://forum.cockos.com/showthread.php?p=2212495|here|)
+Fix inserting new envelope point at mouse cursor when the arrange view is scrolled (2.11.0 regression, Issue 1266)

ReaScript API:
+Fix crash in CF_GetClipboard and CF_GetClipboardBig when the text clipboard does not have data (regression from v2.11.0)
+Add support for REAPER v6's new auto-stretch item timebase in "SWS/AW: Set selected items timebase" actions (report https://forum.cockos.com/showthread.php?p=2210126|here|, REAPER v6.01+ only)
Localization:
+Fix SWS/SN: Focus MIDI editor localization
Envelopes:
 #SWS/S&M: Remove all envelopes for selected tracks: if prompt enabled, prompt only if there are envelopes present (report https://forum.cockos.com/showthread.php?p=2215029#post2215029|here|) 
=======
Notes:
+Fix bad encoding conversion and truncation to 256 characters when toggling "Wrap text" on Windows (Issue 1252)
+Fix non-working word wrapping on Linux and macOS
>>>>>>> 4318f2b6

!v2.11.0 pre-release build
<strong>Reminder: this new SWS version requires REAPER v5.979+!</strong>

<strong>Update notice:</strong> The SWS extension filenames have changed in this release. Linux and macOS users should remove the previous version before updating.

Envelopes:
+Fix hiding send envelopes accidentally removing the subsequent send/receive (Issue 1183)
+Fix wrong point values when using envelope-related actions with fader scaling mode (regression from 2.10.0, report https://forum.cockos.com/showthread.php?p=2094872|here|, requires REAPER 5.979 or newer)
+LFO Generator: allow for generating more points and account for take playrate (Issue 1158)
+Prompt before executing "SWS/S&M: Remove all envelopes for selected tracks" (may be disabled by setting <REAPER resource path>/S&M.ini/[Misc]/RemoveAllEnvsSelTracksPrompt=0) (Issue 1175)

Contextual toolbars:
+Restore focus to last focused window when toolbar is auto closed (report https://forum.cockos.com/showthread.php?t=218978|here|)

Global notes: (Issue 1170)
+Display a [modified] indicator in the notes window after editing global notes until saving
+Fix global notes only appearing in first project tab
+Fix text flickering (report https://forum.cockos.com/showpost.php?p=2141877&postcount=2611|here|)
+Internal tweaks (more efficient load/save)
+Additionally to saving when project is saved, can be saved via notes window context menu (global notes are stored in <REAPER resource path>/SWS_global notes.txt)

Linux:
+Added official Linux ARM builds (32-bit and 64-bit)
+Enable media file tagging features
+Fix "show in explorer/finder" and edit file actions
+Fix empty list cells leading to misaligned columns (Issue 1147)

Loudness:
+Improve handling of incomplete sample buffers when analyzing video items (Issue 1210)
+High precision mode:
 - Disable creating graph, disable go to max. short-term / momentary (Issue 1120) (these are currently not implemented for high precision mode)
 - Fix potential crash when analyzing items shorter than 3 seconds
 - Fix potentially invalid max. short-term/momentary measurements

Note: details about high precision mode use case https://forum.cockos.com/showthread.php?p=2118098#post2118098|here|

macOS:
+Harden "show in explorer/finder" and edit file actions against command injection
+Split the extension file into 32-bit and 64-bit versions
+Update TagLib to v1.11.1

Marker List and Track List:
+Don't block the Del key (Issue 1119)

Miscellaneous:
+Add support for REAPER v6's new TCP/EnvCP/MCP architecture (thanks Justin!)
+Fix 'Xenakios/SWS: Normalize selected takes to dB value...' if take polarity is flipped (report https://forum.cockos.com/showthread.php?t=219269|here|)
+Fix flickering in some vertical zooming actions
+Fix various Xenakios take volume actions if take polarity is flipped
+Harden against various potential crashes (eg. unexpectedly long translations in language packs)
+Quantize actions / BR_Env actions / grid line API: support Measure grid line spacing (Issue 1117, Issue 1058)
+"SWS/S&M: Select FX x for selected tracks": fix creating undo point (create if at least one track is updated, rather than only if last track is updated), improve performance when the FX chain is open
+"Xenakios/SWS: [Deprecated] Load project template ...": don't change default save path, REAPER 5.983+ (report https://forum.cockos.com/showpost.php?p=2140690&postcount=2605|here|)

New actions:
+Add SWS/NF: Toggle render speed (apply FX/render stems) realtime/not limited (Issue 1065)

Play from edit/mouse cursor actions:
+Obey 'Solo defaults to in-place solo' preference (Issue 1181)
+Prevent UI updates from being disabled when stopping BR mouse playback via ReaScript (thanks Justin!) (Issue 1180)

Preview media item/take under mouse cursor actions:
+Fix media item preview through track when transport is paused (Issue 1189)

ReaScript API:
+Added NF_ReadID3v2Tag (request https://forum.cockos.com/showpost.php?p=2175039|here|)
+Added NF_TakeFX_GetModuleName (take version of already existing BR_TrackFX_GetModuleName)
+BR_EnvGet/SetProperties: add optional parameter automationItemsOptions (REAPER v5.979+), add second ACT token from track envelope state chunk (automation items options) (Issue 1153, partly)
+Deprecate CF_GetClipboardBig (use CF_GetClipboard instead)
+Extend CF_GetClipboard to allow reading more than 1023 characters
+Fix CF_GetTrackFXChain with named tracks (Issue 1222) and disambiguate FX chains across all opened projects
+Harden ConfigVar functions against invalid type interpretation (Issue 1131)

Region Playlist:
+Fix pasting region playlists containing grouped items (Issue 1118)
+Fix pasting region playlists when "Overlap and crossfade items when splitting" is enabled in Preferences > Project > Media Item Defaults (Issue 1204)

Resources:
+Enter key in Filter textbox focuses list and don't block Del key (Issue 1119)

Snapshots:
+Add option to (not) prompt for deleting abandoned items when recalling snapshots which contain deleted tracks (snapshots will be recalled and abandoned items deleted without confirmation with this option disabled) (Issue 1073)
+Harden getting send envelopes (displays error message in case of failure)
+Include track phase (polarity) in Full Track Mix, add separate Phase tickbox as custom filter (Issue 455)

Note: Send envelopes should now be stored/recalled correctly with Snapshots (long standing bug) as of SWS v2.10.0, though it hasn't been tested much. Since snapshots are based on state chunks, changes within automation items (AI) envelopes are not stored/recalled currently (https://forum.cockos.com/showthread.php?t=205406|FR|), though AI properties (e.g. position) should be recalled correctly. Also note that when deleting an AI and trying to recall a previously stored snapshot which contains this AI it won't be recalled correctly.

Windows installer:
+Allow installing SWS to paths containing characters outside of the system's ANSI codepage
+Fix nonworking check for running REAPER processes
+Fix the install path being initially empty when launching the Windows installer if REAPER is not installed
+Make installing the Python ReaScript support optional
+Migrate the extension DLL to <resource path>\UserPlugins, reaper_sws.py to <resource path>\Scripts

"Xenakios/SWS: Rename takes and source files...": (Issue 1140)
+Add '(no undo)' to the action name
+Automatically delete old .reapeaks files (also for "Xenakios/SWS: Rename take source files...")
+Don't double-append file extension if already contained in new filename/takename

!v2.10.0 #1 Featured build (February 6, 2019)
Mega thanks to nofish and cfillion for their many contributions, and X-Raym for doing the tedious work of merging everything into a release.
Recommended use of REAPER 5.965.

Revert 'Track height actions and vertical zoom actions obey track height locking' (for not breaking existing workflows, may come back as optional later on)
"SWS/NF: Enable / Disable multichannel metering (...)" actions: Improve performance (report https://forum.cockos.com/showthread.php?p=2090523#post2090523|here|, thanks Edgemeal!)

!v2.10.0 pre-release build (February 2, 2019)
New features:
+Auto color/icon/layout: Add '(hide)' Layout to auto hide TCP / MCP of tracks (rightclick in "TCP Layout" / "MCP Layout" fields to set) (Issue 1008)
+Global notes
+Loudness: Add 'high precision' analyzing mode
 Set in 'SWS/BR: Analyze loudness...' window -> Options or via action, see below), to ensure full compliance with BS.1770-4. Off by default.
 Notes: This mode is slower than the 'normal' analyzing mode and should only be needed when ensuring exact results of max. momentary values in certain (corner) cases is required.
 All other results should be compliant with BS.1770-4 also in 'normal' analyzing mode.
 Technically this mode uses 100 Hz refresh rate / 10 ms buffer rather than default 5 Hz refresh rate / 200 ms buffer for analyzing.
 For background see https://github.com/reaper-oss/sws/issues/1046#issuecomment-428914818|here| and https://github.com/jiixyj/libebur128/issues/93#issuecomment-429043548|here|.
 ReScript Loudness functions respect this preference.
 - Add action 'SWS/BR/NF: Toggle use high precision mode for loudness analyzing'

Actions:
+New actions (Main section):
 - Snapshots: Add actions to delete current/all snapshots (request https://forum.cockos.com/showthread.php?p=1997530|here|)
 - SWS: Select nearest previous folder, SWS: Select nearest next folder (Issue 981)
 - SWS/FNG: Apply selected groove (use curent settings from opened groove tool)
 - SWS/NF: Disable multichannel metering (all tracks)
 - SWS/NF: Disable multichannel metering (selected tracks)
 - SWS/NF: Enable multichannel metering (all tracks)
 - SWS/NF: Enable multichannel metering (selected tracks)
 - SWS/NF: Cycle through MIDI recording modes (also available in ME section) (Issue 994)
 - SWS/NF: Cycle through track automation modes (Issue 995)
 - SWS/S&M: Show/Hide take ... envelope, SWS/S&M: Toggle show take ... envelope (unlike the native "Take: Toggle take ... envelope" actions these change visibility only) (Issue 1078)

Fixes:
+Issue 537: Snapshots: (Attempt to) Fix longstanding issue with send envelopes not restored when recalling snapshots (thanks ovnis for testing!)
 Note: Since snapshots are based on state chunks, changes within AI envelopes are not recalled currently (https://forum.cockos.com/showthread.php?t=205406|FR|), though AI properties (e.g. position) should be recalled correctly. Also note that when deleting an AI and trying to recall a previously stored snapshot which contains this AI it won't be recalled correctly.
+Issue 938: SWS/S&M: Copy FX Chain (Depending on Focus) - if take FX chain, also copy take FX chain channel count
+Issue 966: Track height actions and vertical zoom actions obey track height locking (REAPER 5.78+)
+Issue 1041: m3u/pls playlist import
 - Fix crash when cancelling playlist import
 - Fix items always being created for missing files when importing playlists
+Issue 1047: ReaConsole: Redraw the status label when resizing the window on Windows
+Issue 1054: "SWS/S&M: Show take volume envelopes" - obey volume fader scaling preference if new envelope is created
+Issue 1057: Fix quantize actions moving items to incorrect positions or hanging in some cases when the grid line spacing is set to Frames, typically when a project start time offset is used
+Issue 1060: Fix "SWS/Shane: Batch Render Regions" crashing when a region contains a slash on Linux and macOS
+Issue 1077: Fix crash after stopping the active track preview from another project tab
+Issue 1086: Fix envelope reconstitution when automation items are connected to the underlying envelope
+Auto color/icon/layout: "(vca master)" filter - also apply rules to groups 33 - 64 (report https://forum.cockos.com/showthread.php?t=207722|here|) (REAPER 5.70+)
+Cycle Action editor: Fix minor issue with not opening with correct section (report https://forum.cockos.com/showpost.php?p=1986045&postcount=3|here|)
+Fix hang when parsing item chunks containing lines bigger than 255 characters (https://github.com/reaper-oss/sws/issues/912#issuecomment-426892230|Issue 912 (comment)|)
+Fix freeze when running "SWS/S&M: Remove all envelopes for selected tracks" with the master track selected (regression from v2.9.8)
+"SWS/S&M: Close all FX chain windows", "SWS/S&M: Close all floating FX windows (...)" - include take FX (report https://forum.cockos.com/showpost.php?p=1978820&postcount=2425|here|)
+"SWS/NF: Enable / Disable multichannel metering (...)" actions: Improve performance (report https://forum.cockos.com/showthread.php?p=2090523#post2090523|here|, thanks Edgemeal!)
+Auto group:
 - Revert creating explicit undo point (match behaviour prior v2.95)
 - Prevent grouping of selected items on not record armed tracks
+Loudness:
 - Revert (mistakenly) changing integrated Loudness relative gate threshold from -10.0 LU to -20.0 LU in SWS v2.9.8 (https://github.com/jiixyj/libebur128/issues/92#issuecomment-426889385|technical explaination|)
 - Fix getting project sample rate
 - Don't apply item vol. and pan/vol. envelope correction beyond actual audio data (Issue 1074)
 - Fix item Loudness analysis if take contains vol. envelope and item position not 0.0 (thanks X-Raym!) (Issue 957, https://github.com/reaper-oss/sws/issues/957#issuecomment-371233030|details|)
 - Pan/vol. envelope correction is now sample accurate (instead of being processed in blocks)
 - Fix export format wildcard descriptions not being translated (report https://forum.cockos.com/showthread.php?t=206229|here|)
 - Harden 'prevent items going offline during analysis' (also prevent during quick reanalyze)
+ReaScript:
 +Issue 950: Make BR_SetItemEdges() only work on item passed in function (rather than all selected items), refix from v2.9.8
 - Avoid crashing in BR_Win32{Get,Write}PrivateProfileString when keyName is empty
 - BR_GetMouseCursorContext_MIDI() - add support for Notation Events lane (Issue 1082)
 - Fix BR_MIDI_CCLaneRemove(), BR_MIDI_CCLaneReplace() (report https://forum.cockos.com/showpost.php?p=2002814&postcount=1|here|.)
 - Repair CF_LocateInExplorer()

New ReaScript functions:
(thanks Breeder!)
+BR_Win32_CB_FindString()
+BR_Win32_CB_FindStringExact()
+BR_Win32_ClientToScreen()
+BR_Win32_FindWindowEx()
+BR_Win32_GET_X_LPARAM()
+BR_Win32_GET_Y_LPARAM()
+BR_Win32_GetConstant()
+BR_Win32_GetCursorPos()
+BR_Win32_GetFocus()
+BR_Win32_GetForegroundWindow()
+BR_Win32_GetMainHwnd()
+BR_Win32_GetMixerHwnd()
+BR_Win32_GetMonitorRectFromRect()
+BR_Win32_GetParent()
+BR_Win32_GetWindow()
+BR_Win32_GetWindowLong()
+BR_Win32_GetWindowRect()
+BR_Win32_GetWindowText()
+BR_Win32_HIBYTE()
+BR_Win32_HIWORD()
+BR_Win32_HwndToString()
+BR_Win32_IsWindow()
+BR_Win32_IsWindowVisible()
+BR_Win32_LOBYTE()
+BR_Win32_LOWORD()
+BR_Win32_MAKELONG()
+BR_Win32_MAKELPARAM()
+BR_Win32_MAKELRESULT()
+BR_Win32_MAKEWORD()
+BR_Win32_MAKEWPARAM()
+BR_Win32_MIDIEditor_GetActive()
+BR_Win32_ScreenToClient()
+BR_Win32_SendMessage()
+BR_Win32_SetFocus()
+BR_Win32_SetForegroundWindow()
+BR_Win32_SetWindowLong()
+BR_Win32_SetWindowPos()
+BR_Win32_ShowWindow()
+BR_Win32_StringToHwnd()
+BR_Win32_WindowFromPoint()
+CF_EnumMediaSourceCues()
+CF_ExportMediaSource()
+CF_GetMediaSourceMetadata()
+CF_GetMediaSourceRPP()
+CF_GetMediaSourceBitDepth() (Issue 1010)
+CF_GetMediaSourceOnline()
+CF_SetMediaSourceOnline()
+CF_EnumerateActions()
+CF_EnumSelectedFX()
+CF_GetCommandText()
+CF_GetFocusedFXChain()
+CF_GetTakeFXChain()
+CF_GetTrackFXChain()
+CF_GetSWSVersion() (Issue 975)
+NF_AnalyzeMediaItemPeakAndRMS() (Issue 674)
+NF_GetMediaItemMaxPeakAndMaxPeakPos() (Issue 953)
+Issue 755:
 - NF_GetSWSMarkerRegionSub()
 - NF_SetSWSMarkerRegionSub()
 - NF_UpdateSWSMarkerRegionSubWindow()

Other changes:
- Rename "SWS: Analyze and display item peak and RMS" to "SWS: Analyze and display item peak and RMS (entire item)" (https://forum.cockos.com/showthread.php?p=2074089#post2074089|background|)
- Rename and deprecate "Xenakios/SWS: Toggle stop playback at end of time selection" (Issue 1066)
- Rename "SWS/S&M: Show/Hide take ... envelope" actions to "SWS/S&M: Show/Hide and unbypass/bypass take ... envelope" (Issue 1078)
- Rename 'take ... envelopes' to 'take ... envelope' (to be consistent with native actions)
- Remove useless code vulnerable to buffer overflows
+"SWS/NF: Eraser tool...":
 - Add 'ignoring snap' variant
 - Change functionality (now cuts item sections on shortcut release rather than continuous erasing because it didn't work well with Ripple editing), changed action description to reflect this change
+ReaScript:
 - Mark SNM_MoveOrRemoveTrackFX() as deprecated (native API equivalent added in REAPER 5.95)
 - Remove NF_TrackFX/TakeFX_ Set/GetOffline() (native API equivalent added in REAPER 5.95)
+TagLib VS 2017 update for Windows (from v1.6.3. to v1.11.1)

!v2.9.8 pre-release build (March 5, 2018)
Now requires REAPER 5.50+!

Actions:
+New actions (Main section):
 - SWS/NF: Eraser tool (perform until shortcut released)
   Note: Should be assigned to a shortcut key without modifier, for not clashing with other mouse modifiers
 - SWS: Split items at time selection (if exists), else at edit cursor (also during playback)
 - SWS: Split items at time selection, edit cursor (also during playback), or mouse cursor
 - SWS/S&M: Region Playlist - Options/Toggle smooth seek (only in Region Playlist) (Issue 890)
 - SWS/S&M: Region Playlist - Options/Enable smooth seek (only in Region Playlist)
 - SWS/S&M: Region Playlist - Options/Disable smooth seek (only in Region Playlist)
 - SWS/S&M: Region Playlist - Play next region (based on current playing region)
 - SWS/S&M: Region Playlist - Play previous region (based on current playing region)
+Renamed "SWS: Split items at time selection (if exists), else at edit cursor" to "SWS: Split items at time selection (if exists), play cursor (during playback), else at edit cursor" (Issue 796)
+Renamed "SWS: Split items at time selection, edit cursor, or mouse cursor" to "SWS: Split items at time selection, edit cursor, play cursor (during playback), or mouse cursor" (Issue 796)
+Renamed "SWS: Crossfade adjacent selected items (move later items)" to "SWS: Crossfade adjacent selected items (move edges of adjacent items)" (Issue 902)

Fixes:
+Issue 936: Auto layout didn't work without also enabling Auto color or Auto icon
+Issue 802: Disable FXID filtering in SNM_MoveOrRemoveTrackFX() (thanks Justin!)
+Crossfade actions: Prevent item content movement if takes contain stretch markers (https://forum.cockos.com/showthread.php?t=197584 posts #11, #12) and / or take playrate is other than 1.0
 (Also fix for  "SWS/AW: Fade in/out/crossfade selected area of selected items" and "SWS/AW: Trim selected items to fill selection")
+Loudness:
 - Issue 927: Change relative gating threshold from -10.0 LU to -20.0 LU (to match with EBU TECH3342 notes)
 - Prevent items going offline during analysis (hopefully fixes cornercase issue with occasionally wrong analysis results)
 - Enable the Cancel button only while analyzing
 - Fix crashing with bad params/too little memory
 - Sort the true peak column by the numerical value
 - fix potential crash when normalizing and nothing is selected https://forum.cockos.com/showthread.php?t=202718
+Issue 864: "SWS/S&M: Float next FX (and close others) for selected tracks" now skips over offline FX
+Issue 918: Fix various issues with "SWS/S&M: Remove all envelopes for selected tracks"
+Support for UTF-8 resource paths on Windows (Issues #934, #935)
+Issue 942: Fix column header context menu when a langpack is used
+Issue 886: Potentially fix occasional skipping of adjacent regions in Region Playlist, needs testing
+Issue 945: "SWS/S&M: Toolbar - Toggle track envelopes in touch/latch/write" - add latch preview
+Issue 950: Prevent takes envelopes and stretch markers offset with  BR_SetItemEdges() and "SWS/BR: Trim MIDI item to active content"

New ReaScript functions:
+CF_ShellExecute
+CF_LocateInExplorer
+NF_TrackFX_GetOffline()
+NF_TrackFX_SetOffline()
+NF_TakeFX_GetOffline()
+NF_TakeFX_SetOffline()
+NF_GetSWSTrackNotes() (Issue 755)
+NF_SetSWSTrackNotes() (Issue 755)

!v2.9.7 featured build (September 28, 2017)
Fixes:
+Issue 897: Fix major issues with OSX 10.13 High Sierra
+Issue 877: Fix ReaConsole default shortcut on Linux and Windows
+Fix missing null terminator in CF_GetClipboard on Windows when clipboard length >= buffer size
+Fix NF_GetMediaItemAverageRMS() calculation
+Fix issue with action "SWS/AW/NF: Toggle assign random colors if auto group newly recorded items is enabled" (http://forum.cockos.com/showpost.php?p=1882461&postcount=422)

New ReaScript functions:
+CF_GetClipboardBig (Thanks cfillion!)
+NF_GetMediaItemPeakRMS_Windowed()
+NF_GetMediaItemPeakRMS_NonWindowed()

!v2.9.6 featured build (September 4, 2017)
Fixes:
+Fix BR Envelope action/ReaScript crashes on Reaper <= 5.4
+Fix small issue with action "SWS/AW: Toggle auto group newly recorded items"

!v2.9.5 pre-release build (August 30, 2017)
Action
+New action (Main section):
 - SWS/SN: Focus MIDI editor

New ReaScript functions:
+SN_FocusMIDIEditor() - focuses windowed or docked MIDI editor
+Issue 880: (thanks, nofish!)
 - NF_AnalyzeTakeLoudness_IntegratedOnly()
 - NF_AnalyzeTakeLoudness()
 - NF_AnalyzeTakeLoudness2()
+CF_SetClipboard() - Write a given string into the system clipboard
+CF_GetClipboard() - Read the contents of the system clipboard

Fixes:
+Issue 587: "SWS/AW: Toggle auto group newly recorded items" now also works in takes recording mode
 - Added related action "SWS/AW/NF: Toggle assign random colors if auto group newly recorded items is enabled"
+Issue 865: Fix SWS/FNG: Set selected MIDI items name to first note - Ignores MIDI Octave Name Display Offset
+Issue 860: Fix automation item removed after SWS/wol: Set selected envelope height... actions

!v2.9.4 pre-release build (April 6, 2017)
New ReaScript function:
+BR_IsMidiOpenInInlineEditor() - Check to see if a midi take has the inline editor open

Fixes:
+Issue 821: Fix "SWS/BR: Split selected items at stretch markers"
+Fixed some OSX window issues that cropped up since v2.9.2

!v2.9.3 pre-release build (April 2, 2017)
Actions
+New actions (MIDI editor) (Issue 514):
 - SWS/NF: Toggle dotted grid
 - SWS/NF: Toggle triplet grid
 (reflect toggle state when used as ME toolbar buttons)

New ReaScript functions (Issue 781)
+NF_GetMediaItemMaxPeak()
+NF_GetMediaItemAverageRMS()

Removed deprecated "SWS/AW: Grid to x" actions (sorry if this breaks your toolbars, please replace with native actions)

Fixes
+Issue 850: "SWS/Xenakios Create markers from selected items..." should now order markers properly
+Issue 851: Fix odd behavior of "SWS: Normalize item(s) to peak RMS

!v2.9.2 pre-release build (March 27, 2017)
Fixes
+Issue 533: Add custom color swatches to OSX "Set custom color" menu items
+Issue 811: Fix "Xenakios/SWS: Reposition selected items" on OSX
+Issue 839: "Remove all automation envelopes for selected tracks" now removes Trim Volume.
+Issue 843: Fix snapshots with complicated sets of sends not being saved/replicated properly

!v2.9.1 pre-release build (March 24, 2017)
Auto color/icon/layout
+Add filter "(vca master)"

Actions
+New actions (Main section):
 - SWS/wol: Save height of selected envelope, slot n (8 slots)
 - SWS/wol: Apply height to selected envelope, slot n (8 slots)

Fixes
+Issue 771: BR_GetMouseCursorContext now ignores mouse Y position when checking for stretch markers.  This isn't perfect, see issue link for discussion.
+Issue 823: Removed buggy "Insert random points to selected envelopes" action
+Issue 831: Fix quanitize items edges not behaving correctly
+Issue 832: Avoid Clear Midi CC Lane Toggle RPP file size runaway
+Issue 846: Don't add a newline to the end of single filenames for "SWS/BR: Copy take media source file path of selected items to clipboard"

!v2.9.0 pre-release build (March 14, 2017)
Actions
+New actions (Main section):
 - SWS/NF: Bypass FX (except VSTi) for selected tracks

Fixes
+Issue 837: Fix TCP handle lookup from the master track

!v2.8.8 featured build (March 13, 2017)
<strong>We're back!</strong>

This is just the 2.8.7 pre-release build officially released, and rebuilt to better support latest REAPER versions.
I plan to continue on and work on some of the bug fixes next.  I hope everyone is well!  -SWS

!v2.8.7 pre-release build (March 26, 2016)
<strong>Reminder: this new SWS version requires REAPER v5.15pre1+!</strong>

Auto color/icon/layout
+Add filter "(record armed)"
+Fix http://forum.cockos.com/showpost.php?p=1634111|rules with icons in sub-folders|

Fixes
+Fix various http://forum.cockos.com/showpost.php?p=1633922|Resources window issues| introduced in v2.8.6
+Fix various BR/FNG/Xenakios envelope issues
+Fix various actions/features vs tempo maps
+Media file actions: fix playback stop vs certain media files
+About box: fix pre-release what's new URL

Other
+Speed up REAPER launch and REAPER exit
+OS X: smaller build, internal improvements (SWS imports REAPER's SWELL)
+Windows OS: prevent reaper_sws_whatsnew.txt deployment
+Windows OS: reduce list views flickering
+Windows OS: improve DLL file tags (copyright, authors, etc)

!v2.8.6 pre-release build (February 5, 2016)
<strong>Reminder: this new SWS version requires REAPER v5.15pre1+!</strong>

Live Configs
+<strong>Remove the action section "S&M Extension"</strong>
 This section is useless now (it was introduced to workaround some old API limitations).
 <strong>All related actions have been moved to to the "Main" section. If you have learned some of these actions, you will need to update these controller bindings (sorry for the trouble!)</strong>
+Support up to 8 controllers/configs
+Add option "Disarm all but active track"
 Note: this new option is disabled/grayed if an input track is defined (incompatible)
+Input track: mute sends when creating an input track or when adding new config tracks (prevent sound blast)
+Fix/improve preset display and context menus (esp. for VST3 presets)
+Improve support of user presets: support shell plug-ins (e.g. Waves plug-ins), DX plug-ins, etc
+Internal updates (RPP state)

Notes window
+Properly support REAPER project notes
+Add a new type of notes: "Extra project notes"
+Windows OS: remove "Action help"

Fixes
+Fix context menu issues vs multiple monitors
+OS X: make sure comments will be preserved when saving the S&M.ini file
+Fix action "Select project (MIDI/OSC only)" (could stop working)
+Fix action "Trigger preset [...] (MIDI/OSC only)" (could stop working)
+Fix preset actions vs VST3 factory preset files (.vstpreset files)
+Auto color/icon/layout: fix http://forum.cockos.com/showpost.php?p=1628164&postcount=2080|drag-drop slowdown|

Other
+Speed up REAPER exit
+Improve support for files transferred from/to OS X from/to Win
+Improve list view sort (logical sort)
+Improve color menus (logical sort)
+Improve some envelope actions (e.g. remove all/arm all envelope actions also take HW send envelopes into account)
+Improve "Dump action list/wiki ALR" actions (don't require the action window to be open anymore)
+ReaScript: tweak documentation

!v2.8.5 pre-release build (January 29, 2016)
<strong>This new SWS version requires REAPER v5.15pre1+!</strong>

Auto color/icon/layout
+Fix automatic layout http://forum.cockos.com/showpost.php?p=1629507&postcount=201|issues|, thanks cfillion!
+Major performance improvements
 <strong>Note: requires REAPER v5.15pre6+, automatic track icons will not work otherwise!</strong>

Actions
+Improve performances vs mass item selection
+Improve performances vs track selection

!v2.8.4 pre-release build (January 28, 2016)
Auto color/icon/layout
+Issue 756: support automatic layouts (e.g. changing track names can automatically change track layouts)
 - Double-click the new columns "TCP Layout" (track panel) and/or "MCP Layout" (mixer panel) to enter layout names
 - Enable the related option in Main menu > Extensions > SWS Options > Enable auto track layout
+Improve performances (more to come), various tweaks

Live Configs
+Fix potential stuck notes (vs sustain pedal events, CC64) when switching configs
+Improve support of JSFX and AU user presets (.rpl files)
+Improve support of VST3 user presets
+Support VST3 factory preset files (.vstpreset files, REAPER v5.11+ is required)
+Input track: don't mute sends to out-of-config tracks
+Improve tiny fades: preserve user preferences, fix corner case issues (e.g. the option "mute all but active track" was not working when tiny fades were disabled)
+Improve performances, wordings, monitoring windows (prevent overlapped texts, etc)

"All notes off" actions/features
+Fix potential stuck notes vs sustain pedal events (now also reset CC64)
+Send "All notes off" events in a synchronous way (e.g. can now be reliably used in macros)
+Add similar action "SWS/S&M: Send all sounds off to selected tracks" (i.e. http://www.blitter.com/~russtopia/MIDI/~jglatt/tech/midispec/sndoff.htm|CC120| on selected tracks)

Fixes
+Zoom actions: fix "breathing" room (3% on each side)
+Issue 789: fix actions "Horizontal scroll to put edit/play cursor at x%"
+Issue 783: fix BR_GetMouseCursorContext_MIDI return value
+Fix "SWS/BR: Save/restore selected items' mute state" actions (http://forum.cockos.com/showpost.php?p=1625781&postcount=2079|incorrect slots|)
+Fix "SWS/BR: Save/restore track solo/mute states" actions (incorrect states)

Other
+<strong>OS X: new compiler, optimized build</strong>
+Improve many zoom action/features (requires REAPER v5.12pre4+)
+Region Playlist: improve monitoring mode (prevent overlapped texts, misc. tweaks)
+Snapshot paste: http://forum.cockos.com/showpost.php?p=1605660&postcount=2051|improve name-matching|

!v2.8.3 featured build (January 8, 2016)
New global startup action (in addition to per-project startup actions)
+The global startup action is performed one time, when launching REAPER
+To edit/view/clear startup actions: Main menu / Extensions / Startup actions
+Tip: if you want to perform several actions at launch time, create a macro and set it as the global startup action

Actions
+New actions (Main section):
 - SWS/wol: Full zoom selected envelope (in media lane only) to upper/lower half in time selection
 - SWS/wol: Vertical zoom selected envelope (in media lane only) to upper/lower half
 - SWS/wol: Put selected envelope in media/envelope lane
+Remove outdated actions (issue 787):
 - Xenakios/SWS: Process item with csound phase vocoder
 - Xenakios/SWS: Process item with RubberBand
+Prevent various delete take/item/source file actions to delete subproject files

Other
+Harden functions exported to ReaScript
+Support new ReaScript command IDs (REAPER v5.11pre14+)
+Update win32 installer to NSIS 2.5.0, resolves security issues

!v2.8.2 featured build (November 3, 2015)
Snapshots
+Fixed http://forum.cockos.com/showthread.php?t=166652|snapshots with bypassed FX Chains|
+Improved snapshot recall (faster)

Cycle Actions
+Ease action selection (works regardless of the displayed columns in the Action window)
+Support new ReaScript command IDs (REAPER v5.05pre1+)

Autocolor: Make sure the color picker is always visible

Fixes
+Localization: fixed partly broken user LangPacks (thanks ecl!)
+Localization: http://forum.cockos.com/showpost.php?p=1579264&postcount=242|various fixes| (thanks Mr Data!)
+Fixed http://forum.cockos.com/showpost.php?p=1579114&postcount=2010|"SWS/AW: Consolidate Selection" potential crash|

!v2.8.1 featured build (September 10, 2015)
New actions
+Main:
 - SWS/BR: Options - Set "Run FX after stopping for" to x ms (various values)
 - SWS/wol: Adjust selected envelope height, zoom center to middle arrange/mouse cursor (MIDI CC relative/mousewheel)
 - SWS/wol: Adjust selected envelope or last touched track height, zoom center to middle arrange/mouse cursor (MIDI CC relative/mousewheel)
 - SWS/wol: Adjust envelope or track height under mouse cursor, zoom center to mouse cursor (MIDI CC relative/mousewheel)

Autorender
+Fallback to WAV render if no render settings are found
+Updated/added guiding messages

Fixes
+Fixed http://forum.cockos.com/showpost.php?p=1567618&postcount=1968|mass item selection hang| vs grouped/pooled items, requires REAPER v5.02pre3+
+Fixed http://forum.cockos.com/showpost.php?p=1563402&postcount=191|potential crash in zoom functions|
+Issue 761: Obey preference for volume envelope scaling when creating volume send envelopes with various actions
+Issue 757: fixed actions "SWS: Set snapshots to 'mix' mode" and "SWS: Set snapshots to 'visibility' mode"
+Issue 765: Fixed various actions and ReaScript API not working properly with stretch markers at mouse cursor when take playrate is modified
+Renamed "SWS/wol: Set "Vertical/Horizontal zoom center" to..." actions to "SWS/wol: Options - Set "Vertical/Horizontal zoom center" to..." to be consistent with Breeder's actions.
+Added missing undo points for some SWS and Xenakios actions
+ReaConsole: fixed default key shortcut "C"

Other
+SWS auto-update now checks for REAPER compatibility before announcing a new SWS version is available
+Increased all SWS/BR slot actions count to 16
+Optimizations around item/take selection/activation

ReaScript
+Added functions:
 - BR_TrackFX_GetFXModuleName
+Issue 764, issue 760: fixed BR_GetMediaTrackLayout/BR_SetMediaTrackLayout issues, requires REAPER v5.02+

!v2.8.0 featured build (August 13, 2015)
<strong>This new SWS version requires and supports REAPER v5.0+!</strong><br>
Lots of new features/fixes: everything listed below is new, down to v2.6 (all intermediate versions were pre-releases/beta/fixup builds).
</strong>

New actions
+Main:
 - SWS/BR: Options - Automatically insert stretch markers when inserting tempo markers with SWS actions
  - Note:  The option is enabled by default. It allows for stretch markers to get automatically inserted when editing tempo map with various SWS/BR features (warp grid, freehand draw, tempo mapping). When appropriate, some of these features (i.e. warp grid) won't insert stretch markers in items with effective timebase time. See some examples http://stash.reaper.fm/24586/sws%20auto%20stretch%20markers.gif|here|
 - SWS/BR: Copy selected points in selected envelope to envelope at mouse cursor
 - SWS/BR: Copy points in time selection in selected envelope to envelope at mouse cursor
 - SWS/BR: Copy selected points in selected envelope to to envelope at mouse cursor (paste at edit cursor)
 - SWS/BR: Copy points in time selection in selected envelope to envelope at mouse cursor (paste at edit cursor)
 - SWS/BR: Options - Set "Run FX after stopping for" to x ms (various values)
 - SWS/BR: Toggle play from mouse cursor position
 - SWS/BR: Toggle play from mouse cursor position and solo active item's track for the duration
 - SWS/BR: Toggle play from mouse cursor position and solo active item for the duration
 - SWS/BR: Toggle play from edit cursor position and solo active item's track for the duration
 - SWS/BR: Toggle play from edit cursor position and solo active item for the duration
+MIDI editor:
 - SWS/BR: Toggle play from mouse cursor position
 - SWS/BR: Toggle play from mouse cursor position and solo track under mouse for the duration
 - SWS/BR: Toggle play from mouse cursor position and solo item and track under mouse for the duration
 - SWS/BR: Toggle play from edit cursor position and solo track under mouse for the duration
 - SWS/BR: Toggle play from edit cursor position and solo item and track under mouse for the duration
 - SWS/BR: Move active floating window to mouse cursor (9 version with different horizontal and vertical positions in regards to mouse cursor)

Contextual toolbars
+Fixes:
 - Fixed stretch marker detection when take had modified playrate
+Other:
 - Added toggle states to all actions for toggling toolbars

ReaScript
+Other:
 - BR_GetMouseCursorContext: fixed stretch marker detection when take had modified playrate

Fixes
+Fixed SWS/BR actions that show send envelopes. In certain corner cases they didn't work and could potentially remove FXs from receiving track
+Fixed SWS/BR actions that copy other stuff to envelopes (CC events, envelope points from other envelopes etc...) when dealing with FX envelopes

!v2.7.3 pre-release build (July 8, 2015)
ReaScript: fixed missing exported functions

!v2.7.2 pre-release build (July 7, 2015)
<strong>REAPER v5.0rc1+ is required!</strong>

New actions
+Main:
 - Resources: brought back all "prompt for slot" actions
 - SWS/BR: Preview take under mouse (lots of different versions, see action list)
 - SWS/BR: Hide all but selected track envelope for all/selected tracks (except envelopes in separate lanes)
 - SWS/BR: Hide all but selected track envelope for all/selected tracks (except envelopes in track lanes)
 - SWS/BR: Options - Toggle "Send all-notes-off on stop/play"
 - SWS/BR: Options - Toggle "Reset pitch on stop/play"
 - SWS/BR: Options - Toggle "Reset CC on stop/play"
 - SWS/BR: Options - Toggle "Flush FX on stop"
 - SWS/BR: Options - Toggle "Flush FX when looping"
 - SWS/BR: Options - Toggle "Move edit cursor to start of time selection on time selection change"
 - SWS/BR: Options - Toggle "Move edit cursor when pasting/inserting media"
 - SWS/BR: Options - Toggle "Move edit cursor to end of recorded items on record stop"
 - SWS/BR: Options - Toggle "Stop/repeat playback at end of project"
 - SWS/BR: Options - Toggle "Scroll view to edit cursor on stop"
 - SWS/BR: Options - Set grid/marker line Z order (6 actions that cover all settings)
 - SWS/wol: Adjust envelope or track height under mouse cursor (MIDI CC relative/mousewheel)
+MIDI editor:
 - SWS/BR: Show only used CC lanes with selected events (detect 14-bit)
 - SWS/BR: Move last clicked CC lane up/down
 - SWS/BR: Set all CC lanes' height to x pixel
 - SWS/BR: Increase/Decrease all CC lanes' height by x pixel
 - SWS/BR: Delete all events in last clicked lane
 - SWS/BR: Delete selected events in last clicked lane
+Main and MIDI editor:
 - SWS/BR: Convert selected points in selected envelope to CC events (various versions)
 - SWS/BR: Convert selected envelope's curve in time selection to CC events (various versions)
  - Note: when converting envelope curve, event density is determined by setting "Events per quarter note when drawing in CC lanes" (Preferences->Editing Behavior->MIDI Editor)

ReaScript
+Added functions:
 - BR_GetMidiTakePoolGUID
 - BR_GetCurrentTheme
 - BR_Win32_GetPrivateProfileString
 - BR_Win32_ShellExecute
 - BR_Win32_WritePrivateProfileString
+Fixes:
 - BR_GetClosestGridDivision, BR_GetNextGridDivision, BR_GetPrevGridDivision now work properly with frame grid
 - BR_Env functions now account for take playrate when it's set to something other than 1
+Other:
 - BR_GetSetTrackSendInfo: added support for linking volume/pan to MIDI
 - Hardened BR_Env functions so they don't crash REAPER in certain scenarios (reported and explained http://forum.cockos.com/showthread.php?p=1529077#post1529077|here|)

Fixes
+Fixed Groove tool crash vs duplicate Control Change events (report http://forum.cockos.com/showpost.php?p=1519436&postcount=111|here|)
+Hardened various actions related to takes
+Potential OSC output fixes (Region Playlist, Live Configs)
+Fixed possible crash in MIDI editor actions that show/hide used CC lanes
+Fixed various problems with envelope functionality related to volume envelope range when default volume envelope scaling was set to amplitude
+Fixed various issues related to take envelopes when takes playrate was set to something other than 1
+Various actions will now properly work with frame grid
+Fixed the action <em>SWS/BR: Trim MIDI item to active content</em>
+Preview actions now work properly in certain scenarios on MIDI items (looped items, MIDI editor timebase set to source (beats) etc...)
+<em>SWS/BR: Disable "Ignore project tempo" for selected MIDI items preserving time position of MIDI events</em> should now work properly when dealing with looped items
+Fixed "perform until shortcut released" playback actions playing back muted tracks/items shortly after shortcut release
+"perform until shortcut released" playback actions restore view when starting the playback from mouse cursor (if option "scroll view to edit cursor on stop" is turned on)
+Fixed missing check mark in context menu of docked SWS dialogs next to menu item "Dock window in Docker"
+Actions that move closest grid line now work properly when "Grid snap settings follow grid visibility" is disabled

Other
+When using "perform until shortcut released" playback actions, create undo point for restoring track/item mute/solo state in case of project changes during playback
+Renamed various actions (removed (s) prefix - this way it's more uniform with rest of the REAPER and easier to search in the action list)
+Disabled Marker Actions while rendering
+Removed actions to simplify title bar. It wasn't reliable in certain situations and may not be morally right :)

!v2.7.1 pre-release build (May 7, 2015)
<strong>OSX:</strong>
+<strong>New installation disk image (.dmg)</strong>
 - The new .dmg proposes to install the SWS Extension in a different directory:
   /Library/Application Support/REAPER/UserPlugins (instead of ~/Library/Application Support/REAPER/UserPlugins)
 - This eases the installation ("normal" drag-drop .dmg, no more script), fixes some security issues, etc but has a small inconvenience when upgrading too, some information messages will guide you in this case though
 - More details http://forum.cockos.com/showpost.php?p=1518816&postcount=96|here|
+Fixed UI issues with listviews on Yosemite and trackpads

Region Playlist
+Crop project to playlist, paste playlist, etc support automation on folder/empty tracks (issue 701)
+Fixed some corner-case playback issues

Resources
+Issue 709: More commands obey multiple selection in the list view (e.g. play all selected media files in one go, open a bunch of project tabs in one go, etc)

Added actions
+Main:
 - SWS/AW: Set selected tracks timebase to project default
 - SWS/AW: Set selected items timebase to project/track default
 - SWS/AW: Set selected items timebase to time
 - SWS/AW: Set selected items timebase to beats (position only)
 - SWS/AW: Set selected items timebase to beats (position, length, rate)
 - SWS/BR: Disable "Ignore project tempo" for selected MIDI items preserving time position of MIDI events
 - SWS/BR: Move active floating track FX window to mouse cursor (9 version with different horizontal and vertical positions in regards to mouse cursor)

ReaScript
+Added functions:
 - BR_GetArrangeView
 - BR_GetMidiTakeTempoInfo
 - BR_GetNextGridDivision
 - BR_GetPrevGridDivision
 - BR_SetMidiTakeTempoInfo

Fixes
+Fixed various buglets (Region Playlist, marker/region actions, etc) when some regions/markers/envelopes end later than the last media item
+Using SWS/BR actions to enable "ignore project tempo" will not change tempo information of items that are already ignoring project tempo
+Fixed various envelope functionality in regards to certain FX parameter envelopes (for example, freehand actions not properly setting the envelope to mouse cursor vertical position on ReaEQ gain parameter envelopes, like seen http://forum.cockos.com/showpost.php?p=1517026&postcount=4|here|)
+Fixed various small usability corner-cases of envelope freehand actions
+Fixed positions of certain check boxes in Contextual toolbar dialog

!v2.7.0 featured build (May 7, 2015)
OSX: fixed UI issues with listviews on Yosemite and trackpads

Fixed various buglets (Region Playlist, marker/region actions, etc) when some regions/markers end later than the last media item

!v2.6.4 pre-release build (May 1, 2015)
<strong>REAPER v5.0pre21+ is required!</strong>

<strong>Custom mouse cursors</strong>
+From now on you can create custom mouse cursors to replace existing SWS cursors. All future updates in regards to this will be shown in what's new under <strong>Custom mouse cursors</strong> section to ease things for theme and cursor developers when new things are added or changed
+Current list of customizable mouse cursors can be found http://wiki.cockos.com/wiki/index.php/SWS_mouse_cursors|on Cockos wiki|
+Some SWS/BR actions got new cursors, but not to clog the change log with all the details, see upper wiki link. Note that these cursors are not set in stone, if you think you could contribute better default cursors, let us know (you can do it on our dedicated http://forum.cockos.com/showthread.php?t=153702|forum topic|)

Contextual toolbars
+Contextual toolbars dialog:
 - When checking for modifications in contextual toolbars dialog (in case of closing the dialog or switching from the unsaved preset) also check position offset and auto close properties
 - Added an option to <em>Set toolbar to foreground</em>. When enabled, toolbar will be set to foreground (focused) every time it's shown. The option is disabled by default
+Fixed various issues with toolbar window manipulation (set always on top, auto close, position offset/override) when toolbar had the same name as some other window (i.e. toolbar was named "Mixer")

Added actions
+Main:
 - SWS/BR: Freehand draw envelope while snapping points to left side grid line (perform until shortcut released)
  - Note: also works with tempo map (2 versions, one that draws on selected envelope and the other which draws on envelope at mouse cursor)
 - SWS/BR: Select envelope at mouse cursor and set closest (left side) envelope point's value to mouse cursor (perform until shortcut released)
 - SWS/BR: Apply next action to all visible (record-armed) envelopes in selected tracks
 - SWS/BR: Apply next action to all visible (record-armed) envelopes in selected tracks if there is no track envelope selected
 - SWS/BR: Copy selected points in selected envelope to all visible (record-armed) envelopes in selected tracks (2 versions: direct copy and at edit cursor)
 - SWS/BR: Copy points in time selection in selected envelope to all visible (recorded-armed) envelopes in selected tracks (2 versions: direct copy and at edit cursor)
 - SWS/BR: Select all partial time signature markers
 - SWS/BR: Reset position of selected partial time signature markers
 - SWS/BR: Snap position of selected partial time signature markers to closest grid line
 - SWS/BR: Move active floating window to mouse cursor (9 version with different horizontal and vertical positions in regards to mouse cursor)
 - SWS/BR: Simplify main window title bar (3 mutually exclusive versions) (windows only, sorry OSX users)
 - SWS/BR: Toggle "Display media item take name"
 - SWS/BR: Toggle "Display media item pitch/playrate if set"
 - SWS/BR: Toggle "Display media item gain if set"
 - SWS/BR: Project track selection action - Set/Show/Clear...
  - Note: action set with this should get called every time a track gets selected by clicking the track with the mouse in TCP/MCP. Known limitation: the action won't get called if Mixer option "Scroll view when tracks activated" is disabled.
 - SWS/BR: Play from edit cursor position (perform until shortcut released)
 - SWS/BR: Play from edit cursor position and solo track under mouse for the duration (perform until shortcut released)
 - SWS/BR: Play from edit cursor position and solo item and track under mouse for the duration (perform until shortcut released)
+MIDI editor:
 - SWS/BR: Play from edit cursor position (perform until shortcut released)
 - SWS/BR: Play from edit cursor position and solo active item's track for the duration (perform until shortcut released)
 - SWS/BR: Play from edit cursor position and solo active item for the duration (perform until shortcut released)

ReaScript
+Improved Python function wrappers (sws_python*.py)
+Fixed BR_EnvGetProperties not returning correct values for envelope types
+Issue 702: Fixed ULT_SetMediaItemNote
+Added media file tagging functions, see http://taglib.github.io|TagLib| for supported tags/files
 - SNM_TagMediaFile
 - SNM_ReadMediaFileTag
+Added functions to convert track/item/take from and to GUID:
 - BR_GetMediaItemByGUID
 - BR_GetMediaItemGUID
 - BR_GetMediaItemTakeGUID (function to get take from GUID already exists, see SNM_GetMediaItemTakeByGUID)
 - BR_GetMediaTrackByGUID
 - BR_GetMediaTrackGUID
+Added other functions:
 - BR_EnvSortPoints
 - BR_GetClosestGridDivision
 - BR_GetMediaItemImageResource
 - BR_GetMediaTrackFreezeCount
 - BR_GetMediaTrackLayouts
 - BR_GetMediaTrackSendInfo_Envelope
 - BR_GetMediaTrackSendInfo_Track
 - BR_GetMidiSourceLenPPQ
 - BR_GetSetTrackSendInfo
 - BR_GetTakeFXCount
 - BR_IsTakeMidi
 - BR_SetArrangeView
 - BR_SetItemEdges
 - BR_SetMediaItemImageResource
 - BR_SetMediaTrackLayouts

Fixes
+Notes/Windows OS: fixed "wrap text" option (Issue 690)
+Issue 709: Prevent loading templates when loading projects in new tabs
+Compatibility fixes for new envelope max display options of +12db or +24db (introduced in REAPER v5.0pre21)
+Autorender/OSX: fixed UTF8 issues with media file tags (Issue 670)
+Preserve metronome patterns when editing tempo envelope with various actions and dialogs
+Fixed non-selectable radio buttons in SWS/BR: Select and adjust tempo markers... dialog
+Don't change solo state of tracks if mouse is over master track when running certain "perform until shortcut released" playback actions
+Fixed various SWS/BR actions so they work properly with hardware sends envelopes
+Fixed wrong vertical position of shadowed area when using Zoom tool (marquee) with master track visible
+Fixed various zooming issues when zooming tracks that have more than one envelope lane visible
+<em>SWS/S&M: Open/close image window</em> now reports it's state
+Fixed <em>SWS/BR: Delete tempo marker (preserve overall tempo and positions if possible)</em> not deleting moved partial time signature markers properly
+Fixed <em>SWS/BR: Set closest (left side) envelope point's value to mouse cursor (perform until shortcut released)</em> reseting position of moved partial time signature markers

Other
+Added ability to select only partial time signatures with <em>SWS/BR: Select and adjust tempo markers...</em>
+Toggle state of all docked SWS dialogs will be set to ON only when the window is visible in the docker (same behavior REAPER is using for its own docked dialogs)
+When running <em>SWS/BR: Set closest (left side) envelope point's value to mouse cursor (perform until shortcut released)</em> on mute envelope, snap values to top or bottom

!v2.6.3 pre-release build (March 12, 2015)
<strong>REAPER v5.0pre14b+ is required!</strong>

Contextual toolbars
+Fixes:
 - Fixed toolbars not loading in certain instances if some tracks are hidden from TCP (this also probably fixes some other issues)
 - Fixed MIDI editor flickering when setting detected CC lane as last clicked
+Other:
 - Toolbar is always shown within monitor bounds (previously, this was the case only if toolbar had position override/offset set)
 - When closing toolbar, restore focus to last focused window

Added actions
+Main:
 - SWS: Zoom to selected items/tracks (ignore last track's envelope lanes)
 - SWS: Vertical zoom to selected items/tracks (ignore last track's envelope lanes)
 - SWS: Toggle zoom to selected tracks/items/time selection (ignore last track's envelope lanes)
 - SWS/BR: Save/Restore selected/all items' mute state, slot x (8 slots)
 - SWS/BR: Save/Restore selected/all tracks' solo and mute state, slot x (8 slots)
 - SWS/BR: Play from mouse cursor position (perform until shortcut released)
 - SWS/BR: Play from mouse cursor position and solo track under mouse for the duration (perform until shortcut released)
 - SWS/BR: Play from mouse cursor position and solo item and track under mouse for the duration (perform until shortcut released)
+MIDI editor:
 - SWS/BR: Create CC lane and make it last clicked
 - SWS/BR: Copy selected CC events in active item to last clicked CC lane/lane under mouse cursor
 - SWS/BR: Play from mouse cursor position (perform until shortcut released)
 - SWS/BR: Play from mouse cursor position and solo active item's track for the duration (perform until shortcut released)
 - SWS/BR: Play from mouse cursor position and solo active item for the duration (perform until shortcut released)

ReaScript
+Updated BR_EnvGetProperties and BR_EnvSetProperties (volume envelope fader scaling support)

Fixes
+SWS/BR:Set closest envelope point's value to mouse cursor now properly formats tooltip value for FX envelopes
+Fixed certain SWS/BR actions in MIDI editor so they work properly with looped MIDI items
+Fixed SWS/BR preview active item actions in MIDI editor not working right in certain cases
+Don't create redundant undo point when using:
 - SWS: Save selected track(s) selected item(s), slot x
 - SWS: Save selected item(s)
+Zooming functionality:
 - Restored behavior of actions that zoom vertically to selected tracks/items so they include track envelopes of the last selected item/track (changed in v2.5.1)
 - Fixed problems with master track (reported http://forum.cockos.com/showpost.php?p=1458143&postcount=1725|here|)
 - Fixes related to hidden TCP tracks and actions that hide unselected tracks when zooming
 - Make sure zoomed tracks fill TCP completely when appropriate (related only to actions that minimize other tracks)

Other:
+Optimized various envelope actions and ReaScript envelope functions using new envelope API (testing showed increase in performance up to x10) (not applicable to tempo envelope)
+Various fixes for REAPER 5 compatibility (contextual toolbars, envelope actions, MIDI editor actions)

!v2.6.2 pre-release build (January 16, 2015)
<strong>REAPER v5.0pre6+ is required!</strong> (this REAPER version supports SWS functions exported to EEL and Lua)

Fixes:
+REAPER 5/Windows OS: fixed crash vs unsupported REAPER versions
+Hardened SWS initialization, display error messages

!v2.6.1 pre-release build (January 7, 2015)
<strong>REAPER v5.0pre4+ is required!</strong>

REAPER 5 preliminary support
+ReaScript function export to EEL and Lua
+Fixed action selection broken in various places (e.g. Cycle Action editor)

!v2.6.0 featured build (January 7, 2015)
Notes window
+Added "Wrap text" option in the context menu
+Import SubRip file: name regions with subtitles content
+Issue 686: fixed new lines added in subtitles when saving the project

!v2.5.2 pre-release build (December 11, 2014)
<strong>REAPER v4.75+ is required!</strong>

Contextual toolbars
+Contextual toolbars dialog:
 - Added support for auto close:
  - If enabled, toolbar will automatically get closed after pressing any of it's buttons
  - Option exists separately for each context. To enable or disable the option, right-click or double click the <em>Auto close</em> column in the context list
  - Note that you can't set the option if context doesn't have a toolbar assigned to it
 - Added support for custom positioning of the toolbar:
  - There are two separate ways to set custom positioning of the toolbar:
   - Position override found in <em>Options</em> under group <em>All</em>. Enable to set where you want <strong>all the toolbars</strong> to appear in relation to mouse cursor.
   - Position offset that can be set up separately for each context. To set the option, right-click or double click the <em>Position offset</em> column in context list and type desired offset values
  - Setting one option doesn't exclude the other, they are cumulative.
  - If toolbar position is managed by Contextual toolbars, toolbar will never get displayed out of monitor bounds
  - Note that you can't set the option if context doesn't have a toolbar assigned to it
 -Other:
  - Previously, you always had to right-click the context list to edit it, now it's also possible to edit it by double clicking the cell
+Other:
 - Toolbars that are set to be <em>always on top</em> don't hide the tooltip anymore. Note that this works only for toolbars loaded by Contextual toolbars, the issue where REAPER hides tooltip behind pinned toolbar still exists and is reported http://forum.cockos.com/project.php?issueid=5199|here|
 - Renamed the actions <em>SWS/BR: <strong>Exclusive toggle</strong> contextual toolbar under mouse cursor, preset x</em> to <em>SWS/BR: <strong>Open/close</strong> contextual toolbar under mouse cursor, preset x</em>
 - Removed <em>Named notes mode</em> context from <em>Inline MIDI editor</em> group. It's currently not supported by REAPER and was mistakenly put there in the first place
+Added actions:
 - SWS/BR: Exclusive toggle contextual toolbar under mouse cursor, preset x (added in all sections: Main, MIDI editor, etc...)
  - Note: unlike other actions which simply close all toolbars if at least one of them is open, this will always open the contextual toolbar if valid toolbar is found for the context under mouse cursor. If found toolbar is already visible or no toolbar has been found, all toolbars will get closed

Analyze and normalize loudness
+Analyze loudness dialog:
 - Disable analyze button while analysis is progress

Added actions
+Main:
 - SWS/BR: Adjust playrate (MIDI CC only)
 - SWS/BR: Adjust playrate options...
  - Note: These two actions work in tandem. The first action changes playrate so you can automate it.The second action opens the dialog where you can set automatable playrate range. Also note that due to the API problems, actions can't respond to OSC, but in this case it shouldn't matter since you can configure REAPER OSC to manage playrate.

Fixes
+Resources: http://forum.cockos.com/showthread.php?p=1440002|fixed lost bookmarks|
+These actions now work properly when item is trimmed or stretched:
 - SWS/BR: Split selected items at stretch markers
 - SWS/BR: Create project markers from stretch markers in selected items
+Don't reload FX when undoing certain SWS actions

!v2.5.1 pre-release build (November 24, 2014)
<strong>REAPER v4.74+ is required!</strong>
New API functions were introduced in this version, they enable various improvements in the SWS/S&M Extension.
Thank you Cockos!

<strong>Contextual toolbars</strong>
+Functionality in general:
 - Feature relies heavily on existing REAPER toolbars. The basic concept is fairly simple. User assigns different REAPER toolbars to different contexts (things like TCP, item, piano roll, etc...) and loads them under mouse cursor by calling a single action. The action will then load an appropriate toolbar for a thing under the mouse cursor, http://wiki.cockos.com/wiki/images/3/3c/Contextual_toolbars_example.gif|like this.|
 - For more information, please http://wiki.cockos.com/wiki/index.php/Contextual_toolbars_with_SWS|visit the wiki on the subject| (which is also accessible from the Contextual toolbars dialog). In case you want to contribute to the wiki, you're more than welcome.
+Contextual toolbars dialog:
 - To open a dialog for setting up contextual toolbars either run the action SWS/BR: Contextual toolbars... or go to Main menu > Extensions > Contextual toolbars...
 - Dialog is divided into 3 parts, preset selector, list of possible contexts, and various options tied to those contexts. Select an arbitrary preset and right click contexts to assign them toolbars. Options can be found on the right and are executed only when toolbar is loaded. Once set up, use provided actions to load toolbars for each preset.
+Added actions:
  - SWS/BR: Contextual toolbars...
  - SWS/BR: Exclusive toggle contextual toolbar under mouse cursor, preset x (8 presets) (added in all sections: Main, MIDI editor, etc...)
   - Note: Actions work as toggle switches. If any of the toolbars set up in Contextual toolbars dialog is visible, all of them will get closed - otherwise toolbar corresponding to context under mouse cursor will get loaded.
+<strong>Feedback needed:</strong>
 - Note that while new contexts won't get added at this time (but fades and volume handles are planned) now is the time to help us. Any feedback, comments and criticism of current contexts hierarchy is highly welcome. For example, http://wiki.cockos.com/wiki/index.php/Contextual_toolbars_with_SWS#Special_cases:_item_stretch_markers_and_take_envelopes|this workaround| would definitely benefit from discussion. Don't hesitate to express your opinion on http://forum.cockos.com/showthread.php?t=150702|dedicated forum topic.| Thanks!

Analyze and normalize loudness
+Analyze loudness dialog:
 - Analyzer can now measure true peak (disabled by default since it prolongs analysis due to resampling - see Options to enable/disable)
  - Double-click true peak cell to move edit cursor to true peak location (or right-click selected item/track in list view to reveal the option)
 - Added user preference to display either LUFS or LU (see Options->Unit).
  - To set reference level for 0 LU and formatting of LU unit, see Options->Global preferences (or run SWS/BR: Global loudness preferences)
  - Right-click menu entry for normalizing follows Options->Unit and will alternate between "Normalize to -23 LUFS" and "Normalize to 0 LU"
  - Normalizing to specific value can normalize to both LUFS and LU
 - Export list of analyzed items/tracks to clipboard or file
  - To export the list, select items in list view, right-click them and select "Export formated list to clipboard/file"
  - For setting the format of exported items, see Options->Export format
   - Formating supports wildcards. Wildcards description can be found in the same dialog. To hide description, simply resize the dialog
   - Besides typing, wildcards can also be inserted using the "Wildcard" button.
   - Previously used format patterns are stored in the "Wildcard" button submenu
 - Analyzed objects are now restored on project load
 - Other:
  - Right-click menu entry for creating loudness graph no longer queries range, instead it uses range set in Options->Global preferences (or SWS/BR: Global loudness preferences)
  - Normalize dialog is no longer modal (but will be closed if loudness analyzer is closed/hidden to avoid confusion)
  - Display new items/tracks in list view as soon as they're analyzed
  - Analyze button changes caption depending on what is to be analyzed
  - Added Help... menu entry to options menus
   - Note: opens http://wiki.cockos.com/wiki/index.php/Measure_and_normalize_loudness_with_SWS|wiki page on everything loudness related in SWS| which is currently unfinished (if you want to contribute you're more than welcome. Big thanks to user http://forum.cockos.com/member.php?u=1482|Airon| for the work so far)
  - Various small fixes
+Added actions:
 +SWS/BR: Global loudness preferences...
  - Note: Preferences set here affect everything loudness related in SWS (analyze loudness dialog and separate normalize actions)
   - 0 LU reference can be set to an arbitrary value (most common values are provided in the dropdown)
   - LU unit format only affects display of LU unit in various dialogs
   - Envelope graph range affects drawing range when drawing loudness envelopes in Analyze loudness dialog
 +SWS/BR: Normalize loudness of selected items to 0 LU
 +SWS/BR: Normalize loudness of selected tracks to 0 LU
+Other:
 - Renamed SWS/BR: Normalize loudness of selected items to SWS/BR: Normalize loudness of selected items/tracks (also no longer modal)
 - Removed SWS/BR: Normalize loudness of selected tracks

Added actions
+Main:
 - SWS/BR: Select envelope points on/between grid (2 versions: time selection and normal)
 - SWS/BR: Add envelope points located on/between grid to existing selection (2 versions: time selection and normal)
 - SWS/BR: Delete envelope points on/between grid (2 versions: time selection and normal)
 - SWS/BR: Create project marker at mouse cursor
 - SWS/BR: Create project marker at mouse cursor (obey snapping)
 - SWS/BR: Insert 2 envelope points at time selection to all visible track envelopes
 - SWS/BR: Insert 2 envelope points at time selection to all visible track envelopes in selected tracks
 - SWS/BR: Show all active FX envelopes for selected tracks
 - SWS/BR: Show all FX envelopes for selected tracks
 - SWS/BR: Show all/volume/pan/mute active send envelopes for selected track
 - SWS/BR: Show all/volume/pan/mute send envelopes for selected track
  - Note: all show FX/send envelope actions come in 3 flavors : show, hide and toggle show
 - SWS/BR: Show/hide track envelope for last adjusted send (3 verions)
  - Note: that's right, due to API limitation it's last adjusted, not touched
 - SWS/BR: Enable "Ignore project tempo" for selected MIDI items preserving time position of MIDI events (use tempo at item's start)
  - Note: the action is meant for http://forum.cockos.com/showthread.php?p=1374175#post1374175|these kind of issues|
 - SWS/BR: Select all MIDI/audio/video/click/timecode/empty/PiP items
 - SWS/BR: Move closest project marker to edit/play/mouse cursor (2 versions: normal and obey snapping) (Issue 668)
 - SWS/BR: Focus tracks
 - SWS/BR: Unselect envelope
 - SWS/BR: Increase/Decrease selected envelope points by x db (volume envelope only) (multiple versions: 0.1, 0.5, 1, 5 and 10 db)
 - SWS/BR: Delete take under mouse cursor (Issue 124)
 - SWS/BR: Select TCP/MCP track under mouse cursor (Issue 124)
 - SWS/BR: Select envelope under mouse cursor (Issue 124)
 - SWS/BR: Select/Delete envelope point under mouse cursor (2 versions: selected envelope only and whatever envelope is under mouse cursor) (Issue 124)
 - SWS/BR: Split selected items at stretch markers
 - SWS/wol: Select all tracks except folder parents
 - SWS: Toggle horizontal zoom to selected items/time selection
+MIDI editor:
 - SWS/BR: Save/Restore selected events in last clicked CC lane (8 slots) (Save has 2 versions: last clicked lane, lane under mouse cursor. Restore has 3 versions: last clicked lane, lane under mouse cursor, all visible lanes)
 - SWS/BR: Insert CC event at edit cursor in CC lane under mouse cursor (active item only)
 - SWS/BR: Hide last clicked/under mouse cursor CC lane
 - SWS/BR: Hide all CC lanes except last clicked/under mouse cursor CC lane
 - SWS/BR: Toggle hide all CC lanes except last clicked/mouse cursor CC lane (multiple versions: one normal and bunch of others that set lane to specific height)
 - SWS/BR: Convert selected CC events to envelope points in selected envelope (multiple versions for different point shape and clearing existing envelope points)

ReaScript
+BR_GetMouseCursorContext:
 - Fixes related to MIDI editor (changes introduced in REAPER v4.7 broke it)
 - Fixed segment detection in ruler
 - Added support for stretch markers
+Changed envelope object type in BR_EnvAlloc and other functions to avoid confusion (existing scripts should be unaffected)

Fixes
+Improved deleting tempo markers with different time signatures when using SWS/BR: Delete tempo marker and preserve position and length of items (including MIDI events)
+Preserve options between REAPER sessions set with these actions:
 - SWS/BR: Set "Apply trim when adding volume/pan envelope"
 - SWS/BR: Toggle "Playback position follows project timebase when changing tempo"
 - SWS/wol: Set "Vertical/Horizontal zoom center"
+MIDI editor actions that hide/show used CC lanes now obey filter's channel settings
+Prevent toggling zoom with zoom actions when inappropriate (i.e. toggling zoom to selected items when there are no selected items)
+All SWS/BR actions now obey lock settings
+Zooming functionality:
 - All zoom actions now obey track sizes set by custom themes (things like small/medium/full track height)
 - Actions that zoom vertically to selected tracks/items never show track envelopes of the last selected item/track
 - Fixed save/restore arrange view actions not working on envelopes with high point count (Issue 660)
+Fixed target BPM not updating when adjusting BPM by percent in Select and adjust tempo markers
+OSX: Fixed "Unselect tempo markers" child dialog of "Select and adjust tempo markers". It got hidden behind other dialogs when it lost focus
+Issue 678: removed duplicate configurable actions in the S&M.ini file
+Issue 671 and issue 673: fixed Region Playlist misbehavior

Other
+Increased all SWS/BR slot actions to 8 slots
+Display proper dialog icon (same one REAPER uses) in all dialogs (win only)
+Added tempo actions to Main menu > Extensions > Tempo
+Renamed certain actions for uniformity (time sel to time selection, sel items to selected items etc...)

!v2.5.0 #1 featured build (December 11, 2014)
+Resources: http://forum.cockos.com/showthread.php?p=1440002|fixed lost bookmarks|

!v2.5.0 featured build (November 24, 2014)
Notes window
+Added "Wrap text" option in the context menu
+Import SubRip file: name regions with subtitles content
+Issue 686: fixed new lines added in subtitles when saving the project

!v2.4.0 #10 pre-release build (July 11, 2014)
<strong>REAPER v4.70+ is required!</strong>
New API functions were introduced in this version, they enable various improvements in the SWS/S&M Extension.
Thank you Cockos!

Analyze and normalize loudness
+Added an option to preserve already analyzed tracks/items when analyzing selected tracks/items
+Creating graph in selected envelope functionality now works with take envelopes
+Fixes:
 - Analyzing items with different channel modes should now work properly
 - Fixed analyzing short items/tracks
 - Fixed undo when normalizing tracks
 - Pressing DELETE key will delete selected list view entries

Added actions
+Main:
 - SWS/wol: Set selected envelope height to default/minimum/maximum
 - SWS/wol: Adjust selected envelope height (MIDI CC relative/mousewheel)
 - SWS/wol: Adjust selected envelope or last touched track height (MIDI CC relative/mousewheel)
 - SWS/wol: Toggle enable extended zoom for envelopes in track lane
 - SWS/wol: Toggle enable envelopes overlap for envelopes in track lane
 - SWS/wol: Force overlap for selected envelope in track lane in its track height
 - SWS/wol: Restore previous envelope overlap settings
 - SWS/wol: Horizontal zoom to selected envelope in time selection
 - SWS/wol: Full zoom to selected envelope in time selection
 - SWS: Save/Restore current arrange view (5 slots)
 - SWS/BR: Fit selected envelope points to time selection
 - SWS/BR: Create project markers from stretch markers in selected items
 - SWS/BR: Set closest (left side) envelope point's value to mouse cursor (perform until shortcut released)
   - Note: these 2 actions are actually meant to solve the problem of freehand points editing in the tempo map. Use SWS/BR: Create tempo markers at grid after every selected tempo marker to set needed density of the tempo map and then use this action to easily edit the tempo map.
 - SWS/BR: Trim MIDI item to active content
 - SWS/AW: Grid to 1/64 notes
 - SWS/AW: Grid to 1/128 notes
+Main and MIDI editor:
 - SWS/BR: Play from mouse cursor position (3 versions)
+MIDI editor:
 - SWS/BR: Preview active media item (lots of versions: from mouse position, selected notes only, measure sync etc...)
 - SWS/BR: Save/Restore note selection from/to active take (5 slots)
 - SWS/BR: Save/Restore edit cursor position (5 slots)
  - Note: edit cursor slots are shared with already existing actions in Main
 - SWS/FNG: Cycle through CC lanes
 - SWS/FNG: Cycle through CC lanes (keep lane heights constant)
 - SWS/FNG: Show only used CC lanes
 - SWS/FNG: Hide unused CC lanes
 - SWS/FNG: Show only top CC lane
 - SWS/FNG: Select muted MIDI notes
 - SWS/FNG: Select notes nearest edit cursor
 - SWS/FNG: Apply groove to selected MIDI notes (within 16th)/(withing 32nd)
 - SWS/BR: Show only used CC lanes (detect 14-bit)
 - SWS/S&M: Restore displayed CC lanes, slot n - where 'n' is in [1; 8], http://forum.cockos.com/showthread.php?p=984786#post984786|customizable in the S&M.ini file)
 - SWS/S&M: Save displayed CC lanes, slot n - where 'n' is in [1; 8], http://forum.cockos.com/showthread.php?p=984786#post984786|customizable in the S&M.ini file)
   - Note: these 2 actions are also present in the main section. These new instances allow to bind them to MIDI toolbars, for ex.

ReaScript
+BR_GetMouseCursorContext:
 - Added support for MIDI editor
 - Fixed BR_GetMouseCursorContext envelope detection when envelope is in track lane
 - Changed return strings (ruler segments) in BR_GetMouseCursorContext
+Added functions:
 - BR_EnvAlloc, BR_EnvCountPoints, BR_EnvDeletePoint, BR_EnvFind, BR_EnvFindNext, BR_EnvFindPrevious, BR_EnvFree, BR_EnvGetParentTake, BR_EnvGetParentTrack, BR_EnvGetPoint, BR_EnvGetProperties, BR_EnvSetPoint, BR_EnvSetProperties, BR_EnvVauelAtPos
 - BR_MIDI_CCLaneRemove
 - BR_MIDI_CCLaneReplace

Fixes
+Cycle Actions / issue 636: fixed ON/OFF state corner case (as reported http://forum.cockos.com/showpost.php?p=1344403&postcount=1747|here|)
+Notes window / issue 642: fixed loading notes containing special characters
+Localization: fix for actions dealing with the Media Explorer
+Localization / Windows OS: fixed stuff that could potentially make things broken when using:
 - SWS/BR: Preview media item under mouse
 - SWS/BR: Move closest grid line to mouse cursor
 - ReaScript BR_GetMouseCursorContext and similar functions
 - Project navigation functionality (zoom/scroll etc...)
+Prevent moving project markers with the same ID:
 - SWS: Auto Color/Icon
 - SWS: Nudge marker under cursor left/right
 - Xenakios/SWS: Rename project markers with ascending numbers
+Preview media item actions:
  - Preview stops after last note/CC/sysex event when previewing MIDI
  - Actions that pause playback should work properly now
  - Prevent toggling preview state during recording
+Fixed unresponsive SWS/BR: Move closest envelope point to edit cursor
+SWS/FNG: Hide unused CC lanes in active midi editor:
 - Wasn't working if all displayed lanes were empty
 - Wasn't detecting 14-bit lanes properly
+SWS/FNG: Expand/Compress amplitude of selected envelope points around midpoint now obeys tempo map timebase
+These actions now work with take envelopes:
 - SWS/BR: Move edit cursor to next/previous envelope point
 - SWS/BR: Select next/previous envelope point
 - SWS/BR: Expand/Shrink envelope point selection to the right/left
 - SWS/BR: Shift envelope point selection left/right
 - SWS/BR: Select peaks/dips in envelope
 - SWS/BR: Unselect envelope points outside/in time selection
 - SWS/BR: Set selected envelope points to next/previous/last selected/first selected point's value
 - SWS/BR: Move closest (selected) envelope point to edit cursor
 - SWS/BR: Insert 2 envelope points at time selection
 - SWS/BR: Insert new envelope point at mouse cursor
 - SWS/BR: Save/Restore envelope point selection
 - SWS/FNG: Move selected envelope points up/down/left/right
 - SWS/FNG: Shift selected envelope points up/down on left/right
 - SWS/FNG: Expand/Compress amplitude of selected envelope points around midpoint
 - SWS/FNG: Time compress/stretch selected envelope points
 - Xenakios/SWS: Shift current envelope to left/right
+Fixed SWS/BR: Create project markers from notes in selected MIDI items not working properly with looped items
+OSX: Fixed various things when detecting mouse cursor at the top of arrange (ReaScript, Warp grid actions etc...)
+Issue 645: "Xenakios/SWS: Select takes in selected items, shuffled random" now does not select the same take number 1+ times consecutively

Other:
+Renamed FNG MIDI actions in Main section (remove MIDI prefix and added "in active MIDI editor" description at the end)
+Capitalized certain FNG actions names
+OSX: Change mouse cursor while using SWS/BR: Move closest tempo marker/grid line to mouse cursor (this was win only feature until now)
+Renamed SWS: Save/Restore current arrange view to SWS: Save/Restore current arrange view, slot 1
+Renamed SWS/BR: Move closest tempo marker/grid line/ to mouse cursor (added (perform until shortcut released) to clearly reflect how they work)
+Renamed SWS/BR: Hide all but active envelope for all/selected tracks (so it's clear that it works only with selected track envelopes)
+Renamed SWS/BR: Insert new envelope point at mouse cursor (added "using value at current position (obey snapping)" at the end)
+S&M Notes maximum length raised to 64kb
+Better startup error message (can now be displayed over the splash window)

!v2.4.0 #9 pre-release build (April 19, 2014)
<strong>This version requires REAPER v4.62pre8+</strong>, an "Incompatible version" error message will be displayed otherwise...

Cycle Actions support conditional statements (IF, IF NOT, etc) in the MIDI Editor

Fixes
+Windows OS: fixed extension not being loaded
+Cycle Action editor: fixed "Run" context menu item

!v2.4.0 #8 pre-release build (April 13, 2014)
Cycle Actions can be registered in any section of the action list (e.g. MIDI Editor)
Note: <strong>requires REAPER v4.62pre7+</strong>

!v2.4.0 #7 pre-release build (April 9, 2014)
Added actions in the MIDI Editor action list (<strong>requires REAPER v4.62pre7+</strong>)
+SWS/S&M: Hide all CC lanes
+SWS/S&M: Create CC lane
+SWS/S&M: Restore displayed CC lanes, slot n (where 'n' is in [1; 8], http://forum.cockos.com/showthread.php?p=984786#post984786|customizable in the S&M.ini file|, up to 99 slots)
+SWS/S&M: Save displayed CC lanes, slot n
 Note: these actions were already present in the "Main" section of the action list, they will remain there (not to break users' configs), but these versions are deprecated now

Snapshots: the default number of recall actions is now configurable in REAPER.ini
Edit the key "DefaultNbSnapsRecall" in the section [SWS] (quit REAPER before editing this file!)

!v2.4.0 #6 pre-release build (April 6, 2014)
Misc
+Cycle Actions: improved toolbar refresh
+Exclusive toggle actions are now off on start-up
+Prevent conflicts with dupe/clone extensions

Fixes
+Fixed some memory leaks (loudness, tempo)
+Fixed undo in certain instances when moving grid to mouse cursor

!v2.4.0 #5 pre-release build (March 30, 2014)
<strong>Analyze and normalize loudness</strong>
+Functionality in general:
 - Loudness is measured according to EBU 3342 standard thanks to excellent http://github.com/jiixyj/libebur128|libebur128| by Jan Kokemuller
 - Due to <strong>limitations in Reaper API</strong>, we can extract audio data only from certain parts of the audio chain. Chart can be found http://wiki.cockos.com/wiki/images/5/50/SWS_loudness_analysis_signal_flow_chart.png|here|. A few gotchas:
   - You can't use item fades for extensive volume control
   - If you need to use FX, current workaround is to put one item with needed FX in an empty track and measure that track
+Added actions:
 - SWS/BR: Normalize loudness of selected items/tracks...
 - SWS/BR: Normalized loudness of selected items/tracks to -23 LUFS
 - SWS/BR: Analyze loudness...
+Analyze loudness dialog:
 - Accessible from the Action list or Main menu > Extensions > Loudness...
 - Right-click on the dialog or just click "Options" button for various settings
 - Measures integrated, range, short-term and momentary loudness of selected items and tracks
 - To normalize items or tracks, right-click analyzed targets in the list view - often faster than using separate actions because data for already analyzed targets in the dialog is cached (to prevent needles reanalyzing before normalization if nothing changed)
 - Draw momentary and short-term loudness graph to selected envelope. Right-clicking analyzed item should reveal the feature. You can use dummy JS effects from http://stash.reaper.fm/v/20187/SWS%20dummy%20loudness%20graph|here| as a canvas for loudness graphs
 - After the target is analyzed, it's possible to position edit cursor over maximum short-term and momentary loudness interval by double-clicking cells holding their measurements. There is also an option to create time selection over that part of the item/track.
 - Dialog is designed to follow project state. If you rename or delete analyzed target, the change will get reflected in the dialog. For various settings relating to this, check dialog options
 - Analyzing happens in a separate thread so user is free to keep on using Reaper while it's happening.

Warp grid
+SWS/BR: Move closest grid line/tempo marker to mouse cursor:
 - Prevent creating multiple undo points while shortcut is kept on being pressed
 - Smoother reaction to mouse movements, not depending on the OS keyboard settings anymore
 - While the shortcut is pressed, target grid gets "locked" to mouse so it isn't possible to accidentally edit surrounding grids
 - Change mouse cursor when using the action (win only)
 - Improved efficiency when dealing with high tempo marker count
 - Note: due to the way upper improvements are made, you can't arm the action from the toolbar (as some users are doing http://forum.cockos.com/showthread.php?p=1332827#post1332827|here|). If you really need that, you can create a separate macro just for that:
     - SWS/BR Save edit cursor position, slot x
     - View: Move edit cursor to mouse cursor (no snapping)
     - SWS/BR: Move closest grid to edit cursor
     - SWS/BR Restore edit cursor position, slot x
+Added actions:
 - SWS/BR: Move closest (measure) grid line to edit/play cursor (Issue 638)
 - SWS/BR: Move closest left/right side grid line to edit cursor

Project startup action
+Added "SWS/S&M: Show project startup action"
+Added dedicated menu items in Main menu > Extensions > Project startup action (for easier set-up)
+The action (and new menu item) "SWS/S&M: Set project startup action" now prompts to overwrite

Cycle actions
+Added "LOOP x" statement (thanks wol!): prompts the user for the number of times to repeat something
+Tiny fixes (corner cases)

Marker list
+Export formatted marker list to clipboard now works on OSX

Added actions
+SWS/wol: Set "Vertical zoom center" to "Track at center of view"
+SWS/wol: Set "Vertical zoom center" to "Top visible track
+SWS/wol: Set "Vertical zoom center" to "Last selected track"
+SWS/wol: Set "Vertical zoom center" to "Track under mouse cursor"
+SWS/wol: Set "Horizontal zoom center" to "Edit cursor or play cursor (default)"
+SWS/wol: Set "Horizontal zoom center" to "Edit cursor"
+SWS/wol: Set "Horizontal zoom center" to "Center of view"
+SWS/wol: Set "Horizontal zoom center" to "Mouse cursor"
+SWS/BR: Copy take media source file path of selected items to clipboard
+SWS/BR: Toggle "Playback position follows project timebase when changing tempo"
+SWS/BR: Move closest (selected) envelope point to edit cursor
+SWS/BR: Insert 2 envelopes points at time selection

Added ReaScript functions
+ULT_GetMediaItemNote
+ULT_SetMediaItemNote

Fixes
+The action "SWS/BR: Delete tempo marker and preserve position and length of (selected) items (including MIDI events)" should now work properly
 - Note: due to bug in the API, please update to 4.611 otherwise you will lose any text and sysex events
+Fixed rounding issues when converting projects markers to tempo markers in time selection (reported http://forum.cockos.com/showthread.php?p=1330369#post1330369|here|)

!v2.4.0 #4 (March 13, 2014)
<strong>REAPER v4.60+ is required!</strong>
New API functions were introduced in this version, they enable various improvements in the SWS/S&M Extension.
Thank you Cockos!

Added actions
+SWS/BR: Preview media item under mouse (versions for pausing project playback during preview)
+SWS/BR: Toggle media item online/offline
+SWS/BR: Set selected envelope points to next/previous point's value
+SWS/BR: Set selected envelope points to first/last selected point's value
+SWS/BR: Delete tempo marker while preserving position and length of (selected) items (including MIDI events)
+SWS/BR: Move closest tempo marker to mouse cursor
+SWS/BR: Move closest (measure) grid line to mouse cursor (may create tempo marker)
 Hint: There is an interesting effect if you keep shortcut key pressed while moving the mouse - grid/tempo marker will follow it.
 The only con is that a bunch of undo points will get created
+Added stock toggle actions:
 - SWS/S&M: Dummy toggle n (where 'n' is in [1; 8], http://forum.cockos.com/showthread.php?p=984786#post984786|customizable in the S&M.ini file|, up to 99 toggles)
 - SWS/S&M: Exclusive toggle An (where 'n' is in [1; 4], http://forum.cockos.com/showthread.php?p=984786#post984786|customizable in the S&M.ini file|, up to 99 toggles)
 - SWS/S&M: Exclusive toggle Bn (where 'n' is in [1; 4])
 - SWS/S&M: Exclusive toggle Cn (where 'n' is in [1; 4])
 - SWS/S&M: Exclusive toggle Dn (where 'n' is in [1; 4])
   "Exclusive toggle" means only one toggle action is ON at a time.
   For ex: in the set of toggles "A", if "Exclusive toggle A03" is ON, A01 A02 and A04 are OFF.
   These actions come in handy with Cycle Actions for example, see details and use-cases http://forum.cockos.com/showpost.php?p=1315222&postcount=1652|here| (thanks Reno.thestraws!)

Resources: auto-save media files improvements

ReaConsole
+Issue 588: added option in the context menu to invert ENTER and  CRTL+ENTER (CMD+ENTER on OS X) key shortcuts:
 - The ENTER key can either perform commands and let the console open, while CRTL+ENTER performs commands but closes it
   Useful when ReaConsole is docked for example, default behavior
 - Or the ENTER key can perform commands and close the console, while CRTL+ENTER performs commands but let it open
   Useful when using ReaConsole the old-school way, as a dialog box
+New default shortcut 'c' to open ReaConsole ('C' might conflict with the native action "Insert time signature/tempo Marker")

Cycle actions
+Issue 634: our new project member wol has added some conditional statements, thanks!
 - IF AND: if both next actions are ON
 - IF NAND: if at least 1 of the next 2 actions is OFF
 - IF OR: if at least 1 of the next 2 actions is ON
 - IF NOR: if both next actions are OFF
 - IF XOR: if the next 2 actions' states are different
 - IF XNOR: if the next 2 actions' states are the same
 Note: these new statements must be followed by <strong>two</strong> actions that report a toggle state
+Editor: commands indentation
+Editor: better description of conditional statements (in plain English)
+Tweaks: better context menu, message dialog box, etc

Added ReaScript functions
+BR_GetMouseCursorContext
+BR_GetMouseCursorContext_Envelope
+BR_GetMouseCursorContext_Item
+BR_GetMouseCursorContext_Position
+BR_GetMouseCursorContext_Take
+BR_GetMouseCursorContext_Track
+BR_ItemAtMouseCursor
+BR_PositionAtMouseCursor
+BR_TakeAtMouseCursor
+BR_TrackAtMouseCursor
+BR_GetMediaSourceProperties
+BR_SetMediaSourceProperties
+BR_SetTakeSourceFromFile2

Fixes
+Preview media item actions now send all-notes-off when stopping MIDI item preview
+More efficient toolbars auto refresh in certain instances
+Action "SWS/BR: Create project markers from notes in selected MIDI items" now works properly with looped items

!v2.4.0 #3 (February 5, 2014)
Added actions
+Xenakios/SWS: Preview selected media item through track (toggle and normal)
+SWS/BR: Preview media item under mouse (lots of different versions, see action list) (Note: "Xenakios/SWS: Stop current media item preview" works on these too)
+SWS/BR: Select next/previous envelope point
+SWS/BR: Expand envelope point selection to the right/left (normal and end point only version)
+SWS/BR: Shrink envelope point selection from the right/left (normal and end point only version)
+SWS/BR: Shift envelope point selection left/right
+SWS/BR: Select peaks/dips in envelope
+SWS/BR: Unselect envelope points outside/in time selection
+SWS/BR: Insert new envelope point at mouse cursor
+SWS/BR: Save/Restore envelope point selection (5 slots)
+SWS/BR: Save/Restore edit cursor position (5 slots)
+SWS/BR: Toggle "Grid snap settings follow grid visibility"
+SWS/BR: Set "Apply trim when adding volume/pan envelopes"
+SWS/BR: Cycle through record modes
+SWS/BR: Focus arrange window

Fixes
+<strong>Windows OS / Issue 619, issue 621:</strong>
 fixed various features which were broken when using LangPacks and certain regional settings (i.e. comma as a decimal mark)
+OS X 64-bit: fixed broken list views (as reported http://forum.cockos.com/showpost.php?p=1307498&postcount=39|here|)
+Issue 613 / Region Playlist: fixed rounding issues (with adjacent regions)
+Issue 618: fixed cycle actions using toggle states from other cycle actions (starting with IF/IF NOT statements)
+Fixed broken actions "SWS: Set auto crossfade on/off"
+Action "Xenakios/SWS: Preview selected media item" now works properly with muted items

Other
+OS X DMG / Issue 608: added info allowing Mavericks/10.9+ users to run the installation script
+Made .beats optional for the action "SWS/S&M: Insert silence (measures.beats)", e.g. enter 5 (or 5.0) to insert 5 measures of silence/empty space
+Cycle Actions & Live Configs editors: shorten action names when possible, e.g. "<s>SWS/S&M: </s>Insert silence (measures.beats)"
+Better Snapshot details/descriptions
+SWS: Exported marker list format dialog opens centered
+Added "..." to the end of all (hopefully) Xenakios dialog actions that were missing it
+Small renames of captions in SWS/BR dialogs
+Xenakios's preview actions will stop on transport stop (same goes for new SWS/BR preview actions)
+The following Xenakios' dialog boxes are now themed:
 - Auto-rename selected takes
 - Create new tracks
 - Disk space calculator
 - Find missing media for project's takes
 - Insert random points to selected envelope
 - Item property interpolator
 - Normalize selected takes to dB value
 - Process item with Rubberband/csound phase vocoder
 - Project media
 - Randomize item positions
 - Remap item positions
 - Rename selected takes
 - Rename selected tracks
 - Rename takes
 - Render item to new take with tail
 - Repeat paste
 - Reposition selected items
 - Scale item positions/lengths by percentage
 - Search takes
 - Set volume and pan of selected takes
 - Set volume of selected items
 - Show/hide floating item/track info
 - Skip select items from selected items
 - Skip select items in selected tracks
 - Spread selected items over tracks
 - Swing item positions
 - Take mixer
 - Toggle selected items selected randomly

!v2.4.0 #2 (November 15, 2013)
<strong>MIDI/OSC actions support learn with both MIDI Pitch and "normalized" OSC messages</strong>
+To enable this new option: set "LearnPitchAndNormOSC" to 1 in the section [General] of the S&M.ini file (quit REAPER first!)
+When the new option is enabled, all actions of the section "S&M Extension" can be learned with:
 - <strong>New:</strong> OSC messages with floating-point argument in [0, 1] (14-bit resolution)
   Useful for OSC controllers that cannot handle absolute float values, e.g. <strong>TouchOSC for Android needs this!</strong>
 - <strong>New:</strong> MIDI Pitch messages (14-bit resolution)
 - MIDI CC messages (absolute and relative modes, as usual)

Region Playlist
+<strong>Fixed playback that could get out of sync randomly</strong>
+Added option "Smooth seek (seek immediately if disabled)" in the context menu, details http://forum.cockos.com/showthread.php?t=128371|here|

Auto color/icon
+Issue 602: Marker/region rules now support the filters (any) and (unnamed)
+Issue 600 / Windows OS: fixed potential crash when changing colors
+Fixed marker/region auto-coloring rules not obeying priorities

Cycle Actions
+Cycle Actions now support all 3rd party extensions' actions
+Issue 607: better recursion detection/protection, thanks Big Bob!
+Editor: reject unreliable command ids for SWS actions, macros and scripts

Notes window
+Make it possible to monitor/edit marker/region names and subtitles separately,
 i.e. added "Marker names", "Marker subtitles", "Region names" and "Region subtitles"
 in the dropdown box (in addition to "Marker/region names" and "Marker/region subtitles")
+Added related actions:
 - SWS/S&M: Open/close Notes window (marker names)
 - SWS/S&M: Open/close Notes window (region names)
 - SWS/S&M: Open/close Notes window (marker subtitles)
 - SWS/S&M: Open/close Notes window (region subtitles)
+If REAPER >= v4.55: Mark project dirty (needing save) rather than creating undo points for each key stroke
+Potential fix for http://forum.cockos.com/showpost.php?p=1180135&postcount=1595|"things that smells like Pont-l'�v�que"|
+House cleaning: allow notes for macros and scripts (aka "Action help")
 To easy copy/paste, string identifiers used to be displayed in the Notes window for macros/scripts.
 This is now useless since the action list offers "Copy selected action cmdID/identifier string".

Resources / Issue 591: make it possible to save and use new slots/files only via user macros (w/o tweaking the S&M.ini file, etc..)
+Made "Auto-save" slots/files <em>actions</em> more macro-friendly: they won't prompt for anything
 Note: the "Auto-save" <em>button</em> still prompt to overwrite selected slots/files
+Added a "last slot" version for all existing slot actions (i.e. new actions to deal with "auto-saved slots")
 A few examples:
 - SWS/S&M: Resources - Apply track template to selected tracks, <em>last slot</em>
 - SWS/S&M: Resources - Apply track template (+envelopes/items) to selected tracks, <em>last slot</em>
 - SWS/S&M: Resources - Import tracks from track template, <em>last slot</em>
 - etc..
+Added actions to cleanup things at the end of user macros, if needed:
 - SWS/S&M: Resources - Delete last track template slot/file
 - SWS/S&M: Resources - Delete last FX chain slot/file
 - SWS/S&M: Resources - Delete last media slot/file
 - SWS/S&M: Resources - Delete last project slot/file
 - SWS/S&M: Resources - Delete last theme slot/file
 - SWS/S&M: Resources - Delete last image slot/file

Resources: other updates
+Tag bookmark names with [x] when relevant slot actions are attached to them
+Media files: added "Add media file" options in the context menu (+ related actions)
 - Stretch/loop to fit time selection
 - Try to match tempo 0.5x
 - Try to match tempo 1x
 - Try to match tempo 2x
 <strong>Note: all existing "Add media file" slot actions obey these new options too</strong>
+Track templates: fixed the option "Offset items/envelopes by edit cursor" not being obeyed, sometimes
+Track templates: added actions where 'n' is in [1; 4], http://forum.cockos.com/showthread.php?p=984786#post984786|customizable in the S&M.ini file|:
 - SWS/S&M: Resources - Paste (replace) template items to selected tracks, slot n
 - SWS/S&M: Resources - Paste (replace) template items to selected tracks, last slot
 - SWS/S&M: Resources - Paste template items to selected tracks, slot n
 - SWS/S&M: Resources - Paste template items to selected tracks, last slot
+GUI tweaks, better wordings and undo point names (with slot numbers), etc..
+<strong>House cleaning: Removed all "prompt for slot" actions (*)</strong>
 Prehistoric actions that used to make sense when there was no dedicated GUI...
+<strong>House cleaning: Deprecated the "project loader/selecter" tool (*)</strong>
 This tool was useful to switch projects or select project tabs (during live performances, for ex.)
 Instead, you can just create a new dedicated bookmark (say "Live projects": click the tiny button +),
 add projects to it (drag-drop RPP files from an Explorer/Finder), and attach relevant slot actions to
 it via the context menu > Bookmark > Attach project slot actions to this bookmark.
 Deprecated actions have been replaced as follow:
 - "Resources - Project loader/selecter: next (cycle)"  ->  "Resources - Open project, next slot (cycle)"
 - "Resources - Project loader/selecter: previous (cycle)"  ->  "Resources - Open project, previous slot (cycle)"
 Also added:
 - SWS/S&M: Resources - Open project, next slot (new tab, cycle)
 - SWS/S&M: Resources - Open project, previous slot (new tab, cycle)
+(*) If you have any trouble because of that, please http://code.google.com/p/sws-extension/issues/list|say something|!

ReaScript function export
+Added function BR_SetTakeSourceFromFile()
+Issue 598: fixed potential crash with FNG_FreeMidiTake

Ruler's drag zoom / Issue 540: added actions for better usability
+SWS: Toggle drag zoom enable (ruler top half)
+SWS: Toggle drag zoom enable (ruler bottom half)

Fixes
+Issue 603: fixed potential crash when pasting track groups
+Localization / Windows OS: fixed broken features/actions when the extension was translated (thanks drikssa� & neilerua):
 - Most of zoom features
 - Xenakios "Scroll track view" actions
 - S&M "Toggle offscreen item selection" actions
+Issue 595: cut/copy/paste take actions now handle multiple item selection
+The action "Cut active take" now removes items if needed (rather than leaving empty items)
+Issue 601: fixed marker <-> region conversion actions (and export actions) that could affect playback
+Issue 606 / OS X: fixed text display � la "Big Clock" for Notes, Region Playlist and Live Config Monitor windows
+S&M actions to switch FX presets now support concurrent use (e.g. tweaking 2 knobs at the same time)
+Fixed the toggle state reported by some "Toggle offscreen item selection" actions

Other
+<strong>Various performance/timing improvements</strong>
+Various font rendering improvements
+Windows OS: ClearType font rendering is now enabled by default (still optionnal via the S&M.ini file)
+Update checker: wait for project to load completely before displaying startup dialog
+S&M project startup action: faster, safer, reject unreliable command ids for SWS actions, macros and scripts
+The About box is now modeless
+Issue 517 / OS X: S&M actions and commands that open the Finder now also reveal files (like on Windows OS)
+Issue 593: increased maximum cell length for all list views

!v2.4.0 #1 (August 6, 2013)
Fixed some actions learned with <strong>relative</strong> MIDI CC events
+SWS/S&M: Select project (MIDI CC/OSC only)
+SWS/S&M: Trigger preset for FX n of selected track (MIDI CC/OSC only) - where 'n' is in [1; 8]
 Note: FX 4 to FX 8 are new actions
+SWS/S&M: Trigger preset for selected FX of selected track (MIDI CC/OSC only)
+Reminder: those actions belong to the section "S&M extension" of the action list (top-right dropdown box)

Live Configs:
+Allow switches to "comments-only" configs (e.g. OSC feedback with random/custom strings)
+Added actions (where 'n' is in [1; 4], http://forum.cockos.com/showthread.php?p=984786#post984786|customizable in the S&M.ini file|):
 - SWS/S&M: Live Config n - Preload next config
 - SWS/S&M: Live Config n - Preload previous config
 Notes: useful to preload configs with -/+ controllers (like pedals), there already are similar actions to switch to the next/previous config
+Monitor windows:
 - Mouse wheel/trackpad gesture now cycles back to the first/last config
 - Mouse wheel/trackpad gesture now obeys the option "Ignore switches to empty configs"
+Editor window tweaks:
 - More guiding context menus
 - Allow cell edition in the columns "Activate action" and "Deactivate action"
 - Skinned knobs (if knob images are available in the current theme)

Cycle Action editor: copy/paste commands with Ctrl-C, Ctrl-V, Ctrl-X (on OS X: CMD-C, etc..)

!v2.3.0 #23 (July 22, 2013)
Fixed theme actions http://forum.cockos.com/showthread.php?p=1213324#post1213324|vs some user preferences|, thanks Breeder!

Resources window:
+Improved context menus (right-click the bookmark dropdown box, the attached project label, etc..)
+OS X: Context menu > "Edit file..." opens files with the default text editor (like on Windows OS)

ReaScript function export:
+Truncate or delete midi notes which go past the all-notes-off event
+ConfigVar functions now cover global MIDI preferences too (in case it works on REAPER's end someday)

!v2.3.0 #22 (July 15, 2013)
Fixed screenset saving

!v2.3.0 #21 (July 11, 2013)
Fixes:
+Screenset fixes as reported http://forum.cockos.com/showpost.php?p=1209144&postcount=1329|here|
+Image window: restore last displayed image on startup
+Issue 507: Fix OS X ReaConsole character highlighting

!v2.3.0 #20 (July 9, 2013)
Added actions:
+SWS/BR: Hide all but active envelope for selected tracks
+SWS/BR: Enable "Ignore project tempo" for selected MIDI items (use tempo at item's start)
+SWS/BR: Disable "Ignore project tempo" for selected MIDI items

Other:
+Cycle Action editor: improved context menu (http://forum.cockos.com/showpost.php?p=1205514&postcount=5|as discussed here|)
+Cycle Action editor: make it obvious when the Apply button is being disabled
+Live Config editor: various undo improvements
+Issue 577: Snapshot paste defaults to (none) for the destination track when non matching track is found

Fixes:
+Prevent creating redundant undo points in SWS/BR: Randomize selected tempo markers...
+SWS/BR windows always refresh toolbar buttons properly
+SWS/BR: Increase/decrease tempo marker:
 - fixed unresponsiveness in certain corner-cases involving square points
 - fixed behavior for consequential selections
+SWS/BR: Alter slope of gradual tempo marker:
 - fixed behavior for consequential selections

Enabled more code optimizations on Windows builds to increase action speed in some cases, especially with x64.

!v2.3.0 #19 (June 27, 2013)
Fixes:
+Issue 585 / OS X: fixed font rendering crashes, thank YOU Justin!
+More screenset fixes (including http://code.google.com/p/sws-extension/source/detail?r=1077|these issues|)

Added actions:
+SWS/BR: Hide all but active track envelope (issue 456)

Other:
+<strong>Renamed a bunch of S&M "slot actions" to make it clear they are attached to the Resources window</strong>
 For ex.: <em>SWS/S&M: Import tracks from track template, slot 3</em> has been renamed into <em>SWS/S&M: <strong>Resources - </strong>Import tracks from track template, slot 3</em>
+Cycle Action editor: display unregistered cycle actions as such (IDs in parenthesis)
+Actions that renumber marker/region IDs now create undo points

!v2.3.0 #18 (June 9, 2013)
Issue 517 / Windows OS: S&M actions and commands that open the Explorer now also reveal files
OS X: better fonts in S&M windows (again!)

Fixes:
+SWS/FNG: Compress/Expand amplitude of selected envelope points around midpoint (inconsistent behavior for playrate and width envelopes)
+More screenset fixes as reported http://forum.cockos.com/showpost.php?p=1172448&postcount=1283|here|
+Resources/Windows OS: fixed "Edit file..."
+Issue 576: fixed auto-icon crash
+Issue 581 / OS X port: the action "SWS/S&M: Set project startup action" now prompts for a command ID or an identifier string
 (to copy such IDs, right-click an action in the Actions window > Copy selected action cmdID/identifier string)

!v2.3.0 #17 (April 30, 2013)
<strong>REAPER v4.33+ is required!</strong>
New API functions were introduced in this version, they enable various improvements in the SWS/S&M Extension.
Thank you Cockos!

Cycle Action (CA)
+Cycle Actions for all sections (Media Explorer, Inline MIDI Editor, etc..)
+Support macros & scripts in all sections
+Improved the timing of Cycle Actions (again!)
+Support special macros using actions like "No-op", "Wait n seconds before next action", etc..
+Editor: various usability improvements, incl. a bit of issue 565
+Editor / Issue 562: added instruction LABEL to run Label Processor commands (and make your own "Label Processor actions")
 Example: LABEL /Lmy_suffix
 Reminder: the syntax is described in Main menu > Extensions > Label Processor
+Editor: fixed paranoid test that was preventing some valid CAs to be registered, thanks Big Bob!
+Fixed possible "no-op" CAs in the Action list

Resources window and related "slot actions"
+<strong>Issue 560: added commands and options to attach/detach resource files to/from projects</strong>
 When saving your work to another directory (using save as/copy media), all files that have been attached to the project in the Resources window will be backed up too.
 When a bookmark is attached to a project, any file/slot that will be added to (or removed from) this bookmark will be automatically attached to (or detached from) the project.
 Use-case examples: Comping, http://forum.cockos.com/showthread.php?t=121131|"Revolver tracks"|
 - Added Context menu > Bookmark > "Attach bookmark to X.RPP" and "Detach bookmark from Y.RPP"
 - Added option "Attach bookmark to this project" when creating new bookmarks
 - Added label for the attached project name (if any), right-click to load/select the said project
+<strong>Added custom bookmarks</strong>: Context menu > Bookmark > New bookmark > Custom...
 The definition format is: resource_directory_name,description,file_extensions (no spaces around commas)
 - Example1: Configurations,ReaConfig,ReaperConfigZip
   => Bank of configs example: auto-fill, then double-click slots to switch ReaConfigs (or, on Win, drag-drop slots to the arrange)
 - Example2: Docs,Document,txt,rtf,pdf => Multiple file extensions example
 - Example3: Misc,Any file,* => Can be useful to attach any type of file to a project, for example
+<strong>Theme bookmarks and related slots actions: OS X port + now support both .ReaperthemeZip and .ReaperTheme files</strong>
 For Mac users, an interesting new action is "SWS/S&M: Load theme, slot n" - where 'n' is in [1; 4], http://forum.cockos.com/showthread.php?p=984786#post984786|customizable in the S&M.ini file|: up to 99 themes
+Image bookmarks and related slots actions now support the same image formats than REAPER: PNG, JPG, BMP, etc..
 Note: Image bookmarks were limited to PNG files before this version (only the action "SWS/S&M: Show image, slot n" is still limited to PNG)
+Project bookmarks and related slots actions now support the same project files than REAPER: RPP, EDL, RPP-BAK, etc..
 Note: Project bookmarks were limited to RPP files before this version
+Context menus: new commands
+Various tweaks, tiny fixes (localization, media file filters, etc..)

Fixes:
+Notes window: undoing "remove tracks" now restores tracks notes, if any
+Removed default shortcut Ctrl+Shift+M ("SWS: Open marker list"): conflict with the default/native shortcut for "View: show track manager window"
+Removed default shortcut Ctrl+F (for "SWS/S&M: Find"): no known conflict but more future-proof
+Screenset load now sets size/position of undocked SWS windows as reported http://forum.cockos.com/showpost.php?p=1158117&postcount=1248|here|

!v2.3.0 #16 (April 18, 2013)
Added H:M:S.F to marker list export format

Fixes:
+Fixed screensets broken in v2.3.0 #15
+OS X now supports all track template files, thanks mustgroove!
 This fixes this http://forum.cockos.com/showpost.php?p=1157294&postcount=31|Resources window issue| (and probably other things on OS X)
+Issue 552: auto-saved track templates now sync to tempo (i.e. added beat information in auto-saved templates)

!v2.3.0 #15 (April 8, 2013)
Live Configs:
+Added basic OSC feedback
 To bind an OSC device: Live Configs window > Context menu > OSC feedback, and choose a device in the list
 Devices listed there are the OSC "control surfaces" defined in Options > Preferences > Control Surfaces
 Note: only the name, IP, max packet size and output port parameters are required.
 Unless you need REAPER feedback as well, you do not need to tick the option "Send to port"
 Up to 4 OSC devices are managed, i.e. distinct feedback for Live Config #1, #2, #3 and #4
 The possible OSC messages (with string arguments) are:
 - /snm/liveconfig<strong>n</strong>/current/changed - when the active config changed for the Live Config #<strong>n</strong>
 - /snm/liveconfig<strong>n</strong>/current/changing - when the active config is changing for the Live Config #<strong>n</strong> (same as grayed display in monitoring windows)
 - /snm/liveconfig<strong>n</strong>/preload/changed - when the preloaded config changed for the Live Config #<strong>n</strong>
 - /snm/liveconfig<strong>n</strong>/preload/changing - when the active config is changing for the Live Config #<strong>n</strong> (same as grayed display in monitoring windows)
+Fixed ~1s delay when switching configs (with the option "Send all notes off when switching configs"), thanks Breeder!
+Undoing config switches now properly update monitoring windows
 Note: just fixed for the sake of it as it is recommended to disable undo points for live performances!

Region Playlist:
+Support main transport pause
 Before this version the playlist was stopped on pause, now it just plays again when "un-pausing", as expected
+Added basic OSC feedback
 To bind an OSC device, etc.. see above: same as the Live Configs' OSC feedback
 The possible OSC messages (with string arguments) are:
 - /snm/rgnplaylist/current - current region
 - /snm/rgnplaylist/next - next region

Added actions:
+SWS: Set takes in selected item(s) to random custom color(s)
+SWS: Set takes in selected item(s) to color gradient
+SWS: Set takes in selected item(s) to ordered custom colors
+SWS/BR: Create tempo markers at grid after every selected tempo marker
+Issue 180:
 - SWS/BR: Create project markers from selected items (name by item's notes)
 - SWS/BR: Create regions from selected items (name by item's notes)

Fixes:
+About box: fixed update checker connection issues in certain instances (Win only)
+Cycle actions: fixed ReaScript support broken in v2.3.0 #14, thanks gofer!
+OS X x64: fixed font rendering crash (when using alpha)
+Fixed crazy behavior (SWS stops working) when running these actions on empty items:
 - SWS/BR: Create project markers from notes in selected MIDI items
 - SWS/FNG: legato selected media items on same track (change rate)
 - SWS/FNG: Time compress/stretch selected items
+Refresh arrange after running SWS/FNG: unselect items that do not start in time selection
+Prevent loss of item selection when running Xenakios/SWS: Remove muted items
+Small rename (for the sake of clarity) of 2 actions: Xenakios/SWS: Shuffle order of selected items
+Don't skip last fade shape when using Xenakios/SWS: Set next/previous fade in/out shape for items
+More consistent behavior for:
 - Xenakios/SWS: Explode selected items to new tracks (keeping positions)
 - Xenakios/SWS: Select takes in selected items, shuffled random
 - Xenakios/SWS: Select takes of selected items cyclically
+These actions now work with empty items (issue 281):
 - SWS: Create regions from sel item(s) named with take
 - Xenakios/SWS: Create markers from selected items (name by take source file name)
 - Xenakios/SWS: Explode selected items to new tracks (keeping positions)
 - Xenakios/SWS: Remove muted items
 - Xenakios/SWS: Reverse order of selected items
 - Xenakios/SWS: Shuffle order of selected items
 - Xenakios/SWS: Shuffle order of selected items (2)
 - Xenakios/SWS: Select items under edit cursor on selected tracks
 - Xenakios/SWS: Time selection adaptive delete
 - Xenakios/SWS: Toggle selected items selected randomly

Other:
+OS X: better font rendering

!v2.3.0 #14 (March 23, 2013)
Cycle Actions (CAs)
+Improved timing when performing CAs
+Issue 550: CAs can now contain <em>other</em> CAs, recursively
+The character comma (,) can now be used in CONSOLE instructions
+Added instruction ELSE
+Improved toggle states reporting
 - CAs can now either report fake toggle states (like it was before v2.3.0 #9) or real ones (i.e. toggle state of the first relevant "sub-action")
   This ensures transparent upgrades from older versions. This toggle state is configurable in the column "Toggle" of the editor, <strong>see details http://forum.cockos.com/showpost.php?p=1090262&postcount=1136|here|</strong>
 - Better initialization for CAs that report real toggle states (i.e. <strong>avoid to run some of them one time before they sync properly</strong>)
+Editor: display MIDI action names (with REAPER >= v4.33pre16)
+Editor: new menu items to cut/copy/paste commands (works across CAs)
+Editor: new menu item to explode CAs, custom actions (i.e. macros) and ReaConsole actions into individual actions
 <strong>This helps sharing Cycle Actions with other users, see important remarks http://forum.cockos.com/showpost.php?p=1170459&postcount=1267|here|</strong>
 (before this version you probably had to share other files, now you just have to export a single file where all CAs have been "exploded")
+Editor tweaks: added CA text filter, more helpful messages (again), etc...
+Fixed missing undo points for CONSOLE commands (when the option "Consolidate undo points" was disabled)
+Removed "cycling tooltips" (when CAs were attached to toolbar buttons, the reason why is detailed http://forum.cockos.com/showpost.php?p=1212048&postcount=1331|here|)
 Note: when the opetion "Consolidate undo points" is enabled, steps like !bla or !foo still provide distinct undo point names though ("Undo foo", "Undo bla")

Live Configs
+Ignore preload over the current/active track
+Improved action learn: prompt to replace current bindings or to add a new binding (with REAPER >= v4.33pre20)
+Monitoring windows: improved redraw + click the "CURRENT" panel to show/hide the "PRELOAD" one
+Fixed Cut command and corner-cases

Snapshot improvements: (Thanks for the contributions, Chris!)
+Added Previous and Next buttons for navigating snapshots and added associated actions
+Added Move Up & Down buttons for re-ordering snapshots list and added similar actions
+Added Notes field (limited to 100 characters)
+Changed the way snapshots are deleted so the sort column remains continuously numbered

Added actions:
+Issue 543: SWS/S&M: Go to/select region n (obeys smooth seek)
 where 'n' is in [1; 4], http://forum.cockos.com/showthread.php?p=984786#post984786|customizable in the S&M.ini file|: up to 99 actions/regions
+Issue 307: actions to increase/decrease the metronome volume (by steps of ~ 0.15dB)
 SWS/S&M: Increase metronome volume
 SWS/S&M: Decrease metronome volume
+SWS/BR: Move closest tempo marker to edit cursor

Other:
+"SWS: Minimize selected track(s)" now returns a toggle state:
 reports ON if the selected track (or all selected tracks) is (are) minimized
+ReaConcole: reduced minimum height and margins
+S&M project startup actions: tweaks to support theme switching on project load (details http://forum.cockos.com/showpost.php?p=1140973&postcount=18|here|)

Fixes:
+<strong>S&M Notes window / OS X 10.7+: fixed refresh issues, thanks chriscomfort!</strong>
+OS X 10.7+ x64: fixed list views being right aligned
+All S&M windows: fixed button display for some themes (e.g. http://forum.cockos.com/showpost.php?p=1124199&postcount=169|Apollo theme|)
+Fixed action "SWS/S&M: Open project path in explorer/finder"
 This action was opening the project's parent folder, not the project's folder
+About box: fixed disabled button in update checker in certain instances
+ReaMote: fixed unexpected "Version Incompatibility" error message

!v2.3.0 #13 (February 2, 2013)
ReaConsole updates
+Create actions made of console commands directly in the Cycle Action editor, see below + example and details http://forum.cockos.com/showpost.php?p=1115796&postcount=1179|here|
 In other words, to create your own console actions, <strong>you do not need to create/tweak a text file anymore</strong> (i.e. reaconsole_customcommands.txt)
 => better action names, for example: a custom "Select bass tracks" instead of "SWS: Run console command: s*bass*"
 => simpler configuration (no file edition/re-start)
 => benefit from other Cycle Actions' features: toggle state reporting, etc..
 => indirectly fixes little issues on OS X
 Note: although it is deprecated now, the file reaconsole_customcommands.txt still parsed for ascendant compatibility
+<strong>New command 'x' to add track FX</strong> by names, see examples and details http://forum.cockos.com/showpost.php?p=1115796&postcount=1179|here|
 Note: the command will do nothing if the FX is already present
+<strong>New command '/' to send local OSC messages</strong> (as if they were sent by a device on the network), see examples and details http://forum.cockos.com/showpost.php?p=1115796&postcount=1179|here|
 Longer console commands.. but this opens a bunch of doors: receives, sends, FX parameters, FX presets, etc..
+Issue 484: the ReaConsole window is now modeless, dockable, resizable, etc..
 <strong>=> key shortcuts swap!</strong>
 - The ENTER key runs a command and now keeps the Console window open
 - CTRL+ENTER (CMD+ENTER on OS X) will now close the Console window after running a command
+Fixed a few console commands' undo points that were ignored

Cycle Action editor updates
+Added instruction CONSOLE to run ReaConsole commands, see example and details http://forum.cockos.com/showpost.php?p=1115796&postcount=1179|here|
 Example: CONSOLE x ReaComp
 Reminder: the syntax of ReaConsole commands is detailed http://www.standingwaterstudios.com/reaconsole.php|here|
+More helpful messages
+Improved toggle states for cycle actions using instructions IF and IF NOT

Ported more features to OS X:
+<strong>Theme helpers for OS X</strong> (actions referenced in the http://www.houseofwhitetie.com/reaper/walter_themers_guide.pdf|WALTER user manual|):
 - SWS/S&M: Show theme helper (all tracks)
 - SWS/S&M: Show theme helper (selected tracks)
+More toolbar auto-refresh actions:
 - SWS/S&M: Toolbar - Toggle offscreen item selection (top)
 - SWS/S&M: Toolbar - Toggle offscreen item selection (bottom)
+More CMD+A support in text fields (select all)

Issue 524: new actions to detect and unselect offscreen items (just to unify the 4 existing actions "Toggle offscreen item selection (left/right/top/bottom)")
+SWS/S&M: Unselect offscreen items
+SWS/S&M: Toolbar - Toggle offscreen item selection
 This one deselects offscreen items and reselects them on toggle
+Reminder: toolbar buttons of those actions automatically light-up when at least one selected item is offscreen
 (the option "Main menu > Extensions > SWS options > Auto-refresh toolbars" must be enabled)

Other:
+Cue buss dialog box: key shortcuts pass through to the main window
+Fixed potential issues with relative paths like "./stuff.rpp"

!v2.3.0 #12 (January 30, 2013)
Automatic check for updates:
+Option can be found in REAPER > Extensions > About SWS Extensions
 - Performed once per day (startup check is silent, user gets notified only if new version is available)
 - Turned on by default for official updates
 - When searching manually (instead of startup search) both official and beta updates are checked

Tempo improvements:
+Convert project markers to tempo markers:
 - More sane results when creating gradual tempo changes (thanks to middle points)
 - Option to split middle point into 2 points to smooth things out
+Added actions:
 - SWS/BR: Randomize selected tempo markers...
 - SWS/BR: Delete tempo marker (preserve overall tempo and positions if possible)
 - SWS/BR: Set tempo marker shape to linear (preserve positions)
 - SWS/BR: Set tempo marker shape to square (preserve positions)
 - SWS/BR: Set tempo marker shape (options)...
 - SWS/BR: Increase/Decrease tempo marker (preserve it's time position) (% and BPM versions)
   => These actions are mostly intended for manipulation of linear (gradual) tempo. See documentation for more
 - SWS/BR: Alter slope of gradual tempo marker (increase/decrease) (% and BPM versions)
   => As the name suggest, these actions work only on gradual tempo markers. See documentation for more
 - SWS/BR: Create project markers from selected tempo markers
 - SWS/BR: Create project markers from notes in selected MIDI items
+Other:
 - All dialogs under SWS/BR:
     - Options are preserved through sessions
     - Tiny OS X cosmetic fixes
 - All existing tempo operations should be much faster when dealing with a lot of points
 - Tiny renames of move actions for easier readability
 - Documentations available on http://wiki.cockos.com/wiki/index.php/Category:Tempo|wiki.cockos.com|, namely http://wiki.cockos.com/wiki/index.php/Tempo-mapping_in_Reaper|here| and http://wiki.cockos.com/wiki/index.php/Tweaking_tempo|here|
   => Big thanks to user http://forum.cockos.com/member.php?u=22191|G-Sun| for all the wiki work, suggestions and testing

Added actions:
+Issue 544: SWS/S&M: Set project startup action (and SWS/S&M: Clear project startup action)
 Note: startup actions are defined <strong>per project</strong>. If you need to run an action when launching REAPER (or with new blank projects),
 define a project template (in Preferences > Project) and a startup action for this template.
+SWS/BR: Check for new SWS version...

Fix for OSC & MIDI CC relative "mode 3" learn

!v2.3.0 #11 (January 15, 2013)
Fix for snapshot merge crash

!v2.3.0 #10 (January 11, 2013)
Live Configs: support OSC and rotary controllers
+Improved the "learnability" of the following actions of the "S&M Extension" section, they have been renamed accordingly:
 - SWS/S&M: Apply Live Config n (MIDI CC absolute only)  ->  SWS/S&M: Apply Live Config n (MIDI CC/OSC only)
 - SWS/S&M: Preload Live Config n (MIDI CC absolute only) ->  SWS/S&M: Preload Live Config n (MIDI CC/OSC only)
+Support all types of MIDI CC controllers (like endless rotary encoders)
 - In addition to the "Absolute" mode, all "Relative" modes of the Learn dialog box are now supported too
 - Acceleration is also supported
+Support OSC learn (OSC message with float parameter)
 - Example: say you have learned the action "SWS/S&M: Apply Live Config 3 (MIDI CC/OSC only)" with the OSC message "/blabla",
   sending "/blabla/f/107.0" will switch to the instrument/effect #107 of the Live Config #3

Added actions (http://forum.cockos.com/showthread.php?p=984786#post984786|customizable in the S&M.ini file|):
+SWS/S&M: Bypass all FX (except n) for selected tracks - where 'n' is in [1; 8] by default
 - Might be useful for FX comparisons (A/B)
+SWS/S&M: Set all FX (except n) offline for selected tracks - where 'n' is in [1; 8] by default
 - Might be useful for live applications
The following new actions are a bit specific, so they are <strong>hidden by default</strong> (n=0 in the S&M.ini file)
+SWS/S&M: Unbypass all FX (except n) for selected tracks
+SWS/S&M: Set all FX (except n) online for selected tracks
+SWS/S&M: Dummy toggle n
 - These actions just report a toggle state
+SWS/S&M: Exclusive toggle n
 - These actions just report a toggle state, only one of them is ON at a time (all others are automatically turned OFF)

ReaScript:
+Added function SNM_AddTCPFXParm()
+Hardened http://forum.cockos.com/showpost.php?p=1099358&postcount=1162|SNM_TieResourceSlotActions()|

Auto color/icon:
+Fixed color edition in place in the list view
+Fixed possible crash when the extension is localized

Other:
+Updated action "Xenakios/SWS: Randomize item positions...":
 - Added an option to move all grouped items by the same amount
+All actions of the "S&M Extension" section now support OSC and rotary controllers

!v2.3.0 #9 (December 23, 2012)
<strong>Live Configs: big overhaul, merged a dedicated extension plugin.</strong>
The fine details will be posted in this http://forum.cockos.com/showthread.php?p=1079515#post1079515|thread/PDF| (not up-to-date yet!), in the meantime major changes are:
+New "core" to ensure smooth/glitch-free config switches, new "All notes off" logic (now optional)
+Added Preload feature: you can prepare an instrument/effect while playing another
 This can be done with a second controller (click the new "Learn" button) or multi-touch gesture (see below).
 Once a config is preloaded, you can switch/switch-back between the preloaded and the current config with new actions like
 "SWS/S&M: Live Config n - Apply preloaded config (swap preload/current)"
 Preload comes in handy when switching FX chains, or Track Templates or with the new option "Offline all but active/preloaded tracks" (see below)
+<strong>Added Monitoring windows, demo http://stash.reaper.fm/14847/S%26M_LiveConfigMonitor.gif|here|</strong>
 - Useful with controllers that do not provide visual feedback
 - Support 2 fingers scroll gesture over "Current" and "Preload" areas, e.g. switch or preload instruments/effects with a trackpad
 - Click on the "Preload" area to swap the preloaded and the current config
 - Up to 4 Monitor Windows can be used simultaneously, i.e. one per Live Config/controller
+Added (per config) option: "Offline all but active/preloaded tracks (RAM savings)"
 When enabled, instruments/effects will be only be loaded for the current and preloaded tracks.
 Other tracks that are not part of the config will remain as they are, of course.
 This option works without preload too (switches will be slower though).
 Note: handle with care! Do not use <del>this option with</del> buggy instruments/effects!
+Added (per config) option: "Ignore switches to empty configs"
 When enabled, you will switch to the next/previous valid config whatever is the gap of empty configs in between.
 Especially useful for -/+ controllers (like pedals) and "Apply next/previous config" actions
+Added (per config) option: "Send all notes off when switching configs"
+Added (per config) option: "Select/scroll to track on list view click"
+Added (per config) option "Automatically update sends from the input track"
 When enabled, sends of the "Input track" will be automatically created/updated,
 each a new track is added/removed from the editor's list view, for example
+New logic for "Activation" and "Deactivation" actions/macros/scripts:
 - If a track is defined for a config (a row), only this track will be selected when the
   "Activation" (or "Deactivation") action is performed.
   Track selection is restored right after the action is performed.
   => Useful since many actions deal with "selected track(s)"
 - If no track is defined for a config, no track will be selected when the "Activation" (or "Deactivation")
   action is performed, track selection is restored right after
   => Useful to master the current selection state when performing actions
+Added "Tiny fades" knob
 It tweaks lengths of tiny fades-out/in when deactivating/activating configs.
 Disabling fades is allowed but instrument/effect switches might be glitchy!
 Note: when a config is made of trailing effects (delay, verb, etc..), you can either disable tiny fades,
 or better, route the (tiny faded) audio to a track which is not used by the Live Configs
+Added "Learn" button: direct action learn for "Apply" and "Preload" actions
+Added "Create input track" in the context menu (creates a track with needed properties and sends)
+Added "Switch delay" knob (no more S&M.ini file tweaks needed). One "Switch delay" per config.
+Added a bunch of actions (preload, toggle options or tiny fades on/off, open/close monitoring windows, etc..): filter the action list with "Live Config"!
 Note: some of the new actions are very specific and thus hidden by default (http://forum.cockos.com/showthread.php?p=984786#post984786|customizable in the S&M.ini file|)
+New context menu items in the Live Configs editor:
 - Copy/cut/paste configs (rows)
 - Insert config (shift rows up/down) + obey INSERT key
 - Apply/preload configs
 - Shortcuts: "Show FX chain..." and "Show routing window..." in Track column and Input track context menus

Region Playlist
+<strong>Playlist re-synchronization when seeking by hand or via actions</strong> (issue 532)
 Use-case example: now, you can also use actions like "Regions: Go to region #n" to switch regions defined in a playlist
 Note: when seeking to a position that is not part of the playlist, the extension will switch back ASAP to the region it was supposed to play
+Re-synchronize the playlist when editing it while playing (or when its regions are edited)
+Fixed various corner cases: audio block rounding, possible issues with unknown regions (e.g. deleted), etc..
+Improved monitoring mode (separate region numbers and region names, display number of remaining loops, new red "sync loss" status, etc..)
+Added options (in the context menu): "Seek play" and "Scroll view when selecting regions"
+Reorganized the window a bit: added columns, moved playlist length as tooltip, etc..

Cycle actions
+<strong>Added basic instructions: IF, IF NOT, and LOOP n</strong>
 This is mainly to ensure consistent toggle states for cycle actions but this also introduces conditional macros, see details and examples http://forum.cockos.com/showpost.php?p=1090262&postcount=1136|here|
 This is a "basic" support because you cannot yet have nested LOOPs or nested IFs. However you can have an IF in a LOOP or a LOOP in an IF.
+Toggle cycle actions now report real toggle states (i.e. the state of the first relevant action)
+Cycle action editor
 - Right list view: insert commands rather than adding them (avoids to systematically drag new commands)
 - Right list view: added "Add/insert instruction" in the context menu
 - Various tweaks, including new tiny buttons to enlarge list views

Export functions to ReaScript
+Fixed possible FNG function crash
+Added functions:
 - SNM_RemoveReceivesFrom()
 - SNM_SelectResourceBookmark()
 - http://forum.cockos.com/showpost.php?p=1099358&postcount=1162|SNM_TieResourceSlotActions()|
+Updated API, updated SNM_AddReceive() to obey preferences

Added actions
+Added "go to" marker/region actions
 REAPER already proposes 30 goto actions for markers and 40 for regions,
 so those new actions are just meant to target up to 99 regions/markers, they are <strong>hidden by default!</strong>
 This number of actions is http://forum.cockos.com/showthread.php?p=984786#post984786|customizable in the S&M.ini file|
 Note: comes in handy with the new Region Playlist "re-synchronization" feature, see above
 - SWS/S&M: Go to marker n (obeys smooth seek)
 - SWS/S&M: Go to region n (obeys smooth seek)
+Issue 528:
 - SWS/S&M: Insert marker at edit cursor
 - SWS/S&M: Insert marker at play cursor
+Issue 535:
 - SWS: Select unmuted items
 - SWS: Select unmuted items on selected tracks
+New on OS X (were already there on Windows OS):
 - SWS/S&M: Dump action list (w/o SWS extension)
 - SWS/S&M: Dump action list (SWS extension only)
 - SWS/S&M: Dump action list (custom actions only)

All list views:
+Obey to HOME, END, PAGE UP and PAGE DOWN keys
+OS X: obey to CMD-A like on Windows OS (select all)
+Windows OS: fixed a themed grid line glitch

Other:
+Fixed possible Auto color/icon crash when exiting REAPER
+Fixed possible crash with FX selection actions
+OS X: directory browsers allow directory creation (issue 511)
+OS X: fixed single line tooltips
+The action "SWS/S&M: Insert silence (measures.beats)" now supports tempo/time signature markers
+Offline FX actions now fully unload VST plugins
+Localization: sorted menus like default English menus
+Snapshot window: replaced the button "show/hide options" with 2 tiny buttons, i.e. fixes http://forum.cockos.com/showpost.php?p=1034735&postcount=969|this report|
+Resources window: moved the tick box "Tie slot actions to this bookmark" to the context menu ("advanced" stuff)
+Updated all S&M windows: removed margins when possible, every pixel counts!

!v2.3.0 #8 (November 1, 2012)
<strong>Region playlist: http://forum.cockos.com/showpost.php?p=1063758&postcount=10|new features for live use!|</strong>
+Support for infinite region loops, screenshot http://stash.reaper.fm/14468/S%26M_rgnplaylist_infiniteloop.jpg|here|
 Such regions will loop forever unless you switch to another region thanks to the new actions "Play previous/next region (smooth seek)".
+Added "Monitoring" mode, i.e. displays current/next regions with a "big font", screenshot http://stash.reaper.fm/14469/S%26M_rgnplaylist_monitoring.jpg|here|
 Click the new lock button to toggle monitoring/edition modes (or use the new related action).
 Note: the "big font" name can be customized in the S&M.ini file ("BigFontName" in the section [RegionPlaylist])
+Added actions:
 - SWS/S&M: Region Playlist - Play previous region (smooth seek)
 - SWS/S&M: Region Playlist - Play next region (smooth seek)
 - SWS/S&M: Region Playlist - Toggle monitoring/edition mode
+Seek play when switching regions/playlists
+Project edition:
 - Improved append/paste playlist/regions commands and actions (faster)
 - Fixed possible undo unstability for "crop project to playlist" commands/actions

Export functions to ReaScript
+Issue 531: fixed MIDI notes shrinking bug
+Fixed SNM_GetMediaItemTakeByGUID() crash

Other
+Issue 174: improved S&M cut/copy/paste sends/receives/routings actions as detailed http://forum.cockos.com/showpost.php?p=1061214&postcount=1529|here|
+Notes window: improved "big font" rendering (now uses all the available width)

!v2.3.0 #7 (October 17, 2012)
Export functions to ReaScript
+Added functions (more details in REAPER > Main menu > Help > HTML Lists > ReaScript documentation):
 - SNM_MoveOrRemoveTrackFX
 - SNM_SetProjectMarker
 - SNM_GetProjectMarkerName - because ReaScript cannot handle the char** param of RPR_EnumProjectMarkers()
+Issue 520: removed SNM_DeleteObject, added SNM_DeleteFastString

Added actions
+Issue 517: SWS/S&M: Open selected item path in explorer/finder
+SWS/S&M: Remove selected FX for selected tracks
+SWS/S&M: Dump action list (custom actions only)
+SWS/BR: Move edit cursor to next/previous envelope point
+SWS/BR: Move edit cursor to next/previous envelope point and add to selection
 Note: this last action (that adds points to selection) can make tinny changes to the envelope.
 It's a bug in Reaper, you can read about it http://forum.cockos.com/project.php?issueid=4416|here|

Other
+Cycle action editor: double-click in the "Id" column (or pressing the RETURN key) runs the selected cycle action
+Issue 488/Image window: display image filenames/slot numbers in tooltips
+Issue 525: the master track obeys the action "SWS: Minimize selected tracks"
+OS X / S&M windows: better fonts

Fixes
+Issue 519: fixed "SWS: Hide docker" and "SWS: Show docker" (broken since REAPER v4 and multi-dockers)
+Fixed a possible crash in Convert project markers to tempo markers dialog

House cleaning, renamed cryptic "auto-refreshed" toolbar actions:
+SWS/S&M: Toolbar left item selection toggle -> SWS/S&M: Toolbar - Toggle offscreen item selection (left)
+SWS/S&M: Toolbar right item selection toggle -> SWS/S&M: Toolbar - Toggle offscreen item selection (right)
+SWS/S&M: Toolbar top item selection toggle -> SWS/S&M: Toolbar - Toggle offscreen item selection (top)
+SWS/S&M: Toolbar bottom item selection toggle -> SWS/S&M: Toolbar - Toggle offscreen item selection (bottom)
+SWS/S&M: Toolbar track envelopes in touch/latch/write mode toggle -> SWS/S&M: Toolbar - Toggle track envelopes in touch/latch/write

Tempo manipulation improvements:
+Convert project markers to tempo markers:
 - Added an option to create gradual tempo changes (aka linear tempo points)
+Select and adjust tempo markers improvements:
 - Option to invert selection only if marker obeys criteria. (possible usage: invert only within time selection)
 - Added button for deselecting markers that conform to criteria
 - Added button that toggles supplementary dialog which lets you deselect every Nth marker selected (possible usage: easier manipulation of linear points)

!v2.3.0 #6 (October 3, 2012)
<strong>Auto color for regions and markers, thanks Brado231!</strong> (issue 339)
+Added column "Type" (type = track, marker or region) in the "Auto color/icon" window's list
+Reorganized the window/context menus a bit
+Added options (new actions + new button "Options" + main menu > extensions > sws options)
 - Enable auto marker coloring - Disabled by default!
 - Enable auto region coloring - Disabled by default!

<strong>Localization: (almost) everything can be translated!</strong>
Fixes/improvements (thanks Mr Data!):
+Fixed unused translations in various windows/dialog boxes
+Fixed stupid assumption that plural strings always end with 's'
+Auto-resize some buttons according to string lengths
Notes for translators:
+A new SWS Template LangPack file is available http://code.google.com/p/sws-extension/downloads/list|here|
+The following tools are intentionally not localized (to avoid useless translations):
 - S&M Find (a new version will come at some point)
 - SWS TrackList (might be removed at some point, over exceeded by the new native Track Manager)
 - A few (exotic) Xenakios tools

Export functions to ReaScript
+Added functions (more details in REAPER > Main menu > Help > HTML Lists > ReaScript documentation):
 - SNM_GetSetObjectState()
 - SNM_GetSetSourceState2()
 - SNM_GetSourceType()
 - SNM_RemoveReceive()
 - SNM_CreateFastString()
 - SNM_GetFastString()
 - SNM_GetFastStringLength()
 - SNM_SetFastString()
 - SNM_DeleteObject()
 - FNG_AllocMidiTake()
 - FNG_FreeMidiTake()
 - FNG_CountMidiNotes()
 - FNG_GetMidiNote()
 - FNG_GetMidiNoteIntProperty()
 - FNG_SetMidiNoteIntProperty()
 - FNG_AddMidiNote()
+Updated some APIs functions with WDL_FastString* parameters (tighter memory allocation + get rid of string length limitations for ReaScripters)
 Might be temporary, see details & example http://forum.cockos.com/showpost.php?p=1040948&postcount=1016|here|
+<strong>To request some functions please use/see issue 513</strong> (exported functions wish-list)

Added actions:
+SWS/BR: Move selected tempo markers forward
+SWS/BR: Move selected tempo markers back
+SWS/BR: Move selected tempo markers forward X ms
+SWS/BR: Move selected tempo markers back X ms
 Note: These actions don't screw with unselected points positions. Ideal for extensive tempo manipulation.
 First two actions move points depending on zoom, more zoom means less movement - recommended for keybinding.
 Others move points by predetermined values in milliseconds
+SWS/BR: Select and adjust tempo markers...
+SWS/BR: Move edit cursor to next/previous envelope point and select it
+SWS/S&M: Pan active takes of selected items to 25%, 50%, and 75% left and right
+SWS/S&M: [developer] Write C++ API functions header
 Internal stuff, for SWS devs only.

Updated actions "Set selected tracks folder states"
+Renamed actions:
 - "SWS/S&M: Set selected tracks folder states to on"  ->  "[...] to parent"
 - "SWS/S&M: Set selected tracks folder states to off"  ->  "[...] to normal"
+Added actions (they were missing for the above ones to make sense..):
 - SWS/S&M: Set selected tracks folder states to last of all folders
 - SWS/S&M: Set selected tracks folder states to last in folder
 Note: when this last action is performed on a track which is already the last one in a folder,
 running it again will turn the track into the last in the innermost and next-innermost folders, etc..

Region playlist
+Paste/crop to playlist: make sure envelopes are pasted too
 (whatever is the pref. "Envelope points move with media items")
+Avoid "flashy" cursor while playing playlists
+Reorganized the window/context menus a bit

Other
+Updated action "SWS/S&M: Remove all envelopes for selected tracks":
 This action removes all track/plugin envelopes. Now it also removes parameter modulations.
+Cycle action editor: added button "Import/export..."
+Issue 516/Resources: auto-save actions now overwrite empty selected slots
+Issue 515/Find window: RETURN key = find next (reminder: F3/Shift-F3 = find next/previous)
+GUI tweaks: smaller fonts on OS X, preserve XP style for list views on Windows OS, etc..

Fixes
+Issue 459: fixed possible crash when applying grooves
+Fixed some Xenakios actions related to takes
+Fixed inverted left/right channels for "SWS/S&M: Pan active takes of selected items to 100% left/right"
+Fixed faulty undo point for "Xenakios/SWS: Toggle selected takes normalized/unity gain"
+Minor fix in warning dialog for SWS/BR: Convert project markers to tempo markers

!v2.3.0 #5 (September 13, 2012)
<strong>Issue 432: Export functions to ReaScript and/or to other extensions. See documentation http://code.google.com/p/sws-extension/wiki/Functions_export_to_ReaScript|here|</strong>.
Added functions:
+SNM_GetSetSourceState()
+SNM_GetMediaItemTakeByGUID()
+SNM_AddReceive()
+SNM_GetIntConfigVar()
+SNM_SetIntConfigVar()
+SNM_GetDoubleConfigVar()
+SNM_SetDoubleConfigVar()

Convert project Markers dialog is now toggleable and has a state
Issue 504: (re-)added horizontal scrollbar in the Notes window
Issue 512: improved http://stash.reaper.fm/13968/sws_dmg.jpg|OS X install disk| (added a script that does all the job, just double-click on it!)

Added "What's new?" (via HTML file generation)
+Added a button "What's new?" in the About box
+Added action "SWS/S&M - What's new?"

Added actions:
+SWS/BR: Convert project markers to tempo markers
+SWS/BR: Split selected items at tempo markers

Removed actions (were already available - use native actions):
+SWS/BR: Move edit cursor to next tempo marker
+SWS/BR: Move edit cursor to previous tempo marker

!v2.3.0 #4 (August 30, 2012)
<strong>REAPER v4.26+ is required</strong>

A big welcome to our latest developer, Breeder!  He added actions:
+SWS/BR: Move edit cursor to next tempo marker
+SWS/BR: Move edit cursor to previous tempo marker

External MIDI file support + MIDI source offset support (action "SWS/S&M: Takes - Remove empty MIDI takes/items among selected items", etc..)
Improved "All notes off" handling (Live Configs tool + "All notes off" actions)
Fixed/improved "Xenakios/SWS: Create markers from selected items" (bug reported http://forum.cockos.com/showpost.php?p=1022691&postcount=961|here|)
OS X / Resources window: better text filter behavior

!v2.3.0 #3 (August 22, 2012)
Issue 498: OS X - Fixed docked SWS window close issues

!v2.3.0 #2 (July 28, 2012)
Fixed theming issues on Windows XP/7 (reported http://forum.cockos.com/showpost.php?p=1003969&postcount=918|here|)
Fixed Label processor crash (reported http://forum.cockos.com/showpost.php?p=1004406&postcount=926|here|)
More localization for the Groove tool

!v2.3.0 #1 (July 22, 2012)
<strong>REAPER v4.25+ is required</strong>

!v2.2.0 #17 (July 13, 2012)
Label processor:
+Added option to process all takes
+Added take count (/K) and take number (/k)

Windows OS: fixed possible stuck tooltips and buttons stuck on hover state
Fix for OS X ini files

!v2.2.0 #16 (July 9, 2012)
Full localization for "Fill gaps", "Snapshots merge" and "ReaConsole" tools
Main dialog boxes are now themed
Fixed actions "SWS/S&M: Move selected FX up/down in chain for selected tracks" (broken in v2.2.0 #3)
Fixed actions "SWS/S&M: Active MIDI Editor - Save/Restore displayed CC lanes, slot n" (broken in v2.2.0 #3)
House cleaning: removed actions "SWS/S&M: Takes - Build lanes for selected tracks/items" (those glorious actions are useless now: REAPER features take alignment)

!v2.2.0 #15 (June 25, 2012)
The following windows are now themed:
+Snapshots
+Auto Color/Icon
+MarkerList
+TrackList
+ProjectList
+Groove Tool

OS X / Live Configs
+Browse FX user presets like on Windows OS
+Support for AU user presets

List views
+OS X: themed grid lines (almost like on Windows OS)
+OS X: column reordering (drag-drop column headers like on Windows OS)
+Little fixes

Localization for item/track color and snapshot context menus (thanks neilerua!)
Removed smooth scroll, please use native version

!v2.2.0 #14 (June 14, 2012)
Resources window and related slots actions
+"Paste" and "Paste (replace)" items from a track template file that contains several tracks now obeys multi-track selection
+Applying a track template file that contains several tracks now obeys multi-track selection - http://forum.cockos.com/showthread.php?t=104140|Example|: applying folder tracks to other projects
 Reminder: track template files can be applied in 2 different ways, either use items/envelopes present in template files or preserve existing items/envelopes, see details http://forum.cockos.com/showpost.php?p=979823&postcount=16|here|
 The following updates deal with the latter option:
 - Applying track templates now preserves all existing track envelopes (except FX parameter envelopes since FX Chains are replaced with templates' ones)
 - Applying track templates now preserves folder states

Region Playlist
+The playlist being played can be different from the displayed one
+SWS/S&M: Region Playlist #n - Play (where 'n' is in [1; 4], http://forum.cockos.com/showthread.php?p=984786#post984786|customizable in the S&M.ini file|: up to 99 playlists)
+SWS/S&M: Region Playlist - Set repeat off
+SWS/S&M: Region Playlist - Set repeat on
+SWS/S&M: Region Playlist - Toggle repeat

Live Configs
+Activation/Deactivation columns: totally hide action IDs stuff for the user (action names are displayed instead, to edit: context menu > learn action)
+Fix for track template files containing more than 1 track

Notes window: better refresh, fixed broken helper to copy/paste custom macro IDs
Cue buss generator: fix for track template files containing more than 1 track
Added undo points for track icon actions
Issue 458: Fixed zoom actions that "hide others"
Issue 486: added actions SWS/S&M: Show next/previous image slot

!v2.2.0 #13 (June 6, 2012)
Localization
+Fixed broken Resources window with non-English LangPacks
+Fixed UTF-8 issues in the Cue Buss Generator, Envelope Processor, LFO Generator and Fills Gaps window
+Full localization for the MarkerList (context menus, messages, etc..)
+Full localization for IX's Label Processor
Note: a new SWS template LangPack will be released with the next official SWS version!

!v2.2.0 #12 (June 3, 2012)
Issue 476: Fix deleting of descriptions in MarkerList, Notes window too
Notes window: now can select all text with Ctrl-A (Windows only)
OS X: fixed macro learn (Cycle Action editor and Live Configs)
OS X: list view selections behave like on Windows OS
Fixed a few localized strings that were ignored

!v2.2.0 #11 (May 31, 2012)
Issue 475: region playlist stops in sync
Issue 473/Resources window: the auto-save button now prompts to overwrite selected slots/files
Fixed "file not found" label

!v2.2.0 #10 (May 29, 2012)
Resources window
+Pasting template envelopes obeys the option "Offset template items/envelopes by edit cusor" (in previous versions, only items were offseted according to this pref)
+Fixed "Paste" and "Paste (replace)" template items commands (when template files were containing more than 1 track)
+The tiny "+" button now adds a new bookmark without copying currents slots
+Creating new bookmarks now sets auto-save and auto-fill directories to the default resource path (i.e. you will not be promped for directories anymore)

Region playlist: added repeat button
Notes window: re-added marker/region names edition (and display à la "Big clock" when text edition is locked)
Added actions (for issue 470 & macros based on cue buss actions)
+SWS/S&M: Save default track send preferences
+SWS/S&M: Recall default track send preferences
+SWS/S&M: Set default track sends to audio and MIDI
+SWS/S&M: Set default track sends to audio only
+SWS/S&M: Set default track sends to MIDI only

!v2.2.0 #9 (May 16, 2012)
Added source filename (/s) to Label processor
Issue 471: fixed file renaming from the Resources window

!v2.2.0 #8 (May 11, 2012)
Fixed lost actions (reported http://forum.cockos.com/showpost.php?p=957863&postcount=823|here|)
Issue 469: fixed playlist loop

!v2.2.0 #7 (May 8, 2012)
Issue 466: fixed "add all regions" and related issues in Region Playlist window (broken in v2.2.0 #6)
Issue 467: fixed possible crash when pasting text in the Notes window
More UTF-8 fixes
Added action "Export formatted marker list to file"

Improved all S&M track FX actions: use new native APIs + configurable bypass/unbypass and online/offline actions (http://forum.cockos.com/showthread.php?p=984786#post984786|in the S&M.ini file|, up to 99 FX)
Added very specific track FX actions (hidden by default, i.e. default number of actions = 0 in the S&M.ini file)
+SWS/S&M: Toggle all FX (except n) online/offline for selected tracks
+SWS/S&M: Toggle all FX (except n) bypass for selected tracks

!v2.2.0 #6 (May 1, 2012)
Region Playlist
+Fixed append/crop/paste playlist actions and commands
+"Paste playlist at edit cursor" can now insert playlists in the middle of projects (rather than "pasting over"). Demo: http://stash.reaper.fm/12421/S%26M%20Region%20Playlist%20-%20Paste%20plalist%20at%20edit%20cursor.gif|here|
+Context menu: added commands to append/paste selected regions
+Better list view refresh (new region lengths, renamed regions, etc..)

Added actions
+Issue 345: SWS/S&M: Remove all envelopes for selected tracks - Works with the master track, fx param envelopes, frozen tracks (i.e. "frozen envelopes" are preserved), etc..
+SWS/S&M: Insert silence (seconds)
+SWS/S&M: Insert silence (measures.beats)
+SWS/S&M: Insert silence (samples)

Other
+Fixed handling of midi events which precede the item start position by resizing the take and adjusting the take offset
+Added undo point for "SWS/gofer: Split selected items at mouse cursor (obey snapping)"

!v2.2.0 #5 (April 23, 2012)
Region Playlist
+<strong>Play preview: no more constraint on region ends, the play preview now exactly follows region boundaries! REAPER v4.23+ is required</strong> (pre-release at the moment)
 Consequences: removed play preview options added in v2.2.0 #4 (useless now), added a warning message when there are nested regions/markers (due to the new smooth seek option)
+Do not force envelope points updates when pasting/cropping a playlist but obeys the preference "envelope points move with media items" instead (so both behaviors are now possible: copy/move envelope points or not)
+Fixed actions "Paste playlist" and "Append playlist" that were ignoring items smaller than region sizes
+Issue 461: fixed actions "Paste playlist" and "Append playlist" that were unexpectedly splitting items at region boundaries

SWS localization
+Fixed many dialog boxes/windows that were ignoring translated strings
+Fixed UTF-8 issuess in action names (translations could be ignored)
+Win 7 (x64): fixed UTF-8 issues in list views and dropdown boxes
+Added/fixed localization for (few) missing action names

OS X love:
+Fixed broken context menus. Important for the Resources window for example, where right-clicking auto-save and auto-fill buttons was impossible on OS X!
+Cycle action editor: added action learn (right-click in the right list view). Note: the editor is now exactly the same as on Windows OS.
+Live Configs: added action learn (right-click the columns "Activation" and "Deactivation"). Note: the Live Configs window is now exactly the same as on Windows OS.
+Better tooltips

Other
+Fixed possible cue buss volume bug when no default send gain was defined in the prefs (reported http://forum.cockos.com/showpost.php?p=949269&postcount=1378|here|)
+Issue 358: now fixed everywhere in the extension

!v2.2.0 #4 (April 9, 2012)
<strong>SWS localization</strong>
The SWS extension now also uses the language pack file defined in the preferences (just like REAPER).
The SWS template LangPack file is available http://code.google.com/p/sws-extension/downloads/list|here| (it will be regulary updated for "official" SWS releases).
This file should be merged with the main <strong>translated</strong> REAPER LangPack file as explained http://forum.cockos.com/showpost.php?p=941893&postcount=810|here|.
All action names can be translated (and most of undo point names: same string). Many dialog boxes and windows can be translated.
Full localization support for (on-going work..):
+Sanpshots
+Auto Color/Icon
+All S&M windows (+dynamically sized according to string lengths)

Region playlist
+Fixes, tweaks (added tooltips, retain current playlist, etc..)
+Added options (right-click the play button): "Play regions until next measure" and "Play regions until next beat" (see the note in the v2.2.0 #3 changelog)
Added actions (and new context menu items):
+SWS/S&M: Region Playlist - Crop project to playlist
+SWS/S&M: Region Playlist - Crop project to playlist (new project tab)
+SWS/S&M: Region Playlist - Append playlist to project
+SWS/S&M: Region Playlist - Paste playlist at edit cursor

Other
+Fixed some dropped character bugs in Label processor
+ClearType for tooltips too
 Optional: set "ClearTypeFont" to 1 in the section [General] of the S&M.ini file (quit REAPER first!)
+Refresh some S&M views when changing time mode

!v2.2.0 #3 (March 25, 2012)
<strong>Dropped support for REAPER v3.x, REAPER v4.20+ is required!</strong>

<strong>REAPER localization support</strong>: fixed broken Snapshots and LFO Generator vs localized envelope names, fixed action learn in S&M windows, Theme helper, etc..
Note: localization of the SWS extension is coming soon!

<strong>Added new "S&M Region Playlist" window</strong> - http://reaper.mj-s.com/S&M_RegionPlaylist.jpg|Screenshot|
Useful to preview different song structures (i.e. non-linear play) and apply them via the command "Crop project to playlist".
Use the context menu to add/remove/etc.. regions, use drag-drop to reorder regions in the playlist. Undo points are created for playlist editions.
Manage several playlists: top left dropdown box and tiny plus/minus buttons. Playlists are saved in project files.
Note: the play preview is based on "smooth seeking" so regions are played until the next measure (start positions of regions do not matter). Croping a project to a playlist will respect regions boundaries, of course.
Added related actions:
+SWS/S&M: Open/close Region Playlist window
+SWS/S&M: Play (Region Playlist)

Live Configs:
+OS X: FX presets support like on Windows OS
+All FX presets are now supported via the new Learn command: VST patches (.fxp), AU factory/user Presets (.aupreset), etc.. Note: support was limited to user presets (.rpl files) before this version.
+Send all notes-off when deactivating a track
+Context menu: added "Learn current preset"

Cue buss generator:
+New dropdown box "Cue buss settings": up to 8 different settings can be defined
+Added actions "SWS/S&M: Create cue buss from track selection, settings n" where 'n' is in [1; 8]
+Tweaks: removed confusing "save properties" button (settings are now saved on the fly), better OS X display, added error messages, etc..

Resources window and related "slot actions":
+<strong>All "SWS/S&M: Apply track template" actions now preserve receives.</strong> This is to use track templates a bit like snapsshots (track sends were already preserved).
 The same goes with "Apply track template" commands in the Resources window (on double-click or ENTER key).
+New option to sync auto-save and auto-fill directories: changing one changes the other
+Maximum number of bookmarks raised to 32
+Issue 450: retain the last used path when loading slots

Label processor:
+Added item duration (/D) and source offset (/O)

FX presets actions improvements: OS X support + improved on Windows OS (use new dedicated APIs)
Added in the main section of the action list (new on OS X):
+SWS/S&M: Trigger next preset for FX n of selected tracks - where 'n' is in [1; 4], http://forum.cockos.com/showthread.php?p=984786#post984786|customizable in the S&M.ini file| (up to 99 slots)
+SWS/S&M: Trigger previous preset for FX n of selected tracks - where 'n' is in [1; 4], http://forum.cockos.com/showthread.php?p=984786#post984786|customizable in the S&M.ini file| (up to 99 slots)
+SWS/S&M: Trigger next preset for selected FX of selected tracks
+SWS/S&M: Trigger previous preset for selected FX of selected tracks
Added in the "S&M extension" of the action list (new on OS X):
+SWS/S&M: Trigger preset for selected FX of selected tracks (MIDI CC absolute only)" }, "S&M_SELFX_PRESET", TriggerFXPreset, NULL, -1},
+SWS/S&M: Trigger preset for FX n of selected tracks (MIDI CC absolute only)- where 'n' is in [1; 4]
Added new FX preset actions in the main section (new on OS X and Windows OS):
+SWS/S&M: Trigger next preset for last touched FX
+SWS/S&M: Trigger previous preset for last touched FX

Marker list:
+Convert markers to regions
+Convert regions to markers

Other, fixes:
+All S&M windows: optional Windows-rendered fonts (ClearType)
 To enable this option set "ClearTypeFont" to 1 in the section [General] of the S&M.ini file (quit REAPER first!)
+Support the global preference "Disable saving full plugin states"
+Fixed all S&M copy/cut/paste sends/receives/routings actions (possible problem with multi track selection, see issue 174).
 Note: this also fixes SWS smart cut/copy actions: "SWS: Copy items/tracks/env, obeying time sel" and "SWS: Cut items/tracks/env, obeying time sel"
+Auto Color/Icon: fixed broken drag-drop of rows (i.e. useful to order rule priorities - reminder: drag-drop only works when the sorted column is the 1st one!)
+SWS List views tweaks: drag-drop of multiple rows, no arrow displayed when not sortable, etc..

Added other actions:
+SWS/IX: Import m3u/pls playlist. Imports local files from playlist to new track (streaming media ignored)
+SWS/S&M: Split and select items in region near cursor
+SWS/S&M: Select only track with selected envelope

!v2.2.0 #2 (March 7, 2012)
Fixed groove tool context menu
Added label processor (Extensions->Label processor). Automatic labelling of selected items using various parameters.  <= Thanks IXix!

!v2.2.0 #1 (February 13, 2012)
<strong>Lots of changes from 2.1 -> 2.2.  The fine details are below, but the major changes are:</strong>
+Snapshots fully working with v4 - pans, frozen tracks, all envelopes, etc.
+Markerlist supports region/marker colors
+S&M windows are themed to match Reaper
+Cycle action editor for OS X
+Item normalizing to RMS
+Too many Resources window/Live Configs updates to list here
+Notes/help subtitle support
+Lots of stability and performance improvements.  We <strong>strongly</strong> recommend you update to v2.2 if you're still running SWS v2.1.0.

Fixed support for REAPER 3.x
Issue 449: fixed cue buss actions not copying track levels to buss' receives when in pre-fader mode
Faster undos (UNDO_STATE_MISCCFG & UNDO_STATE_ALL)
Fixed flickering of docked SWS and S&M windows when resizing them (http://stash.reaper.fm/11694/ShakeThisOut.gif|before fix|, http://stash.reaper.fm/11695/ShakeThisOut_fixed.gif|after|)
List views: fixed wrong context menu when columns were hidden/moved (Auto Color/Icon, Live Configs, etc...)
List views (Windows OS): fixed possible missing vertical grid lines and better grid display vs cell edition
All S&M track group actions now also support the master track
Issue 256: Fixed "SWS: Toggle auto add envelopes when tweaking in write mode" also affecting other preferences

Live Configs:
+Added "Learn from Actions window" (in the context menu of columns "Activate action" and "Deactivate action") - Windows OS only
+GUI fixes and tweaks: fixed FX 1st preset display, "Edit" menu items, support for INSERT and F2 keys, etc..
Added actions (useful to switch configs without MIDI CC controller, e.g. -/+ controllers (like pedals) sending MIDI note messages)
+SWS/S&M: Live Config #n - Next (where 'n' is in [1; 8])
+SWS/S&M: Live Config #n - Previous (where 'n' is in [1; 8])

Resources window:
+More "macro friendly" slots actions: when the list view is empty, add the needed number of slots and browse for file (rather than displaying an error message)
+Auto-fill now hehaves like Auto-save: new top left button for auto-fill too, same context menu, etc.. (issue 436, indirectly)
+Added Bookmark commands in the context menu: new, delete and rename bookmarks (issue 436)
+Auto-save: fixed automatic building of filenames (strip forbidden characters)
+Dedicated context menus for auto-fill and auto-save buttons (faster access to options, http://stash.reaper.fm/11693/S%26M_ResourcesView_ContextMenu.gif|demo|)
+Tweaks: support for INSERT key (insert empty slot), better tooltips, etc..
Resources/Track templates slots:
+Issue 441: new auto-save option to retain envelopes in templates (the option to retain items was already there)
+Added tick box for the new REAPER v4.15 option "Offset template items/envelopes by edit cusor"
+Added actions "SWS/S&M: Apply track template (with envelopes/items) to selected tracks, slot n" where 'n' is in [1; 4], http://forum.cockos.com/showthread.php?p=984786#post984786|customizable in the S&M.ini file| (up to 99 slots)

Cycle action editor:
+Additional consistency checks before aplying/registering cycle actions
+Support for DELETE and F2 keys (remove/renames cycle actions and commands)

House cleaning:
+All S&M windows: better/tighter context menus
+Tagged "Xenakios/SWS: Load project template" actions as deprecated (you can use "SWS/S&M: Open/select project template, slot n" instead: these new actions are not tied to paths/filenames)
+Renamed all toggle actions "SWS/S&M: Open [...] window" into "SWS/S&M: Open/close [...] window"
+Renamed all actions "[...]Notes/Subtitles/Help[...]" into "[...]Notes[...]"
+Beware! The following actions have new custom ids => an update is needed if they were used in toolbars, macros, etc.. (sorry about that! SWS localization side-effect..)
 SWS/S&M: Open Cycle Action editor
 SWS/S&M: Open Cycle Action editor (event list)
 SWS/S&M: Open Cycle Action editor (piano roll)

!v2.1.0 #28 (January 25, 2012)
Fixed "SWS/AW: Split selected items at edit cursor w/crossfade on left" - now crossfade time is zoom independent

!v2.1.0 #27 (January 23, 2012)
Remove broken/confusing action "Toggle visibility of selected folder parent's children in mixer".  Replace with macro "sel children"/"toggle mixer vis" if you like.
Move cursor left/right ms/config seconds now respects preference "When moving edit cursor via action or control surface: Scrub/Do not scrub"

!v2.1.0 #26 (January 4, 2012)
Fingers MIDI action fixes:
+Remove negative Midi Events before commiting
+Fix for MIDI event positioning when take has an offset and playrate != 1.0

Issue 426: Fixed snapshots problem with 'frozen' tracks
On Windows OS: all S&M list views now support grid lines, i.e. they use the color "Window list grid lines" of the Theme Editor
OS X: Fixed "beachball" when running cycle actions

!v2.1.0 #25 (January 1, 2012)
Cycle actions: OS X cleanup/fixes (thanks to Kundalinguist and CaptainHook!)
+Fixed import and edition of cycle actions
+Added "Cycle Action Editor" in main menu > extensions (like on Windows OS)
+Cycle Action Editor it is now available out of the box

Resources window:
+New auto-save preferences for FX chains: Context menu > Auto-save configuration > "Create filename from track/item name" (default) and "Create filename from 1st FX name" (useful to create FX libraries)
Resources/Media file slots: new option and actions for playback synchronization
+SWS/S&M: Play media file in selected tracks (sync with next measure), slot n - where 'n' is in [1; 4], http://forum.cockos.com/showthread.php?p=984786#post984786|customizable in the S&M.ini file| (up to 99 slots)
+SWS/S&M: Loop media file in selected tracks (sync with next measure), slot n - where 'n' is in [1; 4], http://forum.cockos.com/showthread.php?p=984786#post984786|customizable in the S&M.ini file| (up to 99 slots)
+Added "advanced" option in the S&M.ini file to synchronously play/stop/pause/etc.. media files across tracks (see details in issue 435)

Notes/Subtitles/Help window:
+Fixed refresh problem introduced in v2.1.0 #23
+The "big font" name can be customized in the S&M.ini file: "BigFontName" in the section [NOTES_HELP_VIEW]
+House cleaning: removed "Region/marker names" deprecated since v2.1.0 #23 (added marker and region subtitles/notes)

Added other actions:
+SWS/S&M: Clear image window
+SWS/S&M: Open image window

!v2.1.0 #24 (December 16, 2011)
Image window:
+Fixed alpha channel problem
+Added stretch option in the context menu

Resources window: bookmark names as defined by the user

!v2.1.0 #23 (December 15, 2011)
Notes/Help window -> Notes/Subtitles/Help
+Subtitles support: new mode "Marker/Region subtitles" in the top left dropdown box.
 You can edit notes for regions and/or markers. Such notes are saved in project files.
 When the view/text edition is locked, notes are displayed with a dynamic sized font (display à la "Big clock") and they follow the play cursor position (i.e. subtitles!).
 Useful for lyrics, video stuff (you can display subtitles or even to edit them in REAPER), etc...
 Also added new buttons and actions to import/export SubRip subtitle files (.srt files, this format is supported by most video players) :
+SWS/S&M: Notes/Subtitles/Help - Import subtitle file... - It adds a region with notes for each subtitle of the loaded file
+SWS/S&M: Notes/Subtitles/Help - Export subtitle file... - It exports current region/marker notes as a subtitle file

Resources window updates:
+Fixed few slot actions that could not be tied to bookmarks (they were not obeying the tick box "Tie slot actions")
Added clear/delete slot actions (Issue 431):
+SWS/S&M: Delete all FX chain slots
+SWS/S&M: Delete all track template slots
+SWS/S&M: Delete all project template slots
+SWS/S&M: Delete all media file slots
+SWS/S&M: Delete all image slots
+SWS/S&M: Delete all theme slots - On Windows OS only
 <strong>Important:</strong> a bit specific, so the following actions are hidden by default (i.e. 0 slot in the S&M.ini file but this is http://forum.cockos.com/showthread.php?p=984786#post984786|customizable|: up to 99 slots)
+SWS/S&M: Clear FX chain slot n
+SWS/S&M: Clear track template slot n
+SWS/S&M: Clear project template slot n
+SWS/S&M: Clear media file slot n
+SWS/S&M: Clear image slot n
+SWS/S&M: Clear theme slot n - On Windows OS only

Resources/Media file slots improvements:
+Only send all notes off when MIDI files are stopped (i.e. no extra CC123 MIDI messages when MIDI files are played until the end). Useful for MIDI hardware outputs.
+Other improvements when stopping media files (better fix for issue 411)
Added actions with pause:
+SWS/S&M: Play media file in selected tracks (toggle pause), slot n - where 'n' is in [1; 4], http://forum.cockos.com/showthread.php?p=984786#post984786|customizable in the S&M.ini file| (up to 99 slots)
+SWS/S&M: Play media file in selected tracks (toggle pause), prompt for slot
+SWS/S&M: Loop media file in selected tracks (toggle pause), prompt for slot - Infinite looping! To be stopped!
 <strong>Important:</strong> due to its scary name, the following action is hidden by default (i.e. 0 slot in the S&M.ini file but this is http://forum.cockos.com/showthread.php?p=984786#post984786|customizable|: up to 99 slots)
+SWS/S&M: Loop media file in selected tracks (toggle pause), slot n - Infinite looping! To be stopped!

New "Images" slot type in the Resources window: manage slots for PNG files (Issue 418)
+Reminder: you can switch the Resources window to "Images" in the top left dropdown box
+External drag-drop (e.g. drag a bunch of PNG files from an external tool -> drop them into the Resources window)
+Internal drag-drop (e.g. re-order slots, drag a slot from the Resources window -> drop it into a track) - Windows OS only
+Context menu: show image, set as track icon, etc.. various "auto-fill slots" features, insert/add/clear/etc..
In this view, double-click and the ENTER key can be customized to:
+Show an image (in a dedicated dockable/resizable "S&M - Image" window)
+Set an image as track icon
+Add an image as an item to the current track
Added slot actions for images:
+SWS/S&M: Open Resources window (images)
+SWS/S&M: Show image, slot n - where 'n' is in [1; 4], customizable in the S&M.ini file (up to 99 slots)
+SWS/S&M: Show image, prompt for slot
+SWS/S&M: Set track icon for selected tracks, slot n - where 'n' is in [1; 4], customizable in the S&M.ini file (up to 99 slots)
+SWS/S&M: Set track icon for selected tracks, prompt for slot
+SWS/S&M: Clear image slot...
+SWS/S&M: Open/clear image window

Issue 430: Added Rename to Markerlist context menu, F2 renames too
Issue 433: fixed creation of cycle actions broken in v2.1.0 #22

House cleaning:
+Renamed all actions "SWS/S&M: Select/load project template [...]" into "Open/select project template [...]"
+Renamed all actions "SWS/S&M: Play/loop media file [...]" into "Loop media file [...]"
+Removed Media Pool dialog - replaced natively plus with Resource window "play" actions

!v2.1.0 #22 (December 12, 2011)
Resources window updates:
Issue 408: added resource slot bookmarks
+New tiny add/delete bookmark buttons
+New tick box: slots actions can be tied to bookmarks instead of default resource types (FX chains, Track templates, etc..)
Added actions (Issue 422):
+SWS/S&M: Auto-save FX Chain slots for selected tracks
+SWS/S&M: Auto-save input FX Chain slots for selected tracks
+SWS/S&M: Auto-save FX Chain slots for selected items
+SWS/S&M: Auto-save track template slots
+SWS/S&M: Auto-save track template (with items) slots
+SWS/S&M: Auto-save project template slot
+SWS/S&M: Auto-save media file slots for selected items
Other:
+Added tooltips
+Issue 412: reorganized the GUI a bit, better docking/resizing behavior
+Default customizable action: the ENTER key now also acts as double-click

Cycle action editor: re-fixed drag-drop of commands in the right list view re-broken in v2.1.0 #21
Live Configs: the ENTER key activates the selected config
Notes/help window: less flickering
Properly keep marker/region colors when renumbering

!v2.1.0 #21 (November 28, 2011)
Cycle actions improvements:
+The Cycle action editor is now resizable, dockable, themable, etc..
 Note: import, export and reset features have been moved to the context menu
+Cycle actions are now saved in a distinct file S&M_Cyclactions.ini (they were saved in the S&M.ini file before)
 This is to ease REAPER's configurations export/import (ReaperConfigZip or copy/paste): the new S&M_Cyclactions.ini is exchangeable, not the S&M.ini file (which can contain local paths, etc..)
 Auto upgrade: the new S&M_Cyclactions.ini file is automatically created with your current cycle actions (if needed, a S&M_Cyclactions.BAK file is also saved).
+OS X support: to be enabled in the S&M.ini file, details http://code.google.com/p/sws-extension/issues/detail?id=416#c0|here|: same editor than on Windows OS (minus the "action learn" feature)

Live Configs:
+Fixed possible crash on Win 7 (when switching projects)
+Fixed possible loss of the "Input track" dropdown box (with veeeery long track names)

Resources window:
+Track templates: new double click option, better context menu item names, etc..
+Fixed possible crash when removing a custom resource type from the S&M.ini file
+<strong>Limited "spam" in the action list: all slot actions now only have 4 instances by default</strong> (http://forum.cockos.com/showthread.php?p=984786#post984786|customizable in the S&M.ini file|, up to 99 slots per action)
 Note: your current numbers of slot actions are preserved, of course!

Notes/help: do not update region/marker names when playing and editing (but only when the view is locked)

<strong>S&M windows theming</strong>
S&M windows now use themed buttons (i.e. toolbar_blank.png and composite_toolbar_overlay.png, if it exists)
List views also obey following colors of the Theme Editor (REAPER > v4.11, on Windows OS and OS X!) :
+Window list selection bg
+Window list selection fg
+Window list selection inactive bg
+Window list selection inactive fg

The following media item actions will work whatever is the current track selection:
+SWS/S&M: Takes - Move active up (cycling) in selected items
+SWS/S&M: Takes - Move active down (cycling) in selected items
+SWS/S&M: Takes - Activate lanes from selected items
+SWS/S&M: Takes - Activate lane under mouse cursor

!v2.1.0 #20 (November 19, 2011)
Added action:
+SWS/S&M: Send all notes off to selected tracks

Resources window:
+Custom resource types !? Details http://forum.cockos.com/showpost.php?p=851041&postcount=690|here|.
+More REAPER-ish text filter (by name, by path and/or by comment, configurable in the context menu)
Auto-save for media file slots:
+Select some items (incl. in-project MIDI items) and click on the top left Auto-save button
+The auto-save directory can be displayed/changed in the context menu
Issue 411, fixes for S&M media files slot actions (thanks Anton9!):
+Fixed play and loop toggle actions when MIDI files are imported as in-project MIDI items (in the preferences)
+Fixed toggle states for all actions "Play/loop media file, slot n (toggle)" (toggle states were stuck to "off")
+Send all notes off when stopping MIDI files (i.e. fixed stuck notes)

House cleaning:
+Renamed all "SWS/S&M: Apply FX chain [...]" actions into "Paste (replace) FX chain [...]"
+Notes/help window (in "Action help" mode): renamed the button "Wiki ALR" into "Online help..."
+Windows OS: do not systematically send deleted files to the recycle bin (hard delete for temp files)
+OS X: S&M logos like on Windows OS

Fixed toggle states for all actions "SWS/S&M: Toggle arming of [...] envelope for selected tracks" (toggle states were stuck to "off")
Issue 400: Fixed marker set paste in Reaper v4.x

!v2.1.0 #19 (November 14, 2011)
Issue 375: Fixed "SWS: Nudge master output 1 volume -1db" action

!v2.1.0 #18 (November 14, 2011)
<strong>Resources window: two new slot types, Media files and Themes!</strong>

Resources window: new "Media files" slot type
Manage slots for all media file types supported by REAPER (WAV, MIDI, etc..).
+Reminder: you can switch the Resources window to "Media files" in the top left dropdown box
+External drag-drop (e.g. drag a bunch of files from an external tool -> drop them into the Resources window)
+Internal drag-drop (e.g. re-order slots, drag a bunch of slots from the Resources window -> drop them into the arrange) - Windows OS only
Context menu:
+Various "auto-fill slots" features, rename & delete file(s), insert/add/clear/etc.. slot, show path in explorer/finder, etc..
+Bulk-add multiple selected media file slots to current track, to new tracks or to selected items as takes
+Bulk-play or loop multiple media file slots
In the list view the double-click can be customized to:
+Toggle play or loop in selected tracks
+Add media file to current track, to new track or to selected items as takes
Added slot actions for media files:
+SWS/S&M: Open Resources window (Media files)
+SWS/S&M: Add media file to current track, slot n  - where 'n' is in [1; 4], http://forum.cockos.com/showthread.php?p=984786#post984786|customizable in the S&M.ini file| (up to 99 slots)
+SWS/S&M: Add media file to new track, slot n  - where 'n' is in [1; 4], customizable
+SWS/S&M: Add media file to selected items as takes, slot n - where 'n' is in [1; 4], customizable
+SWS/S&M: Play media file in selected tracks, slot n - where 'n' is in [1; 8], customizable
+SWS/S&M: Play media file in selected tracks, prompt for slot
+SWS/S&M: Play media file in selected tracks (toggle), slot n - where 'n' is in [1; 8], customizable
+SWS/S&M: Play media file in selected tracks (toggle), prompt for slot
+SWS/S&M: Play/loop media file in selected tracks (toggle), slot n - where 'n' is in [1; 8], customizable
+SWS/S&M: Play/loop media file in selected tracks (toggle), prompt for slot
+SWS/S&M: Play/loop media file in selected tracks, slot n - where 'n' is in [1; 8], customizable
+SWS/S&M: Play/loop media file in selected tracks, prompt for slot
+SWS/S&M: Stop playing media files
+SWS/S&M: Stop playing media files in selected tracks

New "Themes" slot type in the Resources window (on Windows OS only):
Manage slots for themes, i.e. slots for ReaperthemeZip files (unpacked themes are not supported).
+Reminder: you can switch the Resources window to "Themes" in the top left dropdown box
+External drag-drop (e.g. drag a bunch of .ReaperthemeZip files -> drop them into the Resources window)
+Internal drag-drop (e.g. re-order slots, drag a slot from the Resources window -> drop it into the arrange)
+Context menu: load theme, various "auto-fill slots" features, insert/add/clear/etc..
Added slot actions for themes:
+SWS/S&M: Open Resources window (Themes)
+SWS/S&M: Load theme, slot n - where 'n' is in [1; 4], customizable in the S&M.ini file (up to 99 slots)
+SWS/S&M: Load theme, prompt for slot
+SWS/S&M: Clear theme slot...

Show Bank Select and Bank/Program Select lanes in FNG CC lane actions
Fixed FNG crashes (issue 410 and issue 390)

Issue 375: Added actions to control the master track hardware output:
+SWS: Nudge master output 1 volume +1/-1db
+SWS: Set master output 1 volume to 0db

Fixed issue 409: bad theming colors when REAPER version was < v4.11
Many Xenakios actions now have consistent undo names (vs action names), removed a log file
S&M.ini file: better presentation of configurable slot actions

!v2.1.0 #17 (November 2, 2011)
Added media file slot actions (details in issue 386):
+SWS/S&M: Play media file in selected tracks, slot n - where 'n' is in [1; 8], http://forum.cockos.com/showthread.php?p=984786#post984786|customizable in the S&M.ini file| (up to 99 slots). Supports any media file (.mid, .wav, etc..).
+SWS/S&M: Clear media file slot...

Cycle action editor:
+Added "Consolidated undo points" tick box. On OS X (with basic cycle action editor), this option can be changed in the S&M.ini file, e.g. [Cyclactions]Undos=0
+Action learn: now, SWS actions can be learned whatever are the displayed columns in the action list
+Macro learn: a clear error message is displayed when the column "Custom ID" is not displayed in the action list

Notes/Help window: region names can be edited too (they are edited/displayed according to edit/play cursor position)

Resources window: the context menu item "Select/load project templates (new tab)" now also opens multiple selected projects in separate tabs (issue 369)

All S&M themable windows use the following configurable colors of the Theme Editor (on Windows & REAPER v4.11):
+Window background
+Window text
+Window edit background
+Window list background
+Window list text
+I/O Window 3D highlight and shadows colors ("Main Window 3D" colors are poorly defined in the v4 default theme..)

Optimizations:
+Many actions run faster
+"Auto-refresh toolbars" option (Main menu > Extensions > SWS options): optimizations for large projects

House cleaning:
+Removed buggy/deprecated "Xenakios/SWS: Save current contents of actions list to file" (issue 311)

!v2.1.0 #16 (October 14, 2011)
S&M themable windows: fixed 3D highlight/shadow colors

Resource window: Project Loader/Selecter overhauled
+Added context menu items "Set project loader/selecter from selection" and "Clear project loader/selecter configuration"
+Slots that are part of the configuration are now surrounded as such (in the 1st column)
+Added actions:
 - SWS/S&M: Project loader/selecter: next (cycle)
 - SWS/S&M: Project loader/selecter: previous (cycle)
+The current open project slot is automatically selected
+Reminder: the Project Loader/Selecter allows you opening some projects (or selecting project tabs) with following actions.
 It is useful for live performance. Details and demo http://forum.cockos.com/showpost.php?p=831103&postcount=655|here|.

Fixed autogrouping broken in 2.1.0 #15

!v2.1.0 #15 (October 13, 2011)
Added actions:
+SWS/AW: Toggle auto group newly recorded items
+SWS/S&M: Set selected tracks to first unused group (default flags)
+SWS/S&M: Set selected tracks to group n (default flags) - where 'n' is in [1; 8], http://forum.cockos.com/showthread.php?p=984786#post984786|customizable in the S&M.ini file| (up to 32 groups)
+SWS/S&M: Remove track grouping for selected tracks

Cue Buss Generator & Live Configs: track templates improvements (same as issue 376)
Resources window: saved FX chains and track templates are now indented
Notes/Help window: better resizing, improved "big font" display (less flickering)
Faster REAPER startup, especially with large projects (for real this time!)

House cleaning:
+Removed following actions (the action "Create cue buss track from track selection (use last settings)" is enough):
 - SWS/S&M: Create cue buss track from track selection (pre-fader/post-FX)
 - SWS/S&M: Create cue buss track from track selection (post-fader)
 - SWS/S&M: Create cue buss track from track selection (pre-FX)
+Some actions were slightly renamed ("ME" -> "MIDI Editor")

!v2.1.0 #14 (October 9, 2011)
"Auto-refresh toolbars" option (Main menu > Extensions > SWS options): added toolbar enabled actions and advanced parameter
+SWS/AW: Set selected tracks timebase to time
+SWS/AW: Set selected tracks timebase to beats (position only)
+SWS/AW: Set selected tracks timebase to beats (position/length/rate)
+Added advanced parameter "ToolbarsAutoRefreshFreq" in the S&M.ini file: the default value should be fine but you can tweak it so that toolbars are refreshed without noticeable lag
+ToolbarsAutoRefreshFreq is in ms (min: 100, max: 5000). Make sure you exited REAPER before editing the INI file.

SWS list views:
+Fixed SWS list views not obeying to sort requests (sometimes)
+Faster sort when clicking on headers

Issue 394: SWS Wait... actions don't work on OS X, removed from OS X release.

Added actions:
+SWS: Set selected items length...
+SWS/AW: Set selected tracks pan mode to stereo balance
+SWS/AW: Set selected tracks pan mode to 3.x balance
+SWS/AW: Set selected tracks pan mode to stereo pan
+SWS/AW: Set selected tracks pan mode to dual pan

OS X: Now building with Xcode 3.2, please report any regression issues.

!v2.1.0 #13 (September 23, 2011)
Issue 385: Fixed slow REAPER startup introduced in v2.1.0 #11
Issue 377: Frozen tracks support

!v2.1.0 #12 (September 21, 2011)
Issue 380: Fixed possible hang when exiting REAPER on Windows 7
Issue 372:
+"SWS: Name selected track(s) like first sel item" is now "Name sel track(s) like first sel item on track"
+Added "SWS: Name sel track(s) like first sel item in project"
+Added undo point
+Fixed naming with in-project MIDI items

!v2.1.0 #11 (September 15, 2011)
Resources window / track templates: auto-save now fully mimics the way track templates are saved natively (details in issue 376)
Resources window / FX Chains: auto-save now fully mimics the way FX Chains are saved natively (Issue 376)

Optimization: faster SWS init / REAPER startup

REAPER v4.03pre's track freeze: some actions won't have any effect on frozen tracks
(temporary until this new native feature is not officially released and properly managed in SWS extensions)

!v2.1.0 #10 (September 13, 2011)
Live configs:
+Smoother switching between configs: now respects the native "track mute fade" preference (more to come..)
+Auto track selection: make sure that only configured tracks are selected while performing "Activate" and "Deactivate" actions (and restore selection just after)
+Live configs window: now displays user preset names (rather than ids)
+Fixed ignored FX presets switches (when "Auto track selection" was not ticked)

Resources window:
+Context menu (issue 373): added menu items "Auto-save", "Auto-fill from project path" and "Auto-fill..."
+OS X (issue 373): multiple selection of slots
+Text filter: added "Name" criteria, filtering by path now ignores trailing filenames

Issue 371: Added action "SWS: Normalize items to overall peak RMS", adjusts all selected items by the same amount (eg adjusting volume of a split/comped line)

!v2.1.0 #9 (September 7, 2011)
Issue 367: OS X: Fixed issues after opening docked windows

!v2.1.0 #8 (September 4, 2011)
Fixed crashing on undo reported in the main reaper forum thread
Fixed possible SWS list views refresh issues introduced in v2.1.0 #5
Cycle action editor: fixed drag & drop of commands (right list view) broken since v2.1.0 #5

!v2.1.0 #7 (September 2, 2011)
Issue 366: Fixed crash with Show Used CC lanes
Issue 348: Fixed note on left hand edge of take sometimes being missed when applying groove
Faster parsing and construction of midi takes
Fix crash with groove quantize when no notes are selected
Cycle action editor: fixed action renaming bug introduced in v2.1.0 #5
Cycle action editor: fixed corrupted "Right click here..." cycle action introduced in v2.1.0 #5

Marker list now supports save/restore and changing of colors ("Set color..." in the context menu), including en masse with ctrl-click - requires Reaper v4.03

Resources window: "Auto-fill" (context menu) now adds slots rather than inserting them (i.e. do not change existing slot numbers)
Resources window/FX Chains: support for track channels when FX Chains are saved in the Resources view (Issue 363)
Resources window/Projects: added "Add recent projects" in the context menu (it adds all recent projects as listed in Main menu>File>Recent projects)
Resources window/Projects: added project loader/selecter actions (useful for live performance):
+SWS/S&M: Project loader/selecter: configuration - This one allows you defining start/end slots (empty slot gaps are ignored)
+SWS/S&M: Project loader/selecter: next (cycle)
+SWS/S&M: Project loader/selecter: previous (cycle)

Cycle actions:
+Undoing a cycle action now also restores its previous state (Issue 361)
+Cycle action buttons are now refreshed on undo

Added action:
+SWS/S&M: Open project path in explorer/finder

!v2.1.0 #6 (August 28, 2011)
Issue 358: Fixed possible crash on project load
Issue 360: Fixed SWS list crash introduced in v2.1.0 #5
Issue 362: Fixed possible cycle action corruption and other sort issues

!v2.1.0 #5 (August 22, 2011)
Issue 353: Much improved SWS window list performance (eg Markerlist with many, many markers)
Issue 354: Fixed crash when importing non-RPP project files.
Removed broken "SWS/AW: Toggle TCP"

!v2.1.0 #4 (August 21, 2011)
Issue 352: fixed cycle actions that contain Custom actions

Cycle action editor:
+Better drag & drop support for the right list view (drag & drop of commands)
+Cycle actions now support SWS/FNG actions

!v2.1.0 #3 (August 21, 2011)
Issue 77/Issue 147: Snapshots now store native envelopes:
+"Vol" option now stores pre and post FX envelopes
+"Pan" option now stores pre and post pan and width envelopes
+"Mute" option now stores mute envelopes

Bug fix for new SWS install defaulting to deprecated FX snapshot storage (thanks, cylens!)

!v2.1.0 #2 (August 18, 2011)
Issue 340 / Issue 60: Added actions for item/sample analysis, especially drum sample pack creating:
+SWS: Normalize items to RMS (entire item)
+SWS: Normalize items to peak RMS (Like watching for the highest a RMS meter goes over time)
+SWS: Organize items by peak
+SWS: Organize items by RMS (entire item)
+SWS: Organize items by peak RMS
+SWS: Set RMS analysis/normalize options (Sets target db for normalize and window size for peak RMS calculation)
+Also similar are existing actions "SWS: Analyze and display item peak and RMS" and "SWS: Move cursor to item peak amplitude"

Issue 77 / Issue 147: Added pan law to pan snapshots

!v2.1.0 #1 (August 9, 2011)
Offical SWS v2.1 release to coincide with Reaper v4!  Please note this version of SWS will work with both Reaper v3 and v4, but v3 support will be dropped in the future.  Please support Cockos and purchase a v4 license if you do not already own one.

!v2.0.0 #35 (August 8, 2011)
Issue 332: OS X: Fixed cycle action editor -- now replaced with a basic "create cycle action" modal dialog box. The dialog box can be opened from the actions list (there are 3 "create cycle action" actions) but not from the main "Extensions" menu like on Windows.
Issue 335: OS X: Fixed crash when starting Reaper with Notes/Help window previously open

Added actions:
+SWS/AW: Paste (pastes intelligently obeying "trim behind" mode to include empty space)
+SWS/AW: Insert click track (inserts a new track named "Click" with a click source)
+SWS/AW: Toggle click track mute (intelligently mutes the click track if it exists, or toggles the built in metronome if there is no click track)

!v2.0.0 #34 (August 3, 2011)
Fixed cycle actions window context menu on OS X

!v2.0.0 #33 (August 2, 2011)
Fixed "stuck" cycle actions window on OS X

!v2.0.0 #31 (July 31, 2011)
Added configurable slot actions (hidden by default, http://forum.cockos.com/showthread.php?p=984786#post984786|customizable in the S&M.ini file|):
+SWS/S&M: Apply input FX chain to selected tracks, slot n
+SWS/S&M: Paste input FX chain to selected tracks, slot n

Issue 324: Snapshot support for v4 pan styles/settings
Added action "SWS: Toggle selecting one grouped item selects group"
Fixed x64 installer issue
Renamed actions "Set displayed CC lanes, slot n" into "Restore displayed CC lanes, slot n"
Removed useless action "SWS/S&M: Notes/Help - Disables auto updates"

!v2.0.0 #30 (July 7, 2011)
Issue 309: Add action "SWS: Open last project"
Issue 310: Fixed Autorender not working in Reaper v4.0 beta
Issue 315: Add action "SWS: Toggle between current and saved track selection"
Issue 319: Fixed double-click renaming of fields on OS X
Issue 323: Fixed duplicated "Recall snapshot" actions
Issue 326: Renamed "set/unset/toggle master send" actions to "master outputs", added toggles to 12

S&M Resources window:
<strong>The number of slot actions can now be customized in the S&M.ini file, in the new section [NbOfActions].</strong>
*Quit REAPER* before customizing the number of slots/actions (none: 0, max: 99).
An example (with the current list of configurable actions and their default numbers) is http://reaper.mj-s.com/NbOfActions.txt|here|.
This also "unhides" (i.e. 0 slot by default) 2 new actions:
+SWS/S&M: Apply FX chain to selected items, all takes, slot n
+SWS/S&M: Paste FX chain to selected items, all takes, slot n

Beware! following actions are now configurable but their custom ids have changed:
+SWS/S&M: Trigger next preset for FX n of selected tracks
+SWS/S&M: Trigger previous preset for FX n of selected tracks
 => if used in toolbars, macros, etc.. an update is needed (sorry about that!)

!v2.0.0 #29 (June 30, 2011)
<strong>Added "Cycle action editor"</strong> (Main menu > Extensions > Cycle Action editor):
+<strong>A step-by-step example showing how to create a Cycle Action is available http://forum.cockos.com/showthread.php?t=84978|here|</strong> (thanks Mercado_Negro!)
+Unlimited number of cycle actions
+Unlimited number of commands per cycle action
+Import/export features
+Learn selected commands of the action list (Windows OS only)

Other cycle action updates:
+Performance improvements
+Consolidated undo points

S&M Notes/help:
+When the view is locked, the text is now displayed with a dynamic sized font (i.e. display à la "Big clock")
+Added marker names (in the top left dropdown box). They are edited/displayed according to edit/play cursor position (can be used for lyrics, etc..)
+Demo http://reaper.mj-s.com/S&M_big_notes.gif|here|

Issue 308: Fixed "Select/load project template" actions
Issue 317: Fixed Shorcircuit hang when set online with open GUI (needs "BuggyPlugsSupport=1" in the S&M.ini file, full story http://code.google.com/p/sws-extension/issues/detail?id=317|here|)
Tweaks: little Unicode fixes, better message boxes on OS X..

Added actions:
+SWS/S&M: Open Resources window (project templates)
+SWS/S&M: Clear project template slot...

!v2.0.0 #28 (June 13, 2011)
Fixed duplicated "take pan envelopes" actions
Fixed subtle "recursive cycle action" cases (e.g. a cycle action that calls a macro that calls a cycle action)

Added actions:
+SWS/S&M: Copy FX chain (depending on focus)
+SWS/S&M: Paste FX chain (depending on focus)
+SWS/S&M: Paste (replace) FX chain (depending on focus)
+SWS/S&M: Cut FX chain (depending on focus)

S&M Find: added "Zoom/Scroll" option (when searching for items)

<strong>S&M Resources: now also supports project templates</strong> (i.e. new option in top left dropdown box)
Added options/popup menu items common for FX chains, track template & project templates:
+Display current auto-save path
+Set auto-save directory to default resource path
+Set auto-save directory to project path (/FXChains, TrackTemplate or ProjectTemplates)
Added project template slot actions:
+SWS/S&M: Select/load project template, slot n  - where 'n' is in [1; 10]
+SWS/S&M: Select/load project template, prompt for slot
+SWS/S&M: Select/load project template (new tab), slot n  - where 'n' is in [1; 10]
+SWS/S&M: Select/load project template (new tab), prompt for slot

House cleaning: simplified a bunch of actions names (i.e. "Load/apply", "Load/paste", etc.. => "Apply", "Paste", etc..)

!v2.0.0 #27 (June 4, 2011)
Issue 301: Fixed "Crossfade adjacent selected items" crash
Issue 302: Fixed "Move right by 1 sample (on grid)" action
Issue 298: Find "all" now zooms to found items (reminder: find "next/prev" scrolls to the found item)

Added actions:
+SWS/S&M: Toggle all take FX online/offline for selected items
+SWS/S&M: Set all take FX offline for selected items
+SWS/S&M: Set all take FX online for selected items
+SWS/S&M: Toggle all take FX bypass for selected items
+SWS/S&M: Bypass all take FX for selected items
+SWS/S&M: Unbypass all take FX for selected items
+SWS/S&M: Set active take pan envelopes to 100% right
+SWS/S&M: Set active take pan envelopes to 100% left
+SWS/S&M: Set active take pan envelopes to center
+SWS/S&M: Scroll to selected item (no undo)

S&M Resources window:
+Fixed grayed "Add slot" and "Insert slot" popup menu items (since v2.0.0 #26)
+Track templates: auto save now also works with the master track (saving a "master track template" is not possible natively)
+Track templates: applying track templates to the master track is now possible
+Track templates: tweaks (new popup menu items, wordings..)

Padre's Envelope Processor and LFO generator now respect the "Per-take pitch envelope range" preference (was hard coded to 3 semitones before)

!v2.0.0 #26 (May 28, 2011)
Merged tiny extension plugin (2 new actions that can help WALTERing themes
+SWS/S&M: Show theme helper (all tracks) - Windows OS only
+SWS/S&M: Show theme helper (selected track) - Windows OS only

Theming updates for all S&M windows (Find, Resources, Notes/help and Live Configs):
+Dynamic positioning of themed dropdowns, buttons, etc.. (i.e. no more truncated texts, no more unaligned components)
+Windows OS: more use of themes' background colors (instead of "white backgrounds")
+Fonts are now updated when switching themes

Added actions:
+SWS/S&M: Set selected tracks MIDI input to all channels
+SWS/S&M: Set selected tracks MIDI input to channel n - where 'n' is in [1; 16]
+Issue 291: SWS/S&M: Map selected tracks MIDI input to source channel
+Issue 291: SWS/S&M: Map selected tracks MIDI input to channel n - where 'n' is in [1; 16]

S&M Resource window updates:
+New option (in popup menu) to filter the list view by comments or paths
+Switch to "fast listview" mode only if there are more than 500 slots

S&M Find updates:
+Issue 298: move view to found item (more to come..)
+Use text buttons rather than icons (looked bad with some themes)
+Red "Not found!" message

House cleaning:
+S&M Live Configs: dropped OS X support for user FX presets (=> Windows OS only)
+Removed "SWS/S&M: Close all routing windows"
+Removed "SWS/S&M: Close all envelope windows"

Issue 300: Fixed "Open REAPER project in item BWAV info" crash

!v2.0.0 #25 (May 22, 2011)
Issue 273: New actions for moving the edit cursor:
+SWS: Move cursor left/right 1 sample (on grid)
+SWS: Move cursor left/right 1ms/5ms
+SWS: Move cursor left/right by default fade length

Issue 283: New action "SWS: Select unmuted tracks"
Issue 286: New actions "SWS: Set master mono" and "SWS: Set master stereo"
Issue 297: Fixed bug with project file size increasing with each save after using groove tool. Load and resave affected projects to automatically fix.

!v2.0.0 #24 (May 18, 2011)
Zoom updates:
+Option to seek play when moving the edit cursor on zoom in
+Mouse cursor doesn't move in Y when drag zooming, more Abelton Live like (Windows OS only)

S&M Resource window updates:
+Fixed drag-drop of slots within the list view (comments were lost)
+Fixed text editing when some columns are hidden/moved

!v2.0.0 #23 (May 17, 2011)
Fixed ruler not moving edit cursor

!v2.0.0 #22 (May 17, 2011)
SWS Zoom updates:
+Merged in Boreg's drag zoom plugin, see the http://forum.cockos.com/showthread.php?t=42722|related thread|. Open SWS Zoom preferences (Extensions menu) to enable (OS X, too!)
+Issue 212: Added options "Move edit cursor when zooming in" and "Set time selection when zooming in"

Snapshot improvements:
+Issue 107: Add option to snapshots window for "Show snapshots for selected tracks only"
 This filters the snapshots to include only snaps that include selected tracks
+Issue 179: Separate "selected tracks only" options for save/recall
+Issue 294: Fixed "Save over current snapshot" and others inappropriately clearing the active snapshot

Fixed the following actions/dialog boxes (crash with v4 empty take lanes):
+Xenakios/SWS: Rename selected takes (deprecated)...
+Xenakios/SWS: Take mixer
+Xenakios/SWS: Toggle selected takes normalized/unity gain
+Xenakios/SWS: Trim/untrim item left edge to edit cursor
+Xenakios/SWS: Implode items to takes and pan symmetrically
+Xenakios/SWS: Pan takes of item symmetrically
+Xenakios/SWS: Set item playrate based on item pitch (and reset pitch)
+Xenakios/SWS: Set item pitch based on item playrate
+Xenakios/SWS: Switch item contents to next cue
+Xenakios/SWS: Switch item contents to next cue (preserve item length)
+Xenakios/SWS: Switch item contents to previous cue
+Xenakios/SWS: Switch item contents to previous cue (preserve item length)
+Xenakios/SWS: Switch item contents to first cue
+Xenakios/SWS: Switch item contents to random cue
+Xenakios/SWS: Switch item contents to random cue (preserve item length)

House cleaning:
+Dropped OS X support for all "SWS/S&M: Trigger preset" actions (=> Windows OS only)
+Removed "Xenakios/SWS: Select last track of folder" ("not implemented" message, issue 284)
+Removed duplicate "Xenakios/SWS: Toggle selected tracks visible in mixer"

!v2.0.0 #21 (May 11, 2011)
Fixed browsing for folder in Windows when path contains unicode characters
Fixed opening of groove presets with unicode characters in paths on Windows
Toolbar auto-refresh option disabled by default
House cleaning: removed "SWS/S&M: Let REAPER breathe" (see why http://forum.cockos.com/showpost.php?p=737539&postcount=378|here|.)

Cycle action updates:
+MIDI Editor cycle actions can also run custom macro or ReaScripts
+Cycle actions can also run SWS actions
+More customizable cycle actions (and toolbar buttons):
 - Optional dynamic action renaming (e.g. different tooltips for each step)
 - Optional toggle state (buttons can light up or not)

!v2.0.0 #20 (May 5, 2011)
Added cycle actions (user configurable):
+SWS/S&M: Create cycle action
+SWS/S&M: Create cycle ME action (event list)
+SWS/S&M: Create cycle ME action (piano roll)

Added actions:
+SWS/AW: Render tracks to stereo stem tracks, obeying time selection
+SWS/AW: Render tracks to mono stem tracks, obeying time selection
+SWS/AW: Cascade selected track inputs
+SWS/AW: Split selected items at edit cursor w/crossfade on left

Bug fixes:
+Fixed bug in "autogroup" actions

!v2.0.0 #19 (April 29, 2011)
Added toolbar actions with "auto-refreshed" button states (if the new option "Main menu > Extensions > SWS Options > Enable toolbars auto refresh" is ticked):
+SWS/S&M: Toolbar right item selection toggle
+SWS/S&M: Toolbar left item selection toggle
+SWS/S&M: Toolbar top item selection toggle - Windows OS only!
+SWS/S&M: Toolbar bottom item selection toggle - Windows OS only!
 These actions are to prevent user errors with selected items that are offscreen.
 The idea is to put those actions into a toolbar: they will light up when some selected items are not visible in the arrange (offscreen).
 Clicking those buttons will deselect offscreen items (and re-selects them on toggle).
 See details, howto and toolbar auto-refresh anim http://forum.cockos.com/showpost.php?p=728774&postcount=315|here|.
+AW's grid actions button states now reflect the current grid setting (when changed elsewhere in REAPER)
 See grid toolbar auto-refresh anim http://stash.reaper.fm/8523/awGridToolbar.gif|here| and details about Adam's grid actions http://forum.cockos.com/showthread.php?p=706294|here|.
+SWS/S&M: Toolbar track envelopes in touch/latch/write mode toggle
 This action sets track envelopes that are in one of the write modes into read mode and re-sets those previous write modes on toggle. Related toolbar buttons will light up if any envelope is in one of the write modes.
+SWS/S&M: Toggle toolbars auto refresh enable

Added FX preset actions (v4 only, see implementation remarks http://forum.cockos.com/showpost.php?p=728774&postcount=315|here|). They works with any type of FX and any presets (user or factory presets):
+SWS/S&M: Trigger next preset for selected FX of selected tracks
+SWS/S&M: Trigger previous preset for selected FX of selected tracks
+SWS/S&M: Trigger next preset for FX n of selected tracks - where 'n' is in [1; 4]
+SWS/S&M: Trigger previous preset for FX n of selected tracks - where 'n' is in [1; 4]
+SWS/S&M: Trigger preset for selected FX of selected tracks (MIDI CC absolute only)
+SWS/S&M: Trigger preset for FX n of selected tracks (MIDI CC absolute only) - where 'n' is in [1; 4]
 Remarks: these 2 last MIDI actions are present in the "S&M Extension" section (see top right dropdown in the action dialog box).
 They are a bit different from the native "Link to PG change" feature: they work with any type of FX (e.g. JS).
 Bonus: since v4, "Program Change" MIDI events can be learned.
+S&M Live Configs window: the "User preset" column is back !

Added other actions:
+SWS/S&M: Pan active takes of selected items to 100% right
+SWS/S&M: Pan active takes of selected items to 100% left
+SWS/S&M: Pan active takes of selected items to center
 Note: "pan takes" not "pan cakes".
+SWS/S&M: Dump action list (w/o SWS extension) - Windows OS only!
+SWS/S&M: Dump action list (w/ SWS extension) - Windows OS only!
 Note: dumped files are formatted (readable in Excel for example). See how to use these 2 actions http://wiki.cockos.com/wiki/index.php/S%26M_Dump_action_list|here|.

Find window:
+SWS/S&M: Find next
+SWS/S&M: Find previous
+Preserve the searched string (when closing, undocking, etc.)
+Added shortcuts when the window is focused (F3 = find next, shift-F3 = find previous)

Fixes, tweaks, house cleaning:
+Fixed issue 287 (Unexpected behavior of "SWS/S&M: focus next floating fx for selected tracks (cycle)")
+Many S&M track FX (and FX chain) actions run faster ("fix" for http://forum.cockos.com/showpost.php?p=724194&postcount=13|this report|)
+All S&M track envelope arming actions now support v4 panning (width/dual pan)
+Updated "SWS/S&M: Dump ALR Wiki summary [snip]" actions (FNG extension merge)
+Removed "SWS/S&M: Toggle show all routing windows" (too much limitations)
+Removed "SWS/S&M: Toggle show all envelope windows" (too much limitations)
+Removed "SWS/S&M: Save selected item as item/take template..." (private)

!v2.0.0 #18 (March 28, 2011)
Added actions:
+Issue 256: "SWS: Toggle auto add envelopes when tweaking in write mode"
+Issue 280: "SWS: Toggle grid lines over/under items"
+"SWS: Horizontal scroll to put play cursor at 10%"

Readded Xenakios' "Command parameters" to the Extensions menu
Fix crash when parsing a MIDI take with a large extended MIDI event.

!v2.0.0 #17 (March 16, 2011)
Added actions (issue 165, Windows OS only):
+SWS/S&M: Focus main window (close others)
+SWS/S&M: Focus next window (cycle, hide/unhide others)
+SWS/S&M: Focus previous window (cycle, hide/unhide others)
Remark: for these actions to work, keyboard shortcuts must use modifiers in order to pass-through to the main window (ex: Ctrl+minus = focus previous, Ctrl+plus = focus next)

House cleaning, removed "duplicated" actions (remaining focus actions now also focus the main window on cycle):
+SWS/S&M: Focus previous floating FX for selected tracks (+ main window on cycle)
+SWS/S&M: Focus next floating FX for selected tracks (+ main window on cycle)
+SWS/S&M: Focus previous floating FX (+ main window on cycle)
+SWS/S&M: Focus next floating FX (+ main window on cycle)

New actions from Adam Wathan:
+SWS/AW: Enable 'link time selection and edit cursor'
+SWS/AW: Disable 'link time selection and edit cursor'
+SWS/AW: Toggle 'link time selection and edit cursor'
+SWS/AW: Enable clear loop points on click in ruler
+SWS/AW: Disable clear loop points on click in ruler
+SWS/AW: Toggle clear loop points on click in ruler
+SWS/AW: Set project timebase to time
+SWS/AW: Set project timebase to beats (position only)
+SWS/AW: Set project timebase to beats (position, length, rate)

S&M Notes/help window: optimizations, fixed issue 204 (actions were not refreshed when the view was docked)
S&M GUI tweaks
Bug fixes for "Fill Gaps" and "AW Fade" actions

!v2.0.0 #16 (March 9, 2011)
Added actions:
+SWS: Ignore next marker action
+SWS: Move cursor and time sel left to grid
+SWS: Move cursor and time sel right to grid

"Load project template X" actions are now automatically added for any number of project templates that exist in the ProjectTemplates directory.

!v2.0.0 #15 (March 4, 2011)
These actions now support v4 empty take lanes as well as alternate peak (.reapeaks) cache path:
+SWS/S&M: Delete selected items' takes and source files (prompt, no undo)
+SWS/S&M: Delete selected items' takes and source files (no undo)
+SWS/S&M: Delete active take and source file in selected items (prompt, no undo)
+SWS/S&M: Delete active take and source file in selected items (no undo)

Added actions (issue 268):
+SWS/S&M: Reassign MIDI learned channels of all FX for selected tracks (prompt)
+SWS/S&M: Reassign MIDI learned channel of selected FX for selected tracks (prompt)
+SWS/S&M: Reassign MIDI learned channels of all FX to input channel for selected tracks

Fixes:
+Some v4 empty take lanes management in S&M actions
+"Load/apply and Load/paste fx chain to selected tracks" actions that were adding input-fx-chains instead of standard track-fx-chains

Shift-click in marker list now makes a time selection

!v2.0.0 #14 (March 1, 2011)
Performance improvements (REAPER startup, S&M actions related to notes, FX, FX chains and track grouping)
S&M FX chains actions now properly manage FX comments

v4 input FX chains support
+Added input FX chain features in the S&M Resources window (see below)
+Added actions:
 - SWS/S&M: Clear input FX chain for selected tracks
 - SWS/S&M: Copy input FX chain from selected track
 - SWS/S&M: Cut input FX chain from selected tracks
 - SWS/S&M: Paste (replace) input FX chain to selected tracks
 - SWS/S&M: Paste input FX chain to selected tracks
Remark:
+With S&M FX chain actions, you can copy a FX chain from a track, an item and paste it as an *input* FX chain and vice et versa (shared FX chain clipboard)
+v4 only! (those actions are visible in v3 but are no-op)

S&M Resources window updates:
+Auto save button (top right) now *adds* new slots. Note: before, a new slot was inserted before the selected one but this could mess slot actions (because all following slot ids were changed..)
+Auto save button now proposes to define the auto save directory when needed
+Tweaks (better undo wordings, few user prefs were not saved, popup menu clean-up, etc.)
In "FX chain" mode (i.e. "FX chain" selected in the top left dropdown box):
+Added double click option to apply (or paste) FX chain slots as *input* FX chains (visible but nop in v3, see http://reaper.mj-s.com/S&M_ResourcesView_InputFx.jpg|screenshot|)
+Auto save FX chain (top right button) can now be configured to save track FX chains, *input* FX chains as well as active takes' FX chains, see http://reaper.mj-s.com/S&M_ResourcesView_popup.jpg|new popup menu|

Added actions (issue 258):
+SWS/S&M: Move selected FX up in chain for selected tracks
+SWS/S&M: Move selected FX down in chain for selected tracks
+SWS/S&M: Select last FX for selected tracks

!v2.0.0 #13 (February 24, 2011)
Installers updated to include grooves (installed in Reaper resource path\Grooves on Win, manual install for OS X)
Fixed sws-autocoloricon.ini reading on OS X
S&M Find now supports v4 empty take lanes
Fixed issue 262: pre-FX and post-fader S&M cue buss actions now obey send & HW output default prefs (i.e. prefrences > project > track/send defaults). Note: pre-fader busses still mimic the volume of selected tracks.
Restored deprecated Xen's "Load track template n" (where n>10) actions

!v2.0.0 #12 (February 18, 2011)
Autorender: Fixed another silent render bug for relative media items not in the project root directory

!v2.0.0 #11 (February 16, 2011)
Issue 245: Added "SWS: Goto/select next marker/region" and "SWS: Goto/select previous marker/region"
Autorender: Fixed bug where projects with relative paths to media files rendered silent tracks
Removed "SWS: Toggle auto fades for new items", use native "Toggle enable/disable default fadein/fadeout" instead

!v2.0.0 #10 (February 7, 2011)
Support for v4 empty take lanes:
+S&M build lanes actions now turn "take mosaics" into lanes using v4 empty takes (rather than v3 empty takes)
 These actions still useful to create take lanes à la v4 from older project saved with "mosaics", for example.
+The action "S&M Remove empty take/item among selected items" now also removes v4 empty takes
 Remark: this action was limited to v3 empty takes before, i.e. takes with empty source
+The action "S&M Clear active take/items" now clears takes using v4 empty takes (rather than v3 empty takes). If all takes of an item are empty, the item is removed.
 Remark: a v4 empty take can be removed thanks to "S&M Cut active take" (removing an empty take is not yet possible natively)

Main "Extensions" menu:
+Added AW's "Fill gaps..."
+Fixed "Envelope Processor..." menu item
+(Temporary?) removed "Item/Take" sub-menu (Xenakios actions need to be updated for v4)

Autorender:
+Added option to only render tracks with a specified prefix (and optionally remove that prefix from rendered files)
+Added global preferences menu
+Added option to not prepend track numbers to rendered files
+Added limited support to append duplicate numbers to rendered files that would otherwise overwrite each other (This Song(2).mp3)
+Added auto-calculation of track pad length (for projects with large numbers of regions to be rendered)

Fixed crash when running some of the S&M Resources window's slot actions (applying, importing, pasting, etc. track templates or FX chains from unexisting slots)
Fixed corner case refresh bug in S&M Resources window
Issue 250: Added action "SWS: Toggle auto fades for new items"
Added action "SWS: Toolbar mute toggle"
Fixed directory scan for grooves on OS X

!v2.0.0 #9 (February 4, 2011)
Autorender:
+Added global preferences dialog with default render directory option, option to allow stem rendering
+Fixed crash with new portable installations

Added actions:
+"SWS: Toolbar solo toggle" (Note, this replaces "SWS: Are any tracks soloed? [no-op, for toolbar]", please re-add to toolbar)
+"SWS: Toolbar arm toggle"
+"SWS: Set all sel tracks inputs to match first sel track"

Duplicate recording input check now ignores "input monitoring only" record mode.
Fixed possible S&M.ini file corruption (thanks Mercado Negro!)

House cleaning (more to come):
+Main menu: Moved all SWS, S&M and Shane extension menu items in the main "Extensions" menu
+Main "Extensions" menu filled in alphabetical order (and not structured by developper anymore)

!v2.0.0 #8 (February 1, 2011)
Autorender updates:
+No need to enter data into the project notes field, now use "Autorender: Edit project metadata"
+Unicode character support (Windows only? Testing needed)

Support for v4 empty take lanes (more to come):
+Fixed all S&M actions relate to takes
+Fixed take envelope processing in Padre's Envelope LFO Generator and Envelope Processor
+Example: with items starting with a v4 empty take, some actions were broken or had no effect..

Added pitch take envelope support for Padre's Envelope LFO Generator and Envelope Processor (v4 only)

Added actions:
+SWS/S&M: Copy active take
+SWS/S&M: Cut active take
+SWS/S&M: Paste take
+SWS/S&M: Paste take (after active take)

House cleaning (more to come):
+Main "Extensions" menu: added Padre's Envelope LFO Generator and Envelope Processor
+Main "Extensions" menu: removed Xenakios' "Misc/Experimental" sub-menu (actions remain available in the action list)
+Media item context menu: removed Xenakios' "Item/Take selection" and "Item/Take manipulation" sub-menus (actions remain available in the action list and in the main "Extensions" menu)
+TCP context menu: removed Xenakios' "Track/Mixer/Envelopes" sub-menu (actions remain available in the action list and in the main "Extensions" menu)
+Tagged action "Xenakios/SWS: Project media..." as deprecated

Issue 50:  SWS: Create regions from sel item(s) named with take
Issue 126: Warn about recording same inputs on multiple tracks: http://www.standingwaterstudios.com/shup/RecInputCheck.png Also added actions "SWS: Enable/Disable checking for duplicate inputs when recording."
Issue 244: Added "SWS: Set selected take(s) to custom color X" actions
Issue 246: Added toolbar-status only action "SWS: Are any tracks soloed? [no-op, for toolbar]"
Fixed using Windows generated reaconsole_customcommands.txt files on OS X.

!v2.0.0 #7 (January 29, 2011)
NEW: Preliminary version of "Autorender."  Thanks, Shane!  For more information, run Autorender: show instructions from the File->Autorender menu (or actions).

Added actions:
+SWS/S&M: Show take pitch envelope - v4 only (visible but no-op in v3)
+SWS/S&M: Hide take pitch envelope - v4 only (visible but no-op in v3)
+SWS/S&M: Copy selected track grouping
+SWS/S&M: Cut selected tracks grouping
+SWS/S&M: Paste grouping to selected tracks

Notes/help window fixes:
+Pass keystrokes to the main window when locked (i.e. lock button)
+Properly init S&M project notes with REAPER ones when possible

!v2.0.0 #6 (January 27, 2011)
Fixed corruption of last item in auto color list
Fixed keyboard focus issues
Improved groove tool keyboard handling
(#5b) Improved "SWS: Set all takes to next/prev mono/stereo channel mode" actions

!v2.0.0 #5 (January 26, 2011)
FNG Groove Tool Updates:
+Fixed applying strength to velocity groove quantize
+Added separate velocity strength control to Groove Tool (set to zero to disable either)
+Fixed refresh of groove list in Groove Tool when changing folders
+Remove zero length notes when modifying MIDI take state (bad things happen otherwise)
+Code cleanup and performance improvements for MIDI take state reading and writing
+Added "FNG: Groove Tool..." to the Extensions menu
+Removed menu bar and moved applicable items to the context menu
+Removed "passthrough" action/keyboard section workaround

S&M updates:
+Resources window:
 - Performance improvements: REAPER start-up & shutdown, show/hide, auto fill, all editions features, filtering, etc.
 - Track templates: added "Paste items to sel. tracks" and "Replace items of sel. tracks" as customizable double-click behaviours
 - Track templates: added toggle popup menu item "Save track templates with items" (so that track templates can be auto-saved w/ or w/o items)
+Notes/help window:
 - Project notes: now displays the related RPP filename
 - Project notes: initialize S&M project notes with REAPER's ones when possible (i.e. when S&M ones don't exist but REAPER's ones exist)
 Reminder: due to an API limitation, for the moment the "project notes" displayed in the Notes/help window are different from REAPER's one
+Other:
 - Performance improvements for all cue buss & routing actions
 - Fixed corner case Cue buss crash
 - GUI tweaks

Fixed bug that "silently" deleted items in SWS lists while renaming (Thanks, Bevosss)
4 new actions: "SWS: Set all takes to next/prev mono/stereo channel mode"

!v2.0.0 #4 (January 23, 2011)
Groove Tool fixes:
+Fixed pass through to main window
+Fixed muted midi events bug introduced in v2.0.0 #3
+Modified Undo handling for items

Fixed auto color needing to be forced in some situations
Fixed some screenset loading issues

!v2.0.0 #3 (January 22, 2011)
<strong>Fingers/FNG extension update/merge!</strong>
+Issue 238: Groove quantize now supports velocity
+Issue 234: Added support for unquantize for MIDI for any FNG action modifying MIDI data
+Update dialog to use SWS-style dockable windows
+Note: grooves are not part of the installer, yet. Download FingersExtras.zip from the beta download area.

Auto color/icon fixes from really broken build #2.
Auto color/icon information is stored in a new file sws-autocoloricon.ini for easy sharing (old settings copied for you)
Issue 225: Fixed selected text in Notes/help window when switching between docker tabs
Fix for toggle actions to focus SWS views when docked

!v2.0.0 #2 (January 21, 2011)
Fix to close our windows on initial screenset load (thanks Bevosss)
Auto color/icon updates:
+Icons are removed if a track changes name to something not recognized
+Auto-icon won't overwrite custom icons
+Added "Ignore" field to the color, so you can auto-icon without changing color of that track too
+Proper priority order icon setting
+Performance enhancements

!v2.0.0 #1 (January 19, 2011)
<strong>BETA: CAUTION !</strong>
Due to a change in the way S&M.ini file is managed, you may face some issues when switching between SWS official <-> SWS beta.
Well, a clean upgrade is automatically managed when SWS official -> SWS beta, but you'll probably loose your FX Chains setup when switching back to SWS beta -> SWS official.
So a backup of the "official" S&M.ini might be a good idea (or sticking with the beta as the new S&M.ini format won't change).

<strong>Short changelog:</strong>

+PiP support
+Many S&M updates (including new http://reaper.mj-s.com/resourceview.jpg|"Resources" window|: FX chains + Track templates + goodies). See details below.
+Updated SWS Autocolor view: now also features auto track icon. Demo http://reaper.mj-s.com/autoicon.gif|here|.
+Preliminary V4 updates (S&M, Padre, Xenakios)
+House cleaning, fixes

<strong>Changelog details:</strong>

Added S&M http://reaper.mj-s.com/resourceview.jpg|Resources window|
The "FX chains" view turned into a "Resources" window: FX chains + Track templates + goodies
The same features that exist for FX chains are now available for track templates too. A cool thing now is that we can patch existing tracks with track templates (and not only  "add track template as new track"). Well, some other sort of snapshots..
Also, saving track templates and FX chains is eased thanks to the "auto-save" feature, see below. A new feature "Auto-fill" also allows creating slots automatically.
Bonus: check out Tallisman's awesome FX Chain library, http://forum.cockos.com/showthread.php?t=35128|here|!
+Auto-save feature:
 An "Auto-save" button has been added: it automatically saves the selected tracks' FX chains (or track templates) and insert the related files/slots in the resource list.
 It's a one "click feature", i.e. no file browser is displayed: filenames are automatically generated from track names and saved in REAPER's default FX chains (or track templates) resource path.
 This "auto save" directory can be customized (new popup menu items "Set auto save directory") and filenames can now be renamed ("Name" column is editable).
+Auto-fill feature:
 If not already present, all FX chain (or track template) files found in the related resource path and its sub-folders are automatically inserted at the selected slot.
+Applying track templates preserves items:
 - if there's no item present in an applied track template file, the current ones are preserved
 - if some items are present in an applied track template file, those ones are used instead
 - if several tracks are present in a track template file, only the first one is used (when *applying*, when importing, all tracks present in the file are added)
+New actions:
 - SWS/S&M: Open Resources window (FX chains)... - just renamed (replaces "Open FX chains view...")
 - SWS/S&M: Open Resources window (track templates)...
 - SWS/S&M: Load/apply track template to selected tracks, slot n - where n is in [1;10]
 - SWS/S&M: Load/apply track template to selected tracks, prompt for slot
 - SWS/S&M: Load/import tracks from track template, slot n - where n is in [1;10]
 - SWS/S&M: Load/import tracks from track template, prompt for slot
 - SWS/S&M: Clear track template slot...
 Added actions that paste FX chains slots (exiting ones only "apply", i.e. replace FX Chains):
 - SWS/S&M: Load/paste FX chain to selected tracks, slot n - where n is in [1;8]
 - SWS/S&M: Load/paste FX chain to selected tracks, prompt for slot
 - SWS/S&M: Load/paste FX chain to selected items, slot n - where n is in [1;8]
 - SWS/S&M: Load/paste FX chain to selected items, prompt for slot
 - SWS/S&M: Load/paste FX chain to selected items, all takes, prompt for slot
+New popup menu items:
 - For FX chains and track templates: added "Auto fill (from resource path)"
 - Load/apply track template to selected tracks
 - Load/import tracks from track template
 - Set FX chain auto save directory...
 - Set track template auto save directory...
 - Auto save FX chains and insert slots (from track selection)
 - Auto save track templates and insert slots (from track selection)
 -> those 2 last menu items do the same things than the auto-save button, files are saved and inserted at the selected slot
 - Delete slots & files
 -> on Win, files are sent to the recycle bin
 - Show path in Explorer/Finder...
+Column "Name" is now editable (file renaming from the view)
+Drag-drop improvements:
 - Internal drag-drop of slots (i.e. now moves slots rather than copying them)
 - More 'natural' + fixed shortcomings: d'n'd of empty slots, selection after d'n'd, d'n'd when the list is empty, etc..
+On Win, "Display track template/FX chain" (in the popup menu) now launches notepad
+Paths pointing to unexisting files aren't emptyied anymore
+Tagged "Xenakios/SWS: Load track template n" actions as deprecated

Updated SWS Autocolor view: now also features auto track icon (the view has been renamed into "SWS Auto Color/Icon"), demo http://reaper.mj-s.com/autoicon.gif|here|.
+Added a column "Icon" in the view (right-click in this column or double-click it to set an icon filename) and a tick box "Enable auto icon".
+Also added action "SWS/S&M Toggle auto icon enable".
Rmk: your current color configurations will be preserved when upgrading..

S&M Notes/help view updates:
+Action help: now, when selecting custom macros, the related (veeeery long!) custom id is displayed in the text field (i.e. custom notes about macros are no more saved but that eases the copy/paste of custom ids)
+Action help: added http://reaper.mj-s.com/alrButton.jpg|"ALR" button|, i.e. online help to the http://wiki.cockos.com/wiki/index.php/Action_List_Reference|Action List Reference| wiki
+Added actions in order to make things clear:
 - SWS/S&M: Open Notes/Help window (project notes)...
 - SWS/S&M: Open Notes/Help window (item notes)...
 - SWS/S&M: Open Notes/Help window (track notes )...
 - SWS/S&M: Open Notes/Help window (action help)...
Remark: here's an http://reaper.mj-s.com/OnlineHelp.gif|anim| showing how to use notes, action help & online help

S&M Live Configs updates:
+Added "Auto track selection" option/tick box
+Fixed activate/deactivate actions not obeying the config's "Enable" parameter
+Added actions (in the main section) "SWS/S&M: Toggle enable live config n" - where n is in [1;8]
+Added advanced parameter "CC_DELAY" in S&M.ini (in REAPER's resource directory) - to be tweaked manually!
 If this parameter is set to 0, MIDI CC events will trigger their related "Apply live config" action *immediately* but, in this case, when moving a fader on a large scale for example, all configs in between will also be applied. With a delay (e.g. 250ms, the default value) only the last stable CC value will be taken into account.
+Undo points for all controls

S&M Cue buss:
+"Open Cue Buss window" is now a toggle action (+ reports a toggle state)
+When creating a cue buss, auto scroll to created the track (TCP)

S&M house cleaning:
+Cleaned the main "Extensions" menu a bit + added following menu items:
 - S&M Cue Buss...
 - S&M Find...
 - S&M Live Configs...
+Removed the following split actions:
 Contrary to their related native versions, the following ones were splitting selected items *and only them*, see http://forum.cockos.com/showthread.php?t=51547|this related thread|.
 Due to REAPER v3.67's new native pref "If no items are selected, some split/trim/delete actions affect all items at the edit cursor",
 those actions are less useful (well, they would still split only selected items even if that native pref is ticked).
 Also removed because of the spam in the action list (many split actions).
 - SWS/S&M: Split selected items at play cursor
 - SWS/S&M: Split selected items at time selection
 - SWS/S&M: Split selected items at edit cursor (no change selection)
 - SWS/S&M: Split selected items at time selection (select left)
 - SWS/S&M: Split selected items at time selection (select right)
 - SWS/S&M: Split selected items at edit or play cursor
 - SWS/S&M: Split selected items at edit or play cursor
+Removed the following take actions:
 Due to native actions "Rotate take lanes forward/backward" added in REAPER v3.67 (move active take up/down actions still there, of course).
 - SWS/S&M: Takes - Move all up (cycling) in selected items"
 - SWS/S&M: Takes - Move all down (cycling) in selected items"

Other S&M updates/fixes:
+Added action: SWS/S&M: Left mouse click at cursor position (use w/o modifier)
+Themable GUIs: hover, pressed,.. states for buttons, actions are now performed on mouse up events, un-stretched PNGs, default focus tweaks, tick boxes look better, use theme 3D colors for dropdows (if defined), etc..
+Fixed Notes/help and Resources views toggle states
+Fixed Adam's Fills Gaps actions
+Fixed disabled some popup items not being grayed
+Fixed UI refresh issues for "Find" and "Notes/help" views

Issue 225: Fixed selected text in Notes/help view when switching between docker tabs

!SWS v1.x.x
Goto http://sws-extension.org/download/whatsnew_v1.txt|here| for older changes<|MERGE_RESOLUTION|>--- conflicted
+++ resolved
@@ -1,4 +1,3 @@
-<<<<<<< HEAD
 Snapshots:
 #Fix 'Prompt on recalling deleted tracks' option (report https://github.com/reaper-oss/sws/issues/1073#issuecomment-562705617|here|)
 ReaScript API:
@@ -16,11 +15,9 @@
 +Fix SWS/SN: Focus MIDI editor localization
 Envelopes:
  #SWS/S&M: Remove all envelopes for selected tracks: if prompt enabled, prompt only if there are envelopes present (report https://forum.cockos.com/showthread.php?p=2215029#post2215029|here|) 
-=======
 Notes:
 +Fix bad encoding conversion and truncation to 256 characters when toggling "Wrap text" on Windows (Issue 1252)
 +Fix non-working word wrapping on Linux and macOS
->>>>>>> 4318f2b6
 
 !v2.11.0 pre-release build
 <strong>Reminder: this new SWS version requires REAPER v5.979+!</strong>
