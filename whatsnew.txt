--- conflicted
+++ resolved
@@ -1,4 +1,3 @@
-<<<<<<< HEAD
 Snapshots:
 #Fix 'Prompt on recalling deleted tracks' option (report https://github.com/reaper-oss/sws/issues/1073#issuecomment-562705617|here|)
 ReaScript API:
@@ -14,10 +13,8 @@
 +Add support for REAPER v6's new auto-stretch item timebase in "SWS/AW: Set selected items timebase" actions (report https://forum.cockos.com/showthread.php?p=2210126|here|, REAPER v6.01+ only)
 Localization:
 +Fix SWS/SN: Focus MIDI editor localization
-=======
 Envelopes:
  #SWS/S&M: Remove all envelopes for selected tracks: if prompt enabled, prompt only if there are envelopes present (report https://forum.cockos.com/showthread.php?p=2215029#post2215029|here|) 
->>>>>>> 6efed2c6
 
 !v2.11.0 pre-release build
 <strong>Reminder: this new SWS version requires REAPER v5.979+!</strong>
