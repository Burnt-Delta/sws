<<<<<<< HEAD
Snapshots:
#Fix 'Prompt on recalling deleted tracks' option (report https://github.com/reaper-oss/sws/issues/1073#issuecomment-562705617|here|)
ReaScript API:
+Added NF_Win32_GetSystemMetrics (Issue 1235)
<strong>Reminder: this new SWS version requires REAPER v5.982+!</strong>

Miscellaneous:
+Fix scrolling the arrange view to track envelopes (2.11.0 regression, report https://forum.cockos.com/showthread.php?p=2212495|here|)
+Fix inserting new envelope point at mouse cursor when the arrange view is scrolled (2.11.0 regression, Issue 1266)

ReaScript API:
+Fix crash in CF_GetClipboard and CF_GetClipboardBig when the text clipboard does not have data (regression from v2.11.0)
=======
+Add support for REAPER v6's new auto-stretch item timebase in "SWS/AW: Set selected items timebase" actions (report https://forum.cockos.com/showthread.php?p=2210126|here|, REAPER v6.01+ only)
>>>>>>> 1b71d08e

!v2.11.0 pre-release build
<strong>Reminder: this new SWS version requires REAPER v5.979+!</strong>

<strong>Update notice:</strong> The SWS extension filenames have changed in this release. Linux and macOS users should remove the previous version before updating.

Envelopes:
+Fix hiding send envelopes accidentally removing the subsequent send/receive (Issue 1183)
+Fix wrong point values when using envelope-related actions with fader scaling mode (regression from 2.10.0, report https://forum.cockos.com/showthread.php?p=2094872|here|, requires REAPER 5.979 or newer)
+LFO Generator: allow for generating more points and account for take playrate (Issue 1158)
+Prompt before executing "SWS/S&M: Remove all envelopes for selected tracks" (may be disabled by setting <REAPER resource path>/S&M.ini/[Misc]/RemoveAllEnvsSelTracksPrompt=0) (Issue 1175)

Contextual toolbars:
+Restore focus to last focused window when toolbar is auto closed (report https://forum.cockos.com/showthread.php?t=218978|here|)

Global notes: (Issue 1170)
+Display a [modified] indicator in the notes window after editing global notes until saving
+Fix global notes only appearing in first project tab
+Fix text flickering (report https://forum.cockos.com/showpost.php?p=2141877&postcount=2611|here|)
+Internal tweaks (more efficient load/save)
+Additionally to saving when project is saved, can be saved via notes window context menu (global notes are stored in <REAPER resource path>/SWS_global notes.txt)

Linux:
+Added official Linux ARM builds (32-bit and 64-bit)
+Enable media file tagging features
+Fix "show in explorer/finder" and edit file actions
+Fix empty list cells leading to misaligned columns (Issue 1147)

Loudness:
+Improve handling of incomplete sample buffers when analyzing video items (Issue 1210)
+High precision mode:
 - Disable creating graph, disable go to max. short-term / momentary (Issue 1120) (these are currently not implemented for high precision mode)
 - Fix potential crash when analyzing items shorter than 3 seconds
 - Fix potentially invalid max. short-term/momentary measurements

Note: details about high precision mode use case https://forum.cockos.com/showthread.php?p=2118098#post2118098|here|

macOS:
+Harden "show in explorer/finder" and edit file actions against command injection
+Split the extension file into 32-bit and 64-bit versions
+Update TagLib to v1.11.1

Marker List and Track List:
+Don't block the Del key (Issue 1119)

Miscellaneous:
+Add support for REAPER v6's new TCP/EnvCP/MCP architecture (thanks Justin!)
+Fix 'Xenakios/SWS: Normalize selected takes to dB value...' if take polarity is flipped (report https://forum.cockos.com/showthread.php?t=219269|here|)
+Fix flickering in some vertical zooming actions
+Fix various Xenakios take volume actions if take polarity is flipped
+Harden against various potential crashes (eg. unexpectedly long translations in language packs)
+Quantize actions / BR_Env actions / grid line API: support Measure grid line spacing (Issue 1117, Issue 1058)
+"SWS/S&M: Select FX x for selected tracks": fix creating undo point (create if at least one track is updated, rather than only if last track is updated), improve performance when the FX chain is open
+"Xenakios/SWS: [Deprecated] Load project template ...": don't change default save path, REAPER 5.983+ (report https://forum.cockos.com/showpost.php?p=2140690&postcount=2605|here|)

New actions:
+Add SWS/NF: Toggle render speed (apply FX/render stems) realtime/not limited (Issue 1065)

Play from edit/mouse cursor actions:
+Obey 'Solo defaults to in-place solo' preference (Issue 1181)
+Prevent UI updates from being disabled when stopping BR mouse playback via ReaScript (thanks Justin!) (Issue 1180)

Preview media item/take under mouse cursor actions:
+Fix media item preview through track when transport is paused (Issue 1189)

ReaScript API:
+Added NF_ReadID3v2Tag (request https://forum.cockos.com/showpost.php?p=2175039|here|)
+Added NF_TakeFX_GetModuleName (take version of already existing BR_TrackFX_GetModuleName)
+BR_EnvGet/SetProperties: add optional parameter automationItemsOptions (REAPER v5.979+), add second ACT token from track envelope state chunk (automation items options) (Issue 1153, partly)
+Deprecate CF_GetClipboardBig (use CF_GetClipboard instead)
+Extend CF_GetClipboard to allow reading more than 1023 characters
+Fix CF_GetTrackFXChain with named tracks (Issue 1222) and disambiguate FX chains across all opened projects
+Harden ConfigVar functions against invalid type interpretation (Issue 1131)

Region Playlist:
+Fix pasting region playlists containing grouped items (Issue 1118)
+Fix pasting region playlists when "Overlap and crossfade items when splitting" is enabled in Preferences > Project > Media Item Defaults (Issue 1204)

Resources:
+Enter key in Filter textbox focuses list and don't block Del key (Issue 1119)

Snapshots:
+Add option to (not) prompt for deleting abandoned items when recalling snapshots which contain deleted tracks (snapshots will be recalled and abandoned items deleted without confirmation with this option disabled) (Issue 1073)
+Harden getting send envelopes (displays error message in case of failure)
+Include track phase (polarity) in Full Track Mix, add separate Phase tickbox as custom filter (Issue 455)

Note: Send envelopes should now be stored/recalled correctly with Snapshots (long standing bug) as of SWS v2.10.0, though it hasn't been tested much. Since snapshots are based on state chunks, changes within automation items (AI) envelopes are not stored/recalled currently (https://forum.cockos.com/showthread.php?t=205406|FR|), though AI properties (e.g. position) should be recalled correctly. Also note that when deleting an AI and trying to recall a previously stored snapshot which contains this AI it won't be recalled correctly.

Windows installer:
+Allow installing SWS to paths containing characters outside of the system's ANSI codepage
+Fix nonworking check for running REAPER processes
+Fix the install path being initially empty when launching the Windows installer if REAPER is not installed
+Make installing the Python ReaScript support optional
+Migrate the extension DLL to <resource path>\UserPlugins, reaper_sws.py to <resource path>\Scripts

"Xenakios/SWS: Rename takes and source files...": (Issue 1140)
+Add '(no undo)' to the action name
+Automatically delete old .reapeaks files (also for "Xenakios/SWS: Rename take source files...")
+Don't double-append file extension if already contained in new filename/takename

!v2.10.0 #1 Featured build (February 6, 2019)
Mega thanks to nofish and cfillion for their many contributions, and X-Raym for doing the tedious work of merging everything into a release.
Recommended use of REAPER 5.965.

Revert 'Track height actions and vertical zoom actions obey track height locking' (for not breaking existing workflows, may come back as optional later on)
"SWS/NF: Enable / Disable multichannel metering (...)" actions: Improve performance (report https://forum.cockos.com/showthread.php?p=2090523#post2090523|here|, thanks Edgemeal!)

!v2.10.0 pre-release build (February 2, 2019)
New features:
+Auto color/icon/layout: Add '(hide)' Layout to auto hide TCP / MCP of tracks (rightclick in "TCP Layout" / "MCP Layout" fields to set) (Issue 1008)
+Global notes
+Loudness: Add 'high precision' analyzing mode
 Set in 'SWS/BR: Analyze loudness...' window -> Options or via action, see below), to ensure full compliance with BS.1770-4. Off by default.
 Notes: This mode is slower than the 'normal' analyzing mode and should only be needed when ensuring exact results of max. momentary values in certain (corner) cases is required.
 All other results should be compliant with BS.1770-4 also in 'normal' analyzing mode.
 Technically this mode uses 100 Hz refresh rate / 10 ms buffer rather than default 5 Hz refresh rate / 200 ms buffer for analyzing.
 For background see https://github.com/reaper-oss/sws/issues/1046#issuecomment-428914818|here| and https://github.com/jiixyj/libebur128/issues/93#issuecomment-429043548|here|.
 ReScript Loudness functions respect this preference.
 - Add action 'SWS/BR/NF: Toggle use high precision mode for loudness analyzing'

Actions:
+New actions (Main section):
 - Snapshots: Add actions to delete current/all snapshots (request https://forum.cockos.com/showthread.php?p=1997530|here|)
 - SWS: Select nearest previous folder, SWS: Select nearest next folder (Issue 981)
 - SWS/FNG: Apply selected groove (use curent settings from opened groove tool)
 - SWS/NF: Disable multichannel metering (all tracks)
 - SWS/NF: Disable multichannel metering (selected tracks)
 - SWS/NF: Enable multichannel metering (all tracks)
 - SWS/NF: Enable multichannel metering (selected tracks)
 - SWS/NF: Cycle through MIDI recording modes (also available in ME section) (Issue 994)
 - SWS/NF: Cycle through track automation modes (Issue 995)
 - SWS/S&M: Show/Hide take ... envelope, SWS/S&M: Toggle show take ... envelope (unlike the native "Take: Toggle take ... envelope" actions these change visibility only) (Issue 1078)

Fixes:
+Issue 537: Snapshots: (Attempt to) Fix longstanding issue with send envelopes not restored when recalling snapshots (thanks ovnis for testing!)
 Note: Since snapshots are based on state chunks, changes within AI envelopes are not recalled currently (https://forum.cockos.com/showthread.php?t=205406|FR|), though AI properties (e.g. position) should be recalled correctly. Also note that when deleting an AI and trying to recall a previously stored snapshot which contains this AI it won't be recalled correctly.
+Issue 938: SWS/S&M: Copy FX Chain (Depending on Focus) - if take FX chain, also copy take FX chain channel count
+Issue 966: Track height actions and vertical zoom actions obey track height locking (REAPER 5.78+)
+Issue 1041: m3u/pls playlist import
 - Fix crash when cancelling playlist import
 - Fix items always being created for missing files when importing playlists
+Issue 1047: ReaConsole: Redraw the status label when resizing the window on Windows
+Issue 1054: "SWS/S&M: Show take volume envelopes" - obey volume fader scaling preference if new envelope is created
+Issue 1057: Fix quantize actions moving items to incorrect positions or hanging in some cases when the grid line spacing is set to Frames, typically when a project start time offset is used
+Issue 1060: Fix "SWS/Shane: Batch Render Regions" crashing when a region contains a slash on Linux and macOS
+Issue 1077: Fix crash after stopping the active track preview from another project tab
+Issue 1086: Fix envelope reconstitution when automation items are connected to the underlying envelope
+Auto color/icon/layout: "(vca master)" filter - also apply rules to groups 33 - 64 (report https://forum.cockos.com/showthread.php?t=207722|here|) (REAPER 5.70+)
+Cycle Action editor: Fix minor issue with not opening with correct section (report https://forum.cockos.com/showpost.php?p=1986045&postcount=3|here|)
+Fix hang when parsing item chunks containing lines bigger than 255 characters (https://github.com/reaper-oss/sws/issues/912#issuecomment-426892230|Issue 912 (comment)|)
+Fix freeze when running "SWS/S&M: Remove all envelopes for selected tracks" with the master track selected (regression from v2.9.8)
+"SWS/S&M: Close all FX chain windows", "SWS/S&M: Close all floating FX windows (...)" - include take FX (report https://forum.cockos.com/showpost.php?p=1978820&postcount=2425|here|)
+"SWS/NF: Enable / Disable multichannel metering (...)" actions: Improve performance (report https://forum.cockos.com/showthread.php?p=2090523#post2090523|here|, thanks Edgemeal!)
+Auto group:
 - Revert creating explicit undo point (match behaviour prior v2.95)
 - Prevent grouping of selected items on not record armed tracks
+Loudness:
 - Revert (mistakenly) changing integrated Loudness relative gate threshold from -10.0 LU to -20.0 LU in SWS v2.9.8 (https://github.com/jiixyj/libebur128/issues/92#issuecomment-426889385|technical explaination|)
 - Fix getting project sample rate
 - Don't apply item vol. and pan/vol. envelope correction beyond actual audio data (Issue 1074)
 - Fix item Loudness analysis if take contains vol. envelope and item position not 0.0 (thanks X-Raym!) (Issue 957, https://github.com/reaper-oss/sws/issues/957#issuecomment-371233030|details|)
 - Pan/vol. envelope correction is now sample accurate (instead of being processed in blocks)
 - Fix export format wildcard descriptions not being translated (report https://forum.cockos.com/showthread.php?t=206229|here|)
 - Harden 'prevent items going offline during analysis' (also prevent during quick reanalyze)
+ReaScript:
 +Issue 950: Make BR_SetItemEdges() only work on item passed in function (rather than all selected items), refix from v2.9.8
 - Avoid crashing in BR_Win32{Get,Write}PrivateProfileString when keyName is empty
 - BR_GetMouseCursorContext_MIDI() - add support for Notation Events lane (Issue 1082)
 - Fix BR_MIDI_CCLaneRemove(), BR_MIDI_CCLaneReplace() (report https://forum.cockos.com/showpost.php?p=2002814&postcount=1|here|.)
 - Repair CF_LocateInExplorer()

New ReaScript functions:
(thanks Breeder!)
+BR_Win32_CB_FindString()
+BR_Win32_CB_FindStringExact()
+BR_Win32_ClientToScreen()
+BR_Win32_FindWindowEx()
+BR_Win32_GET_X_LPARAM()
+BR_Win32_GET_Y_LPARAM()
+BR_Win32_GetConstant()
+BR_Win32_GetCursorPos()
+BR_Win32_GetFocus()
+BR_Win32_GetForegroundWindow()
+BR_Win32_GetMainHwnd()
+BR_Win32_GetMixerHwnd()
+BR_Win32_GetMonitorRectFromRect()
+BR_Win32_GetParent()
+BR_Win32_GetWindow()
+BR_Win32_GetWindowLong()
+BR_Win32_GetWindowRect()
+BR_Win32_GetWindowText()
+BR_Win32_HIBYTE()
+BR_Win32_HIWORD()
+BR_Win32_HwndToString()
+BR_Win32_IsWindow()
+BR_Win32_IsWindowVisible()
+BR_Win32_LOBYTE()
+BR_Win32_LOWORD()
+BR_Win32_MAKELONG()
+BR_Win32_MAKELPARAM()
+BR_Win32_MAKELRESULT()
+BR_Win32_MAKEWORD()
+BR_Win32_MAKEWPARAM()
+BR_Win32_MIDIEditor_GetActive()
+BR_Win32_ScreenToClient()
+BR_Win32_SendMessage()
+BR_Win32_SetFocus()
+BR_Win32_SetForegroundWindow()
+BR_Win32_SetWindowLong()
+BR_Win32_SetWindowPos()
+BR_Win32_ShowWindow()
+BR_Win32_StringToHwnd()
+BR_Win32_WindowFromPoint()
+CF_EnumMediaSourceCues()
+CF_ExportMediaSource()
+CF_GetMediaSourceMetadata()
+CF_GetMediaSourceRPP()
+CF_GetMediaSourceBitDepth() (Issue 1010)
+CF_GetMediaSourceOnline()
+CF_SetMediaSourceOnline()
+CF_EnumerateActions()
+CF_EnumSelectedFX()
+CF_GetCommandText()
+CF_GetFocusedFXChain()
+CF_GetTakeFXChain()
+CF_GetTrackFXChain()
+CF_GetSWSVersion() (Issue 975)
+NF_AnalyzeMediaItemPeakAndRMS() (Issue 674)
+NF_GetMediaItemMaxPeakAndMaxPeakPos() (Issue 953)
+Issue 755:
 - NF_GetSWSMarkerRegionSub()
 - NF_SetSWSMarkerRegionSub()
 - NF_UpdateSWSMarkerRegionSubWindow()

Other changes:
- Rename "SWS: Analyze and display item peak and RMS" to "SWS: Analyze and display item peak and RMS (entire item)" (https://forum.cockos.com/showthread.php?p=2074089#post2074089|background|)
- Rename and deprecate "Xenakios/SWS: Toggle stop playback at end of time selection" (Issue 1066)
- Rename "SWS/S&M: Show/Hide take ... envelope" actions to "SWS/S&M: Show/Hide and unbypass/bypass take ... envelope" (Issue 1078)
- Rename 'take ... envelopes' to 'take ... envelope' (to be consistent with native actions)
- Remove useless code vulnerable to buffer overflows
+"SWS/NF: Eraser tool...":
 - Add 'ignoring snap' variant
 - Change functionality (now cuts item sections on shortcut release rather than continuous erasing because it didn't work well with Ripple editing), changed action description to reflect this change
+ReaScript:
 - Mark SNM_MoveOrRemoveTrackFX() as deprecated (native API equivalent added in REAPER 5.95)
 - Remove NF_TrackFX/TakeFX_ Set/GetOffline() (native API equivalent added in REAPER 5.95)
+TagLib VS 2017 update for Windows (from v1.6.3. to v1.11.1)

!v2.9.8 pre-release build (March 5, 2018)
Now requires REAPER 5.50+!

Actions:
+New actions (Main section):
 - SWS/NF: Eraser tool (perform until shortcut released)
   Note: Should be assigned to a shortcut key without modifier, for not clashing with other mouse modifiers
 - SWS: Split items at time selection (if exists), else at edit cursor (also during playback)
 - SWS: Split items at time selection, edit cursor (also during playback), or mouse cursor
 - SWS/S&M: Region Playlist - Options/Toggle smooth seek (only in Region Playlist) (Issue 890)
 - SWS/S&M: Region Playlist - Options/Enable smooth seek (only in Region Playlist)
 - SWS/S&M: Region Playlist - Options/Disable smooth seek (only in Region Playlist)
 - SWS/S&M: Region Playlist - Play next region (based on current playing region)
 - SWS/S&M: Region Playlist - Play previous region (based on current playing region)
+Renamed "SWS: Split items at time selection (if exists), else at edit cursor" to "SWS: Split items at time selection (if exists), play cursor (during playback), else at edit cursor" (Issue 796)
+Renamed "SWS: Split items at time selection, edit cursor, or mouse cursor" to "SWS: Split items at time selection, edit cursor, play cursor (during playback), or mouse cursor" (Issue 796)
+Renamed "SWS: Crossfade adjacent selected items (move later items)" to "SWS: Crossfade adjacent selected items (move edges of adjacent items)" (Issue 902)

Fixes:
+Issue 936: Auto layout didn't work without also enabling Auto color or Auto icon
+Issue 802: Disable FXID filtering in SNM_MoveOrRemoveTrackFX() (thanks Justin!)
+Crossfade actions: Prevent item content movement if takes contain stretch markers (https://forum.cockos.com/showthread.php?t=197584 posts #11, #12) and / or take playrate is other than 1.0
 (Also fix for  "SWS/AW: Fade in/out/crossfade selected area of selected items" and "SWS/AW: Trim selected items to fill selection")
+Loudness:
 - Issue 927: Change relative gating threshold from -10.0 LU to -20.0 LU (to match with EBU TECH3342 notes)
 - Prevent items going offline during analysis (hopefully fixes cornercase issue with occasionally wrong analysis results)
 - Enable the Cancel button only while analyzing
 - Fix crashing with bad params/too little memory
 - Sort the true peak column by the numerical value
 - fix potential crash when normalizing and nothing is selected https://forum.cockos.com/showthread.php?t=202718
+Issue 864: "SWS/S&M: Float next FX (and close others) for selected tracks" now skips over offline FX
+Issue 918: Fix various issues with "SWS/S&M: Remove all envelopes for selected tracks"
+Support for UTF-8 resource paths on Windows (Issues #934, #935)
+Issue 942: Fix column header context menu when a langpack is used
+Issue 886: Potentially fix occasional skipping of adjacent regions in Region Playlist, needs testing
+Issue 945: "SWS/S&M: Toolbar - Toggle track envelopes in touch/latch/write" - add latch preview
+Issue 950: Prevent takes envelopes and stretch markers offset with  BR_SetItemEdges() and "SWS/BR: Trim MIDI item to active content"

New ReaScript functions:
+CF_ShellExecute
+CF_LocateInExplorer
+NF_TrackFX_GetOffline()
+NF_TrackFX_SetOffline()
+NF_TakeFX_GetOffline()
+NF_TakeFX_SetOffline()
+NF_GetSWSTrackNotes() (Issue 755)
+NF_SetSWSTrackNotes() (Issue 755)

!v2.9.7 featured build (September 28, 2017)
Fixes:
+Issue 897: Fix major issues with OSX 10.13 High Sierra
+Issue 877: Fix ReaConsole default shortcut on Linux and Windows
+Fix missing null terminator in CF_GetClipboard on Windows when clipboard length >= buffer size
+Fix NF_GetMediaItemAverageRMS() calculation
+Fix issue with action "SWS/AW/NF: Toggle assign random colors if auto group newly recorded items is enabled" (http://forum.cockos.com/showpost.php?p=1882461&postcount=422)

New ReaScript functions:
+CF_GetClipboardBig (Thanks cfillion!)
+NF_GetMediaItemPeakRMS_Windowed()
+NF_GetMediaItemPeakRMS_NonWindowed()

!v2.9.6 featured build (September 4, 2017)
Fixes:
+Fix BR Envelope action/ReaScript crashes on Reaper <= 5.4
+Fix small issue with action "SWS/AW: Toggle auto group newly recorded items"

!v2.9.5 pre-release build (August 30, 2017)
Action
+New action (Main section):
 - SWS/SN: Focus MIDI editor

New ReaScript functions:
+SN_FocusMIDIEditor() - focuses windowed or docked MIDI editor
+Issue 880: (thanks, nofish!)
 - NF_AnalyzeTakeLoudness_IntegratedOnly()
 - NF_AnalyzeTakeLoudness()
 - NF_AnalyzeTakeLoudness2()
+CF_SetClipboard() - Write a given string into the system clipboard
+CF_GetClipboard() - Read the contents of the system clipboard

Fixes:
+Issue 587: "SWS/AW: Toggle auto group newly recorded items" now also works in takes recording mode
 - Added related action "SWS/AW/NF: Toggle assign random colors if auto group newly recorded items is enabled"
+Issue 865: Fix SWS/FNG: Set selected MIDI items name to first note - Ignores MIDI Octave Name Display Offset
+Issue 860: Fix automation item removed after SWS/wol: Set selected envelope height... actions

!v2.9.4 pre-release build (April 6, 2017)
New ReaScript function:
+BR_IsMidiOpenInInlineEditor() - Check to see if a midi take has the inline editor open

Fixes:
+Issue 821: Fix "SWS/BR: Split selected items at stretch markers"
+Fixed some OSX window issues that cropped up since v2.9.2

!v2.9.3 pre-release build (April 2, 2017)
Actions
+New actions (MIDI editor) (Issue 514):
 - SWS/NF: Toggle dotted grid
 - SWS/NF: Toggle triplet grid
 (reflect toggle state when used as ME toolbar buttons)

New ReaScript functions (Issue 781)
+NF_GetMediaItemMaxPeak()
+NF_GetMediaItemAverageRMS()

Removed deprecated "SWS/AW: Grid to x" actions (sorry if this breaks your toolbars, please replace with native actions)

Fixes
+Issue 850: "SWS/Xenakios Create markers from selected items..." should now order markers properly
+Issue 851: Fix odd behavior of "SWS: Normalize item(s) to peak RMS

!v2.9.2 pre-release build (March 27, 2017)
Fixes
+Issue 533: Add custom color swatches to OSX "Set custom color" menu items
+Issue 811: Fix "Xenakios/SWS: Reposition selected items" on OSX
+Issue 839: "Remove all automation envelopes for selected tracks" now removes Trim Volume.
+Issue 843: Fix snapshots with complicated sets of sends not being saved/replicated properly

!v2.9.1 pre-release build (March 24, 2017)
Auto color/icon/layout
+Add filter "(vca master)"

Actions
+New actions (Main section):
 - SWS/wol: Save height of selected envelope, slot n (8 slots)
 - SWS/wol: Apply height to selected envelope, slot n (8 slots)

Fixes
+Issue 771: BR_GetMouseCursorContext now ignores mouse Y position when checking for stretch markers.  This isn't perfect, see issue link for discussion.
+Issue 823: Removed buggy "Insert random points to selected envelopes" action
+Issue 831: Fix quanitize items edges not behaving correctly
+Issue 832: Avoid Clear Midi CC Lane Toggle RPP file size runaway
+Issue 846: Don't add a newline to the end of single filenames for "SWS/BR: Copy take media source file path of selected items to clipboard"

!v2.9.0 pre-release build (March 14, 2017)
Actions
+New actions (Main section):
 - SWS/NF: Bypass FX (except VSTi) for selected tracks

Fixes
+Issue 837: Fix TCP handle lookup from the master track

!v2.8.8 featured build (March 13, 2017)
<strong>We're back!</strong>

This is just the 2.8.7 pre-release build officially released, and rebuilt to better support latest REAPER versions.
I plan to continue on and work on some of the bug fixes next.  I hope everyone is well!  -SWS

!v2.8.7 pre-release build (March 26, 2016)
<strong>Reminder: this new SWS version requires REAPER v5.15pre1+!</strong>

Auto color/icon/layout
+Add filter "(record armed)"
+Fix http://forum.cockos.com/showpost.php?p=1634111|rules with icons in sub-folders|

Fixes
+Fix various http://forum.cockos.com/showpost.php?p=1633922|Resources window issues| introduced in v2.8.6
+Fix various BR/FNG/Xenakios envelope issues
+Fix various actions/features vs tempo maps
+Media file actions: fix playback stop vs certain media files
+About box: fix pre-release what's new URL

Other
+Speed up REAPER launch and REAPER exit
+OS X: smaller build, internal improvements (SWS imports REAPER's SWELL)
+Windows OS: prevent reaper_sws_whatsnew.txt deployment
+Windows OS: reduce list views flickering
+Windows OS: improve DLL file tags (copyright, authors, etc)

!v2.8.6 pre-release build (February 5, 2016)
<strong>Reminder: this new SWS version requires REAPER v5.15pre1+!</strong>

Live Configs
+<strong>Remove the action section "S&M Extension"</strong>
 This section is useless now (it was introduced to workaround some old API limitations).
 <strong>All related actions have been moved to to the "Main" section. If you have learned some of these actions, you will need to update these controller bindings (sorry for the trouble!)</strong>
+Support up to 8 controllers/configs
+Add option "Disarm all but active track"
 Note: this new option is disabled/grayed if an input track is defined (incompatible)
+Input track: mute sends when creating an input track or when adding new config tracks (prevent sound blast)
+Fix/improve preset display and context menus (esp. for VST3 presets)
+Improve support of user presets: support shell plug-ins (e.g. Waves plug-ins), DX plug-ins, etc
+Internal updates (RPP state)

Notes window
+Properly support REAPER project notes
+Add a new type of notes: "Extra project notes"
+Windows OS: remove "Action help"

Fixes
+Fix context menu issues vs multiple monitors
+OS X: make sure comments will be preserved when saving the S&M.ini file
+Fix action "Select project (MIDI/OSC only)" (could stop working)
+Fix action "Trigger preset [...] (MIDI/OSC only)" (could stop working)
+Fix preset actions vs VST3 factory preset files (.vstpreset files)
+Auto color/icon/layout: fix http://forum.cockos.com/showpost.php?p=1628164&postcount=2080|drag-drop slowdown|

Other
+Speed up REAPER exit
+Improve support for files transferred from/to OS X from/to Win
+Improve list view sort (logical sort)
+Improve color menus (logical sort)
+Improve some envelope actions (e.g. remove all/arm all envelope actions also take HW send envelopes into account)
+Improve "Dump action list/wiki ALR" actions (don't require the action window to be open anymore)
+ReaScript: tweak documentation

!v2.8.5 pre-release build (January 29, 2016)
<strong>This new SWS version requires REAPER v5.15pre1+!</strong>

Auto color/icon/layout
+Fix automatic layout http://forum.cockos.com/showpost.php?p=1629507&postcount=201|issues|, thanks cfillion!
+Major performance improvements
 <strong>Note: requires REAPER v5.15pre6+, automatic track icons will not work otherwise!</strong>

Actions
+Improve performances vs mass item selection
+Improve performances vs track selection

!v2.8.4 pre-release build (January 28, 2016)
Auto color/icon/layout
+Issue 756: support automatic layouts (e.g. changing track names can automatically change track layouts)
 - Double-click the new columns "TCP Layout" (track panel) and/or "MCP Layout" (mixer panel) to enter layout names
 - Enable the related option in Main menu > Extensions > SWS Options > Enable auto track layout
+Improve performances (more to come), various tweaks

Live Configs
+Fix potential stuck notes (vs sustain pedal events, CC64) when switching configs
+Improve support of JSFX and AU user presets (.rpl files)
+Improve support of VST3 user presets
+Support VST3 factory preset files (.vstpreset files, REAPER v5.11+ is required)
+Input track: don't mute sends to out-of-config tracks
+Improve tiny fades: preserve user preferences, fix corner case issues (e.g. the option "mute all but active track" was not working when tiny fades were disabled)
+Improve performances, wordings, monitoring windows (prevent overlapped texts, etc)

"All notes off" actions/features
+Fix potential stuck notes vs sustain pedal events (now also reset CC64)
+Send "All notes off" events in a synchronous way (e.g. can now be reliably used in macros)
+Add similar action "SWS/S&M: Send all sounds off to selected tracks" (i.e. http://www.blitter.com/~russtopia/MIDI/~jglatt/tech/midispec/sndoff.htm|CC120| on selected tracks)

Fixes
+Zoom actions: fix "breathing" room (3% on each side)
+Issue 789: fix actions "Horizontal scroll to put edit/play cursor at x%"
+Issue 783: fix BR_GetMouseCursorContext_MIDI return value
+Fix "SWS/BR: Save/restore selected items' mute state" actions (http://forum.cockos.com/showpost.php?p=1625781&postcount=2079|incorrect slots|)
+Fix "SWS/BR: Save/restore track solo/mute states" actions (incorrect states)

Other
+<strong>OS X: new compiler, optimized build</strong>
+Improve many zoom action/features (requires REAPER v5.12pre4+)
+Region Playlist: improve monitoring mode (prevent overlapped texts, misc. tweaks)
+Snapshot paste: http://forum.cockos.com/showpost.php?p=1605660&postcount=2051|improve name-matching|

!v2.8.3 featured build (January 8, 2016)
New global startup action (in addition to per-project startup actions)
+The global startup action is performed one time, when launching REAPER
+To edit/view/clear startup actions: Main menu / Extensions / Startup actions
+Tip: if you want to perform several actions at launch time, create a macro and set it as the global startup action

Actions
+New actions (Main section):
 - SWS/wol: Full zoom selected envelope (in media lane only) to upper/lower half in time selection
 - SWS/wol: Vertical zoom selected envelope (in media lane only) to upper/lower half
 - SWS/wol: Put selected envelope in media/envelope lane
+Remove outdated actions (issue 787):
 - Xenakios/SWS: Process item with csound phase vocoder
 - Xenakios/SWS: Process item with RubberBand
+Prevent various delete take/item/source file actions to delete subproject files

Other
+Harden functions exported to ReaScript
+Support new ReaScript command IDs (REAPER v5.11pre14+)
+Update win32 installer to NSIS 2.5.0, resolves security issues

!v2.8.2 featured build (November 3, 2015)
Snapshots
+Fixed http://forum.cockos.com/showthread.php?t=166652|snapshots with bypassed FX Chains|
+Improved snapshot recall (faster)

Cycle Actions
+Ease action selection (works regardless of the displayed columns in the Action window)
+Support new ReaScript command IDs (REAPER v5.05pre1+)

Autocolor: Make sure the color picker is always visible

Fixes
+Localization: fixed partly broken user LangPacks (thanks ecl!)
+Localization: http://forum.cockos.com/showpost.php?p=1579264&postcount=242|various fixes| (thanks Mr Data!)
+Fixed http://forum.cockos.com/showpost.php?p=1579114&postcount=2010|"SWS/AW: Consolidate Selection" potential crash|

!v2.8.1 featured build (September 10, 2015)
New actions
+Main:
 - SWS/BR: Options - Set "Run FX after stopping for" to x ms (various values)
 - SWS/wol: Adjust selected envelope height, zoom center to middle arrange/mouse cursor (MIDI CC relative/mousewheel)
 - SWS/wol: Adjust selected envelope or last touched track height, zoom center to middle arrange/mouse cursor (MIDI CC relative/mousewheel)
 - SWS/wol: Adjust envelope or track height under mouse cursor, zoom center to mouse cursor (MIDI CC relative/mousewheel)

Autorender
+Fallback to WAV render if no render settings are found
+Updated/added guiding messages

Fixes
+Fixed http://forum.cockos.com/showpost.php?p=1567618&postcount=1968|mass item selection hang| vs grouped/pooled items, requires REAPER v5.02pre3+
+Fixed http://forum.cockos.com/showpost.php?p=1563402&postcount=191|potential crash in zoom functions|
+Issue 761: Obey preference for volume envelope scaling when creating volume send envelopes with various actions
+Issue 757: fixed actions "SWS: Set snapshots to 'mix' mode" and "SWS: Set snapshots to 'visibility' mode"
+Issue 765: Fixed various actions and ReaScript API not working properly with stretch markers at mouse cursor when take playrate is modified
+Renamed "SWS/wol: Set "Vertical/Horizontal zoom center" to..." actions to "SWS/wol: Options - Set "Vertical/Horizontal zoom center" to..." to be consistent with Breeder's actions.
+Added missing undo points for some SWS and Xenakios actions
+ReaConsole: fixed default key shortcut "C"

Other
+SWS auto-update now checks for REAPER compatibility before announcing a new SWS version is available
+Increased all SWS/BR slot actions count to 16
+Optimizations around item/take selection/activation

ReaScript
+Added functions:
 - BR_TrackFX_GetFXModuleName
+Issue 764, issue 760: fixed BR_GetMediaTrackLayout/BR_SetMediaTrackLayout issues, requires REAPER v5.02+

!v2.8.0 featured build (August 13, 2015)
<strong>This new SWS version requires and supports REAPER v5.0+!</strong><br>
Lots of new features/fixes: everything listed below is new, down to v2.6 (all intermediate versions were pre-releases/beta/fixup builds).
</strong>

New actions
+Main:
 - SWS/BR: Options - Automatically insert stretch markers when inserting tempo markers with SWS actions
  - Note:  The option is enabled by default. It allows for stretch markers to get automatically inserted when editing tempo map with various SWS/BR features (warp grid, freehand draw, tempo mapping). When appropriate, some of these features (i.e. warp grid) won't insert stretch markers in items with effective timebase time. See some examples http://stash.reaper.fm/24586/sws%20auto%20stretch%20markers.gif|here|
 - SWS/BR: Copy selected points in selected envelope to envelope at mouse cursor
 - SWS/BR: Copy points in time selection in selected envelope to envelope at mouse cursor
 - SWS/BR: Copy selected points in selected envelope to to envelope at mouse cursor (paste at edit cursor)
 - SWS/BR: Copy points in time selection in selected envelope to envelope at mouse cursor (paste at edit cursor)
 - SWS/BR: Options - Set "Run FX after stopping for" to x ms (various values)
 - SWS/BR: Toggle play from mouse cursor position
 - SWS/BR: Toggle play from mouse cursor position and solo active item's track for the duration
 - SWS/BR: Toggle play from mouse cursor position and solo active item for the duration
 - SWS/BR: Toggle play from edit cursor position and solo active item's track for the duration
 - SWS/BR: Toggle play from edit cursor position and solo active item for the duration
+MIDI editor:
 - SWS/BR: Toggle play from mouse cursor position
 - SWS/BR: Toggle play from mouse cursor position and solo track under mouse for the duration
 - SWS/BR: Toggle play from mouse cursor position and solo item and track under mouse for the duration
 - SWS/BR: Toggle play from edit cursor position and solo track under mouse for the duration
 - SWS/BR: Toggle play from edit cursor position and solo item and track under mouse for the duration
 - SWS/BR: Move active floating window to mouse cursor (9 version with different horizontal and vertical positions in regards to mouse cursor)

Contextual toolbars
+Fixes:
 - Fixed stretch marker detection when take had modified playrate
+Other:
 - Added toggle states to all actions for toggling toolbars

ReaScript
+Other:
 - BR_GetMouseCursorContext: fixed stretch marker detection when take had modified playrate

Fixes
+Fixed SWS/BR actions that show send envelopes. In certain corner cases they didn't work and could potentially remove FXs from receiving track
+Fixed SWS/BR actions that copy other stuff to envelopes (CC events, envelope points from other envelopes etc...) when dealing with FX envelopes

!v2.7.3 pre-release build (July 8, 2015)
ReaScript: fixed missing exported functions

!v2.7.2 pre-release build (July 7, 2015)
<strong>REAPER v5.0rc1+ is required!</strong>

New actions
+Main:
 - Resources: brought back all "prompt for slot" actions
 - SWS/BR: Preview take under mouse (lots of different versions, see action list)
 - SWS/BR: Hide all but selected track envelope for all/selected tracks (except envelopes in separate lanes)
 - SWS/BR: Hide all but selected track envelope for all/selected tracks (except envelopes in track lanes)
 - SWS/BR: Options - Toggle "Send all-notes-off on stop/play"
 - SWS/BR: Options - Toggle "Reset pitch on stop/play"
 - SWS/BR: Options - Toggle "Reset CC on stop/play"
 - SWS/BR: Options - Toggle "Flush FX on stop"
 - SWS/BR: Options - Toggle "Flush FX when looping"
 - SWS/BR: Options - Toggle "Move edit cursor to start of time selection on time selection change"
 - SWS/BR: Options - Toggle "Move edit cursor when pasting/inserting media"
 - SWS/BR: Options - Toggle "Move edit cursor to end of recorded items on record stop"
 - SWS/BR: Options - Toggle "Stop/repeat playback at end of project"
 - SWS/BR: Options - Toggle "Scroll view to edit cursor on stop"
 - SWS/BR: Options - Set grid/marker line Z order (6 actions that cover all settings)
 - SWS/wol: Adjust envelope or track height under mouse cursor (MIDI CC relative/mousewheel)
+MIDI editor:
 - SWS/BR: Show only used CC lanes with selected events (detect 14-bit)
 - SWS/BR: Move last clicked CC lane up/down
 - SWS/BR: Set all CC lanes' height to x pixel
 - SWS/BR: Increase/Decrease all CC lanes' height by x pixel
 - SWS/BR: Delete all events in last clicked lane
 - SWS/BR: Delete selected events in last clicked lane
+Main and MIDI editor:
 - SWS/BR: Convert selected points in selected envelope to CC events (various versions)
 - SWS/BR: Convert selected envelope's curve in time selection to CC events (various versions)
  - Note: when converting envelope curve, event density is determined by setting "Events per quarter note when drawing in CC lanes" (Preferences->Editing Behavior->MIDI Editor)

ReaScript
+Added functions:
 - BR_GetMidiTakePoolGUID
 - BR_GetCurrentTheme
 - BR_Win32_GetPrivateProfileString
 - BR_Win32_ShellExecute
 - BR_Win32_WritePrivateProfileString
+Fixes:
 - BR_GetClosestGridDivision, BR_GetNextGridDivision, BR_GetPrevGridDivision now work properly with frame grid
 - BR_Env functions now account for take playrate when it's set to something other than 1
+Other:
 - BR_GetSetTrackSendInfo: added support for linking volume/pan to MIDI
 - Hardened BR_Env functions so they don't crash REAPER in certain scenarios (reported and explained http://forum.cockos.com/showthread.php?p=1529077#post1529077|here|)

Fixes
+Fixed Groove tool crash vs duplicate Control Change events (report http://forum.cockos.com/showpost.php?p=1519436&postcount=111|here|)
+Hardened various actions related to takes
+Potential OSC output fixes (Region Playlist, Live Configs)
+Fixed possible crash in MIDI editor actions that show/hide used CC lanes
+Fixed various problems with envelope functionality related to volume envelope range when default volume envelope scaling was set to amplitude
+Fixed various issues related to take envelopes when takes playrate was set to something other than 1
+Various actions will now properly work with frame grid
+Fixed the action <em>SWS/BR: Trim MIDI item to active content</em>
+Preview actions now work properly in certain scenarios on MIDI items (looped items, MIDI editor timebase set to source (beats) etc...)
+<em>SWS/BR: Disable "Ignore project tempo" for selected MIDI items preserving time position of MIDI events</em> should now work properly when dealing with looped items
+Fixed "perform until shortcut released" playback actions playing back muted tracks/items shortly after shortcut release
+"perform until shortcut released" playback actions restore view when starting the playback from mouse cursor (if option "scroll view to edit cursor on stop" is turned on)
+Fixed missing check mark in context menu of docked SWS dialogs next to menu item "Dock window in Docker"
+Actions that move closest grid line now work properly when "Grid snap settings follow grid visibility" is disabled

Other
+When using "perform until shortcut released" playback actions, create undo point for restoring track/item mute/solo state in case of project changes during playback
+Renamed various actions (removed (s) prefix - this way it's more uniform with rest of the REAPER and easier to search in the action list)
+Disabled Marker Actions while rendering
+Removed actions to simplify title bar. It wasn't reliable in certain situations and may not be morally right :)

!v2.7.1 pre-release build (May 7, 2015)
<strong>OSX:</strong>
+<strong>New installation disk image (.dmg)</strong>
 - The new .dmg proposes to install the SWS Extension in a different directory:
   /Library/Application Support/REAPER/UserPlugins (instead of ~/Library/Application Support/REAPER/UserPlugins)
 - This eases the installation ("normal" drag-drop .dmg, no more script), fixes some security issues, etc but has a small inconvenience when upgrading too, some information messages will guide you in this case though
 - More details http://forum.cockos.com/showpost.php?p=1518816&postcount=96|here|
+Fixed UI issues with listviews on Yosemite and trackpads

Region Playlist
+Crop project to playlist, paste playlist, etc support automation on folder/empty tracks (issue 701)
+Fixed some corner-case playback issues

Resources
+Issue 709: More commands obey multiple selection in the list view (e.g. play all selected media files in one go, open a bunch of project tabs in one go, etc)

Added actions
+Main:
 - SWS/AW: Set selected tracks timebase to project default
 - SWS/AW: Set selected items timebase to project/track default
 - SWS/AW: Set selected items timebase to time
 - SWS/AW: Set selected items timebase to beats (position only)
 - SWS/AW: Set selected items timebase to beats (position, length, rate)
 - SWS/BR: Disable "Ignore project tempo" for selected MIDI items preserving time position of MIDI events
 - SWS/BR: Move active floating track FX window to mouse cursor (9 version with different horizontal and vertical positions in regards to mouse cursor)

ReaScript
+Added functions:
 - BR_GetArrangeView
 - BR_GetMidiTakeTempoInfo
 - BR_GetNextGridDivision
 - BR_GetPrevGridDivision
 - BR_SetMidiTakeTempoInfo

Fixes
+Fixed various buglets (Region Playlist, marker/region actions, etc) when some regions/markers/envelopes end later than the last media item
+Using SWS/BR actions to enable "ignore project tempo" will not change tempo information of items that are already ignoring project tempo
+Fixed various envelope functionality in regards to certain FX parameter envelopes (for example, freehand actions not properly setting the envelope to mouse cursor vertical position on ReaEQ gain parameter envelopes, like seen http://forum.cockos.com/showpost.php?p=1517026&postcount=4|here|)
+Fixed various small usability corner-cases of envelope freehand actions
+Fixed positions of certain check boxes in Contextual toolbar dialog

!v2.7.0 featured build (May 7, 2015)
OSX: fixed UI issues with listviews on Yosemite and trackpads

Fixed various buglets (Region Playlist, marker/region actions, etc) when some regions/markers end later than the last media item

!v2.6.4 pre-release build (May 1, 2015)
<strong>REAPER v5.0pre21+ is required!</strong>

<strong>Custom mouse cursors</strong>
+From now on you can create custom mouse cursors to replace existing SWS cursors. All future updates in regards to this will be shown in what's new under <strong>Custom mouse cursors</strong> section to ease things for theme and cursor developers when new things are added or changed
+Current list of customizable mouse cursors can be found http://wiki.cockos.com/wiki/index.php/SWS_mouse_cursors|on Cockos wiki|
+Some SWS/BR actions got new cursors, but not to clog the change log with all the details, see upper wiki link. Note that these cursors are not set in stone, if you think you could contribute better default cursors, let us know (you can do it on our dedicated http://forum.cockos.com/showthread.php?t=153702|forum topic|)

Contextual toolbars
+Contextual toolbars dialog:
 - When checking for modifications in contextual toolbars dialog (in case of closing the dialog or switching from the unsaved preset) also check position offset and auto close properties
 - Added an option to <em>Set toolbar to foreground</em>. When enabled, toolbar will be set to foreground (focused) every time it's shown. The option is disabled by default
+Fixed various issues with toolbar window manipulation (set always on top, auto close, position offset/override) when toolbar had the same name as some other window (i.e. toolbar was named "Mixer")

Added actions
+Main:
 - SWS/BR: Freehand draw envelope while snapping points to left side grid line (perform until shortcut released)
  - Note: also works with tempo map (2 versions, one that draws on selected envelope and the other which draws on envelope at mouse cursor)
 - SWS/BR: Select envelope at mouse cursor and set closest (left side) envelope point's value to mouse cursor (perform until shortcut released)
 - SWS/BR: Apply next action to all visible (record-armed) envelopes in selected tracks
 - SWS/BR: Apply next action to all visible (record-armed) envelopes in selected tracks if there is no track envelope selected
 - SWS/BR: Copy selected points in selected envelope to all visible (record-armed) envelopes in selected tracks (2 versions: direct copy and at edit cursor)
 - SWS/BR: Copy points in time selection in selected envelope to all visible (recorded-armed) envelopes in selected tracks (2 versions: direct copy and at edit cursor)
 - SWS/BR: Select all partial time signature markers
 - SWS/BR: Reset position of selected partial time signature markers
 - SWS/BR: Snap position of selected partial time signature markers to closest grid line
 - SWS/BR: Move active floating window to mouse cursor (9 version with different horizontal and vertical positions in regards to mouse cursor)
 - SWS/BR: Simplify main window title bar (3 mutually exclusive versions) (windows only, sorry OSX users)
 - SWS/BR: Toggle "Display media item take name"
 - SWS/BR: Toggle "Display media item pitch/playrate if set"
 - SWS/BR: Toggle "Display media item gain if set"
 - SWS/BR: Project track selection action - Set/Show/Clear...
  - Note: action set with this should get called every time a track gets selected by clicking the track with the mouse in TCP/MCP. Known limitation: the action won't get called if Mixer option "Scroll view when tracks activated" is disabled.
 - SWS/BR: Play from edit cursor position (perform until shortcut released)
 - SWS/BR: Play from edit cursor position and solo track under mouse for the duration (perform until shortcut released)
 - SWS/BR: Play from edit cursor position and solo item and track under mouse for the duration (perform until shortcut released)
+MIDI editor:
 - SWS/BR: Play from edit cursor position (perform until shortcut released)
 - SWS/BR: Play from edit cursor position and solo active item's track for the duration (perform until shortcut released)
 - SWS/BR: Play from edit cursor position and solo active item for the duration (perform until shortcut released)

ReaScript
+Improved Python function wrappers (sws_python*.py)
+Fixed BR_EnvGetProperties not returning correct values for envelope types
+Issue 702: Fixed ULT_SetMediaItemNote
+Added media file tagging functions, see http://taglib.github.io|TagLib| for supported tags/files
 - SNM_TagMediaFile
 - SNM_ReadMediaFileTag
+Added functions to convert track/item/take from and to GUID:
 - BR_GetMediaItemByGUID
 - BR_GetMediaItemGUID
 - BR_GetMediaItemTakeGUID (function to get take from GUID already exists, see SNM_GetMediaItemTakeByGUID)
 - BR_GetMediaTrackByGUID
 - BR_GetMediaTrackGUID
+Added other functions:
 - BR_EnvSortPoints
 - BR_GetClosestGridDivision
 - BR_GetMediaItemImageResource
 - BR_GetMediaTrackFreezeCount
 - BR_GetMediaTrackLayouts
 - BR_GetMediaTrackSendInfo_Envelope
 - BR_GetMediaTrackSendInfo_Track
 - BR_GetMidiSourceLenPPQ
 - BR_GetSetTrackSendInfo
 - BR_GetTakeFXCount
 - BR_IsTakeMidi
 - BR_SetArrangeView
 - BR_SetItemEdges
 - BR_SetMediaItemImageResource
 - BR_SetMediaTrackLayouts

Fixes
+Notes/Windows OS: fixed "wrap text" option (Issue 690)
+Issue 709: Prevent loading templates when loading projects in new tabs
+Compatibility fixes for new envelope max display options of +12db or +24db (introduced in REAPER v5.0pre21)
+Autorender/OSX: fixed UTF8 issues with media file tags (Issue 670)
+Preserve metronome patterns when editing tempo envelope with various actions and dialogs
+Fixed non-selectable radio buttons in SWS/BR: Select and adjust tempo markers... dialog
+Don't change solo state of tracks if mouse is over master track when running certain "perform until shortcut released" playback actions
+Fixed various SWS/BR actions so they work properly with hardware sends envelopes
+Fixed wrong vertical position of shadowed area when using Zoom tool (marquee) with master track visible
+Fixed various zooming issues when zooming tracks that have more than one envelope lane visible
+<em>SWS/S&M: Open/close image window</em> now reports it's state
+Fixed <em>SWS/BR: Delete tempo marker (preserve overall tempo and positions if possible)</em> not deleting moved partial time signature markers properly
+Fixed <em>SWS/BR: Set closest (left side) envelope point's value to mouse cursor (perform until shortcut released)</em> reseting position of moved partial time signature markers

Other
+Added ability to select only partial time signatures with <em>SWS/BR: Select and adjust tempo markers...</em>
+Toggle state of all docked SWS dialogs will be set to ON only when the window is visible in the docker (same behavior REAPER is using for its own docked dialogs)
+When running <em>SWS/BR: Set closest (left side) envelope point's value to mouse cursor (perform until shortcut released)</em> on mute envelope, snap values to top or bottom

!v2.6.3 pre-release build (March 12, 2015)
<strong>REAPER v5.0pre14b+ is required!</strong>

Contextual toolbars
+Fixes:
 - Fixed toolbars not loading in certain instances if some tracks are hidden from TCP (this also probably fixes some other issues)
 - Fixed MIDI editor flickering when setting detected CC lane as last clicked
+Other:
 - Toolbar is always shown within monitor bounds (previously, this was the case only if toolbar had position override/offset set)
 - When closing toolbar, restore focus to last focused window

Added actions
+Main:
 - SWS: Zoom to selected items/tracks (ignore last track's envelope lanes)
 - SWS: Vertical zoom to selected items/tracks (ignore last track's envelope lanes)
 - SWS: Toggle zoom to selected tracks/items/time selection (ignore last track's envelope lanes)
 - SWS/BR: Save/Restore selected/all items' mute state, slot x (8 slots)
 - SWS/BR: Save/Restore selected/all tracks' solo and mute state, slot x (8 slots)
 - SWS/BR: Play from mouse cursor position (perform until shortcut released)
 - SWS/BR: Play from mouse cursor position and solo track under mouse for the duration (perform until shortcut released)
 - SWS/BR: Play from mouse cursor position and solo item and track under mouse for the duration (perform until shortcut released)
+MIDI editor:
 - SWS/BR: Create CC lane and make it last clicked
 - SWS/BR: Copy selected CC events in active item to last clicked CC lane/lane under mouse cursor
 - SWS/BR: Play from mouse cursor position (perform until shortcut released)
 - SWS/BR: Play from mouse cursor position and solo active item's track for the duration (perform until shortcut released)
 - SWS/BR: Play from mouse cursor position and solo active item for the duration (perform until shortcut released)

ReaScript
+Updated BR_EnvGetProperties and BR_EnvSetProperties (volume envelope fader scaling support)

Fixes
+SWS/BR:Set closest envelope point's value to mouse cursor now properly formats tooltip value for FX envelopes
+Fixed certain SWS/BR actions in MIDI editor so they work properly with looped MIDI items
+Fixed SWS/BR preview active item actions in MIDI editor not working right in certain cases
+Don't create redundant undo point when using:
 - SWS: Save selected track(s) selected item(s), slot x
 - SWS: Save selected item(s)
+Zooming functionality:
 - Restored behavior of actions that zoom vertically to selected tracks/items so they include track envelopes of the last selected item/track (changed in v2.5.1)
 - Fixed problems with master track (reported http://forum.cockos.com/showpost.php?p=1458143&postcount=1725|here|)
 - Fixes related to hidden TCP tracks and actions that hide unselected tracks when zooming
 - Make sure zoomed tracks fill TCP completely when appropriate (related only to actions that minimize other tracks)

Other:
+Optimized various envelope actions and ReaScript envelope functions using new envelope API (testing showed increase in performance up to x10) (not applicable to tempo envelope)
+Various fixes for REAPER 5 compatibility (contextual toolbars, envelope actions, MIDI editor actions)

!v2.6.2 pre-release build (January 16, 2015)
<strong>REAPER v5.0pre6+ is required!</strong> (this REAPER version supports SWS functions exported to EEL and Lua)

Fixes:
+REAPER 5/Windows OS: fixed crash vs unsupported REAPER versions
+Hardened SWS initialization, display error messages

!v2.6.1 pre-release build (January 7, 2015)
<strong>REAPER v5.0pre4+ is required!</strong>

REAPER 5 preliminary support
+ReaScript function export to EEL and Lua
+Fixed action selection broken in various places (e.g. Cycle Action editor)

!v2.6.0 featured build (January 7, 2015)
Notes window
+Added "Wrap text" option in the context menu
+Import SubRip file: name regions with subtitles content
+Issue 686: fixed new lines added in subtitles when saving the project

!v2.5.2 pre-release build (December 11, 2014)
<strong>REAPER v4.75+ is required!</strong>

Contextual toolbars
+Contextual toolbars dialog:
 - Added support for auto close:
  - If enabled, toolbar will automatically get closed after pressing any of it's buttons
  - Option exists separately for each context. To enable or disable the option, right-click or double click the <em>Auto close</em> column in the context list
  - Note that you can't set the option if context doesn't have a toolbar assigned to it
 - Added support for custom positioning of the toolbar:
  - There are two separate ways to set custom positioning of the toolbar:
   - Position override found in <em>Options</em> under group <em>All</em>. Enable to set where you want <strong>all the toolbars</strong> to appear in relation to mouse cursor.
   - Position offset that can be set up separately for each context. To set the option, right-click or double click the <em>Position offset</em> column in context list and type desired offset values
  - Setting one option doesn't exclude the other, they are cumulative.
  - If toolbar position is managed by Contextual toolbars, toolbar will never get displayed out of monitor bounds
  - Note that you can't set the option if context doesn't have a toolbar assigned to it
 -Other:
  - Previously, you always had to right-click the context list to edit it, now it's also possible to edit it by double clicking the cell
+Other:
 - Toolbars that are set to be <em>always on top</em> don't hide the tooltip anymore. Note that this works only for toolbars loaded by Contextual toolbars, the issue where REAPER hides tooltip behind pinned toolbar still exists and is reported http://forum.cockos.com/project.php?issueid=5199|here|
 - Renamed the actions <em>SWS/BR: <strong>Exclusive toggle</strong> contextual toolbar under mouse cursor, preset x</em> to <em>SWS/BR: <strong>Open/close</strong> contextual toolbar under mouse cursor, preset x</em>
 - Removed <em>Named notes mode</em> context from <em>Inline MIDI editor</em> group. It's currently not supported by REAPER and was mistakenly put there in the first place
+Added actions:
 - SWS/BR: Exclusive toggle contextual toolbar under mouse cursor, preset x (added in all sections: Main, MIDI editor, etc...)
  - Note: unlike other actions which simply close all toolbars if at least one of them is open, this will always open the contextual toolbar if valid toolbar is found for the context under mouse cursor. If found toolbar is already visible or no toolbar has been found, all toolbars will get closed

Analyze and normalize loudness
+Analyze loudness dialog:
 - Disable analyze button while analysis is progress

Added actions
+Main:
 - SWS/BR: Adjust playrate (MIDI CC only)
 - SWS/BR: Adjust playrate options...
  - Note: These two actions work in tandem. The first action changes playrate so you can automate it.The second action opens the dialog where you can set automatable playrate range. Also note that due to the API problems, actions can't respond to OSC, but in this case it shouldn't matter since you can configure REAPER OSC to manage playrate.

Fixes
+Resources: http://forum.cockos.com/showthread.php?p=1440002|fixed lost bookmarks|
+These actions now work properly when item is trimmed or stretched:
 - SWS/BR: Split selected items at stretch markers
 - SWS/BR: Create project markers from stretch markers in selected items
+Don't reload FX when undoing certain SWS actions

!v2.5.1 pre-release build (November 24, 2014)
<strong>REAPER v4.74+ is required!</strong>
New API functions were introduced in this version, they enable various improvements in the SWS/S&M Extension.
Thank you Cockos!

<strong>Contextual toolbars</strong>
+Functionality in general:
 - Feature relies heavily on existing REAPER toolbars. The basic concept is fairly simple. User assigns different REAPER toolbars to different contexts (things like TCP, item, piano roll, etc...) and loads them under mouse cursor by calling a single action. The action will then load an appropriate toolbar for a thing under the mouse cursor, http://wiki.cockos.com/wiki/images/3/3c/Contextual_toolbars_example.gif|like this.|
 - For more information, please http://wiki.cockos.com/wiki/index.php/Contextual_toolbars_with_SWS|visit the wiki on the subject| (which is also accessible from the Contextual toolbars dialog). In case you want to contribute to the wiki, you're more than welcome.
+Contextual toolbars dialog:
 - To open a dialog for setting up contextual toolbars either run the action SWS/BR: Contextual toolbars... or go to Main menu > Extensions > Contextual toolbars...
 - Dialog is divided into 3 parts, preset selector, list of possible contexts, and various options tied to those contexts. Select an arbitrary preset and right click contexts to assign them toolbars. Options can be found on the right and are executed only when toolbar is loaded. Once set up, use provided actions to load toolbars for each preset.
+Added actions:
  - SWS/BR: Contextual toolbars...
  - SWS/BR: Exclusive toggle contextual toolbar under mouse cursor, preset x (8 presets) (added in all sections: Main, MIDI editor, etc...)
   - Note: Actions work as toggle switches. If any of the toolbars set up in Contextual toolbars dialog is visible, all of them will get closed - otherwise toolbar corresponding to context under mouse cursor will get loaded.
+<strong>Feedback needed:</strong>
 - Note that while new contexts won't get added at this time (but fades and volume handles are planned) now is the time to help us. Any feedback, comments and criticism of current contexts hierarchy is highly welcome. For example, http://wiki.cockos.com/wiki/index.php/Contextual_toolbars_with_SWS#Special_cases:_item_stretch_markers_and_take_envelopes|this workaround| would definitely benefit from discussion. Don't hesitate to express your opinion on http://forum.cockos.com/showthread.php?t=150702|dedicated forum topic.| Thanks!

Analyze and normalize loudness
+Analyze loudness dialog:
 - Analyzer can now measure true peak (disabled by default since it prolongs analysis due to resampling - see Options to enable/disable)
  - Double-click true peak cell to move edit cursor to true peak location (or right-click selected item/track in list view to reveal the option)
 - Added user preference to display either LUFS or LU (see Options->Unit).
  - To set reference level for 0 LU and formatting of LU unit, see Options->Global preferences (or run SWS/BR: Global loudness preferences)
  - Right-click menu entry for normalizing follows Options->Unit and will alternate between "Normalize to -23 LUFS" and "Normalize to 0 LU"
  - Normalizing to specific value can normalize to both LUFS and LU
 - Export list of analyzed items/tracks to clipboard or file
  - To export the list, select items in list view, right-click them and select "Export formated list to clipboard/file"
  - For setting the format of exported items, see Options->Export format
   - Formating supports wildcards. Wildcards description can be found in the same dialog. To hide description, simply resize the dialog
   - Besides typing, wildcards can also be inserted using the "Wildcard" button.
   - Previously used format patterns are stored in the "Wildcard" button submenu
 - Analyzed objects are now restored on project load
 - Other:
  - Right-click menu entry for creating loudness graph no longer queries range, instead it uses range set in Options->Global preferences (or SWS/BR: Global loudness preferences)
  - Normalize dialog is no longer modal (but will be closed if loudness analyzer is closed/hidden to avoid confusion)
  - Display new items/tracks in list view as soon as they're analyzed
  - Analyze button changes caption depending on what is to be analyzed
  - Added Help... menu entry to options menus
   - Note: opens http://wiki.cockos.com/wiki/index.php/Measure_and_normalize_loudness_with_SWS|wiki page on everything loudness related in SWS| which is currently unfinished (if you want to contribute you're more than welcome. Big thanks to user http://forum.cockos.com/member.php?u=1482|Airon| for the work so far)
  - Various small fixes
+Added actions:
 +SWS/BR: Global loudness preferences...
  - Note: Preferences set here affect everything loudness related in SWS (analyze loudness dialog and separate normalize actions)
   - 0 LU reference can be set to an arbitrary value (most common values are provided in the dropdown)
   - LU unit format only affects display of LU unit in various dialogs
   - Envelope graph range affects drawing range when drawing loudness envelopes in Analyze loudness dialog
 +SWS/BR: Normalize loudness of selected items to 0 LU
 +SWS/BR: Normalize loudness of selected tracks to 0 LU
+Other:
 - Renamed SWS/BR: Normalize loudness of selected items to SWS/BR: Normalize loudness of selected items/tracks (also no longer modal)
 - Removed SWS/BR: Normalize loudness of selected tracks

Added actions
+Main:
 - SWS/BR: Select envelope points on/between grid (2 versions: time selection and normal)
 - SWS/BR: Add envelope points located on/between grid to existing selection (2 versions: time selection and normal)
 - SWS/BR: Delete envelope points on/between grid (2 versions: time selection and normal)
 - SWS/BR: Create project marker at mouse cursor
 - SWS/BR: Create project marker at mouse cursor (obey snapping)
 - SWS/BR: Insert 2 envelope points at time selection to all visible track envelopes
 - SWS/BR: Insert 2 envelope points at time selection to all visible track envelopes in selected tracks
 - SWS/BR: Show all active FX envelopes for selected tracks
 - SWS/BR: Show all FX envelopes for selected tracks
 - SWS/BR: Show all/volume/pan/mute active send envelopes for selected track
 - SWS/BR: Show all/volume/pan/mute send envelopes for selected track
  - Note: all show FX/send envelope actions come in 3 flavors : show, hide and toggle show
 - SWS/BR: Show/hide track envelope for last adjusted send (3 verions)
  - Note: that's right, due to API limitation it's last adjusted, not touched
 - SWS/BR: Enable "Ignore project tempo" for selected MIDI items preserving time position of MIDI events (use tempo at item's start)
  - Note: the action is meant for http://forum.cockos.com/showthread.php?p=1374175#post1374175|these kind of issues|
 - SWS/BR: Select all MIDI/audio/video/click/timecode/empty/PiP items
 - SWS/BR: Move closest project marker to edit/play/mouse cursor (2 versions: normal and obey snapping) (Issue 668)
 - SWS/BR: Focus tracks
 - SWS/BR: Unselect envelope
 - SWS/BR: Increase/Decrease selected envelope points by x db (volume envelope only) (multiple versions: 0.1, 0.5, 1, 5 and 10 db)
 - SWS/BR: Delete take under mouse cursor (Issue 124)
 - SWS/BR: Select TCP/MCP track under mouse cursor (Issue 124)
 - SWS/BR: Select envelope under mouse cursor (Issue 124)
 - SWS/BR: Select/Delete envelope point under mouse cursor (2 versions: selected envelope only and whatever envelope is under mouse cursor) (Issue 124)
 - SWS/BR: Split selected items at stretch markers
 - SWS/wol: Select all tracks except folder parents
 - SWS: Toggle horizontal zoom to selected items/time selection
+MIDI editor:
 - SWS/BR: Save/Restore selected events in last clicked CC lane (8 slots) (Save has 2 versions: last clicked lane, lane under mouse cursor. Restore has 3 versions: last clicked lane, lane under mouse cursor, all visible lanes)
 - SWS/BR: Insert CC event at edit cursor in CC lane under mouse cursor (active item only)
 - SWS/BR: Hide last clicked/under mouse cursor CC lane
 - SWS/BR: Hide all CC lanes except last clicked/under mouse cursor CC lane
 - SWS/BR: Toggle hide all CC lanes except last clicked/mouse cursor CC lane (multiple versions: one normal and bunch of others that set lane to specific height)
 - SWS/BR: Convert selected CC events to envelope points in selected envelope (multiple versions for different point shape and clearing existing envelope points)

ReaScript
+BR_GetMouseCursorContext:
 - Fixes related to MIDI editor (changes introduced in REAPER v4.7 broke it)
 - Fixed segment detection in ruler
 - Added support for stretch markers
+Changed envelope object type in BR_EnvAlloc and other functions to avoid confusion (existing scripts should be unaffected)

Fixes
+Improved deleting tempo markers with different time signatures when using SWS/BR: Delete tempo marker and preserve position and length of items (including MIDI events)
+Preserve options between REAPER sessions set with these actions:
 - SWS/BR: Set "Apply trim when adding volume/pan envelope"
 - SWS/BR: Toggle "Playback position follows project timebase when changing tempo"
 - SWS/wol: Set "Vertical/Horizontal zoom center"
+MIDI editor actions that hide/show used CC lanes now obey filter's channel settings
+Prevent toggling zoom with zoom actions when inappropriate (i.e. toggling zoom to selected items when there are no selected items)
+All SWS/BR actions now obey lock settings
+Zooming functionality:
 - All zoom actions now obey track sizes set by custom themes (things like small/medium/full track height)
 - Actions that zoom vertically to selected tracks/items never show track envelopes of the last selected item/track
 - Fixed save/restore arrange view actions not working on envelopes with high point count (Issue 660)
+Fixed target BPM not updating when adjusting BPM by percent in Select and adjust tempo markers
+OSX: Fixed "Unselect tempo markers" child dialog of "Select and adjust tempo markers". It got hidden behind other dialogs when it lost focus
+Issue 678: removed duplicate configurable actions in the S&M.ini file
+Issue 671 and issue 673: fixed Region Playlist misbehavior

Other
+Increased all SWS/BR slot actions to 8 slots
+Display proper dialog icon (same one REAPER uses) in all dialogs (win only)
+Added tempo actions to Main menu > Extensions > Tempo
+Renamed certain actions for uniformity (time sel to time selection, sel items to selected items etc...)

!v2.5.0 #1 featured build (December 11, 2014)
+Resources: http://forum.cockos.com/showthread.php?p=1440002|fixed lost bookmarks|

!v2.5.0 featured build (November 24, 2014)
Notes window
+Added "Wrap text" option in the context menu
+Import SubRip file: name regions with subtitles content
+Issue 686: fixed new lines added in subtitles when saving the project

!v2.4.0 #10 pre-release build (July 11, 2014)
<strong>REAPER v4.70+ is required!</strong>
New API functions were introduced in this version, they enable various improvements in the SWS/S&M Extension.
Thank you Cockos!

Analyze and normalize loudness
+Added an option to preserve already analyzed tracks/items when analyzing selected tracks/items
+Creating graph in selected envelope functionality now works with take envelopes
+Fixes:
 - Analyzing items with different channel modes should now work properly
 - Fixed analyzing short items/tracks
 - Fixed undo when normalizing tracks
 - Pressing DELETE key will delete selected list view entries

Added actions
+Main:
 - SWS/wol: Set selected envelope height to default/minimum/maximum
 - SWS/wol: Adjust selected envelope height (MIDI CC relative/mousewheel)
 - SWS/wol: Adjust selected envelope or last touched track height (MIDI CC relative/mousewheel)
 - SWS/wol: Toggle enable extended zoom for envelopes in track lane
 - SWS/wol: Toggle enable envelopes overlap for envelopes in track lane
 - SWS/wol: Force overlap for selected envelope in track lane in its track height
 - SWS/wol: Restore previous envelope overlap settings
 - SWS/wol: Horizontal zoom to selected envelope in time selection
 - SWS/wol: Full zoom to selected envelope in time selection
 - SWS: Save/Restore current arrange view (5 slots)
 - SWS/BR: Fit selected envelope points to time selection
 - SWS/BR: Create project markers from stretch markers in selected items
 - SWS/BR: Set closest (left side) envelope point's value to mouse cursor (perform until shortcut released)
   - Note: these 2 actions are actually meant to solve the problem of freehand points editing in the tempo map. Use SWS/BR: Create tempo markers at grid after every selected tempo marker to set needed density of the tempo map and then use this action to easily edit the tempo map.
 - SWS/BR: Trim MIDI item to active content
 - SWS/AW: Grid to 1/64 notes
 - SWS/AW: Grid to 1/128 notes
+Main and MIDI editor:
 - SWS/BR: Play from mouse cursor position (3 versions)
+MIDI editor:
 - SWS/BR: Preview active media item (lots of versions: from mouse position, selected notes only, measure sync etc...)
 - SWS/BR: Save/Restore note selection from/to active take (5 slots)
 - SWS/BR: Save/Restore edit cursor position (5 slots)
  - Note: edit cursor slots are shared with already existing actions in Main
 - SWS/FNG: Cycle through CC lanes
 - SWS/FNG: Cycle through CC lanes (keep lane heights constant)
 - SWS/FNG: Show only used CC lanes
 - SWS/FNG: Hide unused CC lanes
 - SWS/FNG: Show only top CC lane
 - SWS/FNG: Select muted MIDI notes
 - SWS/FNG: Select notes nearest edit cursor
 - SWS/FNG: Apply groove to selected MIDI notes (within 16th)/(withing 32nd)
 - SWS/BR: Show only used CC lanes (detect 14-bit)
 - SWS/S&M: Restore displayed CC lanes, slot n - where 'n' is in [1; 8], http://forum.cockos.com/showthread.php?p=984786#post984786|customizable in the S&M.ini file)
 - SWS/S&M: Save displayed CC lanes, slot n - where 'n' is in [1; 8], http://forum.cockos.com/showthread.php?p=984786#post984786|customizable in the S&M.ini file)
   - Note: these 2 actions are also present in the main section. These new instances allow to bind them to MIDI toolbars, for ex.

ReaScript
+BR_GetMouseCursorContext:
 - Added support for MIDI editor
 - Fixed BR_GetMouseCursorContext envelope detection when envelope is in track lane
 - Changed return strings (ruler segments) in BR_GetMouseCursorContext
+Added functions:
 - BR_EnvAlloc, BR_EnvCountPoints, BR_EnvDeletePoint, BR_EnvFind, BR_EnvFindNext, BR_EnvFindPrevious, BR_EnvFree, BR_EnvGetParentTake, BR_EnvGetParentTrack, BR_EnvGetPoint, BR_EnvGetProperties, BR_EnvSetPoint, BR_EnvSetProperties, BR_EnvVauelAtPos
 - BR_MIDI_CCLaneRemove
 - BR_MIDI_CCLaneReplace

Fixes
+Cycle Actions / issue 636: fixed ON/OFF state corner case (as reported http://forum.cockos.com/showpost.php?p=1344403&postcount=1747|here|)
+Notes window / issue 642: fixed loading notes containing special characters
+Localization: fix for actions dealing with the Media Explorer
+Localization / Windows OS: fixed stuff that could potentially make things broken when using:
 - SWS/BR: Preview media item under mouse
 - SWS/BR: Move closest grid line to mouse cursor
 - ReaScript BR_GetMouseCursorContext and similar functions
 - Project navigation functionality (zoom/scroll etc...)
+Prevent moving project markers with the same ID:
 - SWS: Auto Color/Icon
 - SWS: Nudge marker under cursor left/right
 - Xenakios/SWS: Rename project markers with ascending numbers
+Preview media item actions:
  - Preview stops after last note/CC/sysex event when previewing MIDI
  - Actions that pause playback should work properly now
  - Prevent toggling preview state during recording
+Fixed unresponsive SWS/BR: Move closest envelope point to edit cursor
+SWS/FNG: Hide unused CC lanes in active midi editor:
 - Wasn't working if all displayed lanes were empty
 - Wasn't detecting 14-bit lanes properly
+SWS/FNG: Expand/Compress amplitude of selected envelope points around midpoint now obeys tempo map timebase
+These actions now work with take envelopes:
 - SWS/BR: Move edit cursor to next/previous envelope point
 - SWS/BR: Select next/previous envelope point
 - SWS/BR: Expand/Shrink envelope point selection to the right/left
 - SWS/BR: Shift envelope point selection left/right
 - SWS/BR: Select peaks/dips in envelope
 - SWS/BR: Unselect envelope points outside/in time selection
 - SWS/BR: Set selected envelope points to next/previous/last selected/first selected point's value
 - SWS/BR: Move closest (selected) envelope point to edit cursor
 - SWS/BR: Insert 2 envelope points at time selection
 - SWS/BR: Insert new envelope point at mouse cursor
 - SWS/BR: Save/Restore envelope point selection
 - SWS/FNG: Move selected envelope points up/down/left/right
 - SWS/FNG: Shift selected envelope points up/down on left/right
 - SWS/FNG: Expand/Compress amplitude of selected envelope points around midpoint
 - SWS/FNG: Time compress/stretch selected envelope points
 - Xenakios/SWS: Shift current envelope to left/right
+Fixed SWS/BR: Create project markers from notes in selected MIDI items not working properly with looped items
+OSX: Fixed various things when detecting mouse cursor at the top of arrange (ReaScript, Warp grid actions etc...)
+Issue 645: "Xenakios/SWS: Select takes in selected items, shuffled random" now does not select the same take number 1+ times consecutively

Other:
+Renamed FNG MIDI actions in Main section (remove MIDI prefix and added "in active MIDI editor" description at the end)
+Capitalized certain FNG actions names
+OSX: Change mouse cursor while using SWS/BR: Move closest tempo marker/grid line to mouse cursor (this was win only feature until now)
+Renamed SWS: Save/Restore current arrange view to SWS: Save/Restore current arrange view, slot 1
+Renamed SWS/BR: Move closest tempo marker/grid line/ to mouse cursor (added (perform until shortcut released) to clearly reflect how they work)
+Renamed SWS/BR: Hide all but active envelope for all/selected tracks (so it's clear that it works only with selected track envelopes)
+Renamed SWS/BR: Insert new envelope point at mouse cursor (added "using value at current position (obey snapping)" at the end)
+S&M Notes maximum length raised to 64kb
+Better startup error message (can now be displayed over the splash window)

!v2.4.0 #9 pre-release build (April 19, 2014)
<strong>This version requires REAPER v4.62pre8+</strong>, an "Incompatible version" error message will be displayed otherwise...

Cycle Actions support conditional statements (IF, IF NOT, etc) in the MIDI Editor

Fixes
+Windows OS: fixed extension not being loaded
+Cycle Action editor: fixed "Run" context menu item

!v2.4.0 #8 pre-release build (April 13, 2014)
Cycle Actions can be registered in any section of the action list (e.g. MIDI Editor)
Note: <strong>requires REAPER v4.62pre7+</strong>

!v2.4.0 #7 pre-release build (April 9, 2014)
Added actions in the MIDI Editor action list (<strong>requires REAPER v4.62pre7+</strong>)
+SWS/S&M: Hide all CC lanes
+SWS/S&M: Create CC lane
+SWS/S&M: Restore displayed CC lanes, slot n (where 'n' is in [1; 8], http://forum.cockos.com/showthread.php?p=984786#post984786|customizable in the S&M.ini file|, up to 99 slots)
+SWS/S&M: Save displayed CC lanes, slot n
 Note: these actions were already present in the "Main" section of the action list, they will remain there (not to break users' configs), but these versions are deprecated now

Snapshots: the default number of recall actions is now configurable in REAPER.ini
Edit the key "DefaultNbSnapsRecall" in the section [SWS] (quit REAPER before editing this file!)

!v2.4.0 #6 pre-release build (April 6, 2014)
Misc
+Cycle Actions: improved toolbar refresh
+Exclusive toggle actions are now off on start-up
+Prevent conflicts with dupe/clone extensions

Fixes
+Fixed some memory leaks (loudness, tempo)
+Fixed undo in certain instances when moving grid to mouse cursor

!v2.4.0 #5 pre-release build (March 30, 2014)
<strong>Analyze and normalize loudness</strong>
+Functionality in general:
 - Loudness is measured according to EBU 3342 standard thanks to excellent http://github.com/jiixyj/libebur128|libebur128| by Jan Kokemuller
 - Due to <strong>limitations in Reaper API</strong>, we can extract audio data only from certain parts of the audio chain. Chart can be found http://wiki.cockos.com/wiki/images/5/50/SWS_loudness_analysis_signal_flow_chart.png|here|. A few gotchas:
   - You can't use item fades for extensive volume control
   - If you need to use FX, current workaround is to put one item with needed FX in an empty track and measure that track
+Added actions:
 - SWS/BR: Normalize loudness of selected items/tracks...
 - SWS/BR: Normalized loudness of selected items/tracks to -23 LUFS
 - SWS/BR: Analyze loudness...
+Analyze loudness dialog:
 - Accessible from the Action list or Main menu > Extensions > Loudness...
 - Right-click on the dialog or just click "Options" button for various settings
 - Measures integrated, range, short-term and momentary loudness of selected items and tracks
 - To normalize items or tracks, right-click analyzed targets in the list view - often faster than using separate actions because data for already analyzed targets in the dialog is cached (to prevent needles reanalyzing before normalization if nothing changed)
 - Draw momentary and short-term loudness graph to selected envelope. Right-clicking analyzed item should reveal the feature. You can use dummy JS effects from http://stash.reaper.fm/v/20187/SWS%20dummy%20loudness%20graph|here| as a canvas for loudness graphs
 - After the target is analyzed, it's possible to position edit cursor over maximum short-term and momentary loudness interval by double-clicking cells holding their measurements. There is also an option to create time selection over that part of the item/track.
 - Dialog is designed to follow project state. If you rename or delete analyzed target, the change will get reflected in the dialog. For various settings relating to this, check dialog options
 - Analyzing happens in a separate thread so user is free to keep on using Reaper while it's happening.

Warp grid
+SWS/BR: Move closest grid line/tempo marker to mouse cursor:
 - Prevent creating multiple undo points while shortcut is kept on being pressed
 - Smoother reaction to mouse movements, not depending on the OS keyboard settings anymore
 - While the shortcut is pressed, target grid gets "locked" to mouse so it isn't possible to accidentally edit surrounding grids
 - Change mouse cursor when using the action (win only)
 - Improved efficiency when dealing with high tempo marker count
 - Note: due to the way upper improvements are made, you can't arm the action from the toolbar (as some users are doing http://forum.cockos.com/showthread.php?p=1332827#post1332827|here|). If you really need that, you can create a separate macro just for that:
     - SWS/BR Save edit cursor position, slot x
     - View: Move edit cursor to mouse cursor (no snapping)
     - SWS/BR: Move closest grid to edit cursor
     - SWS/BR Restore edit cursor position, slot x
+Added actions:
 - SWS/BR: Move closest (measure) grid line to edit/play cursor (Issue 638)
 - SWS/BR: Move closest left/right side grid line to edit cursor

Project startup action
+Added "SWS/S&M: Show project startup action"
+Added dedicated menu items in Main menu > Extensions > Project startup action (for easier set-up)
+The action (and new menu item) "SWS/S&M: Set project startup action" now prompts to overwrite

Cycle actions
+Added "LOOP x" statement (thanks wol!): prompts the user for the number of times to repeat something
+Tiny fixes (corner cases)

Marker list
+Export formatted marker list to clipboard now works on OSX

Added actions
+SWS/wol: Set "Vertical zoom center" to "Track at center of view"
+SWS/wol: Set "Vertical zoom center" to "Top visible track
+SWS/wol: Set "Vertical zoom center" to "Last selected track"
+SWS/wol: Set "Vertical zoom center" to "Track under mouse cursor"
+SWS/wol: Set "Horizontal zoom center" to "Edit cursor or play cursor (default)"
+SWS/wol: Set "Horizontal zoom center" to "Edit cursor"
+SWS/wol: Set "Horizontal zoom center" to "Center of view"
+SWS/wol: Set "Horizontal zoom center" to "Mouse cursor"
+SWS/BR: Copy take media source file path of selected items to clipboard
+SWS/BR: Toggle "Playback position follows project timebase when changing tempo"
+SWS/BR: Move closest (selected) envelope point to edit cursor
+SWS/BR: Insert 2 envelopes points at time selection

Added ReaScript functions
+ULT_GetMediaItemNote
+ULT_SetMediaItemNote

Fixes
+The action "SWS/BR: Delete tempo marker and preserve position and length of (selected) items (including MIDI events)" should now work properly
 - Note: due to bug in the API, please update to 4.611 otherwise you will lose any text and sysex events
+Fixed rounding issues when converting projects markers to tempo markers in time selection (reported http://forum.cockos.com/showthread.php?p=1330369#post1330369|here|)

!v2.4.0 #4 (March 13, 2014)
<strong>REAPER v4.60+ is required!</strong>
New API functions were introduced in this version, they enable various improvements in the SWS/S&M Extension.
Thank you Cockos!

Added actions
+SWS/BR: Preview media item under mouse (versions for pausing project playback during preview)
+SWS/BR: Toggle media item online/offline
+SWS/BR: Set selected envelope points to next/previous point's value
+SWS/BR: Set selected envelope points to first/last selected point's value
+SWS/BR: Delete tempo marker while preserving position and length of (selected) items (including MIDI events)
+SWS/BR: Move closest tempo marker to mouse cursor
+SWS/BR: Move closest (measure) grid line to mouse cursor (may create tempo marker)
 Hint: There is an interesting effect if you keep shortcut key pressed while moving the mouse - grid/tempo marker will follow it.
 The only con is that a bunch of undo points will get created
+Added stock toggle actions:
 - SWS/S&M: Dummy toggle n (where 'n' is in [1; 8], http://forum.cockos.com/showthread.php?p=984786#post984786|customizable in the S&M.ini file|, up to 99 toggles)
 - SWS/S&M: Exclusive toggle An (where 'n' is in [1; 4], http://forum.cockos.com/showthread.php?p=984786#post984786|customizable in the S&M.ini file|, up to 99 toggles)
 - SWS/S&M: Exclusive toggle Bn (where 'n' is in [1; 4])
 - SWS/S&M: Exclusive toggle Cn (where 'n' is in [1; 4])
 - SWS/S&M: Exclusive toggle Dn (where 'n' is in [1; 4])
   "Exclusive toggle" means only one toggle action is ON at a time.
   For ex: in the set of toggles "A", if "Exclusive toggle A03" is ON, A01 A02 and A04 are OFF.
   These actions come in handy with Cycle Actions for example, see details and use-cases http://forum.cockos.com/showpost.php?p=1315222&postcount=1652|here| (thanks Reno.thestraws!)

Resources: auto-save media files improvements

ReaConsole
+Issue 588: added option in the context menu to invert ENTER and  CRTL+ENTER (CMD+ENTER on OS X) key shortcuts:
 - The ENTER key can either perform commands and let the console open, while CRTL+ENTER performs commands but closes it
   Useful when ReaConsole is docked for example, default behavior
 - Or the ENTER key can perform commands and close the console, while CRTL+ENTER performs commands but let it open
   Useful when using ReaConsole the old-school way, as a dialog box
+New default shortcut 'c' to open ReaConsole ('C' might conflict with the native action "Insert time signature/tempo Marker")

Cycle actions
+Issue 634: our new project member wol has added some conditional statements, thanks!
 - IF AND: if both next actions are ON
 - IF NAND: if at least 1 of the next 2 actions is OFF
 - IF OR: if at least 1 of the next 2 actions is ON
 - IF NOR: if both next actions are OFF
 - IF XOR: if the next 2 actions' states are different
 - IF XNOR: if the next 2 actions' states are the same
 Note: these new statements must be followed by <strong>two</strong> actions that report a toggle state
+Editor: commands indentation
+Editor: better description of conditional statements (in plain English)
+Tweaks: better context menu, message dialog box, etc

Added ReaScript functions
+BR_GetMouseCursorContext
+BR_GetMouseCursorContext_Envelope
+BR_GetMouseCursorContext_Item
+BR_GetMouseCursorContext_Position
+BR_GetMouseCursorContext_Take
+BR_GetMouseCursorContext_Track
+BR_ItemAtMouseCursor
+BR_PositionAtMouseCursor
+BR_TakeAtMouseCursor
+BR_TrackAtMouseCursor
+BR_GetMediaSourceProperties
+BR_SetMediaSourceProperties
+BR_SetTakeSourceFromFile2

Fixes
+Preview media item actions now send all-notes-off when stopping MIDI item preview
+More efficient toolbars auto refresh in certain instances
+Action "SWS/BR: Create project markers from notes in selected MIDI items" now works properly with looped items

!v2.4.0 #3 (February 5, 2014)
Added actions
+Xenakios/SWS: Preview selected media item through track (toggle and normal)
+SWS/BR: Preview media item under mouse (lots of different versions, see action list) (Note: "Xenakios/SWS: Stop current media item preview" works on these too)
+SWS/BR: Select next/previous envelope point
+SWS/BR: Expand envelope point selection to the right/left (normal and end point only version)
+SWS/BR: Shrink envelope point selection from the right/left (normal and end point only version)
+SWS/BR: Shift envelope point selection left/right
+SWS/BR: Select peaks/dips in envelope
+SWS/BR: Unselect envelope points outside/in time selection
+SWS/BR: Insert new envelope point at mouse cursor
+SWS/BR: Save/Restore envelope point selection (5 slots)
+SWS/BR: Save/Restore edit cursor position (5 slots)
+SWS/BR: Toggle "Grid snap settings follow grid visibility"
+SWS/BR: Set "Apply trim when adding volume/pan envelopes"
+SWS/BR: Cycle through record modes
+SWS/BR: Focus arrange window

Fixes
+<strong>Windows OS / Issue 619, issue 621:</strong>
 fixed various features which were broken when using LangPacks and certain regional settings (i.e. comma as a decimal mark)
+OS X 64-bit: fixed broken list views (as reported http://forum.cockos.com/showpost.php?p=1307498&postcount=39|here|)
+Issue 613 / Region Playlist: fixed rounding issues (with adjacent regions)
+Issue 618: fixed cycle actions using toggle states from other cycle actions (starting with IF/IF NOT statements)
+Fixed broken actions "SWS: Set auto crossfade on/off"
+Action "Xenakios/SWS: Preview selected media item" now works properly with muted items

Other
+OS X DMG / Issue 608: added info allowing Mavericks/10.9+ users to run the installation script
+Made .beats optional for the action "SWS/S&M: Insert silence (measures.beats)", e.g. enter 5 (or 5.0) to insert 5 measures of silence/empty space
+Cycle Actions & Live Configs editors: shorten action names when possible, e.g. "<s>SWS/S&M: </s>Insert silence (measures.beats)"
+Better Snapshot details/descriptions
+SWS: Exported marker list format dialog opens centered
+Added "..." to the end of all (hopefully) Xenakios dialog actions that were missing it
+Small renames of captions in SWS/BR dialogs
+Xenakios's preview actions will stop on transport stop (same goes for new SWS/BR preview actions)
+The following Xenakios' dialog boxes are now themed:
 - Auto-rename selected takes
 - Create new tracks
 - Disk space calculator
 - Find missing media for project's takes
 - Insert random points to selected envelope
 - Item property interpolator
 - Normalize selected takes to dB value
 - Process item with Rubberband/csound phase vocoder
 - Project media
 - Randomize item positions
 - Remap item positions
 - Rename selected takes
 - Rename selected tracks
 - Rename takes
 - Render item to new take with tail
 - Repeat paste
 - Reposition selected items
 - Scale item positions/lengths by percentage
 - Search takes
 - Set volume and pan of selected takes
 - Set volume of selected items
 - Show/hide floating item/track info
 - Skip select items from selected items
 - Skip select items in selected tracks
 - Spread selected items over tracks
 - Swing item positions
 - Take mixer
 - Toggle selected items selected randomly

!v2.4.0 #2 (November 15, 2013)
<strong>MIDI/OSC actions support learn with both MIDI Pitch and "normalized" OSC messages</strong>
+To enable this new option: set "LearnPitchAndNormOSC" to 1 in the section [General] of the S&M.ini file (quit REAPER first!)
+When the new option is enabled, all actions of the section "S&M Extension" can be learned with:
 - <strong>New:</strong> OSC messages with floating-point argument in [0, 1] (14-bit resolution)
   Useful for OSC controllers that cannot handle absolute float values, e.g. <strong>TouchOSC for Android needs this!</strong>
 - <strong>New:</strong> MIDI Pitch messages (14-bit resolution)
 - MIDI CC messages (absolute and relative modes, as usual)

Region Playlist
+<strong>Fixed playback that could get out of sync randomly</strong>
+Added option "Smooth seek (seek immediately if disabled)" in the context menu, details http://forum.cockos.com/showthread.php?t=128371|here|

Auto color/icon
+Issue 602: Marker/region rules now support the filters (any) and (unnamed)
+Issue 600 / Windows OS: fixed potential crash when changing colors
+Fixed marker/region auto-coloring rules not obeying priorities

Cycle Actions
+Cycle Actions now support all 3rd party extensions' actions
+Issue 607: better recursion detection/protection, thanks Big Bob!
+Editor: reject unreliable command ids for SWS actions, macros and scripts

Notes window
+Make it possible to monitor/edit marker/region names and subtitles separately,
 i.e. added "Marker names", "Marker subtitles", "Region names" and "Region subtitles"
 in the dropdown box (in addition to "Marker/region names" and "Marker/region subtitles")
+Added related actions:
 - SWS/S&M: Open/close Notes window (marker names)
 - SWS/S&M: Open/close Notes window (region names)
 - SWS/S&M: Open/close Notes window (marker subtitles)
 - SWS/S&M: Open/close Notes window (region subtitles)
+If REAPER >= v4.55: Mark project dirty (needing save) rather than creating undo points for each key stroke
+Potential fix for http://forum.cockos.com/showpost.php?p=1180135&postcount=1595|"things that smells like Pont-l'�v�que"|
+House cleaning: allow notes for macros and scripts (aka "Action help")
 To easy copy/paste, string identifiers used to be displayed in the Notes window for macros/scripts.
 This is now useless since the action list offers "Copy selected action cmdID/identifier string".

Resources / Issue 591: make it possible to save and use new slots/files only via user macros (w/o tweaking the S&M.ini file, etc..)
+Made "Auto-save" slots/files <em>actions</em> more macro-friendly: they won't prompt for anything
 Note: the "Auto-save" <em>button</em> still prompt to overwrite selected slots/files
+Added a "last slot" version for all existing slot actions (i.e. new actions to deal with "auto-saved slots")
 A few examples:
 - SWS/S&M: Resources - Apply track template to selected tracks, <em>last slot</em>
 - SWS/S&M: Resources - Apply track template (+envelopes/items) to selected tracks, <em>last slot</em>
 - SWS/S&M: Resources - Import tracks from track template, <em>last slot</em>
 - etc..
+Added actions to cleanup things at the end of user macros, if needed:
 - SWS/S&M: Resources - Delete last track template slot/file
 - SWS/S&M: Resources - Delete last FX chain slot/file
 - SWS/S&M: Resources - Delete last media slot/file
 - SWS/S&M: Resources - Delete last project slot/file
 - SWS/S&M: Resources - Delete last theme slot/file
 - SWS/S&M: Resources - Delete last image slot/file

Resources: other updates
+Tag bookmark names with [x] when relevant slot actions are attached to them
+Media files: added "Add media file" options in the context menu (+ related actions)
 - Stretch/loop to fit time selection
 - Try to match tempo 0.5x
 - Try to match tempo 1x
 - Try to match tempo 2x
 <strong>Note: all existing "Add media file" slot actions obey these new options too</strong>
+Track templates: fixed the option "Offset items/envelopes by edit cursor" not being obeyed, sometimes
+Track templates: added actions where 'n' is in [1; 4], http://forum.cockos.com/showthread.php?p=984786#post984786|customizable in the S&M.ini file|:
 - SWS/S&M: Resources - Paste (replace) template items to selected tracks, slot n
 - SWS/S&M: Resources - Paste (replace) template items to selected tracks, last slot
 - SWS/S&M: Resources - Paste template items to selected tracks, slot n
 - SWS/S&M: Resources - Paste template items to selected tracks, last slot
+GUI tweaks, better wordings and undo point names (with slot numbers), etc..
+<strong>House cleaning: Removed all "prompt for slot" actions (*)</strong>
 Prehistoric actions that used to make sense when there was no dedicated GUI...
+<strong>House cleaning: Deprecated the "project loader/selecter" tool (*)</strong>
 This tool was useful to switch projects or select project tabs (during live performances, for ex.)
 Instead, you can just create a new dedicated bookmark (say "Live projects": click the tiny button +),
 add projects to it (drag-drop RPP files from an Explorer/Finder), and attach relevant slot actions to
 it via the context menu > Bookmark > Attach project slot actions to this bookmark.
 Deprecated actions have been replaced as follow:
 - "Resources - Project loader/selecter: next (cycle)"  ->  "Resources - Open project, next slot (cycle)"
 - "Resources - Project loader/selecter: previous (cycle)"  ->  "Resources - Open project, previous slot (cycle)"
 Also added:
 - SWS/S&M: Resources - Open project, next slot (new tab, cycle)
 - SWS/S&M: Resources - Open project, previous slot (new tab, cycle)
+(*) If you have any trouble because of that, please http://code.google.com/p/sws-extension/issues/list|say something|!

ReaScript function export
+Added function BR_SetTakeSourceFromFile()
+Issue 598: fixed potential crash with FNG_FreeMidiTake

Ruler's drag zoom / Issue 540: added actions for better usability
+SWS: Toggle drag zoom enable (ruler top half)
+SWS: Toggle drag zoom enable (ruler bottom half)

Fixes
+Issue 603: fixed potential crash when pasting track groups
+Localization / Windows OS: fixed broken features/actions when the extension was translated (thanks drikssa� & neilerua):
 - Most of zoom features
 - Xenakios "Scroll track view" actions
 - S&M "Toggle offscreen item selection" actions
+Issue 595: cut/copy/paste take actions now handle multiple item selection
+The action "Cut active take" now removes items if needed (rather than leaving empty items)
+Issue 601: fixed marker <-> region conversion actions (and export actions) that could affect playback
+Issue 606 / OS X: fixed text display � la "Big Clock" for Notes, Region Playlist and Live Config Monitor windows
+S&M actions to switch FX presets now support concurrent use (e.g. tweaking 2 knobs at the same time)
+Fixed the toggle state reported by some "Toggle offscreen item selection" actions

Other
+<strong>Various performance/timing improvements</strong>
+Various font rendering improvements
+Windows OS: ClearType font rendering is now enabled by default (still optionnal via the S&M.ini file)
+Update checker: wait for project to load completely before displaying startup dialog
+S&M project startup action: faster, safer, reject unreliable command ids for SWS actions, macros and scripts
+The About box is now modeless
+Issue 517 / OS X: S&M actions and commands that open the Finder now also reveal files (like on Windows OS)
+Issue 593: increased maximum cell length for all list views

!v2.4.0 #1 (August 6, 2013)
Fixed some actions learned with <strong>relative</strong> MIDI CC events
+SWS/S&M: Select project (MIDI CC/OSC only)
+SWS/S&M: Trigger preset for FX n of selected track (MIDI CC/OSC only) - where 'n' is in [1; 8]
 Note: FX 4 to FX 8 are new actions
+SWS/S&M: Trigger preset for selected FX of selected track (MIDI CC/OSC only)
+Reminder: those actions belong to the section "S&M extension" of the action list (top-right dropdown box)

Live Configs:
+Allow switches to "comments-only" configs (e.g. OSC feedback with random/custom strings)
+Added actions (where 'n' is in [1; 4], http://forum.cockos.com/showthread.php?p=984786#post984786|customizable in the S&M.ini file|):
 - SWS/S&M: Live Config n - Preload next config
 - SWS/S&M: Live Config n - Preload previous config
 Notes: useful to preload configs with -/+ controllers (like pedals), there already are similar actions to switch to the next/previous config
+Monitor windows:
 - Mouse wheel/trackpad gesture now cycles back to the first/last config
 - Mouse wheel/trackpad gesture now obeys the option "Ignore switches to empty configs"
+Editor window tweaks:
 - More guiding context menus
 - Allow cell edition in the columns "Activate action" and "Deactivate action"
 - Skinned knobs (if knob images are available in the current theme)

Cycle Action editor: copy/paste commands with Ctrl-C, Ctrl-V, Ctrl-X (on OS X: CMD-C, etc..)

!v2.3.0 #23 (July 22, 2013)
Fixed theme actions http://forum.cockos.com/showthread.php?p=1213324#post1213324|vs some user preferences|, thanks Breeder!

Resources window:
+Improved context menus (right-click the bookmark dropdown box, the attached project label, etc..)
+OS X: Context menu > "Edit file..." opens files with the default text editor (like on Windows OS)

ReaScript function export:
+Truncate or delete midi notes which go past the all-notes-off event
+ConfigVar functions now cover global MIDI preferences too (in case it works on REAPER's end someday)

!v2.3.0 #22 (July 15, 2013)
Fixed screenset saving

!v2.3.0 #21 (July 11, 2013)
Fixes:
+Screenset fixes as reported http://forum.cockos.com/showpost.php?p=1209144&postcount=1329|here|
+Image window: restore last displayed image on startup
+Issue 507: Fix OS X ReaConsole character highlighting

!v2.3.0 #20 (July 9, 2013)
Added actions:
+SWS/BR: Hide all but active envelope for selected tracks
+SWS/BR: Enable "Ignore project tempo" for selected MIDI items (use tempo at item's start)
+SWS/BR: Disable "Ignore project tempo" for selected MIDI items

Other:
+Cycle Action editor: improved context menu (http://forum.cockos.com/showpost.php?p=1205514&postcount=5|as discussed here|)
+Cycle Action editor: make it obvious when the Apply button is being disabled
+Live Config editor: various undo improvements
+Issue 577: Snapshot paste defaults to (none) for the destination track when non matching track is found

Fixes:
+Prevent creating redundant undo points in SWS/BR: Randomize selected tempo markers...
+SWS/BR windows always refresh toolbar buttons properly
+SWS/BR: Increase/decrease tempo marker:
 - fixed unresponsiveness in certain corner-cases involving square points
 - fixed behavior for consequential selections
+SWS/BR: Alter slope of gradual tempo marker:
 - fixed behavior for consequential selections

Enabled more code optimizations on Windows builds to increase action speed in some cases, especially with x64.

!v2.3.0 #19 (June 27, 2013)
Fixes:
+Issue 585 / OS X: fixed font rendering crashes, thank YOU Justin!
+More screenset fixes (including http://code.google.com/p/sws-extension/source/detail?r=1077|these issues|)

Added actions:
+SWS/BR: Hide all but active track envelope (issue 456)

Other:
+<strong>Renamed a bunch of S&M "slot actions" to make it clear they are attached to the Resources window</strong>
 For ex.: <em>SWS/S&M: Import tracks from track template, slot 3</em> has been renamed into <em>SWS/S&M: <strong>Resources - </strong>Import tracks from track template, slot 3</em>
+Cycle Action editor: display unregistered cycle actions as such (IDs in parenthesis)
+Actions that renumber marker/region IDs now create undo points

!v2.3.0 #18 (June 9, 2013)
Issue 517 / Windows OS: S&M actions and commands that open the Explorer now also reveal files
OS X: better fonts in S&M windows (again!)

Fixes:
+SWS/FNG: Compress/Expand amplitude of selected envelope points around midpoint (inconsistent behavior for playrate and width envelopes)
+More screenset fixes as reported http://forum.cockos.com/showpost.php?p=1172448&postcount=1283|here|
+Resources/Windows OS: fixed "Edit file..."
+Issue 576: fixed auto-icon crash
+Issue 581 / OS X port: the action "SWS/S&M: Set project startup action" now prompts for a command ID or an identifier string
 (to copy such IDs, right-click an action in the Actions window > Copy selected action cmdID/identifier string)

!v2.3.0 #17 (April 30, 2013)
<strong>REAPER v4.33+ is required!</strong>
New API functions were introduced in this version, they enable various improvements in the SWS/S&M Extension.
Thank you Cockos!

Cycle Action (CA)
+Cycle Actions for all sections (Media Explorer, Inline MIDI Editor, etc..)
+Support macros & scripts in all sections
+Improved the timing of Cycle Actions (again!)
+Support special macros using actions like "No-op", "Wait n seconds before next action", etc..
+Editor: various usability improvements, incl. a bit of issue 565
+Editor / Issue 562: added instruction LABEL to run Label Processor commands (and make your own "Label Processor actions")
 Example: LABEL /Lmy_suffix
 Reminder: the syntax is described in Main menu > Extensions > Label Processor
+Editor: fixed paranoid test that was preventing some valid CAs to be registered, thanks Big Bob!
+Fixed possible "no-op" CAs in the Action list

Resources window and related "slot actions"
+<strong>Issue 560: added commands and options to attach/detach resource files to/from projects</strong>
 When saving your work to another directory (using save as/copy media), all files that have been attached to the project in the Resources window will be backed up too.
 When a bookmark is attached to a project, any file/slot that will be added to (or removed from) this bookmark will be automatically attached to (or detached from) the project.
 Use-case examples: Comping, http://forum.cockos.com/showthread.php?t=121131|"Revolver tracks"|
 - Added Context menu > Bookmark > "Attach bookmark to X.RPP" and "Detach bookmark from Y.RPP"
 - Added option "Attach bookmark to this project" when creating new bookmarks
 - Added label for the attached project name (if any), right-click to load/select the said project
+<strong>Added custom bookmarks</strong>: Context menu > Bookmark > New bookmark > Custom...
 The definition format is: resource_directory_name,description,file_extensions (no spaces around commas)
 - Example1: Configurations,ReaConfig,ReaperConfigZip
   => Bank of configs example: auto-fill, then double-click slots to switch ReaConfigs (or, on Win, drag-drop slots to the arrange)
 - Example2: Docs,Document,txt,rtf,pdf => Multiple file extensions example
 - Example3: Misc,Any file,* => Can be useful to attach any type of file to a project, for example
+<strong>Theme bookmarks and related slots actions: OS X port + now support both .ReaperthemeZip and .ReaperTheme files</strong>
 For Mac users, an interesting new action is "SWS/S&M: Load theme, slot n" - where 'n' is in [1; 4], http://forum.cockos.com/showthread.php?p=984786#post984786|customizable in the S&M.ini file|: up to 99 themes
+Image bookmarks and related slots actions now support the same image formats than REAPER: PNG, JPG, BMP, etc..
 Note: Image bookmarks were limited to PNG files before this version (only the action "SWS/S&M: Show image, slot n" is still limited to PNG)
+Project bookmarks and related slots actions now support the same project files than REAPER: RPP, EDL, RPP-BAK, etc..
 Note: Project bookmarks were limited to RPP files before this version
+Context menus: new commands
+Various tweaks, tiny fixes (localization, media file filters, etc..)

Fixes:
+Notes window: undoing "remove tracks" now restores tracks notes, if any
+Removed default shortcut Ctrl+Shift+M ("SWS: Open marker list"): conflict with the default/native shortcut for "View: show track manager window"
+Removed default shortcut Ctrl+F (for "SWS/S&M: Find"): no known conflict but more future-proof
+Screenset load now sets size/position of undocked SWS windows as reported http://forum.cockos.com/showpost.php?p=1158117&postcount=1248|here|

!v2.3.0 #16 (April 18, 2013)
Added H:M:S.F to marker list export format

Fixes:
+Fixed screensets broken in v2.3.0 #15
+OS X now supports all track template files, thanks mustgroove!
 This fixes this http://forum.cockos.com/showpost.php?p=1157294&postcount=31|Resources window issue| (and probably other things on OS X)
+Issue 552: auto-saved track templates now sync to tempo (i.e. added beat information in auto-saved templates)

!v2.3.0 #15 (April 8, 2013)
Live Configs:
+Added basic OSC feedback
 To bind an OSC device: Live Configs window > Context menu > OSC feedback, and choose a device in the list
 Devices listed there are the OSC "control surfaces" defined in Options > Preferences > Control Surfaces
 Note: only the name, IP, max packet size and output port parameters are required.
 Unless you need REAPER feedback as well, you do not need to tick the option "Send to port"
 Up to 4 OSC devices are managed, i.e. distinct feedback for Live Config #1, #2, #3 and #4
 The possible OSC messages (with string arguments) are:
 - /snm/liveconfig<strong>n</strong>/current/changed - when the active config changed for the Live Config #<strong>n</strong>
 - /snm/liveconfig<strong>n</strong>/current/changing - when the active config is changing for the Live Config #<strong>n</strong> (same as grayed display in monitoring windows)
 - /snm/liveconfig<strong>n</strong>/preload/changed - when the preloaded config changed for the Live Config #<strong>n</strong>
 - /snm/liveconfig<strong>n</strong>/preload/changing - when the active config is changing for the Live Config #<strong>n</strong> (same as grayed display in monitoring windows)
+Fixed ~1s delay when switching configs (with the option "Send all notes off when switching configs"), thanks Breeder!
+Undoing config switches now properly update monitoring windows
 Note: just fixed for the sake of it as it is recommended to disable undo points for live performances!

Region Playlist:
+Support main transport pause
 Before this version the playlist was stopped on pause, now it just plays again when "un-pausing", as expected
+Added basic OSC feedback
 To bind an OSC device, etc.. see above: same as the Live Configs' OSC feedback
 The possible OSC messages (with string arguments) are:
 - /snm/rgnplaylist/current - current region
 - /snm/rgnplaylist/next - next region

Added actions:
+SWS: Set takes in selected item(s) to random custom color(s)
+SWS: Set takes in selected item(s) to color gradient
+SWS: Set takes in selected item(s) to ordered custom colors
+SWS/BR: Create tempo markers at grid after every selected tempo marker
+Issue 180:
 - SWS/BR: Create project markers from selected items (name by item's notes)
 - SWS/BR: Create regions from selected items (name by item's notes)

Fixes:
+About box: fixed update checker connection issues in certain instances (Win only)
+Cycle actions: fixed ReaScript support broken in v2.3.0 #14, thanks gofer!
+OS X x64: fixed font rendering crash (when using alpha)
+Fixed crazy behavior (SWS stops working) when running these actions on empty items:
 - SWS/BR: Create project markers from notes in selected MIDI items
 - SWS/FNG: legato selected media items on same track (change rate)
 - SWS/FNG: Time compress/stretch selected items
+Refresh arrange after running SWS/FNG: unselect items that do not start in time selection
+Prevent loss of item selection when running Xenakios/SWS: Remove muted items
+Small rename (for the sake of clarity) of 2 actions: Xenakios/SWS: Shuffle order of selected items
+Don't skip last fade shape when using Xenakios/SWS: Set next/previous fade in/out shape for items
+More consistent behavior for:
 - Xenakios/SWS: Explode selected items to new tracks (keeping positions)
 - Xenakios/SWS: Select takes in selected items, shuffled random
 - Xenakios/SWS: Select takes of selected items cyclically
+These actions now work with empty items (issue 281):
 - SWS: Create regions from sel item(s) named with take
 - Xenakios/SWS: Create markers from selected items (name by take source file name)
 - Xenakios/SWS: Explode selected items to new tracks (keeping positions)
 - Xenakios/SWS: Remove muted items
 - Xenakios/SWS: Reverse order of selected items
 - Xenakios/SWS: Shuffle order of selected items
 - Xenakios/SWS: Shuffle order of selected items (2)
 - Xenakios/SWS: Select items under edit cursor on selected tracks
 - Xenakios/SWS: Time selection adaptive delete
 - Xenakios/SWS: Toggle selected items selected randomly

Other:
+OS X: better font rendering

!v2.3.0 #14 (March 23, 2013)
Cycle Actions (CAs)
+Improved timing when performing CAs
+Issue 550: CAs can now contain <em>other</em> CAs, recursively
+The character comma (,) can now be used in CONSOLE instructions
+Added instruction ELSE
+Improved toggle states reporting
 - CAs can now either report fake toggle states (like it was before v2.3.0 #9) or real ones (i.e. toggle state of the first relevant "sub-action")
   This ensures transparent upgrades from older versions. This toggle state is configurable in the column "Toggle" of the editor, <strong>see details http://forum.cockos.com/showpost.php?p=1090262&postcount=1136|here|</strong>
 - Better initialization for CAs that report real toggle states (i.e. <strong>avoid to run some of them one time before they sync properly</strong>)
+Editor: display MIDI action names (with REAPER >= v4.33pre16)
+Editor: new menu items to cut/copy/paste commands (works across CAs)
+Editor: new menu item to explode CAs, custom actions (i.e. macros) and ReaConsole actions into individual actions
 <strong>This helps sharing Cycle Actions with other users, see important remarks http://forum.cockos.com/showpost.php?p=1170459&postcount=1267|here|</strong>
 (before this version you probably had to share other files, now you just have to export a single file where all CAs have been "exploded")
+Editor tweaks: added CA text filter, more helpful messages (again), etc...
+Fixed missing undo points for CONSOLE commands (when the option "Consolidate undo points" was disabled)
+Removed "cycling tooltips" (when CAs were attached to toolbar buttons, the reason why is detailed http://forum.cockos.com/showpost.php?p=1212048&postcount=1331|here|)
 Note: when the opetion "Consolidate undo points" is enabled, steps like !bla or !foo still provide distinct undo point names though ("Undo foo", "Undo bla")

Live Configs
+Ignore preload over the current/active track
+Improved action learn: prompt to replace current bindings or to add a new binding (with REAPER >= v4.33pre20)
+Monitoring windows: improved redraw + click the "CURRENT" panel to show/hide the "PRELOAD" one
+Fixed Cut command and corner-cases

Snapshot improvements: (Thanks for the contributions, Chris!)
+Added Previous and Next buttons for navigating snapshots and added associated actions
+Added Move Up & Down buttons for re-ordering snapshots list and added similar actions
+Added Notes field (limited to 100 characters)
+Changed the way snapshots are deleted so the sort column remains continuously numbered

Added actions:
+Issue 543: SWS/S&M: Go to/select region n (obeys smooth seek)
 where 'n' is in [1; 4], http://forum.cockos.com/showthread.php?p=984786#post984786|customizable in the S&M.ini file|: up to 99 actions/regions
+Issue 307: actions to increase/decrease the metronome volume (by steps of ~ 0.15dB)
 SWS/S&M: Increase metronome volume
 SWS/S&M: Decrease metronome volume
+SWS/BR: Move closest tempo marker to edit cursor

Other:
+"SWS: Minimize selected track(s)" now returns a toggle state:
 reports ON if the selected track (or all selected tracks) is (are) minimized
+ReaConcole: reduced minimum height and margins
+S&M project startup actions: tweaks to support theme switching on project load (details http://forum.cockos.com/showpost.php?p=1140973&postcount=18|here|)

Fixes:
+<strong>S&M Notes window / OS X 10.7+: fixed refresh issues, thanks chriscomfort!</strong>
+OS X 10.7+ x64: fixed list views being right aligned
+All S&M windows: fixed button display for some themes (e.g. http://forum.cockos.com/showpost.php?p=1124199&postcount=169|Apollo theme|)
+Fixed action "SWS/S&M: Open project path in explorer/finder"
 This action was opening the project's parent folder, not the project's folder
+About box: fixed disabled button in update checker in certain instances
+ReaMote: fixed unexpected "Version Incompatibility" error message

!v2.3.0 #13 (February 2, 2013)
ReaConsole updates
+Create actions made of console commands directly in the Cycle Action editor, see below + example and details http://forum.cockos.com/showpost.php?p=1115796&postcount=1179|here|
 In other words, to create your own console actions, <strong>you do not need to create/tweak a text file anymore</strong> (i.e. reaconsole_customcommands.txt)
 => better action names, for example: a custom "Select bass tracks" instead of "SWS: Run console command: s*bass*"
 => simpler configuration (no file edition/re-start)
 => benefit from other Cycle Actions' features: toggle state reporting, etc..
 => indirectly fixes little issues on OS X
 Note: although it is deprecated now, the file reaconsole_customcommands.txt still parsed for ascendant compatibility
+<strong>New command 'x' to add track FX</strong> by names, see examples and details http://forum.cockos.com/showpost.php?p=1115796&postcount=1179|here|
 Note: the command will do nothing if the FX is already present
+<strong>New command '/' to send local OSC messages</strong> (as if they were sent by a device on the network), see examples and details http://forum.cockos.com/showpost.php?p=1115796&postcount=1179|here|
 Longer console commands.. but this opens a bunch of doors: receives, sends, FX parameters, FX presets, etc..
+Issue 484: the ReaConsole window is now modeless, dockable, resizable, etc..
 <strong>=> key shortcuts swap!</strong>
 - The ENTER key runs a command and now keeps the Console window open
 - CTRL+ENTER (CMD+ENTER on OS X) will now close the Console window after running a command
+Fixed a few console commands' undo points that were ignored

Cycle Action editor updates
+Added instruction CONSOLE to run ReaConsole commands, see example and details http://forum.cockos.com/showpost.php?p=1115796&postcount=1179|here|
 Example: CONSOLE x ReaComp
 Reminder: the syntax of ReaConsole commands is detailed http://www.standingwaterstudios.com/reaconsole.php|here|
+More helpful messages
+Improved toggle states for cycle actions using instructions IF and IF NOT

Ported more features to OS X:
+<strong>Theme helpers for OS X</strong> (actions referenced in the http://www.houseofwhitetie.com/reaper/walter_themers_guide.pdf|WALTER user manual|):
 - SWS/S&M: Show theme helper (all tracks)
 - SWS/S&M: Show theme helper (selected tracks)
+More toolbar auto-refresh actions:
 - SWS/S&M: Toolbar - Toggle offscreen item selection (top)
 - SWS/S&M: Toolbar - Toggle offscreen item selection (bottom)
+More CMD+A support in text fields (select all)

Issue 524: new actions to detect and unselect offscreen items (just to unify the 4 existing actions "Toggle offscreen item selection (left/right/top/bottom)")
+SWS/S&M: Unselect offscreen items
+SWS/S&M: Toolbar - Toggle offscreen item selection
 This one deselects offscreen items and reselects them on toggle
+Reminder: toolbar buttons of those actions automatically light-up when at least one selected item is offscreen
 (the option "Main menu > Extensions > SWS options > Auto-refresh toolbars" must be enabled)

Other:
+Cue buss dialog box: key shortcuts pass through to the main window
+Fixed potential issues with relative paths like "./stuff.rpp"

!v2.3.0 #12 (January 30, 2013)
Automatic check for updates:
+Option can be found in REAPER > Extensions > About SWS Extensions
 - Performed once per day (startup check is silent, user gets notified only if new version is available)
 - Turned on by default for official updates
 - When searching manually (instead of startup search) both official and beta updates are checked

Tempo improvements:
+Convert project markers to tempo markers:
 - More sane results when creating gradual tempo changes (thanks to middle points)
 - Option to split middle point into 2 points to smooth things out
+Added actions:
 - SWS/BR: Randomize selected tempo markers...
 - SWS/BR: Delete tempo marker (preserve overall tempo and positions if possible)
 - SWS/BR: Set tempo marker shape to linear (preserve positions)
 - SWS/BR: Set tempo marker shape to square (preserve positions)
 - SWS/BR: Set tempo marker shape (options)...
 - SWS/BR: Increase/Decrease tempo marker (preserve it's time position) (% and BPM versions)
   => These actions are mostly intended for manipulation of linear (gradual) tempo. See documentation for more
 - SWS/BR: Alter slope of gradual tempo marker (increase/decrease) (% and BPM versions)
   => As the name suggest, these actions work only on gradual tempo markers. See documentation for more
 - SWS/BR: Create project markers from selected tempo markers
 - SWS/BR: Create project markers from notes in selected MIDI items
+Other:
 - All dialogs under SWS/BR:
     - Options are preserved through sessions
     - Tiny OS X cosmetic fixes
 - All existing tempo operations should be much faster when dealing with a lot of points
 - Tiny renames of move actions for easier readability
 - Documentations available on http://wiki.cockos.com/wiki/index.php/Category:Tempo|wiki.cockos.com|, namely http://wiki.cockos.com/wiki/index.php/Tempo-mapping_in_Reaper|here| and http://wiki.cockos.com/wiki/index.php/Tweaking_tempo|here|
   => Big thanks to user http://forum.cockos.com/member.php?u=22191|G-Sun| for all the wiki work, suggestions and testing

Added actions:
+Issue 544: SWS/S&M: Set project startup action (and SWS/S&M: Clear project startup action)
 Note: startup actions are defined <strong>per project</strong>. If you need to run an action when launching REAPER (or with new blank projects),
 define a project template (in Preferences > Project) and a startup action for this template.
+SWS/BR: Check for new SWS version...

Fix for OSC & MIDI CC relative "mode 3" learn

!v2.3.0 #11 (January 15, 2013)
Fix for snapshot merge crash

!v2.3.0 #10 (January 11, 2013)
Live Configs: support OSC and rotary controllers
+Improved the "learnability" of the following actions of the "S&M Extension" section, they have been renamed accordingly:
 - SWS/S&M: Apply Live Config n (MIDI CC absolute only)  ->  SWS/S&M: Apply Live Config n (MIDI CC/OSC only)
 - SWS/S&M: Preload Live Config n (MIDI CC absolute only) ->  SWS/S&M: Preload Live Config n (MIDI CC/OSC only)
+Support all types of MIDI CC controllers (like endless rotary encoders)
 - In addition to the "Absolute" mode, all "Relative" modes of the Learn dialog box are now supported too
 - Acceleration is also supported
+Support OSC learn (OSC message with float parameter)
 - Example: say you have learned the action "SWS/S&M: Apply Live Config 3 (MIDI CC/OSC only)" with the OSC message "/blabla",
   sending "/blabla/f/107.0" will switch to the instrument/effect #107 of the Live Config #3

Added actions (http://forum.cockos.com/showthread.php?p=984786#post984786|customizable in the S&M.ini file|):
+SWS/S&M: Bypass all FX (except n) for selected tracks - where 'n' is in [1; 8] by default
 - Might be useful for FX comparisons (A/B)
+SWS/S&M: Set all FX (except n) offline for selected tracks - where 'n' is in [1; 8] by default
 - Might be useful for live applications
The following new actions are a bit specific, so they are <strong>hidden by default</strong> (n=0 in the S&M.ini file)
+SWS/S&M: Unbypass all FX (except n) for selected tracks
+SWS/S&M: Set all FX (except n) online for selected tracks
+SWS/S&M: Dummy toggle n
 - These actions just report a toggle state
+SWS/S&M: Exclusive toggle n
 - These actions just report a toggle state, only one of them is ON at a time (all others are automatically turned OFF)

ReaScript:
+Added function SNM_AddTCPFXParm()
+Hardened http://forum.cockos.com/showpost.php?p=1099358&postcount=1162|SNM_TieResourceSlotActions()|

Auto color/icon:
+Fixed color edition in place in the list view
+Fixed possible crash when the extension is localized

Other:
+Updated action "Xenakios/SWS: Randomize item positions...":
 - Added an option to move all grouped items by the same amount
+All actions of the "S&M Extension" section now support OSC and rotary controllers

!v2.3.0 #9 (December 23, 2012)
<strong>Live Configs: big overhaul, merged a dedicated extension plugin.</strong>
The fine details will be posted in this http://forum.cockos.com/showthread.php?p=1079515#post1079515|thread/PDF| (not up-to-date yet!), in the meantime major changes are:
+New "core" to ensure smooth/glitch-free config switches, new "All notes off" logic (now optional)
+Added Preload feature: you can prepare an instrument/effect while playing another
 This can be done with a second controller (click the new "Learn" button) or multi-touch gesture (see below).
 Once a config is preloaded, you can switch/switch-back between the preloaded and the current config with new actions like
 "SWS/S&M: Live Config n - Apply preloaded config (swap preload/current)"
 Preload comes in handy when switching FX chains, or Track Templates or with the new option "Offline all but active/preloaded tracks" (see below)
+<strong>Added Monitoring windows, demo http://stash.reaper.fm/14847/S%26M_LiveConfigMonitor.gif|here|</strong>
 - Useful with controllers that do not provide visual feedback
 - Support 2 fingers scroll gesture over "Current" and "Preload" areas, e.g. switch or preload instruments/effects with a trackpad
 - Click on the "Preload" area to swap the preloaded and the current config
 - Up to 4 Monitor Windows can be used simultaneously, i.e. one per Live Config/controller
+Added (per config) option: "Offline all but active/preloaded tracks (RAM savings)"
 When enabled, instruments/effects will be only be loaded for the current and preloaded tracks.
 Other tracks that are not part of the config will remain as they are, of course.
 This option works without preload too (switches will be slower though).
 Note: handle with care! Do not use <del>this option with</del> buggy instruments/effects!
+Added (per config) option: "Ignore switches to empty configs"
 When enabled, you will switch to the next/previous valid config whatever is the gap of empty configs in between.
 Especially useful for -/+ controllers (like pedals) and "Apply next/previous config" actions
+Added (per config) option: "Send all notes off when switching configs"
+Added (per config) option: "Select/scroll to track on list view click"
+Added (per config) option "Automatically update sends from the input track"
 When enabled, sends of the "Input track" will be automatically created/updated,
 each a new track is added/removed from the editor's list view, for example
+New logic for "Activation" and "Deactivation" actions/macros/scripts:
 - If a track is defined for a config (a row), only this track will be selected when the
   "Activation" (or "Deactivation") action is performed.
   Track selection is restored right after the action is performed.
   => Useful since many actions deal with "selected track(s)"
 - If no track is defined for a config, no track will be selected when the "Activation" (or "Deactivation")
   action is performed, track selection is restored right after
   => Useful to master the current selection state when performing actions
+Added "Tiny fades" knob
 It tweaks lengths of tiny fades-out/in when deactivating/activating configs.
 Disabling fades is allowed but instrument/effect switches might be glitchy!
 Note: when a config is made of trailing effects (delay, verb, etc..), you can either disable tiny fades,
 or better, route the (tiny faded) audio to a track which is not used by the Live Configs
+Added "Learn" button: direct action learn for "Apply" and "Preload" actions
+Added "Create input track" in the context menu (creates a track with needed properties and sends)
+Added "Switch delay" knob (no more S&M.ini file tweaks needed). One "Switch delay" per config.
+Added a bunch of actions (preload, toggle options or tiny fades on/off, open/close monitoring windows, etc..): filter the action list with "Live Config"!
 Note: some of the new actions are very specific and thus hidden by default (http://forum.cockos.com/showthread.php?p=984786#post984786|customizable in the S&M.ini file|)
+New context menu items in the Live Configs editor:
 - Copy/cut/paste configs (rows)
 - Insert config (shift rows up/down) + obey INSERT key
 - Apply/preload configs
 - Shortcuts: "Show FX chain..." and "Show routing window..." in Track column and Input track context menus

Region Playlist
+<strong>Playlist re-synchronization when seeking by hand or via actions</strong> (issue 532)
 Use-case example: now, you can also use actions like "Regions: Go to region #n" to switch regions defined in a playlist
 Note: when seeking to a position that is not part of the playlist, the extension will switch back ASAP to the region it was supposed to play
+Re-synchronize the playlist when editing it while playing (or when its regions are edited)
+Fixed various corner cases: audio block rounding, possible issues with unknown regions (e.g. deleted), etc..
+Improved monitoring mode (separate region numbers and region names, display number of remaining loops, new red "sync loss" status, etc..)
+Added options (in the context menu): "Seek play" and "Scroll view when selecting regions"
+Reorganized the window a bit: added columns, moved playlist length as tooltip, etc..

Cycle actions
+<strong>Added basic instructions: IF, IF NOT, and LOOP n</strong>
 This is mainly to ensure consistent toggle states for cycle actions but this also introduces conditional macros, see details and examples http://forum.cockos.com/showpost.php?p=1090262&postcount=1136|here|
 This is a "basic" support because you cannot yet have nested LOOPs or nested IFs. However you can have an IF in a LOOP or a LOOP in an IF.
+Toggle cycle actions now report real toggle states (i.e. the state of the first relevant action)
+Cycle action editor
 - Right list view: insert commands rather than adding them (avoids to systematically drag new commands)
 - Right list view: added "Add/insert instruction" in the context menu
 - Various tweaks, including new tiny buttons to enlarge list views

Export functions to ReaScript
+Fixed possible FNG function crash
+Added functions:
 - SNM_RemoveReceivesFrom()
 - SNM_SelectResourceBookmark()
 - http://forum.cockos.com/showpost.php?p=1099358&postcount=1162|SNM_TieResourceSlotActions()|
+Updated API, updated SNM_AddReceive() to obey preferences

Added actions
+Added "go to" marker/region actions
 REAPER already proposes 30 goto actions for markers and 40 for regions,
 so those new actions are just meant to target up to 99 regions/markers, they are <strong>hidden by default!</strong>
 This number of actions is http://forum.cockos.com/showthread.php?p=984786#post984786|customizable in the S&M.ini file|
 Note: comes in handy with the new Region Playlist "re-synchronization" feature, see above
 - SWS/S&M: Go to marker n (obeys smooth seek)
 - SWS/S&M: Go to region n (obeys smooth seek)
+Issue 528:
 - SWS/S&M: Insert marker at edit cursor
 - SWS/S&M: Insert marker at play cursor
+Issue 535:
 - SWS: Select unmuted items
 - SWS: Select unmuted items on selected tracks
+New on OS X (were already there on Windows OS):
 - SWS/S&M: Dump action list (w/o SWS extension)
 - SWS/S&M: Dump action list (SWS extension only)
 - SWS/S&M: Dump action list (custom actions only)

All list views:
+Obey to HOME, END, PAGE UP and PAGE DOWN keys
+OS X: obey to CMD-A like on Windows OS (select all)
+Windows OS: fixed a themed grid line glitch

Other:
+Fixed possible Auto color/icon crash when exiting REAPER
+Fixed possible crash with FX selection actions
+OS X: directory browsers allow directory creation (issue 511)
+OS X: fixed single line tooltips
+The action "SWS/S&M: Insert silence (measures.beats)" now supports tempo/time signature markers
+Offline FX actions now fully unload VST plugins
+Localization: sorted menus like default English menus
+Snapshot window: replaced the button "show/hide options" with 2 tiny buttons, i.e. fixes http://forum.cockos.com/showpost.php?p=1034735&postcount=969|this report|
+Resources window: moved the tick box "Tie slot actions to this bookmark" to the context menu ("advanced" stuff)
+Updated all S&M windows: removed margins when possible, every pixel counts!

!v2.3.0 #8 (November 1, 2012)
<strong>Region playlist: http://forum.cockos.com/showpost.php?p=1063758&postcount=10|new features for live use!|</strong>
+Support for infinite region loops, screenshot http://stash.reaper.fm/14468/S%26M_rgnplaylist_infiniteloop.jpg|here|
 Such regions will loop forever unless you switch to another region thanks to the new actions "Play previous/next region (smooth seek)".
+Added "Monitoring" mode, i.e. displays current/next regions with a "big font", screenshot http://stash.reaper.fm/14469/S%26M_rgnplaylist_monitoring.jpg|here|
 Click the new lock button to toggle monitoring/edition modes (or use the new related action).
 Note: the "big font" name can be customized in the S&M.ini file ("BigFontName" in the section [RegionPlaylist])
+Added actions:
 - SWS/S&M: Region Playlist - Play previous region (smooth seek)
 - SWS/S&M: Region Playlist - Play next region (smooth seek)
 - SWS/S&M: Region Playlist - Toggle monitoring/edition mode
+Seek play when switching regions/playlists
+Project edition:
 - Improved append/paste playlist/regions commands and actions (faster)
 - Fixed possible undo unstability for "crop project to playlist" commands/actions

Export functions to ReaScript
+Issue 531: fixed MIDI notes shrinking bug
+Fixed SNM_GetMediaItemTakeByGUID() crash

Other
+Issue 174: improved S&M cut/copy/paste sends/receives/routings actions as detailed http://forum.cockos.com/showpost.php?p=1061214&postcount=1529|here|
+Notes window: improved "big font" rendering (now uses all the available width)

!v2.3.0 #7 (October 17, 2012)
Export functions to ReaScript
+Added functions (more details in REAPER > Main menu > Help > HTML Lists > ReaScript documentation):
 - SNM_MoveOrRemoveTrackFX
 - SNM_SetProjectMarker
 - SNM_GetProjectMarkerName - because ReaScript cannot handle the char** param of RPR_EnumProjectMarkers()
+Issue 520: removed SNM_DeleteObject, added SNM_DeleteFastString

Added actions
+Issue 517: SWS/S&M: Open selected item path in explorer/finder
+SWS/S&M: Remove selected FX for selected tracks
+SWS/S&M: Dump action list (custom actions only)
+SWS/BR: Move edit cursor to next/previous envelope point
+SWS/BR: Move edit cursor to next/previous envelope point and add to selection
 Note: this last action (that adds points to selection) can make tinny changes to the envelope.
 It's a bug in Reaper, you can read about it http://forum.cockos.com/project.php?issueid=4416|here|

Other
+Cycle action editor: double-click in the "Id" column (or pressing the RETURN key) runs the selected cycle action
+Issue 488/Image window: display image filenames/slot numbers in tooltips
+Issue 525: the master track obeys the action "SWS: Minimize selected tracks"
+OS X / S&M windows: better fonts

Fixes
+Issue 519: fixed "SWS: Hide docker" and "SWS: Show docker" (broken since REAPER v4 and multi-dockers)
+Fixed a possible crash in Convert project markers to tempo markers dialog

House cleaning, renamed cryptic "auto-refreshed" toolbar actions:
+SWS/S&M: Toolbar left item selection toggle -> SWS/S&M: Toolbar - Toggle offscreen item selection (left)
+SWS/S&M: Toolbar right item selection toggle -> SWS/S&M: Toolbar - Toggle offscreen item selection (right)
+SWS/S&M: Toolbar top item selection toggle -> SWS/S&M: Toolbar - Toggle offscreen item selection (top)
+SWS/S&M: Toolbar bottom item selection toggle -> SWS/S&M: Toolbar - Toggle offscreen item selection (bottom)
+SWS/S&M: Toolbar track envelopes in touch/latch/write mode toggle -> SWS/S&M: Toolbar - Toggle track envelopes in touch/latch/write

Tempo manipulation improvements:
+Convert project markers to tempo markers:
 - Added an option to create gradual tempo changes (aka linear tempo points)
+Select and adjust tempo markers improvements:
 - Option to invert selection only if marker obeys criteria. (possible usage: invert only within time selection)
 - Added button for deselecting markers that conform to criteria
 - Added button that toggles supplementary dialog which lets you deselect every Nth marker selected (possible usage: easier manipulation of linear points)

!v2.3.0 #6 (October 3, 2012)
<strong>Auto color for regions and markers, thanks Brado231!</strong> (issue 339)
+Added column "Type" (type = track, marker or region) in the "Auto color/icon" window's list
+Reorganized the window/context menus a bit
+Added options (new actions + new button "Options" + main menu > extensions > sws options)
 - Enable auto marker coloring - Disabled by default!
 - Enable auto region coloring - Disabled by default!

<strong>Localization: (almost) everything can be translated!</strong>
Fixes/improvements (thanks Mr Data!):
+Fixed unused translations in various windows/dialog boxes
+Fixed stupid assumption that plural strings always end with 's'
+Auto-resize some buttons according to string lengths
Notes for translators:
+A new SWS Template LangPack file is available http://code.google.com/p/sws-extension/downloads/list|here|
+The following tools are intentionally not localized (to avoid useless translations):
 - S&M Find (a new version will come at some point)
 - SWS TrackList (might be removed at some point, over exceeded by the new native Track Manager)
 - A few (exotic) Xenakios tools

Export functions to ReaScript
+Added functions (more details in REAPER > Main menu > Help > HTML Lists > ReaScript documentation):
 - SNM_GetSetObjectState()
 - SNM_GetSetSourceState2()
 - SNM_GetSourceType()
 - SNM_RemoveReceive()
 - SNM_CreateFastString()
 - SNM_GetFastString()
 - SNM_GetFastStringLength()
 - SNM_SetFastString()
 - SNM_DeleteObject()
 - FNG_AllocMidiTake()
 - FNG_FreeMidiTake()
 - FNG_CountMidiNotes()
 - FNG_GetMidiNote()
 - FNG_GetMidiNoteIntProperty()
 - FNG_SetMidiNoteIntProperty()
 - FNG_AddMidiNote()
+Updated some APIs functions with WDL_FastString* parameters (tighter memory allocation + get rid of string length limitations for ReaScripters)
 Might be temporary, see details & example http://forum.cockos.com/showpost.php?p=1040948&postcount=1016|here|
+<strong>To request some functions please use/see issue 513</strong> (exported functions wish-list)

Added actions:
+SWS/BR: Move selected tempo markers forward
+SWS/BR: Move selected tempo markers back
+SWS/BR: Move selected tempo markers forward X ms
+SWS/BR: Move selected tempo markers back X ms
 Note: These actions don't screw with unselected points positions. Ideal for extensive tempo manipulation.
 First two actions move points depending on zoom, more zoom means less movement - recommended for keybinding.
 Others move points by predetermined values in milliseconds
+SWS/BR: Select and adjust tempo markers...
+SWS/BR: Move edit cursor to next/previous envelope point and select it
+SWS/S&M: Pan active takes of selected items to 25%, 50%, and 75% left and right
+SWS/S&M: [developer] Write C++ API functions header
 Internal stuff, for SWS devs only.

Updated actions "Set selected tracks folder states"
+Renamed actions:
 - "SWS/S&M: Set selected tracks folder states to on"  ->  "[...] to parent"
 - "SWS/S&M: Set selected tracks folder states to off"  ->  "[...] to normal"
+Added actions (they were missing for the above ones to make sense..):
 - SWS/S&M: Set selected tracks folder states to last of all folders
 - SWS/S&M: Set selected tracks folder states to last in folder
 Note: when this last action is performed on a track which is already the last one in a folder,
 running it again will turn the track into the last in the innermost and next-innermost folders, etc..

Region playlist
+Paste/crop to playlist: make sure envelopes are pasted too
 (whatever is the pref. "Envelope points move with media items")
+Avoid "flashy" cursor while playing playlists
+Reorganized the window/context menus a bit

Other
+Updated action "SWS/S&M: Remove all envelopes for selected tracks":
 This action removes all track/plugin envelopes. Now it also removes parameter modulations.
+Cycle action editor: added button "Import/export..."
+Issue 516/Resources: auto-save actions now overwrite empty selected slots
+Issue 515/Find window: RETURN key = find next (reminder: F3/Shift-F3 = find next/previous)
+GUI tweaks: smaller fonts on OS X, preserve XP style for list views on Windows OS, etc..

Fixes
+Issue 459: fixed possible crash when applying grooves
+Fixed some Xenakios actions related to takes
+Fixed inverted left/right channels for "SWS/S&M: Pan active takes of selected items to 100% left/right"
+Fixed faulty undo point for "Xenakios/SWS: Toggle selected takes normalized/unity gain"
+Minor fix in warning dialog for SWS/BR: Convert project markers to tempo markers

!v2.3.0 #5 (September 13, 2012)
<strong>Issue 432: Export functions to ReaScript and/or to other extensions. See documentation http://code.google.com/p/sws-extension/wiki/Functions_export_to_ReaScript|here|</strong>.
Added functions:
+SNM_GetSetSourceState()
+SNM_GetMediaItemTakeByGUID()
+SNM_AddReceive()
+SNM_GetIntConfigVar()
+SNM_SetIntConfigVar()
+SNM_GetDoubleConfigVar()
+SNM_SetDoubleConfigVar()

Convert project Markers dialog is now toggleable and has a state
Issue 504: (re-)added horizontal scrollbar in the Notes window
Issue 512: improved http://stash.reaper.fm/13968/sws_dmg.jpg|OS X install disk| (added a script that does all the job, just double-click on it!)

Added "What's new?" (via HTML file generation)
+Added a button "What's new?" in the About box
+Added action "SWS/S&M - What's new?"

Added actions:
+SWS/BR: Convert project markers to tempo markers
+SWS/BR: Split selected items at tempo markers

Removed actions (were already available - use native actions):
+SWS/BR: Move edit cursor to next tempo marker
+SWS/BR: Move edit cursor to previous tempo marker

!v2.3.0 #4 (August 30, 2012)
<strong>REAPER v4.26+ is required</strong>

A big welcome to our latest developer, Breeder!  He added actions:
+SWS/BR: Move edit cursor to next tempo marker
+SWS/BR: Move edit cursor to previous tempo marker

External MIDI file support + MIDI source offset support (action "SWS/S&M: Takes - Remove empty MIDI takes/items among selected items", etc..)
Improved "All notes off" handling (Live Configs tool + "All notes off" actions)
Fixed/improved "Xenakios/SWS: Create markers from selected items" (bug reported http://forum.cockos.com/showpost.php?p=1022691&postcount=961|here|)
OS X / Resources window: better text filter behavior

!v2.3.0 #3 (August 22, 2012)
Issue 498: OS X - Fixed docked SWS window close issues

!v2.3.0 #2 (July 28, 2012)
Fixed theming issues on Windows XP/7 (reported http://forum.cockos.com/showpost.php?p=1003969&postcount=918|here|)
Fixed Label processor crash (reported http://forum.cockos.com/showpost.php?p=1004406&postcount=926|here|)
More localization for the Groove tool

!v2.3.0 #1 (July 22, 2012)
<strong>REAPER v4.25+ is required</strong>

!v2.2.0 #17 (July 13, 2012)
Label processor:
+Added option to process all takes
+Added take count (/K) and take number (/k)

Windows OS: fixed possible stuck tooltips and buttons stuck on hover state
Fix for OS X ini files

!v2.2.0 #16 (July 9, 2012)
Full localization for "Fill gaps", "Snapshots merge" and "ReaConsole" tools
Main dialog boxes are now themed
Fixed actions "SWS/S&M: Move selected FX up/down in chain for selected tracks" (broken in v2.2.0 #3)
Fixed actions "SWS/S&M: Active MIDI Editor - Save/Restore displayed CC lanes, slot n" (broken in v2.2.0 #3)
House cleaning: removed actions "SWS/S&M: Takes - Build lanes for selected tracks/items" (those glorious actions are useless now: REAPER features take alignment)

!v2.2.0 #15 (June 25, 2012)
The following windows are now themed:
+Snapshots
+Auto Color/Icon
+MarkerList
+TrackList
+ProjectList
+Groove Tool

OS X / Live Configs
+Browse FX user presets like on Windows OS
+Support for AU user presets

List views
+OS X: themed grid lines (almost like on Windows OS)
+OS X: column reordering (drag-drop column headers like on Windows OS)
+Little fixes

Localization for item/track color and snapshot context menus (thanks neilerua!)
Removed smooth scroll, please use native version

!v2.2.0 #14 (June 14, 2012)
Resources window and related slots actions
+"Paste" and "Paste (replace)" items from a track template file that contains several tracks now obeys multi-track selection
+Applying a track template file that contains several tracks now obeys multi-track selection - http://forum.cockos.com/showthread.php?t=104140|Example|: applying folder tracks to other projects
 Reminder: track template files can be applied in 2 different ways, either use items/envelopes present in template files or preserve existing items/envelopes, see details http://forum.cockos.com/showpost.php?p=979823&postcount=16|here|
 The following updates deal with the latter option:
 - Applying track templates now preserves all existing track envelopes (except FX parameter envelopes since FX Chains are replaced with templates' ones)
 - Applying track templates now preserves folder states

Region Playlist
+The playlist being played can be different from the displayed one
+SWS/S&M: Region Playlist #n - Play (where 'n' is in [1; 4], http://forum.cockos.com/showthread.php?p=984786#post984786|customizable in the S&M.ini file|: up to 99 playlists)
+SWS/S&M: Region Playlist - Set repeat off
+SWS/S&M: Region Playlist - Set repeat on
+SWS/S&M: Region Playlist - Toggle repeat

Live Configs
+Activation/Deactivation columns: totally hide action IDs stuff for the user (action names are displayed instead, to edit: context menu > learn action)
+Fix for track template files containing more than 1 track

Notes window: better refresh, fixed broken helper to copy/paste custom macro IDs
Cue buss generator: fix for track template files containing more than 1 track
Added undo points for track icon actions
Issue 458: Fixed zoom actions that "hide others"
Issue 486: added actions SWS/S&M: Show next/previous image slot

!v2.2.0 #13 (June 6, 2012)
Localization
+Fixed broken Resources window with non-English LangPacks
+Fixed UTF-8 issues in the Cue Buss Generator, Envelope Processor, LFO Generator and Fills Gaps window
+Full localization for the MarkerList (context menus, messages, etc..)
+Full localization for IX's Label Processor
Note: a new SWS template LangPack will be released with the next official SWS version!

!v2.2.0 #12 (June 3, 2012)
Issue 476: Fix deleting of descriptions in MarkerList, Notes window too
Notes window: now can select all text with Ctrl-A (Windows only)
OS X: fixed macro learn (Cycle Action editor and Live Configs)
OS X: list view selections behave like on Windows OS
Fixed a few localized strings that were ignored

!v2.2.0 #11 (May 31, 2012)
Issue 475: region playlist stops in sync
Issue 473/Resources window: the auto-save button now prompts to overwrite selected slots/files
Fixed "file not found" label

!v2.2.0 #10 (May 29, 2012)
Resources window
+Pasting template envelopes obeys the option "Offset template items/envelopes by edit cusor" (in previous versions, only items were offseted according to this pref)
+Fixed "Paste" and "Paste (replace)" template items commands (when template files were containing more than 1 track)
+The tiny "+" button now adds a new bookmark without copying currents slots
+Creating new bookmarks now sets auto-save and auto-fill directories to the default resource path (i.e. you will not be promped for directories anymore)

Region playlist: added repeat button
Notes window: re-added marker/region names edition (and display à la "Big clock" when text edition is locked)
Added actions (for issue 470 & macros based on cue buss actions)
+SWS/S&M: Save default track send preferences
+SWS/S&M: Recall default track send preferences
+SWS/S&M: Set default track sends to audio and MIDI
+SWS/S&M: Set default track sends to audio only
+SWS/S&M: Set default track sends to MIDI only

!v2.2.0 #9 (May 16, 2012)
Added source filename (/s) to Label processor
Issue 471: fixed file renaming from the Resources window

!v2.2.0 #8 (May 11, 2012)
Fixed lost actions (reported http://forum.cockos.com/showpost.php?p=957863&postcount=823|here|)
Issue 469: fixed playlist loop

!v2.2.0 #7 (May 8, 2012)
Issue 466: fixed "add all regions" and related issues in Region Playlist window (broken in v2.2.0 #6)
Issue 467: fixed possible crash when pasting text in the Notes window
More UTF-8 fixes
Added action "Export formatted marker list to file"

Improved all S&M track FX actions: use new native APIs + configurable bypass/unbypass and online/offline actions (http://forum.cockos.com/showthread.php?p=984786#post984786|in the S&M.ini file|, up to 99 FX)
Added very specific track FX actions (hidden by default, i.e. default number of actions = 0 in the S&M.ini file)
+SWS/S&M: Toggle all FX (except n) online/offline for selected tracks
+SWS/S&M: Toggle all FX (except n) bypass for selected tracks

!v2.2.0 #6 (May 1, 2012)
Region Playlist
+Fixed append/crop/paste playlist actions and commands
+"Paste playlist at edit cursor" can now insert playlists in the middle of projects (rather than "pasting over"). Demo: http://stash.reaper.fm/12421/S%26M%20Region%20Playlist%20-%20Paste%20plalist%20at%20edit%20cursor.gif|here|
+Context menu: added commands to append/paste selected regions
+Better list view refresh (new region lengths, renamed regions, etc..)

Added actions
+Issue 345: SWS/S&M: Remove all envelopes for selected tracks - Works with the master track, fx param envelopes, frozen tracks (i.e. "frozen envelopes" are preserved), etc..
+SWS/S&M: Insert silence (seconds)
+SWS/S&M: Insert silence (measures.beats)
+SWS/S&M: Insert silence (samples)

Other
+Fixed handling of midi events which precede the item start position by resizing the take and adjusting the take offset
+Added undo point for "SWS/gofer: Split selected items at mouse cursor (obey snapping)"

!v2.2.0 #5 (April 23, 2012)
Region Playlist
+<strong>Play preview: no more constraint on region ends, the play preview now exactly follows region boundaries! REAPER v4.23+ is required</strong> (pre-release at the moment)
 Consequences: removed play preview options added in v2.2.0 #4 (useless now), added a warning message when there are nested regions/markers (due to the new smooth seek option)
+Do not force envelope points updates when pasting/cropping a playlist but obeys the preference "envelope points move with media items" instead (so both behaviors are now possible: copy/move envelope points or not)
+Fixed actions "Paste playlist" and "Append playlist" that were ignoring items smaller than region sizes
+Issue 461: fixed actions "Paste playlist" and "Append playlist" that were unexpectedly splitting items at region boundaries

SWS localization
+Fixed many dialog boxes/windows that were ignoring translated strings
+Fixed UTF-8 issuess in action names (translations could be ignored)
+Win 7 (x64): fixed UTF-8 issues in list views and dropdown boxes
+Added/fixed localization for (few) missing action names

OS X love:
+Fixed broken context menus. Important for the Resources window for example, where right-clicking auto-save and auto-fill buttons was impossible on OS X!
+Cycle action editor: added action learn (right-click in the right list view). Note: the editor is now exactly the same as on Windows OS.
+Live Configs: added action learn (right-click the columns "Activation" and "Deactivation"). Note: the Live Configs window is now exactly the same as on Windows OS.
+Better tooltips

Other
+Fixed possible cue buss volume bug when no default send gain was defined in the prefs (reported http://forum.cockos.com/showpost.php?p=949269&postcount=1378|here|)
+Issue 358: now fixed everywhere in the extension

!v2.2.0 #4 (April 9, 2012)
<strong>SWS localization</strong>
The SWS extension now also uses the language pack file defined in the preferences (just like REAPER).
The SWS template LangPack file is available http://code.google.com/p/sws-extension/downloads/list|here| (it will be regulary updated for "official" SWS releases).
This file should be merged with the main <strong>translated</strong> REAPER LangPack file as explained http://forum.cockos.com/showpost.php?p=941893&postcount=810|here|.
All action names can be translated (and most of undo point names: same string). Many dialog boxes and windows can be translated.
Full localization support for (on-going work..):
+Sanpshots
+Auto Color/Icon
+All S&M windows (+dynamically sized according to string lengths)

Region playlist
+Fixes, tweaks (added tooltips, retain current playlist, etc..)
+Added options (right-click the play button): "Play regions until next measure" and "Play regions until next beat" (see the note in the v2.2.0 #3 changelog)
Added actions (and new context menu items):
+SWS/S&M: Region Playlist - Crop project to playlist
+SWS/S&M: Region Playlist - Crop project to playlist (new project tab)
+SWS/S&M: Region Playlist - Append playlist to project
+SWS/S&M: Region Playlist - Paste playlist at edit cursor

Other
+Fixed some dropped character bugs in Label processor
+ClearType for tooltips too
 Optional: set "ClearTypeFont" to 1 in the section [General] of the S&M.ini file (quit REAPER first!)
+Refresh some S&M views when changing time mode

!v2.2.0 #3 (March 25, 2012)
<strong>Dropped support for REAPER v3.x, REAPER v4.20+ is required!</strong>

<strong>REAPER localization support</strong>: fixed broken Snapshots and LFO Generator vs localized envelope names, fixed action learn in S&M windows, Theme helper, etc..
Note: localization of the SWS extension is coming soon!

<strong>Added new "S&M Region Playlist" window</strong> - http://reaper.mj-s.com/S&M_RegionPlaylist.jpg|Screenshot|
Useful to preview different song structures (i.e. non-linear play) and apply them via the command "Crop project to playlist".
Use the context menu to add/remove/etc.. regions, use drag-drop to reorder regions in the playlist. Undo points are created for playlist editions.
Manage several playlists: top left dropdown box and tiny plus/minus buttons. Playlists are saved in project files.
Note: the play preview is based on "smooth seeking" so regions are played until the next measure (start positions of regions do not matter). Croping a project to a playlist will respect regions boundaries, of course.
Added related actions:
+SWS/S&M: Open/close Region Playlist window
+SWS/S&M: Play (Region Playlist)

Live Configs:
+OS X: FX presets support like on Windows OS
+All FX presets are now supported via the new Learn command: VST patches (.fxp), AU factory/user Presets (.aupreset), etc.. Note: support was limited to user presets (.rpl files) before this version.
+Send all notes-off when deactivating a track
+Context menu: added "Learn current preset"

Cue buss generator:
+New dropdown box "Cue buss settings": up to 8 different settings can be defined
+Added actions "SWS/S&M: Create cue buss from track selection, settings n" where 'n' is in [1; 8]
+Tweaks: removed confusing "save properties" button (settings are now saved on the fly), better OS X display, added error messages, etc..

Resources window and related "slot actions":
+<strong>All "SWS/S&M: Apply track template" actions now preserve receives.</strong> This is to use track templates a bit like snapsshots (track sends were already preserved).
 The same goes with "Apply track template" commands in the Resources window (on double-click or ENTER key).
+New option to sync auto-save and auto-fill directories: changing one changes the other
+Maximum number of bookmarks raised to 32
+Issue 450: retain the last used path when loading slots

Label processor:
+Added item duration (/D) and source offset (/O)

FX presets actions improvements: OS X support + improved on Windows OS (use new dedicated APIs)
Added in the main section of the action list (new on OS X):
+SWS/S&M: Trigger next preset for FX n of selected tracks - where 'n' is in [1; 4], http://forum.cockos.com/showthread.php?p=984786#post984786|customizable in the S&M.ini file| (up to 99 slots)
+SWS/S&M: Trigger previous preset for FX n of selected tracks - where 'n' is in [1; 4], http://forum.cockos.com/showthread.php?p=984786#post984786|customizable in the S&M.ini file| (up to 99 slots)
+SWS/S&M: Trigger next preset for selected FX of selected tracks
+SWS/S&M: Trigger previous preset for selected FX of selected tracks
Added in the "S&M extension" of the action list (new on OS X):
+SWS/S&M: Trigger preset for selected FX of selected tracks (MIDI CC absolute only)" }, "S&M_SELFX_PRESET", TriggerFXPreset, NULL, -1},
+SWS/S&M: Trigger preset for FX n of selected tracks (MIDI CC absolute only)- where 'n' is in [1; 4]
Added new FX preset actions in the main section (new on OS X and Windows OS):
+SWS/S&M: Trigger next preset for last touched FX
+SWS/S&M: Trigger previous preset for last touched FX

Marker list:
+Convert markers to regions
+Convert regions to markers

Other, fixes:
+All S&M windows: optional Windows-rendered fonts (ClearType)
 To enable this option set "ClearTypeFont" to 1 in the section [General] of the S&M.ini file (quit REAPER first!)
+Support the global preference "Disable saving full plugin states"
+Fixed all S&M copy/cut/paste sends/receives/routings actions (possible problem with multi track selection, see issue 174).
 Note: this also fixes SWS smart cut/copy actions: "SWS: Copy items/tracks/env, obeying time sel" and "SWS: Cut items/tracks/env, obeying time sel"
+Auto Color/Icon: fixed broken drag-drop of rows (i.e. useful to order rule priorities - reminder: drag-drop only works when the sorted column is the 1st one!)
+SWS List views tweaks: drag-drop of multiple rows, no arrow displayed when not sortable, etc..

Added other actions:
+SWS/IX: Import m3u/pls playlist. Imports local files from playlist to new track (streaming media ignored)
+SWS/S&M: Split and select items in region near cursor
+SWS/S&M: Select only track with selected envelope

!v2.2.0 #2 (March 7, 2012)
Fixed groove tool context menu
Added label processor (Extensions->Label processor). Automatic labelling of selected items using various parameters.  <= Thanks IXix!

!v2.2.0 #1 (February 13, 2012)
<strong>Lots of changes from 2.1 -> 2.2.  The fine details are below, but the major changes are:</strong>
+Snapshots fully working with v4 - pans, frozen tracks, all envelopes, etc.
+Markerlist supports region/marker colors
+S&M windows are themed to match Reaper
+Cycle action editor for OS X
+Item normalizing to RMS
+Too many Resources window/Live Configs updates to list here
+Notes/help subtitle support
+Lots of stability and performance improvements.  We <strong>strongly</strong> recommend you update to v2.2 if you're still running SWS v2.1.0.

Fixed support for REAPER 3.x
Issue 449: fixed cue buss actions not copying track levels to buss' receives when in pre-fader mode
Faster undos (UNDO_STATE_MISCCFG & UNDO_STATE_ALL)
Fixed flickering of docked SWS and S&M windows when resizing them (http://stash.reaper.fm/11694/ShakeThisOut.gif|before fix|, http://stash.reaper.fm/11695/ShakeThisOut_fixed.gif|after|)
List views: fixed wrong context menu when columns were hidden/moved (Auto Color/Icon, Live Configs, etc...)
List views (Windows OS): fixed possible missing vertical grid lines and better grid display vs cell edition
All S&M track group actions now also support the master track
Issue 256: Fixed "SWS: Toggle auto add envelopes when tweaking in write mode" also affecting other preferences

Live Configs:
+Added "Learn from Actions window" (in the context menu of columns "Activate action" and "Deactivate action") - Windows OS only
+GUI fixes and tweaks: fixed FX 1st preset display, "Edit" menu items, support for INSERT and F2 keys, etc..
Added actions (useful to switch configs without MIDI CC controller, e.g. -/+ controllers (like pedals) sending MIDI note messages)
+SWS/S&M: Live Config #n - Next (where 'n' is in [1; 8])
+SWS/S&M: Live Config #n - Previous (where 'n' is in [1; 8])

Resources window:
+More "macro friendly" slots actions: when the list view is empty, add the needed number of slots and browse for file (rather than displaying an error message)
+Auto-fill now hehaves like Auto-save: new top left button for auto-fill too, same context menu, etc.. (issue 436, indirectly)
+Added Bookmark commands in the context menu: new, delete and rename bookmarks (issue 436)
+Auto-save: fixed automatic building of filenames (strip forbidden characters)
+Dedicated context menus for auto-fill and auto-save buttons (faster access to options, http://stash.reaper.fm/11693/S%26M_ResourcesView_ContextMenu.gif|demo|)
+Tweaks: support for INSERT key (insert empty slot), better tooltips, etc..
Resources/Track templates slots:
+Issue 441: new auto-save option to retain envelopes in templates (the option to retain items was already there)
+Added tick box for the new REAPER v4.15 option "Offset template items/envelopes by edit cusor"
+Added actions "SWS/S&M: Apply track template (with envelopes/items) to selected tracks, slot n" where 'n' is in [1; 4], http://forum.cockos.com/showthread.php?p=984786#post984786|customizable in the S&M.ini file| (up to 99 slots)

Cycle action editor:
+Additional consistency checks before aplying/registering cycle actions
+Support for DELETE and F2 keys (remove/renames cycle actions and commands)

House cleaning:
+All S&M windows: better/tighter context menus
+Tagged "Xenakios/SWS: Load project template" actions as deprecated (you can use "SWS/S&M: Open/select project template, slot n" instead: these new actions are not tied to paths/filenames)
+Renamed all toggle actions "SWS/S&M: Open [...] window" into "SWS/S&M: Open/close [...] window"
+Renamed all actions "[...]Notes/Subtitles/Help[...]" into "[...]Notes[...]"
+Beware! The following actions have new custom ids => an update is needed if they were used in toolbars, macros, etc.. (sorry about that! SWS localization side-effect..)
 SWS/S&M: Open Cycle Action editor
 SWS/S&M: Open Cycle Action editor (event list)
 SWS/S&M: Open Cycle Action editor (piano roll)

!v2.1.0 #28 (January 25, 2012)
Fixed "SWS/AW: Split selected items at edit cursor w/crossfade on left" - now crossfade time is zoom independent

!v2.1.0 #27 (January 23, 2012)
Remove broken/confusing action "Toggle visibility of selected folder parent's children in mixer".  Replace with macro "sel children"/"toggle mixer vis" if you like.
Move cursor left/right ms/config seconds now respects preference "When moving edit cursor via action or control surface: Scrub/Do not scrub"

!v2.1.0 #26 (January 4, 2012)
Fingers MIDI action fixes:
+Remove negative Midi Events before commiting
+Fix for MIDI event positioning when take has an offset and playrate != 1.0

Issue 426: Fixed snapshots problem with 'frozen' tracks
On Windows OS: all S&M list views now support grid lines, i.e. they use the color "Window list grid lines" of the Theme Editor
OS X: Fixed "beachball" when running cycle actions

!v2.1.0 #25 (January 1, 2012)
Cycle actions: OS X cleanup/fixes (thanks to Kundalinguist and CaptainHook!)
+Fixed import and edition of cycle actions
+Added "Cycle Action Editor" in main menu > extensions (like on Windows OS)
+Cycle Action Editor it is now available out of the box

Resources window:
+New auto-save preferences for FX chains: Context menu > Auto-save configuration > "Create filename from track/item name" (default) and "Create filename from 1st FX name" (useful to create FX libraries)
Resources/Media file slots: new option and actions for playback synchronization
+SWS/S&M: Play media file in selected tracks (sync with next measure), slot n - where 'n' is in [1; 4], http://forum.cockos.com/showthread.php?p=984786#post984786|customizable in the S&M.ini file| (up to 99 slots)
+SWS/S&M: Loop media file in selected tracks (sync with next measure), slot n - where 'n' is in [1; 4], http://forum.cockos.com/showthread.php?p=984786#post984786|customizable in the S&M.ini file| (up to 99 slots)
+Added "advanced" option in the S&M.ini file to synchronously play/stop/pause/etc.. media files across tracks (see details in issue 435)

Notes/Subtitles/Help window:
+Fixed refresh problem introduced in v2.1.0 #23
+The "big font" name can be customized in the S&M.ini file: "BigFontName" in the section [NOTES_HELP_VIEW]
+House cleaning: removed "Region/marker names" deprecated since v2.1.0 #23 (added marker and region subtitles/notes)

Added other actions:
+SWS/S&M: Clear image window
+SWS/S&M: Open image window

!v2.1.0 #24 (December 16, 2011)
Image window:
+Fixed alpha channel problem
+Added stretch option in the context menu

Resources window: bookmark names as defined by the user

!v2.1.0 #23 (December 15, 2011)
Notes/Help window -> Notes/Subtitles/Help
+Subtitles support: new mode "Marker/Region subtitles" in the top left dropdown box.
 You can edit notes for regions and/or markers. Such notes are saved in project files.
 When the view/text edition is locked, notes are displayed with a dynamic sized font (display à la "Big clock") and they follow the play cursor position (i.e. subtitles!).
 Useful for lyrics, video stuff (you can display subtitles or even to edit them in REAPER), etc...
 Also added new buttons and actions to import/export SubRip subtitle files (.srt files, this format is supported by most video players) :
+SWS/S&M: Notes/Subtitles/Help - Import subtitle file... - It adds a region with notes for each subtitle of the loaded file
+SWS/S&M: Notes/Subtitles/Help - Export subtitle file... - It exports current region/marker notes as a subtitle file

Resources window updates:
+Fixed few slot actions that could not be tied to bookmarks (they were not obeying the tick box "Tie slot actions")
Added clear/delete slot actions (Issue 431):
+SWS/S&M: Delete all FX chain slots
+SWS/S&M: Delete all track template slots
+SWS/S&M: Delete all project template slots
+SWS/S&M: Delete all media file slots
+SWS/S&M: Delete all image slots
+SWS/S&M: Delete all theme slots - On Windows OS only
 <strong>Important:</strong> a bit specific, so the following actions are hidden by default (i.e. 0 slot in the S&M.ini file but this is http://forum.cockos.com/showthread.php?p=984786#post984786|customizable|: up to 99 slots)
+SWS/S&M: Clear FX chain slot n
+SWS/S&M: Clear track template slot n
+SWS/S&M: Clear project template slot n
+SWS/S&M: Clear media file slot n
+SWS/S&M: Clear image slot n
+SWS/S&M: Clear theme slot n - On Windows OS only

Resources/Media file slots improvements:
+Only send all notes off when MIDI files are stopped (i.e. no extra CC123 MIDI messages when MIDI files are played until the end). Useful for MIDI hardware outputs.
+Other improvements when stopping media files (better fix for issue 411)
Added actions with pause:
+SWS/S&M: Play media file in selected tracks (toggle pause), slot n - where 'n' is in [1; 4], http://forum.cockos.com/showthread.php?p=984786#post984786|customizable in the S&M.ini file| (up to 99 slots)
+SWS/S&M: Play media file in selected tracks (toggle pause), prompt for slot
+SWS/S&M: Loop media file in selected tracks (toggle pause), prompt for slot - Infinite looping! To be stopped!
 <strong>Important:</strong> due to its scary name, the following action is hidden by default (i.e. 0 slot in the S&M.ini file but this is http://forum.cockos.com/showthread.php?p=984786#post984786|customizable|: up to 99 slots)
+SWS/S&M: Loop media file in selected tracks (toggle pause), slot n - Infinite looping! To be stopped!

New "Images" slot type in the Resources window: manage slots for PNG files (Issue 418)
+Reminder: you can switch the Resources window to "Images" in the top left dropdown box
+External drag-drop (e.g. drag a bunch of PNG files from an external tool -> drop them into the Resources window)
+Internal drag-drop (e.g. re-order slots, drag a slot from the Resources window -> drop it into a track) - Windows OS only
+Context menu: show image, set as track icon, etc.. various "auto-fill slots" features, insert/add/clear/etc..
In this view, double-click and the ENTER key can be customized to:
+Show an image (in a dedicated dockable/resizable "S&M - Image" window)
+Set an image as track icon
+Add an image as an item to the current track
Added slot actions for images:
+SWS/S&M: Open Resources window (images)
+SWS/S&M: Show image, slot n - where 'n' is in [1; 4], customizable in the S&M.ini file (up to 99 slots)
+SWS/S&M: Show image, prompt for slot
+SWS/S&M: Set track icon for selected tracks, slot n - where 'n' is in [1; 4], customizable in the S&M.ini file (up to 99 slots)
+SWS/S&M: Set track icon for selected tracks, prompt for slot
+SWS/S&M: Clear image slot...
+SWS/S&M: Open/clear image window

Issue 430: Added Rename to Markerlist context menu, F2 renames too
Issue 433: fixed creation of cycle actions broken in v2.1.0 #22

House cleaning:
+Renamed all actions "SWS/S&M: Select/load project template [...]" into "Open/select project template [...]"
+Renamed all actions "SWS/S&M: Play/loop media file [...]" into "Loop media file [...]"
+Removed Media Pool dialog - replaced natively plus with Resource window "play" actions

!v2.1.0 #22 (December 12, 2011)
Resources window updates:
Issue 408: added resource slot bookmarks
+New tiny add/delete bookmark buttons
+New tick box: slots actions can be tied to bookmarks instead of default resource types (FX chains, Track templates, etc..)
Added actions (Issue 422):
+SWS/S&M: Auto-save FX Chain slots for selected tracks
+SWS/S&M: Auto-save input FX Chain slots for selected tracks
+SWS/S&M: Auto-save FX Chain slots for selected items
+SWS/S&M: Auto-save track template slots
+SWS/S&M: Auto-save track template (with items) slots
+SWS/S&M: Auto-save project template slot
+SWS/S&M: Auto-save media file slots for selected items
Other:
+Added tooltips
+Issue 412: reorganized the GUI a bit, better docking/resizing behavior
+Default customizable action: the ENTER key now also acts as double-click

Cycle action editor: re-fixed drag-drop of commands in the right list view re-broken in v2.1.0 #21
Live Configs: the ENTER key activates the selected config
Notes/help window: less flickering
Properly keep marker/region colors when renumbering

!v2.1.0 #21 (November 28, 2011)
Cycle actions improvements:
+The Cycle action editor is now resizable, dockable, themable, etc..
 Note: import, export and reset features have been moved to the context menu
+Cycle actions are now saved in a distinct file S&M_Cyclactions.ini (they were saved in the S&M.ini file before)
 This is to ease REAPER's configurations export/import (ReaperConfigZip or copy/paste): the new S&M_Cyclactions.ini is exchangeable, not the S&M.ini file (which can contain local paths, etc..)
 Auto upgrade: the new S&M_Cyclactions.ini file is automatically created with your current cycle actions (if needed, a S&M_Cyclactions.BAK file is also saved).
+OS X support: to be enabled in the S&M.ini file, details http://code.google.com/p/sws-extension/issues/detail?id=416#c0|here|: same editor than on Windows OS (minus the "action learn" feature)

Live Configs:
+Fixed possible crash on Win 7 (when switching projects)
+Fixed possible loss of the "Input track" dropdown box (with veeeery long track names)

Resources window:
+Track templates: new double click option, better context menu item names, etc..
+Fixed possible crash when removing a custom resource type from the S&M.ini file
+<strong>Limited "spam" in the action list: all slot actions now only have 4 instances by default</strong> (http://forum.cockos.com/showthread.php?p=984786#post984786|customizable in the S&M.ini file|, up to 99 slots per action)
 Note: your current numbers of slot actions are preserved, of course!

Notes/help: do not update region/marker names when playing and editing (but only when the view is locked)

<strong>S&M windows theming</strong>
S&M windows now use themed buttons (i.e. toolbar_blank.png and composite_toolbar_overlay.png, if it exists)
List views also obey following colors of the Theme Editor (REAPER > v4.11, on Windows OS and OS X!) :
+Window list selection bg
+Window list selection fg
+Window list selection inactive bg
+Window list selection inactive fg

The following media item actions will work whatever is the current track selection:
+SWS/S&M: Takes - Move active up (cycling) in selected items
+SWS/S&M: Takes - Move active down (cycling) in selected items
+SWS/S&M: Takes - Activate lanes from selected items
+SWS/S&M: Takes - Activate lane under mouse cursor

!v2.1.0 #20 (November 19, 2011)
Added action:
+SWS/S&M: Send all notes off to selected tracks

Resources window:
+Custom resource types !? Details http://forum.cockos.com/showpost.php?p=851041&postcount=690|here|.
+More REAPER-ish text filter (by name, by path and/or by comment, configurable in the context menu)
Auto-save for media file slots:
+Select some items (incl. in-project MIDI items) and click on the top left Auto-save button
+The auto-save directory can be displayed/changed in the context menu
Issue 411, fixes for S&M media files slot actions (thanks Anton9!):
+Fixed play and loop toggle actions when MIDI files are imported as in-project MIDI items (in the preferences)
+Fixed toggle states for all actions "Play/loop media file, slot n (toggle)" (toggle states were stuck to "off")
+Send all notes off when stopping MIDI files (i.e. fixed stuck notes)

House cleaning:
+Renamed all "SWS/S&M: Apply FX chain [...]" actions into "Paste (replace) FX chain [...]"
+Notes/help window (in "Action help" mode): renamed the button "Wiki ALR" into "Online help..."
+Windows OS: do not systematically send deleted files to the recycle bin (hard delete for temp files)
+OS X: S&M logos like on Windows OS

Fixed toggle states for all actions "SWS/S&M: Toggle arming of [...] envelope for selected tracks" (toggle states were stuck to "off")
Issue 400: Fixed marker set paste in Reaper v4.x

!v2.1.0 #19 (November 14, 2011)
Issue 375: Fixed "SWS: Nudge master output 1 volume -1db" action

!v2.1.0 #18 (November 14, 2011)
<strong>Resources window: two new slot types, Media files and Themes!</strong>

Resources window: new "Media files" slot type
Manage slots for all media file types supported by REAPER (WAV, MIDI, etc..).
+Reminder: you can switch the Resources window to "Media files" in the top left dropdown box
+External drag-drop (e.g. drag a bunch of files from an external tool -> drop them into the Resources window)
+Internal drag-drop (e.g. re-order slots, drag a bunch of slots from the Resources window -> drop them into the arrange) - Windows OS only
Context menu:
+Various "auto-fill slots" features, rename & delete file(s), insert/add/clear/etc.. slot, show path in explorer/finder, etc..
+Bulk-add multiple selected media file slots to current track, to new tracks or to selected items as takes
+Bulk-play or loop multiple media file slots
In the list view the double-click can be customized to:
+Toggle play or loop in selected tracks
+Add media file to current track, to new track or to selected items as takes
Added slot actions for media files:
+SWS/S&M: Open Resources window (Media files)
+SWS/S&M: Add media file to current track, slot n  - where 'n' is in [1; 4], http://forum.cockos.com/showthread.php?p=984786#post984786|customizable in the S&M.ini file| (up to 99 slots)
+SWS/S&M: Add media file to new track, slot n  - where 'n' is in [1; 4], customizable
+SWS/S&M: Add media file to selected items as takes, slot n - where 'n' is in [1; 4], customizable
+SWS/S&M: Play media file in selected tracks, slot n - where 'n' is in [1; 8], customizable
+SWS/S&M: Play media file in selected tracks, prompt for slot
+SWS/S&M: Play media file in selected tracks (toggle), slot n - where 'n' is in [1; 8], customizable
+SWS/S&M: Play media file in selected tracks (toggle), prompt for slot
+SWS/S&M: Play/loop media file in selected tracks (toggle), slot n - where 'n' is in [1; 8], customizable
+SWS/S&M: Play/loop media file in selected tracks (toggle), prompt for slot
+SWS/S&M: Play/loop media file in selected tracks, slot n - where 'n' is in [1; 8], customizable
+SWS/S&M: Play/loop media file in selected tracks, prompt for slot
+SWS/S&M: Stop playing media files
+SWS/S&M: Stop playing media files in selected tracks

New "Themes" slot type in the Resources window (on Windows OS only):
Manage slots for themes, i.e. slots for ReaperthemeZip files (unpacked themes are not supported).
+Reminder: you can switch the Resources window to "Themes" in the top left dropdown box
+External drag-drop (e.g. drag a bunch of .ReaperthemeZip files -> drop them into the Resources window)
+Internal drag-drop (e.g. re-order slots, drag a slot from the Resources window -> drop it into the arrange)
+Context menu: load theme, various "auto-fill slots" features, insert/add/clear/etc..
Added slot actions for themes:
+SWS/S&M: Open Resources window (Themes)
+SWS/S&M: Load theme, slot n - where 'n' is in [1; 4], customizable in the S&M.ini file (up to 99 slots)
+SWS/S&M: Load theme, prompt for slot
+SWS/S&M: Clear theme slot...

Show Bank Select and Bank/Program Select lanes in FNG CC lane actions
Fixed FNG crashes (issue 410 and issue 390)

Issue 375: Added actions to control the master track hardware output:
+SWS: Nudge master output 1 volume +1/-1db
+SWS: Set master output 1 volume to 0db

Fixed issue 409: bad theming colors when REAPER version was < v4.11
Many Xenakios actions now have consistent undo names (vs action names), removed a log file
S&M.ini file: better presentation of configurable slot actions

!v2.1.0 #17 (November 2, 2011)
Added media file slot actions (details in issue 386):
+SWS/S&M: Play media file in selected tracks, slot n - where 'n' is in [1; 8], http://forum.cockos.com/showthread.php?p=984786#post984786|customizable in the S&M.ini file| (up to 99 slots). Supports any media file (.mid, .wav, etc..).
+SWS/S&M: Clear media file slot...

Cycle action editor:
+Added "Consolidated undo points" tick box. On OS X (with basic cycle action editor), this option can be changed in the S&M.ini file, e.g. [Cyclactions]Undos=0
+Action learn: now, SWS actions can be learned whatever are the displayed columns in the action list
+Macro learn: a clear error message is displayed when the column "Custom ID" is not displayed in the action list

Notes/Help window: region names can be edited too (they are edited/displayed according to edit/play cursor position)

Resources window: the context menu item "Select/load project templates (new tab)" now also opens multiple selected projects in separate tabs (issue 369)

All S&M themable windows use the following configurable colors of the Theme Editor (on Windows & REAPER v4.11):
+Window background
+Window text
+Window edit background
+Window list background
+Window list text
+I/O Window 3D highlight and shadows colors ("Main Window 3D" colors are poorly defined in the v4 default theme..)

Optimizations:
+Many actions run faster
+"Auto-refresh toolbars" option (Main menu > Extensions > SWS options): optimizations for large projects

House cleaning:
+Removed buggy/deprecated "Xenakios/SWS: Save current contents of actions list to file" (issue 311)

!v2.1.0 #16 (October 14, 2011)
S&M themable windows: fixed 3D highlight/shadow colors

Resource window: Project Loader/Selecter overhauled
+Added context menu items "Set project loader/selecter from selection" and "Clear project loader/selecter configuration"
+Slots that are part of the configuration are now surrounded as such (in the 1st column)
+Added actions:
 - SWS/S&M: Project loader/selecter: next (cycle)
 - SWS/S&M: Project loader/selecter: previous (cycle)
+The current open project slot is automatically selected
+Reminder: the Project Loader/Selecter allows you opening some projects (or selecting project tabs) with following actions.
 It is useful for live performance. Details and demo http://forum.cockos.com/showpost.php?p=831103&postcount=655|here|.

Fixed autogrouping broken in 2.1.0 #15

!v2.1.0 #15 (October 13, 2011)
Added actions:
+SWS/AW: Toggle auto group newly recorded items
+SWS/S&M: Set selected tracks to first unused group (default flags)
+SWS/S&M: Set selected tracks to group n (default flags) - where 'n' is in [1; 8], http://forum.cockos.com/showthread.php?p=984786#post984786|customizable in the S&M.ini file| (up to 32 groups)
+SWS/S&M: Remove track grouping for selected tracks

Cue Buss Generator & Live Configs: track templates improvements (same as issue 376)
Resources window: saved FX chains and track templates are now indented
Notes/Help window: better resizing, improved "big font" display (less flickering)
Faster REAPER startup, especially with large projects (for real this time!)

House cleaning:
+Removed following actions (the action "Create cue buss track from track selection (use last settings)" is enough):
 - SWS/S&M: Create cue buss track from track selection (pre-fader/post-FX)
 - SWS/S&M: Create cue buss track from track selection (post-fader)
 - SWS/S&M: Create cue buss track from track selection (pre-FX)
+Some actions were slightly renamed ("ME" -> "MIDI Editor")

!v2.1.0 #14 (October 9, 2011)
"Auto-refresh toolbars" option (Main menu > Extensions > SWS options): added toolbar enabled actions and advanced parameter
+SWS/AW: Set selected tracks timebase to time
+SWS/AW: Set selected tracks timebase to beats (position only)
+SWS/AW: Set selected tracks timebase to beats (position/length/rate)
+Added advanced parameter "ToolbarsAutoRefreshFreq" in the S&M.ini file: the default value should be fine but you can tweak it so that toolbars are refreshed without noticeable lag
+ToolbarsAutoRefreshFreq is in ms (min: 100, max: 5000). Make sure you exited REAPER before editing the INI file.

SWS list views:
+Fixed SWS list views not obeying to sort requests (sometimes)
+Faster sort when clicking on headers

Issue 394: SWS Wait... actions don't work on OS X, removed from OS X release.

Added actions:
+SWS: Set selected items length...
+SWS/AW: Set selected tracks pan mode to stereo balance
+SWS/AW: Set selected tracks pan mode to 3.x balance
+SWS/AW: Set selected tracks pan mode to stereo pan
+SWS/AW: Set selected tracks pan mode to dual pan

OS X: Now building with Xcode 3.2, please report any regression issues.

!v2.1.0 #13 (September 23, 2011)
Issue 385: Fixed slow REAPER startup introduced in v2.1.0 #11
Issue 377: Frozen tracks support

!v2.1.0 #12 (September 21, 2011)
Issue 380: Fixed possible hang when exiting REAPER on Windows 7
Issue 372:
+"SWS: Name selected track(s) like first sel item" is now "Name sel track(s) like first sel item on track"
+Added "SWS: Name sel track(s) like first sel item in project"
+Added undo point
+Fixed naming with in-project MIDI items

!v2.1.0 #11 (September 15, 2011)
Resources window / track templates: auto-save now fully mimics the way track templates are saved natively (details in issue 376)
Resources window / FX Chains: auto-save now fully mimics the way FX Chains are saved natively (Issue 376)

Optimization: faster SWS init / REAPER startup

REAPER v4.03pre's track freeze: some actions won't have any effect on frozen tracks
(temporary until this new native feature is not officially released and properly managed in SWS extensions)

!v2.1.0 #10 (September 13, 2011)
Live configs:
+Smoother switching between configs: now respects the native "track mute fade" preference (more to come..)
+Auto track selection: make sure that only configured tracks are selected while performing "Activate" and "Deactivate" actions (and restore selection just after)
+Live configs window: now displays user preset names (rather than ids)
+Fixed ignored FX presets switches (when "Auto track selection" was not ticked)

Resources window:
+Context menu (issue 373): added menu items "Auto-save", "Auto-fill from project path" and "Auto-fill..."
+OS X (issue 373): multiple selection of slots
+Text filter: added "Name" criteria, filtering by path now ignores trailing filenames

Issue 371: Added action "SWS: Normalize items to overall peak RMS", adjusts all selected items by the same amount (eg adjusting volume of a split/comped line)

!v2.1.0 #9 (September 7, 2011)
Issue 367: OS X: Fixed issues after opening docked windows

!v2.1.0 #8 (September 4, 2011)
Fixed crashing on undo reported in the main reaper forum thread
Fixed possible SWS list views refresh issues introduced in v2.1.0 #5
Cycle action editor: fixed drag & drop of commands (right list view) broken since v2.1.0 #5

!v2.1.0 #7 (September 2, 2011)
Issue 366: Fixed crash with Show Used CC lanes
Issue 348: Fixed note on left hand edge of take sometimes being missed when applying groove
Faster parsing and construction of midi takes
Fix crash with groove quantize when no notes are selected
Cycle action editor: fixed action renaming bug introduced in v2.1.0 #5
Cycle action editor: fixed corrupted "Right click here..." cycle action introduced in v2.1.0 #5

Marker list now supports save/restore and changing of colors ("Set color..." in the context menu), including en masse with ctrl-click - requires Reaper v4.03

Resources window: "Auto-fill" (context menu) now adds slots rather than inserting them (i.e. do not change existing slot numbers)
Resources window/FX Chains: support for track channels when FX Chains are saved in the Resources view (Issue 363)
Resources window/Projects: added "Add recent projects" in the context menu (it adds all recent projects as listed in Main menu>File>Recent projects)
Resources window/Projects: added project loader/selecter actions (useful for live performance):
+SWS/S&M: Project loader/selecter: configuration - This one allows you defining start/end slots (empty slot gaps are ignored)
+SWS/S&M: Project loader/selecter: next (cycle)
+SWS/S&M: Project loader/selecter: previous (cycle)

Cycle actions:
+Undoing a cycle action now also restores its previous state (Issue 361)
+Cycle action buttons are now refreshed on undo

Added action:
+SWS/S&M: Open project path in explorer/finder

!v2.1.0 #6 (August 28, 2011)
Issue 358: Fixed possible crash on project load
Issue 360: Fixed SWS list crash introduced in v2.1.0 #5
Issue 362: Fixed possible cycle action corruption and other sort issues

!v2.1.0 #5 (August 22, 2011)
Issue 353: Much improved SWS window list performance (eg Markerlist with many, many markers)
Issue 354: Fixed crash when importing non-RPP project files.
Removed broken "SWS/AW: Toggle TCP"

!v2.1.0 #4 (August 21, 2011)
Issue 352: fixed cycle actions that contain Custom actions

Cycle action editor:
+Better drag & drop support for the right list view (drag & drop of commands)
+Cycle actions now support SWS/FNG actions

!v2.1.0 #3 (August 21, 2011)
Issue 77/Issue 147: Snapshots now store native envelopes:
+"Vol" option now stores pre and post FX envelopes
+"Pan" option now stores pre and post pan and width envelopes
+"Mute" option now stores mute envelopes

Bug fix for new SWS install defaulting to deprecated FX snapshot storage (thanks, cylens!)

!v2.1.0 #2 (August 18, 2011)
Issue 340 / Issue 60: Added actions for item/sample analysis, especially drum sample pack creating:
+SWS: Normalize items to RMS (entire item)
+SWS: Normalize items to peak RMS (Like watching for the highest a RMS meter goes over time)
+SWS: Organize items by peak
+SWS: Organize items by RMS (entire item)
+SWS: Organize items by peak RMS
+SWS: Set RMS analysis/normalize options (Sets target db for normalize and window size for peak RMS calculation)
+Also similar are existing actions "SWS: Analyze and display item peak and RMS" and "SWS: Move cursor to item peak amplitude"

Issue 77 / Issue 147: Added pan law to pan snapshots

!v2.1.0 #1 (August 9, 2011)
Offical SWS v2.1 release to coincide with Reaper v4!  Please note this version of SWS will work with both Reaper v3 and v4, but v3 support will be dropped in the future.  Please support Cockos and purchase a v4 license if you do not already own one.

!v2.0.0 #35 (August 8, 2011)
Issue 332: OS X: Fixed cycle action editor -- now replaced with a basic "create cycle action" modal dialog box. The dialog box can be opened from the actions list (there are 3 "create cycle action" actions) but not from the main "Extensions" menu like on Windows.
Issue 335: OS X: Fixed crash when starting Reaper with Notes/Help window previously open

Added actions:
+SWS/AW: Paste (pastes intelligently obeying "trim behind" mode to include empty space)
+SWS/AW: Insert click track (inserts a new track named "Click" with a click source)
+SWS/AW: Toggle click track mute (intelligently mutes the click track if it exists, or toggles the built in metronome if there is no click track)

!v2.0.0 #34 (August 3, 2011)
Fixed cycle actions window context menu on OS X

!v2.0.0 #33 (August 2, 2011)
Fixed "stuck" cycle actions window on OS X

!v2.0.0 #31 (July 31, 2011)
Added configurable slot actions (hidden by default, http://forum.cockos.com/showthread.php?p=984786#post984786|customizable in the S&M.ini file|):
+SWS/S&M: Apply input FX chain to selected tracks, slot n
+SWS/S&M: Paste input FX chain to selected tracks, slot n

Issue 324: Snapshot support for v4 pan styles/settings
Added action "SWS: Toggle selecting one grouped item selects group"
Fixed x64 installer issue
Renamed actions "Set displayed CC lanes, slot n" into "Restore displayed CC lanes, slot n"
Removed useless action "SWS/S&M: Notes/Help - Disables auto updates"

!v2.0.0 #30 (July 7, 2011)
Issue 309: Add action "SWS: Open last project"
Issue 310: Fixed Autorender not working in Reaper v4.0 beta
Issue 315: Add action "SWS: Toggle between current and saved track selection"
Issue 319: Fixed double-click renaming of fields on OS X
Issue 323: Fixed duplicated "Recall snapshot" actions
Issue 326: Renamed "set/unset/toggle master send" actions to "master outputs", added toggles to 12

S&M Resources window:
<strong>The number of slot actions can now be customized in the S&M.ini file, in the new section [NbOfActions].</strong>
*Quit REAPER* before customizing the number of slots/actions (none: 0, max: 99).
An example (with the current list of configurable actions and their default numbers) is http://reaper.mj-s.com/NbOfActions.txt|here|.
This also "unhides" (i.e. 0 slot by default) 2 new actions:
+SWS/S&M: Apply FX chain to selected items, all takes, slot n
+SWS/S&M: Paste FX chain to selected items, all takes, slot n

Beware! following actions are now configurable but their custom ids have changed:
+SWS/S&M: Trigger next preset for FX n of selected tracks
+SWS/S&M: Trigger previous preset for FX n of selected tracks
 => if used in toolbars, macros, etc.. an update is needed (sorry about that!)

!v2.0.0 #29 (June 30, 2011)
<strong>Added "Cycle action editor"</strong> (Main menu > Extensions > Cycle Action editor):
+<strong>A step-by-step example showing how to create a Cycle Action is available http://forum.cockos.com/showthread.php?t=84978|here|</strong> (thanks Mercado_Negro!)
+Unlimited number of cycle actions
+Unlimited number of commands per cycle action
+Import/export features
+Learn selected commands of the action list (Windows OS only)

Other cycle action updates:
+Performance improvements
+Consolidated undo points

S&M Notes/help:
+When the view is locked, the text is now displayed with a dynamic sized font (i.e. display à la "Big clock")
+Added marker names (in the top left dropdown box). They are edited/displayed according to edit/play cursor position (can be used for lyrics, etc..)
+Demo http://reaper.mj-s.com/S&M_big_notes.gif|here|

Issue 308: Fixed "Select/load project template" actions
Issue 317: Fixed Shorcircuit hang when set online with open GUI (needs "BuggyPlugsSupport=1" in the S&M.ini file, full story http://code.google.com/p/sws-extension/issues/detail?id=317|here|)
Tweaks: little Unicode fixes, better message boxes on OS X..

Added actions:
+SWS/S&M: Open Resources window (project templates)
+SWS/S&M: Clear project template slot...

!v2.0.0 #28 (June 13, 2011)
Fixed duplicated "take pan envelopes" actions
Fixed subtle "recursive cycle action" cases (e.g. a cycle action that calls a macro that calls a cycle action)

Added actions:
+SWS/S&M: Copy FX chain (depending on focus)
+SWS/S&M: Paste FX chain (depending on focus)
+SWS/S&M: Paste (replace) FX chain (depending on focus)
+SWS/S&M: Cut FX chain (depending on focus)

S&M Find: added "Zoom/Scroll" option (when searching for items)

<strong>S&M Resources: now also supports project templates</strong> (i.e. new option in top left dropdown box)
Added options/popup menu items common for FX chains, track template & project templates:
+Display current auto-save path
+Set auto-save directory to default resource path
+Set auto-save directory to project path (/FXChains, TrackTemplate or ProjectTemplates)
Added project template slot actions:
+SWS/S&M: Select/load project template, slot n  - where 'n' is in [1; 10]
+SWS/S&M: Select/load project template, prompt for slot
+SWS/S&M: Select/load project template (new tab), slot n  - where 'n' is in [1; 10]
+SWS/S&M: Select/load project template (new tab), prompt for slot

House cleaning: simplified a bunch of actions names (i.e. "Load/apply", "Load/paste", etc.. => "Apply", "Paste", etc..)

!v2.0.0 #27 (June 4, 2011)
Issue 301: Fixed "Crossfade adjacent selected items" crash
Issue 302: Fixed "Move right by 1 sample (on grid)" action
Issue 298: Find "all" now zooms to found items (reminder: find "next/prev" scrolls to the found item)

Added actions:
+SWS/S&M: Toggle all take FX online/offline for selected items
+SWS/S&M: Set all take FX offline for selected items
+SWS/S&M: Set all take FX online for selected items
+SWS/S&M: Toggle all take FX bypass for selected items
+SWS/S&M: Bypass all take FX for selected items
+SWS/S&M: Unbypass all take FX for selected items
+SWS/S&M: Set active take pan envelopes to 100% right
+SWS/S&M: Set active take pan envelopes to 100% left
+SWS/S&M: Set active take pan envelopes to center
+SWS/S&M: Scroll to selected item (no undo)

S&M Resources window:
+Fixed grayed "Add slot" and "Insert slot" popup menu items (since v2.0.0 #26)
+Track templates: auto save now also works with the master track (saving a "master track template" is not possible natively)
+Track templates: applying track templates to the master track is now possible
+Track templates: tweaks (new popup menu items, wordings..)

Padre's Envelope Processor and LFO generator now respect the "Per-take pitch envelope range" preference (was hard coded to 3 semitones before)

!v2.0.0 #26 (May 28, 2011)
Merged tiny extension plugin (2 new actions that can help WALTERing themes
+SWS/S&M: Show theme helper (all tracks) - Windows OS only
+SWS/S&M: Show theme helper (selected track) - Windows OS only

Theming updates for all S&M windows (Find, Resources, Notes/help and Live Configs):
+Dynamic positioning of themed dropdowns, buttons, etc.. (i.e. no more truncated texts, no more unaligned components)
+Windows OS: more use of themes' background colors (instead of "white backgrounds")
+Fonts are now updated when switching themes

Added actions:
+SWS/S&M: Set selected tracks MIDI input to all channels
+SWS/S&M: Set selected tracks MIDI input to channel n - where 'n' is in [1; 16]
+Issue 291: SWS/S&M: Map selected tracks MIDI input to source channel
+Issue 291: SWS/S&M: Map selected tracks MIDI input to channel n - where 'n' is in [1; 16]

S&M Resource window updates:
+New option (in popup menu) to filter the list view by comments or paths
+Switch to "fast listview" mode only if there are more than 500 slots

S&M Find updates:
+Issue 298: move view to found item (more to come..)
+Use text buttons rather than icons (looked bad with some themes)
+Red "Not found!" message

House cleaning:
+S&M Live Configs: dropped OS X support for user FX presets (=> Windows OS only)
+Removed "SWS/S&M: Close all routing windows"
+Removed "SWS/S&M: Close all envelope windows"

Issue 300: Fixed "Open REAPER project in item BWAV info" crash

!v2.0.0 #25 (May 22, 2011)
Issue 273: New actions for moving the edit cursor:
+SWS: Move cursor left/right 1 sample (on grid)
+SWS: Move cursor left/right 1ms/5ms
+SWS: Move cursor left/right by default fade length

Issue 283: New action "SWS: Select unmuted tracks"
Issue 286: New actions "SWS: Set master mono" and "SWS: Set master stereo"
Issue 297: Fixed bug with project file size increasing with each save after using groove tool. Load and resave affected projects to automatically fix.

!v2.0.0 #24 (May 18, 2011)
Zoom updates:
+Option to seek play when moving the edit cursor on zoom in
+Mouse cursor doesn't move in Y when drag zooming, more Abelton Live like (Windows OS only)

S&M Resource window updates:
+Fixed drag-drop of slots within the list view (comments were lost)
+Fixed text editing when some columns are hidden/moved

!v2.0.0 #23 (May 17, 2011)
Fixed ruler not moving edit cursor

!v2.0.0 #22 (May 17, 2011)
SWS Zoom updates:
+Merged in Boreg's drag zoom plugin, see the http://forum.cockos.com/showthread.php?t=42722|related thread|. Open SWS Zoom preferences (Extensions menu) to enable (OS X, too!)
+Issue 212: Added options "Move edit cursor when zooming in" and "Set time selection when zooming in"

Snapshot improvements:
+Issue 107: Add option to snapshots window for "Show snapshots for selected tracks only"
 This filters the snapshots to include only snaps that include selected tracks
+Issue 179: Separate "selected tracks only" options for save/recall
+Issue 294: Fixed "Save over current snapshot" and others inappropriately clearing the active snapshot

Fixed the following actions/dialog boxes (crash with v4 empty take lanes):
+Xenakios/SWS: Rename selected takes (deprecated)...
+Xenakios/SWS: Take mixer
+Xenakios/SWS: Toggle selected takes normalized/unity gain
+Xenakios/SWS: Trim/untrim item left edge to edit cursor
+Xenakios/SWS: Implode items to takes and pan symmetrically
+Xenakios/SWS: Pan takes of item symmetrically
+Xenakios/SWS: Set item playrate based on item pitch (and reset pitch)
+Xenakios/SWS: Set item pitch based on item playrate
+Xenakios/SWS: Switch item contents to next cue
+Xenakios/SWS: Switch item contents to next cue (preserve item length)
+Xenakios/SWS: Switch item contents to previous cue
+Xenakios/SWS: Switch item contents to previous cue (preserve item length)
+Xenakios/SWS: Switch item contents to first cue
+Xenakios/SWS: Switch item contents to random cue
+Xenakios/SWS: Switch item contents to random cue (preserve item length)

House cleaning:
+Dropped OS X support for all "SWS/S&M: Trigger preset" actions (=> Windows OS only)
+Removed "Xenakios/SWS: Select last track of folder" ("not implemented" message, issue 284)
+Removed duplicate "Xenakios/SWS: Toggle selected tracks visible in mixer"

!v2.0.0 #21 (May 11, 2011)
Fixed browsing for folder in Windows when path contains unicode characters
Fixed opening of groove presets with unicode characters in paths on Windows
Toolbar auto-refresh option disabled by default
House cleaning: removed "SWS/S&M: Let REAPER breathe" (see why http://forum.cockos.com/showpost.php?p=737539&postcount=378|here|.)

Cycle action updates:
+MIDI Editor cycle actions can also run custom macro or ReaScripts
+Cycle actions can also run SWS actions
+More customizable cycle actions (and toolbar buttons):
 - Optional dynamic action renaming (e.g. different tooltips for each step)
 - Optional toggle state (buttons can light up or not)

!v2.0.0 #20 (May 5, 2011)
Added cycle actions (user configurable):
+SWS/S&M: Create cycle action
+SWS/S&M: Create cycle ME action (event list)
+SWS/S&M: Create cycle ME action (piano roll)

Added actions:
+SWS/AW: Render tracks to stereo stem tracks, obeying time selection
+SWS/AW: Render tracks to mono stem tracks, obeying time selection
+SWS/AW: Cascade selected track inputs
+SWS/AW: Split selected items at edit cursor w/crossfade on left

Bug fixes:
+Fixed bug in "autogroup" actions

!v2.0.0 #19 (April 29, 2011)
Added toolbar actions with "auto-refreshed" button states (if the new option "Main menu > Extensions > SWS Options > Enable toolbars auto refresh" is ticked):
+SWS/S&M: Toolbar right item selection toggle
+SWS/S&M: Toolbar left item selection toggle
+SWS/S&M: Toolbar top item selection toggle - Windows OS only!
+SWS/S&M: Toolbar bottom item selection toggle - Windows OS only!
 These actions are to prevent user errors with selected items that are offscreen.
 The idea is to put those actions into a toolbar: they will light up when some selected items are not visible in the arrange (offscreen).
 Clicking those buttons will deselect offscreen items (and re-selects them on toggle).
 See details, howto and toolbar auto-refresh anim http://forum.cockos.com/showpost.php?p=728774&postcount=315|here|.
+AW's grid actions button states now reflect the current grid setting (when changed elsewhere in REAPER)
 See grid toolbar auto-refresh anim http://stash.reaper.fm/8523/awGridToolbar.gif|here| and details about Adam's grid actions http://forum.cockos.com/showthread.php?p=706294|here|.
+SWS/S&M: Toolbar track envelopes in touch/latch/write mode toggle
 This action sets track envelopes that are in one of the write modes into read mode and re-sets those previous write modes on toggle. Related toolbar buttons will light up if any envelope is in one of the write modes.
+SWS/S&M: Toggle toolbars auto refresh enable

Added FX preset actions (v4 only, see implementation remarks http://forum.cockos.com/showpost.php?p=728774&postcount=315|here|). They works with any type of FX and any presets (user or factory presets):
+SWS/S&M: Trigger next preset for selected FX of selected tracks
+SWS/S&M: Trigger previous preset for selected FX of selected tracks
+SWS/S&M: Trigger next preset for FX n of selected tracks - where 'n' is in [1; 4]
+SWS/S&M: Trigger previous preset for FX n of selected tracks - where 'n' is in [1; 4]
+SWS/S&M: Trigger preset for selected FX of selected tracks (MIDI CC absolute only)
+SWS/S&M: Trigger preset for FX n of selected tracks (MIDI CC absolute only) - where 'n' is in [1; 4]
 Remarks: these 2 last MIDI actions are present in the "S&M Extension" section (see top right dropdown in the action dialog box).
 They are a bit different from the native "Link to PG change" feature: they work with any type of FX (e.g. JS).
 Bonus: since v4, "Program Change" MIDI events can be learned.
+S&M Live Configs window: the "User preset" column is back !

Added other actions:
+SWS/S&M: Pan active takes of selected items to 100% right
+SWS/S&M: Pan active takes of selected items to 100% left
+SWS/S&M: Pan active takes of selected items to center
 Note: "pan takes" not "pan cakes".
+SWS/S&M: Dump action list (w/o SWS extension) - Windows OS only!
+SWS/S&M: Dump action list (w/ SWS extension) - Windows OS only!
 Note: dumped files are formatted (readable in Excel for example). See how to use these 2 actions http://wiki.cockos.com/wiki/index.php/S%26M_Dump_action_list|here|.

Find window:
+SWS/S&M: Find next
+SWS/S&M: Find previous
+Preserve the searched string (when closing, undocking, etc.)
+Added shortcuts when the window is focused (F3 = find next, shift-F3 = find previous)

Fixes, tweaks, house cleaning:
+Fixed issue 287 (Unexpected behavior of "SWS/S&M: focus next floating fx for selected tracks (cycle)")
+Many S&M track FX (and FX chain) actions run faster ("fix" for http://forum.cockos.com/showpost.php?p=724194&postcount=13|this report|)
+All S&M track envelope arming actions now support v4 panning (width/dual pan)
+Updated "SWS/S&M: Dump ALR Wiki summary [snip]" actions (FNG extension merge)
+Removed "SWS/S&M: Toggle show all routing windows" (too much limitations)
+Removed "SWS/S&M: Toggle show all envelope windows" (too much limitations)
+Removed "SWS/S&M: Save selected item as item/take template..." (private)

!v2.0.0 #18 (March 28, 2011)
Added actions:
+Issue 256: "SWS: Toggle auto add envelopes when tweaking in write mode"
+Issue 280: "SWS: Toggle grid lines over/under items"
+"SWS: Horizontal scroll to put play cursor at 10%"

Readded Xenakios' "Command parameters" to the Extensions menu
Fix crash when parsing a MIDI take with a large extended MIDI event.

!v2.0.0 #17 (March 16, 2011)
Added actions (issue 165, Windows OS only):
+SWS/S&M: Focus main window (close others)
+SWS/S&M: Focus next window (cycle, hide/unhide others)
+SWS/S&M: Focus previous window (cycle, hide/unhide others)
Remark: for these actions to work, keyboard shortcuts must use modifiers in order to pass-through to the main window (ex: Ctrl+minus = focus previous, Ctrl+plus = focus next)

House cleaning, removed "duplicated" actions (remaining focus actions now also focus the main window on cycle):
+SWS/S&M: Focus previous floating FX for selected tracks (+ main window on cycle)
+SWS/S&M: Focus next floating FX for selected tracks (+ main window on cycle)
+SWS/S&M: Focus previous floating FX (+ main window on cycle)
+SWS/S&M: Focus next floating FX (+ main window on cycle)

New actions from Adam Wathan:
+SWS/AW: Enable 'link time selection and edit cursor'
+SWS/AW: Disable 'link time selection and edit cursor'
+SWS/AW: Toggle 'link time selection and edit cursor'
+SWS/AW: Enable clear loop points on click in ruler
+SWS/AW: Disable clear loop points on click in ruler
+SWS/AW: Toggle clear loop points on click in ruler
+SWS/AW: Set project timebase to time
+SWS/AW: Set project timebase to beats (position only)
+SWS/AW: Set project timebase to beats (position, length, rate)

S&M Notes/help window: optimizations, fixed issue 204 (actions were not refreshed when the view was docked)
S&M GUI tweaks
Bug fixes for "Fill Gaps" and "AW Fade" actions

!v2.0.0 #16 (March 9, 2011)
Added actions:
+SWS: Ignore next marker action
+SWS: Move cursor and time sel left to grid
+SWS: Move cursor and time sel right to grid

"Load project template X" actions are now automatically added for any number of project templates that exist in the ProjectTemplates directory.

!v2.0.0 #15 (March 4, 2011)
These actions now support v4 empty take lanes as well as alternate peak (.reapeaks) cache path:
+SWS/S&M: Delete selected items' takes and source files (prompt, no undo)
+SWS/S&M: Delete selected items' takes and source files (no undo)
+SWS/S&M: Delete active take and source file in selected items (prompt, no undo)
+SWS/S&M: Delete active take and source file in selected items (no undo)

Added actions (issue 268):
+SWS/S&M: Reassign MIDI learned channels of all FX for selected tracks (prompt)
+SWS/S&M: Reassign MIDI learned channel of selected FX for selected tracks (prompt)
+SWS/S&M: Reassign MIDI learned channels of all FX to input channel for selected tracks

Fixes:
+Some v4 empty take lanes management in S&M actions
+"Load/apply and Load/paste fx chain to selected tracks" actions that were adding input-fx-chains instead of standard track-fx-chains

Shift-click in marker list now makes a time selection

!v2.0.0 #14 (March 1, 2011)
Performance improvements (REAPER startup, S&M actions related to notes, FX, FX chains and track grouping)
S&M FX chains actions now properly manage FX comments

v4 input FX chains support
+Added input FX chain features in the S&M Resources window (see below)
+Added actions:
 - SWS/S&M: Clear input FX chain for selected tracks
 - SWS/S&M: Copy input FX chain from selected track
 - SWS/S&M: Cut input FX chain from selected tracks
 - SWS/S&M: Paste (replace) input FX chain to selected tracks
 - SWS/S&M: Paste input FX chain to selected tracks
Remark:
+With S&M FX chain actions, you can copy a FX chain from a track, an item and paste it as an *input* FX chain and vice et versa (shared FX chain clipboard)
+v4 only! (those actions are visible in v3 but are no-op)

S&M Resources window updates:
+Auto save button (top right) now *adds* new slots. Note: before, a new slot was inserted before the selected one but this could mess slot actions (because all following slot ids were changed..)
+Auto save button now proposes to define the auto save directory when needed
+Tweaks (better undo wordings, few user prefs were not saved, popup menu clean-up, etc.)
In "FX chain" mode (i.e. "FX chain" selected in the top left dropdown box):
+Added double click option to apply (or paste) FX chain slots as *input* FX chains (visible but nop in v3, see http://reaper.mj-s.com/S&M_ResourcesView_InputFx.jpg|screenshot|)
+Auto save FX chain (top right button) can now be configured to save track FX chains, *input* FX chains as well as active takes' FX chains, see http://reaper.mj-s.com/S&M_ResourcesView_popup.jpg|new popup menu|

Added actions (issue 258):
+SWS/S&M: Move selected FX up in chain for selected tracks
+SWS/S&M: Move selected FX down in chain for selected tracks
+SWS/S&M: Select last FX for selected tracks

!v2.0.0 #13 (February 24, 2011)
Installers updated to include grooves (installed in Reaper resource path\Grooves on Win, manual install for OS X)
Fixed sws-autocoloricon.ini reading on OS X
S&M Find now supports v4 empty take lanes
Fixed issue 262: pre-FX and post-fader S&M cue buss actions now obey send & HW output default prefs (i.e. prefrences > project > track/send defaults). Note: pre-fader busses still mimic the volume of selected tracks.
Restored deprecated Xen's "Load track template n" (where n>10) actions

!v2.0.0 #12 (February 18, 2011)
Autorender: Fixed another silent render bug for relative media items not in the project root directory

!v2.0.0 #11 (February 16, 2011)
Issue 245: Added "SWS: Goto/select next marker/region" and "SWS: Goto/select previous marker/region"
Autorender: Fixed bug where projects with relative paths to media files rendered silent tracks
Removed "SWS: Toggle auto fades for new items", use native "Toggle enable/disable default fadein/fadeout" instead

!v2.0.0 #10 (February 7, 2011)
Support for v4 empty take lanes:
+S&M build lanes actions now turn "take mosaics" into lanes using v4 empty takes (rather than v3 empty takes)
 These actions still useful to create take lanes à la v4 from older project saved with "mosaics", for example.
+The action "S&M Remove empty take/item among selected items" now also removes v4 empty takes
 Remark: this action was limited to v3 empty takes before, i.e. takes with empty source
+The action "S&M Clear active take/items" now clears takes using v4 empty takes (rather than v3 empty takes). If all takes of an item are empty, the item is removed.
 Remark: a v4 empty take can be removed thanks to "S&M Cut active take" (removing an empty take is not yet possible natively)

Main "Extensions" menu:
+Added AW's "Fill gaps..."
+Fixed "Envelope Processor..." menu item
+(Temporary?) removed "Item/Take" sub-menu (Xenakios actions need to be updated for v4)

Autorender:
+Added option to only render tracks with a specified prefix (and optionally remove that prefix from rendered files)
+Added global preferences menu
+Added option to not prepend track numbers to rendered files
+Added limited support to append duplicate numbers to rendered files that would otherwise overwrite each other (This Song(2).mp3)
+Added auto-calculation of track pad length (for projects with large numbers of regions to be rendered)

Fixed crash when running some of the S&M Resources window's slot actions (applying, importing, pasting, etc. track templates or FX chains from unexisting slots)
Fixed corner case refresh bug in S&M Resources window
Issue 250: Added action "SWS: Toggle auto fades for new items"
Added action "SWS: Toolbar mute toggle"
Fixed directory scan for grooves on OS X

!v2.0.0 #9 (February 4, 2011)
Autorender:
+Added global preferences dialog with default render directory option, option to allow stem rendering
+Fixed crash with new portable installations

Added actions:
+"SWS: Toolbar solo toggle" (Note, this replaces "SWS: Are any tracks soloed? [no-op, for toolbar]", please re-add to toolbar)
+"SWS: Toolbar arm toggle"
+"SWS: Set all sel tracks inputs to match first sel track"

Duplicate recording input check now ignores "input monitoring only" record mode.
Fixed possible S&M.ini file corruption (thanks Mercado Negro!)

House cleaning (more to come):
+Main menu: Moved all SWS, S&M and Shane extension menu items in the main "Extensions" menu
+Main "Extensions" menu filled in alphabetical order (and not structured by developper anymore)

!v2.0.0 #8 (February 1, 2011)
Autorender updates:
+No need to enter data into the project notes field, now use "Autorender: Edit project metadata"
+Unicode character support (Windows only? Testing needed)

Support for v4 empty take lanes (more to come):
+Fixed all S&M actions relate to takes
+Fixed take envelope processing in Padre's Envelope LFO Generator and Envelope Processor
+Example: with items starting with a v4 empty take, some actions were broken or had no effect..

Added pitch take envelope support for Padre's Envelope LFO Generator and Envelope Processor (v4 only)

Added actions:
+SWS/S&M: Copy active take
+SWS/S&M: Cut active take
+SWS/S&M: Paste take
+SWS/S&M: Paste take (after active take)

House cleaning (more to come):
+Main "Extensions" menu: added Padre's Envelope LFO Generator and Envelope Processor
+Main "Extensions" menu: removed Xenakios' "Misc/Experimental" sub-menu (actions remain available in the action list)
+Media item context menu: removed Xenakios' "Item/Take selection" and "Item/Take manipulation" sub-menus (actions remain available in the action list and in the main "Extensions" menu)
+TCP context menu: removed Xenakios' "Track/Mixer/Envelopes" sub-menu (actions remain available in the action list and in the main "Extensions" menu)
+Tagged action "Xenakios/SWS: Project media..." as deprecated

Issue 50:  SWS: Create regions from sel item(s) named with take
Issue 126: Warn about recording same inputs on multiple tracks: http://www.standingwaterstudios.com/shup/RecInputCheck.png Also added actions "SWS: Enable/Disable checking for duplicate inputs when recording."
Issue 244: Added "SWS: Set selected take(s) to custom color X" actions
Issue 246: Added toolbar-status only action "SWS: Are any tracks soloed? [no-op, for toolbar]"
Fixed using Windows generated reaconsole_customcommands.txt files on OS X.

!v2.0.0 #7 (January 29, 2011)
NEW: Preliminary version of "Autorender."  Thanks, Shane!  For more information, run Autorender: show instructions from the File->Autorender menu (or actions).

Added actions:
+SWS/S&M: Show take pitch envelope - v4 only (visible but no-op in v3)
+SWS/S&M: Hide take pitch envelope - v4 only (visible but no-op in v3)
+SWS/S&M: Copy selected track grouping
+SWS/S&M: Cut selected tracks grouping
+SWS/S&M: Paste grouping to selected tracks

Notes/help window fixes:
+Pass keystrokes to the main window when locked (i.e. lock button)
+Properly init S&M project notes with REAPER ones when possible

!v2.0.0 #6 (January 27, 2011)
Fixed corruption of last item in auto color list
Fixed keyboard focus issues
Improved groove tool keyboard handling
(#5b) Improved "SWS: Set all takes to next/prev mono/stereo channel mode" actions

!v2.0.0 #5 (January 26, 2011)
FNG Groove Tool Updates:
+Fixed applying strength to velocity groove quantize
+Added separate velocity strength control to Groove Tool (set to zero to disable either)
+Fixed refresh of groove list in Groove Tool when changing folders
+Remove zero length notes when modifying MIDI take state (bad things happen otherwise)
+Code cleanup and performance improvements for MIDI take state reading and writing
+Added "FNG: Groove Tool..." to the Extensions menu
+Removed menu bar and moved applicable items to the context menu
+Removed "passthrough" action/keyboard section workaround

S&M updates:
+Resources window:
 - Performance improvements: REAPER start-up & shutdown, show/hide, auto fill, all editions features, filtering, etc.
 - Track templates: added "Paste items to sel. tracks" and "Replace items of sel. tracks" as customizable double-click behaviours
 - Track templates: added toggle popup menu item "Save track templates with items" (so that track templates can be auto-saved w/ or w/o items)
+Notes/help window:
 - Project notes: now displays the related RPP filename
 - Project notes: initialize S&M project notes with REAPER's ones when possible (i.e. when S&M ones don't exist but REAPER's ones exist)
 Reminder: due to an API limitation, for the moment the "project notes" displayed in the Notes/help window are different from REAPER's one
+Other:
 - Performance improvements for all cue buss & routing actions
 - Fixed corner case Cue buss crash
 - GUI tweaks

Fixed bug that "silently" deleted items in SWS lists while renaming (Thanks, Bevosss)
4 new actions: "SWS: Set all takes to next/prev mono/stereo channel mode"

!v2.0.0 #4 (January 23, 2011)
Groove Tool fixes:
+Fixed pass through to main window
+Fixed muted midi events bug introduced in v2.0.0 #3
+Modified Undo handling for items

Fixed auto color needing to be forced in some situations
Fixed some screenset loading issues

!v2.0.0 #3 (January 22, 2011)
<strong>Fingers/FNG extension update/merge!</strong>
+Issue 238: Groove quantize now supports velocity
+Issue 234: Added support for unquantize for MIDI for any FNG action modifying MIDI data
+Update dialog to use SWS-style dockable windows
+Note: grooves are not part of the installer, yet. Download FingersExtras.zip from the beta download area.

Auto color/icon fixes from really broken build #2.
Auto color/icon information is stored in a new file sws-autocoloricon.ini for easy sharing (old settings copied for you)
Issue 225: Fixed selected text in Notes/help window when switching between docker tabs
Fix for toggle actions to focus SWS views when docked

!v2.0.0 #2 (January 21, 2011)
Fix to close our windows on initial screenset load (thanks Bevosss)
Auto color/icon updates:
+Icons are removed if a track changes name to something not recognized
+Auto-icon won't overwrite custom icons
+Added "Ignore" field to the color, so you can auto-icon without changing color of that track too
+Proper priority order icon setting
+Performance enhancements

!v2.0.0 #1 (January 19, 2011)
<strong>BETA: CAUTION !</strong>
Due to a change in the way S&M.ini file is managed, you may face some issues when switching between SWS official <-> SWS beta.
Well, a clean upgrade is automatically managed when SWS official -> SWS beta, but you'll probably loose your FX Chains setup when switching back to SWS beta -> SWS official.
So a backup of the "official" S&M.ini might be a good idea (or sticking with the beta as the new S&M.ini format won't change).

<strong>Short changelog:</strong>

+PiP support
+Many S&M updates (including new http://reaper.mj-s.com/resourceview.jpg|"Resources" window|: FX chains + Track templates + goodies). See details below.
+Updated SWS Autocolor view: now also features auto track icon. Demo http://reaper.mj-s.com/autoicon.gif|here|.
+Preliminary V4 updates (S&M, Padre, Xenakios)
+House cleaning, fixes

<strong>Changelog details:</strong>

Added S&M http://reaper.mj-s.com/resourceview.jpg|Resources window|
The "FX chains" view turned into a "Resources" window: FX chains + Track templates + goodies
The same features that exist for FX chains are now available for track templates too. A cool thing now is that we can patch existing tracks with track templates (and not only  "add track template as new track"). Well, some other sort of snapshots..
Also, saving track templates and FX chains is eased thanks to the "auto-save" feature, see below. A new feature "Auto-fill" also allows creating slots automatically.
Bonus: check out Tallisman's awesome FX Chain library, http://forum.cockos.com/showthread.php?t=35128|here|!
+Auto-save feature:
 An "Auto-save" button has been added: it automatically saves the selected tracks' FX chains (or track templates) and insert the related files/slots in the resource list.
 It's a one "click feature", i.e. no file browser is displayed: filenames are automatically generated from track names and saved in REAPER's default FX chains (or track templates) resource path.
 This "auto save" directory can be customized (new popup menu items "Set auto save directory") and filenames can now be renamed ("Name" column is editable).
+Auto-fill feature:
 If not already present, all FX chain (or track template) files found in the related resource path and its sub-folders are automatically inserted at the selected slot.
+Applying track templates preserves items:
 - if there's no item present in an applied track template file, the current ones are preserved
 - if some items are present in an applied track template file, those ones are used instead
 - if several tracks are present in a track template file, only the first one is used (when *applying*, when importing, all tracks present in the file are added)
+New actions:
 - SWS/S&M: Open Resources window (FX chains)... - just renamed (replaces "Open FX chains view...")
 - SWS/S&M: Open Resources window (track templates)...
 - SWS/S&M: Load/apply track template to selected tracks, slot n - where n is in [1;10]
 - SWS/S&M: Load/apply track template to selected tracks, prompt for slot
 - SWS/S&M: Load/import tracks from track template, slot n - where n is in [1;10]
 - SWS/S&M: Load/import tracks from track template, prompt for slot
 - SWS/S&M: Clear track template slot...
 Added actions that paste FX chains slots (exiting ones only "apply", i.e. replace FX Chains):
 - SWS/S&M: Load/paste FX chain to selected tracks, slot n - where n is in [1;8]
 - SWS/S&M: Load/paste FX chain to selected tracks, prompt for slot
 - SWS/S&M: Load/paste FX chain to selected items, slot n - where n is in [1;8]
 - SWS/S&M: Load/paste FX chain to selected items, prompt for slot
 - SWS/S&M: Load/paste FX chain to selected items, all takes, prompt for slot
+New popup menu items:
 - For FX chains and track templates: added "Auto fill (from resource path)"
 - Load/apply track template to selected tracks
 - Load/import tracks from track template
 - Set FX chain auto save directory...
 - Set track template auto save directory...
 - Auto save FX chains and insert slots (from track selection)
 - Auto save track templates and insert slots (from track selection)
 -> those 2 last menu items do the same things than the auto-save button, files are saved and inserted at the selected slot
 - Delete slots & files
 -> on Win, files are sent to the recycle bin
 - Show path in Explorer/Finder...
+Column "Name" is now editable (file renaming from the view)
+Drag-drop improvements:
 - Internal drag-drop of slots (i.e. now moves slots rather than copying them)
 - More 'natural' + fixed shortcomings: d'n'd of empty slots, selection after d'n'd, d'n'd when the list is empty, etc..
+On Win, "Display track template/FX chain" (in the popup menu) now launches notepad
+Paths pointing to unexisting files aren't emptyied anymore
+Tagged "Xenakios/SWS: Load track template n" actions as deprecated

Updated SWS Autocolor view: now also features auto track icon (the view has been renamed into "SWS Auto Color/Icon"), demo http://reaper.mj-s.com/autoicon.gif|here|.
+Added a column "Icon" in the view (right-click in this column or double-click it to set an icon filename) and a tick box "Enable auto icon".
+Also added action "SWS/S&M Toggle auto icon enable".
Rmk: your current color configurations will be preserved when upgrading..

S&M Notes/help view updates:
+Action help: now, when selecting custom macros, the related (veeeery long!) custom id is displayed in the text field (i.e. custom notes about macros are no more saved but that eases the copy/paste of custom ids)
+Action help: added http://reaper.mj-s.com/alrButton.jpg|"ALR" button|, i.e. online help to the http://wiki.cockos.com/wiki/index.php/Action_List_Reference|Action List Reference| wiki
+Added actions in order to make things clear:
 - SWS/S&M: Open Notes/Help window (project notes)...
 - SWS/S&M: Open Notes/Help window (item notes)...
 - SWS/S&M: Open Notes/Help window (track notes )...
 - SWS/S&M: Open Notes/Help window (action help)...
Remark: here's an http://reaper.mj-s.com/OnlineHelp.gif|anim| showing how to use notes, action help & online help

S&M Live Configs updates:
+Added "Auto track selection" option/tick box
+Fixed activate/deactivate actions not obeying the config's "Enable" parameter
+Added actions (in the main section) "SWS/S&M: Toggle enable live config n" - where n is in [1;8]
+Added advanced parameter "CC_DELAY" in S&M.ini (in REAPER's resource directory) - to be tweaked manually!
 If this parameter is set to 0, MIDI CC events will trigger their related "Apply live config" action *immediately* but, in this case, when moving a fader on a large scale for example, all configs in between will also be applied. With a delay (e.g. 250ms, the default value) only the last stable CC value will be taken into account.
+Undo points for all controls

S&M Cue buss:
+"Open Cue Buss window" is now a toggle action (+ reports a toggle state)
+When creating a cue buss, auto scroll to created the track (TCP)

S&M house cleaning:
+Cleaned the main "Extensions" menu a bit + added following menu items:
 - S&M Cue Buss...
 - S&M Find...
 - S&M Live Configs...
+Removed the following split actions:
 Contrary to their related native versions, the following ones were splitting selected items *and only them*, see http://forum.cockos.com/showthread.php?t=51547|this related thread|.
 Due to REAPER v3.67's new native pref "If no items are selected, some split/trim/delete actions affect all items at the edit cursor",
 those actions are less useful (well, they would still split only selected items even if that native pref is ticked).
 Also removed because of the spam in the action list (many split actions).
 - SWS/S&M: Split selected items at play cursor
 - SWS/S&M: Split selected items at time selection
 - SWS/S&M: Split selected items at edit cursor (no change selection)
 - SWS/S&M: Split selected items at time selection (select left)
 - SWS/S&M: Split selected items at time selection (select right)
 - SWS/S&M: Split selected items at edit or play cursor
 - SWS/S&M: Split selected items at edit or play cursor
+Removed the following take actions:
 Due to native actions "Rotate take lanes forward/backward" added in REAPER v3.67 (move active take up/down actions still there, of course).
 - SWS/S&M: Takes - Move all up (cycling) in selected items"
 - SWS/S&M: Takes - Move all down (cycling) in selected items"

Other S&M updates/fixes:
+Added action: SWS/S&M: Left mouse click at cursor position (use w/o modifier)
+Themable GUIs: hover, pressed,.. states for buttons, actions are now performed on mouse up events, un-stretched PNGs, default focus tweaks, tick boxes look better, use theme 3D colors for dropdows (if defined), etc..
+Fixed Notes/help and Resources views toggle states
+Fixed Adam's Fills Gaps actions
+Fixed disabled some popup items not being grayed
+Fixed UI refresh issues for "Find" and "Notes/help" views

Issue 225: Fixed selected text in Notes/help view when switching between docker tabs

!SWS v1.x.x
Goto http://sws-extension.org/download/whatsnew_v1.txt|here| for older changes<|MERGE_RESOLUTION|>--- conflicted
+++ resolved
@@ -1,4 +1,3 @@
-<<<<<<< HEAD
 Snapshots:
 #Fix 'Prompt on recalling deleted tracks' option (report https://github.com/reaper-oss/sws/issues/1073#issuecomment-562705617|here|)
 ReaScript API:
@@ -11,9 +10,7 @@
 
 ReaScript API:
 +Fix crash in CF_GetClipboard and CF_GetClipboardBig when the text clipboard does not have data (regression from v2.11.0)
-=======
 +Add support for REAPER v6's new auto-stretch item timebase in "SWS/AW: Set selected items timebase" actions (report https://forum.cockos.com/showthread.php?p=2210126|here|, REAPER v6.01+ only)
->>>>>>> 1b71d08e
 
 !v2.11.0 pre-release build
 <strong>Reminder: this new SWS version requires REAPER v5.979+!</strong>
