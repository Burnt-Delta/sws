<<<<<<< HEAD
Region Playlist:
+Add toggle action to enable shuffling of region playlists

Snapshots:
#Fix 'Prompt on recalling deleted tracks' option (report https://github.com/reaper-oss/sws/issues/1073#issuecomment-562705617|here|)
ReaScript API:
+Added NF_Win32_GetSystemMetrics (Issue 1235)
<strong>Reminder: this new SWS version requires REAPER v5.982+!</strong>

Miscellaneous:
+Fix scrolling the arrange view to track envelopes (2.11.0 regression, report https://forum.cockos.com/showthread.php?p=2212495|here|)
+Fix inserting new envelope point at mouse cursor when the arrange view is scrolled (2.11.0 regression, Issue 1266)

ReaScript API:
+Fix crash in CF_GetClipboard and CF_GetClipboardBig when the text clipboard does not have data (regression from v2.11.0)
+Add support for REAPER v6's new auto-stretch item timebase in "SWS/AW: Set selected items timebase" actions (report https://forum.cockos.com/showthread.php?p=2210126|here|, REAPER v6.01+ only)
Localization:
+Fix SWS/SN: Focus MIDI editor localization
Envelopes:
 #SWS/S&M: Remove all envelopes for selected tracks: if prompt enabled, prompt only if there are envelopes present (report https://forum.cockos.com/showthread.php?p=2215029#post2215029|here|) 
Notes:
+Fix bad encoding conversion and truncation to 256 characters when toggling "Wrap text" on Windows (Issue 1252)
+Fix non-working word wrapping on Linux and macOS
Windows installer:
+Add support for silent installs and setting the REAPER install path from the command line (Issue 1247)

ReaScript API:
+Fix BR_GetCurrentTheme (was broken since REAPER 5) and mark as deprecated (use REAPER's GetLastColorThemeFile instead) (report https://forum.cockos.com/showthread.php?p=2218974|here|)
Contextual toolbars:
+Add an option to auto-close toolbars when losing focus rather than on button click (Issue 1260)
Cycle actions:
+Check whether CONSOLE statements are valid ReaConsole commands
+Fix single-letter ReaConsole commands being recognized as invalid (report https://forum.cockos.com/showpost.php?p=2223834|here|)
+Fix the "SWS/AW: Set selected tracks pan mode" actions not redrawing the MCP in REAPER v6 (Issue 1267)

Contextual toolbars:
+Fix the MIDI Inline Editor context not being detected unless the Arrange context has a toolbar assigned (Issue 1261)

Cycle actions:
+Allow using scripts with a toggle state in conditions (Note: the toggle state is not refreshed while the cycle action is running)
=======
Contextual toolbars:
+Fix empty toolbar/auto close/position offset columns when the window is restored at REAPER startup
>>>>>>> 34bd38ef

!v2.11.0 pre-release build
<strong>Reminder: this new SWS version requires REAPER v5.979+!</strong>

<strong>Update notice:</strong> The SWS extension filenames have changed in this release. Linux and macOS users should remove the previous version before updating.

Envelopes:
+Fix hiding send envelopes accidentally removing the subsequent send/receive (Issue 1183)
+Fix wrong point values when using envelope-related actions with fader scaling mode (regression from 2.10.0, report https://forum.cockos.com/showthread.php?p=2094872|here|, requires REAPER 5.979 or newer)
+LFO Generator: allow for generating more points and account for take playrate (Issue 1158)
+Prompt before executing "SWS/S&M: Remove all envelopes for selected tracks" (may be disabled by setting <REAPER resource path>/S&M.ini/[Misc]/RemoveAllEnvsSelTracksPrompt=0) (Issue 1175)

Contextual toolbars:
+Restore focus to last focused window when toolbar is auto closed (report https://forum.cockos.com/showthread.php?t=218978|here|)

Global notes: (Issue 1170)
+Display a [modified] indicator in the notes window after editing global notes until saving
+Fix global notes only appearing in first project tab
+Fix text flickering (report https://forum.cockos.com/showpost.php?p=2141877&postcount=2611|here|)
+Internal tweaks (more efficient load/save)
+Additionally to saving when project is saved, can be saved via notes window context menu (global notes are stored in <REAPER resource path>/SWS_global notes.txt)

Linux:
+Added official Linux ARM builds (32-bit and 64-bit)
+Enable media file tagging features
+Fix "show in explorer/finder" and edit file actions
+Fix empty list cells leading to misaligned columns (Issue 1147)

Loudness:
+Improve handling of incomplete sample buffers when analyzing video items (Issue 1210)
+High precision mode:
 - Disable creating graph, disable go to max. short-term / momentary (Issue 1120) (these are currently not implemented for high precision mode)
 - Fix potential crash when analyzing items shorter than 3 seconds
 - Fix potentially invalid max. short-term/momentary measurements

Note: details about high precision mode use case https://forum.cockos.com/showthread.php?p=2118098#post2118098|here|

macOS:
+Harden "show in explorer/finder" and edit file actions against command injection
+Split the extension file into 32-bit and 64-bit versions
+Update TagLib to v1.11.1

Marker List and Track List:
+Don't block the Del key (Issue 1119)

Miscellaneous:
+Add support for REAPER v6's new TCP/EnvCP/MCP architecture (thanks Justin!)
+Fix 'Xenakios/SWS: Normalize selected takes to dB value...' if take polarity is flipped (report https://forum.cockos.com/showthread.php?t=219269|here|)
+Fix flickering in some vertical zooming actions
+Fix various Xenakios take volume actions if take polarity is flipped
+Harden against various potential crashes (eg. unexpectedly long translations in language packs)
+Quantize actions / BR_Env actions / grid line API: support Measure grid line spacing (Issue 1117, Issue 1058)
+"SWS/S&M: Select FX x for selected tracks": fix creating undo point (create if at least one track is updated, rather than only if last track is updated), improve performance when the FX chain is open
+"Xenakios/SWS: [Deprecated] Load project template ...": don't change default save path, REAPER 5.983+ (report https://forum.cockos.com/showpost.php?p=2140690&postcount=2605|here|)

New actions:
+Add SWS/NF: Toggle render speed (apply FX/render stems) realtime/not limited (Issue 1065)

Play from edit/mouse cursor actions:
+Obey 'Solo defaults to in-place solo' preference (Issue 1181)
+Prevent UI updates from being disabled when stopping BR mouse playback via ReaScript (thanks Justin!) (Issue 1180)

Preview media item/take under mouse cursor actions:
+Fix media item preview through track when transport is paused (Issue 1189)

ReaScript API:
+Added NF_ReadID3v2Tag (request https://forum.cockos.com/showpost.php?p=2175039|here|)
+Added NF_TakeFX_GetModuleName (take version of already existing BR_TrackFX_GetModuleName)
+BR_EnvGet/SetProperties: add optional parameter automationItemsOptions (REAPER v5.979+), add second ACT token from track envelope state chunk (automation items options) (Issue 1153, partly)
+Deprecate CF_GetClipboardBig (use CF_GetClipboard instead)
+Extend CF_GetClipboard to allow reading more than 1023 characters
+Fix CF_GetTrackFXChain with named tracks (Issue 1222) and disambiguate FX chains across all opened projects
+Harden ConfigVar functions against invalid type interpretation (Issue 1131)

Region Playlist:
+Fix pasting region playlists containing grouped items (Issue 1118)
+Fix pasting region playlists when "Overlap and crossfade items when splitting" is enabled in Preferences > Project > Media Item Defaults (Issue 1204)

Resources:
+Enter key in Filter textbox focuses list and don't block Del key (Issue 1119)

Snapshots:
+Add option to (not) prompt for deleting abandoned items when recalling snapshots which contain deleted tracks (snapshots will be recalled and abandoned items deleted without confirmation with this option disabled) (Issue 1073)
+Harden getting send envelopes (displays error message in case of failure)
+Include track phase (polarity) in Full Track Mix, add separate Phase tickbox as custom filter (Issue 455)

Note: Send envelopes should now be stored/recalled correctly with Snapshots (long standing bug) as of SWS v2.10.0, though it hasn't been tested much. Since snapshots are based on state chunks, changes within automation items (AI) envelopes are not stored/recalled currently (https://forum.cockos.com/showthread.php?t=205406|FR|), though AI properties (e.g. position) should be recalled correctly. Also note that when deleting an AI and trying to recall a previously stored snapshot which contains this AI it won't be recalled correctly.

Windows installer:
+Allow installing SWS to paths containing characters outside of the system's ANSI codepage
+Fix nonworking check for running REAPER processes
+Fix the install path being initially empty when launching the Windows installer if REAPER is not installed
+Make installing the Python ReaScript support optional
+Migrate the extension DLL to <resource path>\UserPlugins, reaper_sws.py to <resource path>\Scripts

"Xenakios/SWS: Rename takes and source files...": (Issue 1140)
+Add '(no undo)' to the action name
+Automatically delete old .reapeaks files (also for "Xenakios/SWS: Rename take source files...")
+Don't double-append file extension if already contained in new filename/takename

!v2.10.0 #1 Featured build (February 6, 2019)
Mega thanks to nofish and cfillion for their many contributions, and X-Raym for doing the tedious work of merging everything into a release.
Recommended use of REAPER 5.965.

Revert 'Track height actions and vertical zoom actions obey track height locking' (for not breaking existing workflows, may come back as optional later on)
"SWS/NF: Enable / Disable multichannel metering (...)" actions: Improve performance (report https://forum.cockos.com/showthread.php?p=2090523#post2090523|here|, thanks Edgemeal!)

!v2.10.0 pre-release build (February 2, 2019)
New features:
+Auto color/icon/layout: Add '(hide)' Layout to auto hide TCP / MCP of tracks (rightclick in "TCP Layout" / "MCP Layout" fields to set) (Issue 1008)
+Global notes
+Loudness: Add 'high precision' analyzing mode
 Set in 'SWS/BR: Analyze loudness...' window -> Options or via action, see below), to ensure full compliance with BS.1770-4. Off by default.
 Notes: This mode is slower than the 'normal' analyzing mode and should only be needed when ensuring exact results of max. momentary values in certain (corner) cases is required.
 All other results should be compliant with BS.1770-4 also in 'normal' analyzing mode.
 Technically this mode uses 100 Hz refresh rate / 10 ms buffer rather than default 5 Hz refresh rate / 200 ms buffer for analyzing.
 For background see https://github.com/reaper-oss/sws/issues/1046#issuecomment-428914818|here| and https://github.com/jiixyj/libebur128/issues/93#issuecomment-429043548|here|.
 ReScript Loudness functions respect this preference.
 - Add action 'SWS/BR/NF: Toggle use high precision mode for loudness analyzing'

Actions:
+New actions (Main section):
 - Snapshots: Add actions to delete current/all snapshots (request https://forum.cockos.com/showthread.php?p=1997530|here|)
 - SWS: Select nearest previous folder, SWS: Select nearest next folder (Issue 981)
 - SWS/FNG: Apply selected groove (use curent settings from opened groove tool)
 - SWS/NF: Disable multichannel metering (all tracks)
 - SWS/NF: Disable multichannel metering (selected tracks)
 - SWS/NF: Enable multichannel metering (all tracks)
 - SWS/NF: Enable multichannel metering (selected tracks)
 - SWS/NF: Cycle through MIDI recording modes (also available in ME section) (Issue 994)
 - SWS/NF: Cycle through track automation modes (Issue 995)
 - SWS/S&M: Show/Hide take ... envelope, SWS/S&M: Toggle show take ... envelope (unlike the native "Take: Toggle take ... envelope" actions these change visibility only) (Issue 1078)

Fixes:
+Issue 537: Snapshots: (Attempt to) Fix longstanding issue with send envelopes not restored when recalling snapshots (thanks ovnis for testing!)
 Note: Since snapshots are based on state chunks, changes within AI envelopes are not recalled currently (https://forum.cockos.com/showthread.php?t=205406|FR|), though AI properties (e.g. position) should be recalled correctly. Also note that when deleting an AI and trying to recall a previously stored snapshot which contains this AI it won't be recalled correctly.
+Issue 938: SWS/S&M: Copy FX Chain (Depending on Focus) - if take FX chain, also copy take FX chain channel count
+Issue 966: Track height actions and vertical zoom actions obey track height locking (REAPER 5.78+)
+Issue 1041: m3u/pls playlist import
 - Fix crash when cancelling playlist import
 - Fix items always being created for missing files when importing playlists
+Issue 1047: ReaConsole: Redraw the status label when resizing the window on Windows
+Issue 1054: "SWS/S&M: Show take volume envelopes" - obey volume fader scaling preference if new envelope is created
+Issue 1057: Fix quantize actions moving items to incorrect positions or hanging in some cases when the grid line spacing is set to Frames, typically when a project start time offset is used
+Issue 1060: Fix "SWS/Shane: Batch Render Regions" crashing when a region contains a slash on Linux and macOS
+Issue 1077: Fix crash after stopping the active track preview from another project tab
+Issue 1086: Fix envelope reconstitution when automation items are connected to the underlying envelope
+Auto color/icon/layout: "(vca master)" filter - also apply rules to groups 33 - 64 (report https://forum.cockos.com/showthread.php?t=207722|here|) (REAPER 5.70+)
+Cycle Action editor: Fix minor issue with not opening with correct section (report https://forum.cockos.com/showpost.php?p=1986045&postcount=3|here|)
+Fix hang when parsing item chunks containing lines bigger than 255 characters (https://github.com/reaper-oss/sws/issues/912#issuecomment-426892230|Issue 912 (comment)|)
+Fix freeze when running "SWS/S&M: Remove all envelopes for selected tracks" with the master track selected (regression from v2.9.8)
+"SWS/S&M: Close all FX chain windows", "SWS/S&M: Close all floating FX windows (...)" - include take FX (report https://forum.cockos.com/showpost.php?p=1978820&postcount=2425|here|)
+"SWS/NF: Enable / Disable multichannel metering (...)" actions: Improve performance (report https://forum.cockos.com/showthread.php?p=2090523#post2090523|here|, thanks Edgemeal!)
+Auto group:
 - Revert creating explicit undo point (match behaviour prior v2.95)
 - Prevent grouping of selected items on not record armed tracks
+Loudness:
 - Revert (mistakenly) changing integrated Loudness relative gate threshold from -10.0 LU to -20.0 LU in SWS v2.9.8 (https://github.com/jiixyj/libebur128/issues/92#issuecomment-426889385|technical explaination|)
 - Fix getting project sample rate
 - Don't apply item vol. and pan/vol. envelope correction beyond actual audio data (Issue 1074)
 - Fix item Loudness analysis if take contains vol. envelope and item position not 0.0 (thanks X-Raym!) (Issue 957, https://github.com/reaper-oss/sws/issues/957#issuecomment-371233030|details|)
 - Pan/vol. envelope correction is now sample accurate (instead of being processed in blocks)
 - Fix export format wildcard descriptions not being translated (report https://forum.cockos.com/showthread.php?t=206229|here|)
 - Harden 'prevent items going offline during analysis' (also prevent during quick reanalyze)
+ReaScript:
 +Issue 950: Make BR_SetItemEdges() only work on item passed in function (rather than all selected items), refix from v2.9.8
 - Avoid crashing in BR_Win32{Get,Write}PrivateProfileString when keyName is empty
 - BR_GetMouseCursorContext_MIDI() - add support for Notation Events lane (Issue 1082)
 - Fix BR_MIDI_CCLaneRemove(), BR_MIDI_CCLaneReplace() (report https://forum.cockos.com/showpost.php?p=2002814&postcount=1|here|.)
 - Repair CF_LocateInExplorer()

New ReaScript functions:
(thanks Breeder!)
+BR_Win32_CB_FindString()
+BR_Win32_CB_FindStringExact()
+BR_Win32_ClientToScreen()
+BR_Win32_FindWindowEx()
+BR_Win32_GET_X_LPARAM()
+BR_Win32_GET_Y_LPARAM()
+BR_Win32_GetConstant()
+BR_Win32_GetCursorPos()
+BR_Win32_GetFocus()
+BR_Win32_GetForegroundWindow()
+BR_Win32_GetMainHwnd()
+BR_Win32_GetMixerHwnd()
+BR_Win32_GetMonitorRectFromRect()
+BR_Win32_GetParent()
+BR_Win32_GetWindow()
+BR_Win32_GetWindowLong()
+BR_Win32_GetWindowRect()
+BR_Win32_GetWindowText()
+BR_Win32_HIBYTE()
+BR_Win32_HIWORD()
+BR_Win32_HwndToString()
+BR_Win32_IsWindow()
+BR_Win32_IsWindowVisible()
+BR_Win32_LOBYTE()
+BR_Win32_LOWORD()
+BR_Win32_MAKELONG()
+BR_Win32_MAKELPARAM()
+BR_Win32_MAKELRESULT()
+BR_Win32_MAKEWORD()
+BR_Win32_MAKEWPARAM()
+BR_Win32_MIDIEditor_GetActive()
+BR_Win32_ScreenToClient()
+BR_Win32_SendMessage()
+BR_Win32_SetFocus()
+BR_Win32_SetForegroundWindow()
+BR_Win32_SetWindowLong()
+BR_Win32_SetWindowPos()
+BR_Win32_ShowWindow()
+BR_Win32_StringToHwnd()
+BR_Win32_WindowFromPoint()
+CF_EnumMediaSourceCues()
+CF_ExportMediaSource()
+CF_GetMediaSourceMetadata()
+CF_GetMediaSourceRPP()
+CF_GetMediaSourceBitDepth() (Issue 1010)
+CF_GetMediaSourceOnline()
+CF_SetMediaSourceOnline()
+CF_EnumerateActions()
+CF_EnumSelectedFX()
+CF_GetCommandText()
+CF_GetFocusedFXChain()
+CF_GetTakeFXChain()
+CF_GetTrackFXChain()
+CF_GetSWSVersion() (Issue 975)
+NF_AnalyzeMediaItemPeakAndRMS() (Issue 674)
+NF_GetMediaItemMaxPeakAndMaxPeakPos() (Issue 953)
+Issue 755:
 - NF_GetSWSMarkerRegionSub()
 - NF_SetSWSMarkerRegionSub()
 - NF_UpdateSWSMarkerRegionSubWindow()

Other changes:
- Rename "SWS: Analyze and display item peak and RMS" to "SWS: Analyze and display item peak and RMS (entire item)" (https://forum.cockos.com/showthread.php?p=2074089#post2074089|background|)
- Rename and deprecate "Xenakios/SWS: Toggle stop playback at end of time selection" (Issue 1066)
- Rename "SWS/S&M: Show/Hide take ... envelope" actions to "SWS/S&M: Show/Hide and unbypass/bypass take ... envelope" (Issue 1078)
- Rename 'take ... envelopes' to 'take ... envelope' (to be consistent with native actions)
- Remove useless code vulnerable to buffer overflows
+"SWS/NF: Eraser tool...":
 - Add 'ignoring snap' variant
 - Change functionality (now cuts item sections on shortcut release rather than continuous erasing because it didn't work well with Ripple editing), changed action description to reflect this change
+ReaScript:
 - Mark SNM_MoveOrRemoveTrackFX() as deprecated (native API equivalent added in REAPER 5.95)
 - Remove NF_TrackFX/TakeFX_ Set/GetOffline() (native API equivalent added in REAPER 5.95)
+TagLib VS 2017 update for Windows (from v1.6.3. to v1.11.1)

!v2.9.8 pre-release build (March 5, 2018)
Now requires REAPER 5.50+!

Actions:
+New actions (Main section):
 - SWS/NF: Eraser tool (perform until shortcut released)
   Note: Should be assigned to a shortcut key without modifier, for not clashing with other mouse modifiers
 - SWS: Split items at time selection (if exists), else at edit cursor (also during playback)
 - SWS: Split items at time selection, edit cursor (also during playback), or mouse cursor
 - SWS/S&M: Region Playlist - Options/Toggle smooth seek (only in Region Playlist) (Issue 890)
 - SWS/S&M: Region Playlist - Options/Enable smooth seek (only in Region Playlist)
 - SWS/S&M: Region Playlist - Options/Disable smooth seek (only in Region Playlist)
 - SWS/S&M: Region Playlist - Play next region (based on current playing region)
 - SWS/S&M: Region Playlist - Play previous region (based on current playing region)
+Renamed "SWS: Split items at time selection (if exists), else at edit cursor" to "SWS: Split items at time selection (if exists), play cursor (during playback), else at edit cursor" (Issue 796)
+Renamed "SWS: Split items at time selection, edit cursor, or mouse cursor" to "SWS: Split items at time selection, edit cursor, play cursor (during playback), or mouse cursor" (Issue 796)
+Renamed "SWS: Crossfade adjacent selected items (move later items)" to "SWS: Crossfade adjacent selected items (move edges of adjacent items)" (Issue 902)

Fixes:
+Issue 936: Auto layout didn't work without also enabling Auto color or Auto icon
+Issue 802: Disable FXID filtering in SNM_MoveOrRemoveTrackFX() (thanks Justin!)
+Crossfade actions: Prevent item content movement if takes contain stretch markers (https://forum.cockos.com/showthread.php?t=197584 posts #11, #12) and / or take playrate is other than 1.0
 (Also fix for  "SWS/AW: Fade in/out/crossfade selected area of selected items" and "SWS/AW: Trim selected items to fill selection")
+Loudness:
 - Issue 927: Change relative gating threshold from -10.0 LU to -20.0 LU (to match with EBU TECH3342 notes)
 - Prevent items going offline during analysis (hopefully fixes cornercase issue with occasionally wrong analysis results)
 - Enable the Cancel button only while analyzing
 - Fix crashing with bad params/too little memory
 - Sort the true peak column by the numerical value
 - fix potential crash when normalizing and nothing is selected https://forum.cockos.com/showthread.php?t=202718
+Issue 864: "SWS/S&M: Float next FX (and close others) for selected tracks" now skips over offline FX
+Issue 918: Fix various issues with "SWS/S&M: Remove all envelopes for selected tracks"
+Support for UTF-8 resource paths on Windows (Issues #934, #935)
+Issue 942: Fix column header context menu when a langpack is used
+Issue 886: Potentially fix occasional skipping of adjacent regions in Region Playlist, needs testing
+Issue 945: "SWS/S&M: Toolbar - Toggle track envelopes in touch/latch/write" - add latch preview
+Issue 950: Prevent takes envelopes and stretch markers offset with  BR_SetItemEdges() and "SWS/BR: Trim MIDI item to active content"

New ReaScript functions:
+CF_ShellExecute
+CF_LocateInExplorer
+NF_TrackFX_GetOffline()
+NF_TrackFX_SetOffline()
+NF_TakeFX_GetOffline()
+NF_TakeFX_SetOffline()
+NF_GetSWSTrackNotes() (Issue 755)
+NF_SetSWSTrackNotes() (Issue 755)

!v2.9.7 featured build (September 28, 2017)
Fixes:
+Issue 897: Fix major issues with OSX 10.13 High Sierra
+Issue 877: Fix ReaConsole default shortcut on Linux and Windows
+Fix missing null terminator in CF_GetClipboard on Windows when clipboard length >= buffer size
+Fix NF_GetMediaItemAverageRMS() calculation
+Fix issue with action "SWS/AW/NF: Toggle assign random colors if auto group newly recorded items is enabled" (http://forum.cockos.com/showpost.php?p=1882461&postcount=422)

New ReaScript functions:
+CF_GetClipboardBig (Thanks cfillion!)
+NF_GetMediaItemPeakRMS_Windowed()
+NF_GetMediaItemPeakRMS_NonWindowed()

!v2.9.6 featured build (September 4, 2017)
Fixes:
+Fix BR Envelope action/ReaScript crashes on Reaper <= 5.4
+Fix small issue with action "SWS/AW: Toggle auto group newly recorded items"

!v2.9.5 pre-release build (August 30, 2017)
Action
+New action (Main section):
 - SWS/SN: Focus MIDI editor

New ReaScript functions:
+SN_FocusMIDIEditor() - focuses windowed or docked MIDI editor
+Issue 880: (thanks, nofish!)
 - NF_AnalyzeTakeLoudness_IntegratedOnly()
 - NF_AnalyzeTakeLoudness()
 - NF_AnalyzeTakeLoudness2()
+CF_SetClipboard() - Write a given string into the system clipboard
+CF_GetClipboard() - Read the contents of the system clipboard

Fixes:
+Issue 587: "SWS/AW: Toggle auto group newly recorded items" now also works in takes recording mode
 - Added related action "SWS/AW/NF: Toggle assign random colors if auto group newly recorded items is enabled"
+Issue 865: Fix SWS/FNG: Set selected MIDI items name to first note - Ignores MIDI Octave Name Display Offset
+Issue 860: Fix automation item removed after SWS/wol: Set selected envelope height... actions

!v2.9.4 pre-release build (April 6, 2017)
New ReaScript function:
+BR_IsMidiOpenInInlineEditor() - Check to see if a midi take has the inline editor open

Fixes:
+Issue 821: Fix "SWS/BR: Split selected items at stretch markers"
+Fixed some OSX window issues that cropped up since v2.9.2

!v2.9.3 pre-release build (April 2, 2017)
Actions
+New actions (MIDI editor) (Issue 514):
 - SWS/NF: Toggle dotted grid
 - SWS/NF: Toggle triplet grid
 (reflect toggle state when used as ME toolbar buttons)

New ReaScript functions (Issue 781)
+NF_GetMediaItemMaxPeak()
+NF_GetMediaItemAverageRMS()

Removed deprecated "SWS/AW: Grid to x" actions (sorry if this breaks your toolbars, please replace with native actions)

Fixes
+Issue 850: "SWS/Xenakios Create markers from selected items..." should now order markers properly
+Issue 851: Fix odd behavior of "SWS: Normalize item(s) to peak RMS

!v2.9.2 pre-release build (March 27, 2017)
Fixes
+Issue 533: Add custom color swatches to OSX "Set custom color" menu items
+Issue 811: Fix "Xenakios/SWS: Reposition selected items" on OSX
+Issue 839: "Remove all automation envelopes for selected tracks" now removes Trim Volume.
+Issue 843: Fix snapshots with complicated sets of sends not being saved/replicated properly

!v2.9.1 pre-release build (March 24, 2017)
Auto color/icon/layout
+Add filter "(vca master)"

Actions
+New actions (Main section):
 - SWS/wol: Save height of selected envelope, slot n (8 slots)
 - SWS/wol: Apply height to selected envelope, slot n (8 slots)

Fixes
+Issue 771: BR_GetMouseCursorContext now ignores mouse Y position when checking for stretch markers.  This isn't perfect, see issue link for discussion.
+Issue 823: Removed buggy "Insert random points to selected envelopes" action
+Issue 831: Fix quanitize items edges not behaving correctly
+Issue 832: Avoid Clear Midi CC Lane Toggle RPP file size runaway
+Issue 846: Don't add a newline to the end of single filenames for "SWS/BR: Copy take media source file path of selected items to clipboard"

!v2.9.0 pre-release build (March 14, 2017)
Actions
+New actions (Main section):
 - SWS/NF: Bypass FX (except VSTi) for selected tracks

Fixes
+Issue 837: Fix TCP handle lookup from the master track

!v2.8.8 featured build (March 13, 2017)
<strong>We're back!</strong>

This is just the 2.8.7 pre-release build officially released, and rebuilt to better support latest REAPER versions.
I plan to continue on and work on some of the bug fixes next.  I hope everyone is well!  -SWS

!v2.8.7 pre-release build (March 26, 2016)
<strong>Reminder: this new SWS version requires REAPER v5.15pre1+!</strong>

Auto color/icon/layout
+Add filter "(record armed)"
+Fix http://forum.cockos.com/showpost.php?p=1634111|rules with icons in sub-folders|

Fixes
+Fix various http://forum.cockos.com/showpost.php?p=1633922|Resources window issues| introduced in v2.8.6
+Fix various BR/FNG/Xenakios envelope issues
+Fix various actions/features vs tempo maps
+Media file actions: fix playback stop vs certain media files
+About box: fix pre-release what's new URL

Other
+Speed up REAPER launch and REAPER exit
+OS X: smaller build, internal improvements (SWS imports REAPER's SWELL)
+Windows OS: prevent reaper_sws_whatsnew.txt deployment
+Windows OS: reduce list views flickering
+Windows OS: improve DLL file tags (copyright, authors, etc)

!v2.8.6 pre-release build (February 5, 2016)
<strong>Reminder: this new SWS version requires REAPER v5.15pre1+!</strong>

Live Configs
+<strong>Remove the action section "S&M Extension"</strong>
 This section is useless now (it was introduced to workaround some old API limitations).
 <strong>All related actions have been moved to to the "Main" section. If you have learned some of these actions, you will need to update these controller bindings (sorry for the trouble!)</strong>
+Support up to 8 controllers/configs
+Add option "Disarm all but active track"
 Note: this new option is disabled/grayed if an input track is defined (incompatible)
+Input track: mute sends when creating an input track or when adding new config tracks (prevent sound blast)
+Fix/improve preset display and context menus (esp. for VST3 presets)
+Improve support of user presets: support shell plug-ins (e.g. Waves plug-ins), DX plug-ins, etc
+Internal updates (RPP state)

Notes window
+Properly support REAPER project notes
+Add a new type of notes: "Extra project notes"
+Windows OS: remove "Action help"

Fixes
+Fix context menu issues vs multiple monitors
+OS X: make sure comments will be preserved when saving the S&M.ini file
+Fix action "Select project (MIDI/OSC only)" (could stop working)
+Fix action "Trigger preset [...] (MIDI/OSC only)" (could stop working)
+Fix preset actions vs VST3 factory preset files (.vstpreset files)
+Auto color/icon/layout: fix http://forum.cockos.com/showpost.php?p=1628164&postcount=2080|drag-drop slowdown|

Other
+Speed up REAPER exit
+Improve support for files transferred from/to OS X from/to Win
+Improve list view sort (logical sort)
+Improve color menus (logical sort)
+Improve some envelope actions (e.g. remove all/arm all envelope actions also take HW send envelopes into account)
+Improve "Dump action list/wiki ALR" actions (don't require the action window to be open anymore)
+ReaScript: tweak documentation

!v2.8.5 pre-release build (January 29, 2016)
<strong>This new SWS version requires REAPER v5.15pre1+!</strong>

Auto color/icon/layout
+Fix automatic layout http://forum.cockos.com/showpost.php?p=1629507&postcount=201|issues|, thanks cfillion!
+Major performance improvements
 <strong>Note: requires REAPER v5.15pre6+, automatic track icons will not work otherwise!</strong>

Actions
+Improve performances vs mass item selection
+Improve performances vs track selection

!v2.8.4 pre-release build (January 28, 2016)
Auto color/icon/layout
+Issue 756: support automatic layouts (e.g. changing track names can automatically change track layouts)
 - Double-click the new columns "TCP Layout" (track panel) and/or "MCP Layout" (mixer panel) to enter layout names
 - Enable the related option in Main menu > Extensions > SWS Options > Enable auto track layout
+Improve performances (more to come), various tweaks

Live Configs
+Fix potential stuck notes (vs sustain pedal events, CC64) when switching configs
+Improve support of JSFX and AU user presets (.rpl files)
+Improve support of VST3 user presets
+Support VST3 factory preset files (.vstpreset files, REAPER v5.11+ is required)
+Input track: don't mute sends to out-of-config tracks
+Improve tiny fades: preserve user preferences, fix corner case issues (e.g. the option "mute all but active track" was not working when tiny fades were disabled)
+Improve performances, wordings, monitoring windows (prevent overlapped texts, etc)

"All notes off" actions/features
+Fix potential stuck notes vs sustain pedal events (now also reset CC64)
+Send "All notes off" events in a synchronous way (e.g. can now be reliably used in macros)
+Add similar action "SWS/S&M: Send all sounds off to selected tracks" (i.e. http://www.blitter.com/~russtopia/MIDI/~jglatt/tech/midispec/sndoff.htm|CC120| on selected tracks)

Fixes
+Zoom actions: fix "breathing" room (3% on each side)
+Issue 789: fix actions "Horizontal scroll to put edit/play cursor at x%"
+Issue 783: fix BR_GetMouseCursorContext_MIDI return value
+Fix "SWS/BR: Save/restore selected items' mute state" actions (http://forum.cockos.com/showpost.php?p=1625781&postcount=2079|incorrect slots|)
+Fix "SWS/BR: Save/restore track solo/mute states" actions (incorrect states)

Other
+<strong>OS X: new compiler, optimized build</strong>
+Improve many zoom action/features (requires REAPER v5.12pre4+)
+Region Playlist: improve monitoring mode (prevent overlapped texts, misc. tweaks)
+Snapshot paste: http://forum.cockos.com/showpost.php?p=1605660&postcount=2051|improve name-matching|

!v2.8.3 featured build (January 8, 2016)
New global startup action (in addition to per-project startup actions)
+The global startup action is performed one time, when launching REAPER
+To edit/view/clear startup actions: Main menu / Extensions / Startup actions
+Tip: if you want to perform several actions at launch time, create a macro and set it as the global startup action

Actions
+New actions (Main section):
 - SWS/wol: Full zoom selected envelope (in media lane only) to upper/lower half in time selection
 - SWS/wol: Vertical zoom selected envelope (in media lane only) to upper/lower half
 - SWS/wol: Put selected envelope in media/envelope lane
+Remove outdated actions (issue 787):
 - Xenakios/SWS: Process item with csound phase vocoder
 - Xenakios/SWS: Process item with RubberBand
+Prevent various delete take/item/source file actions to delete subproject files

Other
+Harden functions exported to ReaScript
+Support new ReaScript command IDs (REAPER v5.11pre14+)
+Update win32 installer to NSIS 2.5.0, resolves security issues

!v2.8.2 featured build (November 3, 2015)
Snapshots
+Fixed http://forum.cockos.com/showthread.php?t=166652|snapshots with bypassed FX Chains|
+Improved snapshot recall (faster)

Cycle Actions
+Ease action selection (works regardless of the displayed columns in the Action window)
+Support new ReaScript command IDs (REAPER v5.05pre1+)

Autocolor: Make sure the color picker is always visible

Fixes
+Localization: fixed partly broken user LangPacks (thanks ecl!)
+Localization: http://forum.cockos.com/showpost.php?p=1579264&postcount=242|various fixes| (thanks Mr Data!)
+Fixed http://forum.cockos.com/showpost.php?p=1579114&postcount=2010|"SWS/AW: Consolidate Selection" potential crash|

!v2.8.1 featured build (September 10, 2015)
New actions
+Main:
 - SWS/BR: Options - Set "Run FX after stopping for" to x ms (various values)
 - SWS/wol: Adjust selected envelope height, zoom center to middle arrange/mouse cursor (MIDI CC relative/mousewheel)
 - SWS/wol: Adjust selected envelope or last touched track height, zoom center to middle arrange/mouse cursor (MIDI CC relative/mousewheel)
 - SWS/wol: Adjust envelope or track height under mouse cursor, zoom center to mouse cursor (MIDI CC relative/mousewheel)

Autorender
+Fallback to WAV render if no render settings are found
+Updated/added guiding messages

Fixes
+Fixed http://forum.cockos.com/showpost.php?p=1567618&postcount=1968|mass item selection hang| vs grouped/pooled items, requires REAPER v5.02pre3+
+Fixed http://forum.cockos.com/showpost.php?p=1563402&postcount=191|potential crash in zoom functions|
+Issue 761: Obey preference for volume envelope scaling when creating volume send envelopes with various actions
+Issue 757: fixed actions "SWS: Set snapshots to 'mix' mode" and "SWS: Set snapshots to 'visibility' mode"
+Issue 765: Fixed various actions and ReaScript API not working properly with stretch markers at mouse cursor when take playrate is modified
+Renamed "SWS/wol: Set "Vertical/Horizontal zoom center" to..." actions to "SWS/wol: Options - Set "Vertical/Horizontal zoom center" to..." to be consistent with Breeder's actions.
+Added missing undo points for some SWS and Xenakios actions
+ReaConsole: fixed default key shortcut "C"

Other
+SWS auto-update now checks for REAPER compatibility before announcing a new SWS version is available
+Increased all SWS/BR slot actions count to 16
+Optimizations around item/take selection/activation

ReaScript
+Added functions:
 - BR_TrackFX_GetFXModuleName
+Issue 764, issue 760: fixed BR_GetMediaTrackLayout/BR_SetMediaTrackLayout issues, requires REAPER v5.02+

!v2.8.0 featured build (August 13, 2015)
<strong>This new SWS version requires and supports REAPER v5.0+!</strong><br>
Lots of new features/fixes: everything listed below is new, down to v2.6 (all intermediate versions were pre-releases/beta/fixup builds).
</strong>

New actions
+Main:
 - SWS/BR: Options - Automatically insert stretch markers when inserting tempo markers with SWS actions
  - Note:  The option is enabled by default. It allows for stretch markers to get automatically inserted when editing tempo map with various SWS/BR features (warp grid, freehand draw, tempo mapping). When appropriate, some of these features (i.e. warp grid) won't insert stretch markers in items with effective timebase time. See some examples http://stash.reaper.fm/24586/sws%20auto%20stretch%20markers.gif|here|
 - SWS/BR: Copy selected points in selected envelope to envelope at mouse cursor
 - SWS/BR: Copy points in time selection in selected envelope to envelope at mouse cursor
 - SWS/BR: Copy selected points in selected envelope to to envelope at mouse cursor (paste at edit cursor)
 - SWS/BR: Copy points in time selection in selected envelope to envelope at mouse cursor (paste at edit cursor)
 - SWS/BR: Options - Set "Run FX after stopping for" to x ms (various values)
 - SWS/BR: Toggle play from mouse cursor position
 - SWS/BR: Toggle play from mouse cursor position and solo active item's track for the duration
 - SWS/BR: Toggle play from mouse cursor position and solo active item for the duration
 - SWS/BR: Toggle play from edit cursor position and solo active item's track for the duration
 - SWS/BR: Toggle play from edit cursor position and solo active item for the duration
+MIDI editor:
 - SWS/BR: Toggle play from mouse cursor position
 - SWS/BR: Toggle play from mouse cursor position and solo track under mouse for the duration
 - SWS/BR: Toggle play from mouse cursor position and solo item and track under mouse for the duration
 - SWS/BR: Toggle play from edit cursor position and solo track under mouse for the duration
 - SWS/BR: Toggle play from edit cursor position and solo item and track under mouse for the duration
 - SWS/BR: Move active floating window to mouse cursor (9 version with different horizontal and vertical positions in regards to mouse cursor)

Contextual toolbars
+Fixes:
 - Fixed stretch marker detection when take had modified playrate
+Other:
 - Added toggle states to all actions for toggling toolbars

ReaScript
+Other:
 - BR_GetMouseCursorContext: fixed stretch marker detection when take had modified playrate

Fixes
+Fixed SWS/BR actions that show send envelopes. In certain corner cases they didn't work and could potentially remove FXs from receiving track
+Fixed SWS/BR actions that copy other stuff to envelopes (CC events, envelope points from other envelopes etc...) when dealing with FX envelopes

!v2.7.3 pre-release build (July 8, 2015)
ReaScript: fixed missing exported functions

!v2.7.2 pre-release build (July 7, 2015)
<strong>REAPER v5.0rc1+ is required!</strong>

New actions
+Main:
 - Resources: brought back all "prompt for slot" actions
 - SWS/BR: Preview take under mouse (lots of different versions, see action list)
 - SWS/BR: Hide all but selected track envelope for all/selected tracks (except envelopes in separate lanes)
 - SWS/BR: Hide all but selected track envelope for all/selected tracks (except envelopes in track lanes)
 - SWS/BR: Options - Toggle "Send all-notes-off on stop/play"
 - SWS/BR: Options - Toggle "Reset pitch on stop/play"
 - SWS/BR: Options - Toggle "Reset CC on stop/play"
 - SWS/BR: Options - Toggle "Flush FX on stop"
 - SWS/BR: Options - Toggle "Flush FX when looping"
 - SWS/BR: Options - Toggle "Move edit cursor to start of time selection on time selection change"
 - SWS/BR: Options - Toggle "Move edit cursor when pasting/inserting media"
 - SWS/BR: Options - Toggle "Move edit cursor to end of recorded items on record stop"
 - SWS/BR: Options - Toggle "Stop/repeat playback at end of project"
 - SWS/BR: Options - Toggle "Scroll view to edit cursor on stop"
 - SWS/BR: Options - Set grid/marker line Z order (6 actions that cover all settings)
 - SWS/wol: Adjust envelope or track height under mouse cursor (MIDI CC relative/mousewheel)
+MIDI editor:
 - SWS/BR: Show only used CC lanes with selected events (detect 14-bit)
 - SWS/BR: Move last clicked CC lane up/down
 - SWS/BR: Set all CC lanes' height to x pixel
 - SWS/BR: Increase/Decrease all CC lanes' height by x pixel
 - SWS/BR: Delete all events in last clicked lane
 - SWS/BR: Delete selected events in last clicked lane
+Main and MIDI editor:
 - SWS/BR: Convert selected points in selected envelope to CC events (various versions)
 - SWS/BR: Convert selected envelope's curve in time selection to CC events (various versions)
  - Note: when converting envelope curve, event density is determined by setting "Events per quarter note when drawing in CC lanes" (Preferences->Editing Behavior->MIDI Editor)

ReaScript
+Added functions:
 - BR_GetMidiTakePoolGUID
 - BR_GetCurrentTheme
 - BR_Win32_GetPrivateProfileString
 - BR_Win32_ShellExecute
 - BR_Win32_WritePrivateProfileString
+Fixes:
 - BR_GetClosestGridDivision, BR_GetNextGridDivision, BR_GetPrevGridDivision now work properly with frame grid
 - BR_Env functions now account for take playrate when it's set to something other than 1
+Other:
 - BR_GetSetTrackSendInfo: added support for linking volume/pan to MIDI
 - Hardened BR_Env functions so they don't crash REAPER in certain scenarios (reported and explained http://forum.cockos.com/showthread.php?p=1529077#post1529077|here|)

Fixes
+Fixed Groove tool crash vs duplicate Control Change events (report http://forum.cockos.com/showpost.php?p=1519436&postcount=111|here|)
+Hardened various actions related to takes
+Potential OSC output fixes (Region Playlist, Live Configs)
+Fixed possible crash in MIDI editor actions that show/hide used CC lanes
+Fixed various problems with envelope functionality related to volume envelope range when default volume envelope scaling was set to amplitude
+Fixed various issues related to take envelopes when takes playrate was set to something other than 1
+Various actions will now properly work with frame grid
+Fixed the action <em>SWS/BR: Trim MIDI item to active content</em>
+Preview actions now work properly in certain scenarios on MIDI items (looped items, MIDI editor timebase set to source (beats) etc...)
+<em>SWS/BR: Disable "Ignore project tempo" for selected MIDI items preserving time position of MIDI events</em> should now work properly when dealing with looped items
+Fixed "perform until shortcut released" playback actions playing back muted tracks/items shortly after shortcut release
+"perform until shortcut released" playback actions restore view when starting the playback from mouse cursor (if option "scroll view to edit cursor on stop" is turned on)
+Fixed missing check mark in context menu of docked SWS dialogs next to menu item "Dock window in Docker"
+Actions that move closest grid line now work properly when "Grid snap settings follow grid visibility" is disabled

Other
+When using "perform until shortcut released" playback actions, create undo point for restoring track/item mute/solo state in case of project changes during playback
+Renamed various actions (removed (s) prefix - this way it's more uniform with rest of the REAPER and easier to search in the action list)
+Disabled Marker Actions while rendering
+Removed actions to simplify title bar. It wasn't reliable in certain situations and may not be morally right :)

!v2.7.1 pre-release build (May 7, 2015)
<strong>OSX:</strong>
+<strong>New installation disk image (.dmg)</strong>
 - The new .dmg proposes to install the SWS Extension in a different directory:
   /Library/Application Support/REAPER/UserPlugins (instead of ~/Library/Application Support/REAPER/UserPlugins)
 - This eases the installation ("normal" drag-drop .dmg, no more script), fixes some security issues, etc but has a small inconvenience when upgrading too, some information messages will guide you in this case though
 - More details http://forum.cockos.com/showpost.php?p=1518816&postcount=96|here|
+Fixed UI issues with listviews on Yosemite and trackpads

Region Playlist
+Crop project to playlist, paste playlist, etc support automation on folder/empty tracks (issue 701)
+Fixed some corner-case playback issues

Resources
+Issue 709: More commands obey multiple selection in the list view (e.g. play all selected media files in one go, open a bunch of project tabs in one go, etc)

Added actions
+Main:
 - SWS/AW: Set selected tracks timebase to project default
 - SWS/AW: Set selected items timebase to project/track default
 - SWS/AW: Set selected items timebase to time
 - SWS/AW: Set selected items timebase to beats (position only)
 - SWS/AW: Set selected items timebase to beats (position, length, rate)
 - SWS/BR: Disable "Ignore project tempo" for selected MIDI items preserving time position of MIDI events
 - SWS/BR: Move active floating track FX window to mouse cursor (9 version with different horizontal and vertical positions in regards to mouse cursor)

ReaScript
+Added functions:
 - BR_GetArrangeView
 - BR_GetMidiTakeTempoInfo
 - BR_GetNextGridDivision
 - BR_GetPrevGridDivision
 - BR_SetMidiTakeTempoInfo

Fixes
+Fixed various buglets (Region Playlist, marker/region actions, etc) when some regions/markers/envelopes end later than the last media item
+Using SWS/BR actions to enable "ignore project tempo" will not change tempo information of items that are already ignoring project tempo
+Fixed various envelope functionality in regards to certain FX parameter envelopes (for example, freehand actions not properly setting the envelope to mouse cursor vertical position on ReaEQ gain parameter envelopes, like seen http://forum.cockos.com/showpost.php?p=1517026&postcount=4|here|)
+Fixed various small usability corner-cases of envelope freehand actions
+Fixed positions of certain check boxes in Contextual toolbar dialog

!v2.7.0 featured build (May 7, 2015)
OSX: fixed UI issues with listviews on Yosemite and trackpads

Fixed various buglets (Region Playlist, marker/region actions, etc) when some regions/markers end later than the last media item

!v2.6.4 pre-release build (May 1, 2015)
<strong>REAPER v5.0pre21+ is required!</strong>

<strong>Custom mouse cursors</strong>
+From now on you can create custom mouse cursors to replace existing SWS cursors. All future updates in regards to this will be shown in what's new under <strong>Custom mouse cursors</strong> section to ease things for theme and cursor developers when new things are added or changed
+Current list of customizable mouse cursors can be found http://wiki.cockos.com/wiki/index.php/SWS_mouse_cursors|on Cockos wiki|
+Some SWS/BR actions got new cursors, but not to clog the change log with all the details, see upper wiki link. Note that these cursors are not set in stone, if you think you could contribute better default cursors, let us know (you can do it on our dedicated http://forum.cockos.com/showthread.php?t=153702|forum topic|)

Contextual toolbars
+Contextual toolbars dialog:
 - When checking for modifications in contextual toolbars dialog (in case of closing the dialog or switching from the unsaved preset) also check position offset and auto close properties
 - Added an option to <em>Set toolbar to foreground</em>. When enabled, toolbar will be set to foreground (focused) every time it's shown. The option is disabled by default
+Fixed various issues with toolbar window manipulation (set always on top, auto close, position offset/override) when toolbar had the same name as some other window (i.e. toolbar was named "Mixer")

Added actions
+Main:
 - SWS/BR: Freehand draw envelope while snapping points to left side grid line (perform until shortcut released)
  - Note: also works with tempo map (2 versions, one that draws on selected envelope and the other which draws on envelope at mouse cursor)
 - SWS/BR: Select envelope at mouse cursor and set closest (left side) envelope point's value to mouse cursor (perform until shortcut released)
 - SWS/BR: Apply next action to all visible (record-armed) envelopes in selected tracks
 - SWS/BR: Apply next action to all visible (record-armed) envelopes in selected tracks if there is no track envelope selected
 - SWS/BR: Copy selected points in selected envelope to all visible (record-armed) envelopes in selected tracks (2 versions: direct copy and at edit cursor)
 - SWS/BR: Copy points in time selection in selected envelope to all visible (recorded-armed) envelopes in selected tracks (2 versions: direct copy and at edit cursor)
 - SWS/BR: Select all partial time signature markers
 - SWS/BR: Reset position of selected partial time signature markers
 - SWS/BR: Snap position of selected partial time signature markers to closest grid line
 - SWS/BR: Move active floating window to mouse cursor (9 version with different horizontal and vertical positions in regards to mouse cursor)
 - SWS/BR: Simplify main window title bar (3 mutually exclusive versions) (windows only, sorry OSX users)
 - SWS/BR: Toggle "Display media item take name"
 - SWS/BR: Toggle "Display media item pitch/playrate if set"
 - SWS/BR: Toggle "Display media item gain if set"
 - SWS/BR: Project track selection action - Set/Show/Clear...
  - Note: action set with this should get called every time a track gets selected by clicking the track with the mouse in TCP/MCP. Known limitation: the action won't get called if Mixer option "Scroll view when tracks activated" is disabled.
 - SWS/BR: Play from edit cursor position (perform until shortcut released)
 - SWS/BR: Play from edit cursor position and solo track under mouse for the duration (perform until shortcut released)
 - SWS/BR: Play from edit cursor position and solo item and track under mouse for the duration (perform until shortcut released)
+MIDI editor:
 - SWS/BR: Play from edit cursor position (perform until shortcut released)
 - SWS/BR: Play from edit cursor position and solo active item's track for the duration (perform until shortcut released)
 - SWS/BR: Play from edit cursor position and solo active item for the duration (perform until shortcut released)

ReaScript
+Improved Python function wrappers (sws_python*.py)
+Fixed BR_EnvGetProperties not returning correct values for envelope types
+Issue 702: Fixed ULT_SetMediaItemNote
+Added media file tagging functions, see http://taglib.github.io|TagLib| for supported tags/files
 - SNM_TagMediaFile
 - SNM_ReadMediaFileTag
+Added functions to convert track/item/take from and to GUID:
 - BR_GetMediaItemByGUID
 - BR_GetMediaItemGUID
 - BR_GetMediaItemTakeGUID (function to get take from GUID already exists, see SNM_GetMediaItemTakeByGUID)
 - BR_GetMediaTrackByGUID
 - BR_GetMediaTrackGUID
+Added other functions:
 - BR_EnvSortPoints
 - BR_GetClosestGridDivision
 - BR_GetMediaItemImageResource
 - BR_GetMediaTrackFreezeCount
 - BR_GetMediaTrackLayouts
 - BR_GetMediaTrackSendInfo_Envelope
 - BR_GetMediaTrackSendInfo_Track
 - BR_GetMidiSourceLenPPQ
 - BR_GetSetTrackSendInfo
 - BR_GetTakeFXCount
 - BR_IsTakeMidi
 - BR_SetArrangeView
 - BR_SetItemEdges
 - BR_SetMediaItemImageResource
 - BR_SetMediaTrackLayouts

Fixes
+Notes/Windows OS: fixed "wrap text" option (Issue 690)
+Issue 709: Prevent loading templates when loading projects in new tabs
+Compatibility fixes for new envelope max display options of +12db or +24db (introduced in REAPER v5.0pre21)
+Autorender/OSX: fixed UTF8 issues with media file tags (Issue 670)
+Preserve metronome patterns when editing tempo envelope with various actions and dialogs
+Fixed non-selectable radio buttons in SWS/BR: Select and adjust tempo markers... dialog
+Don't change solo state of tracks if mouse is over master track when running certain "perform until shortcut released" playback actions
+Fixed various SWS/BR actions so they work properly with hardware sends envelopes
+Fixed wrong vertical position of shadowed area when using Zoom tool (marquee) with master track visible
+Fixed various zooming issues when zooming tracks that have more than one envelope lane visible
+<em>SWS/S&M: Open/close image window</em> now reports it's state
+Fixed <em>SWS/BR: Delete tempo marker (preserve overall tempo and positions if possible)</em> not deleting moved partial time signature markers properly
+Fixed <em>SWS/BR: Set closest (left side) envelope point's value to mouse cursor (perform until shortcut released)</em> reseting position of moved partial time signature markers

Other
+Added ability to select only partial time signatures with <em>SWS/BR: Select and adjust tempo markers...</em>
+Toggle state of all docked SWS dialogs will be set to ON only when the window is visible in the docker (same behavior REAPER is using for its own docked dialogs)
+When running <em>SWS/BR: Set closest (left side) envelope point's value to mouse cursor (perform until shortcut released)</em> on mute envelope, snap values to top or bottom

!v2.6.3 pre-release build (March 12, 2015)
<strong>REAPER v5.0pre14b+ is required!</strong>

Contextual toolbars
+Fixes:
 - Fixed toolbars not loading in certain instances if some tracks are hidden from TCP (this also probably fixes some other issues)
 - Fixed MIDI editor flickering when setting detected CC lane as last clicked
+Other:
 - Toolbar is always shown within monitor bounds (previously, this was the case only if toolbar had position override/offset set)
 - When closing toolbar, restore focus to last focused window

Added actions
+Main:
 - SWS: Zoom to selected items/tracks (ignore last track's envelope lanes)
 - SWS: Vertical zoom to selected items/tracks (ignore last track's envelope lanes)
 - SWS: Toggle zoom to selected tracks/items/time selection (ignore last track's envelope lanes)
 - SWS/BR: Save/Restore selected/all items' mute state, slot x (8 slots)
 - SWS/BR: Save/Restore selected/all tracks' solo and mute state, slot x (8 slots)
 - SWS/BR: Play from mouse cursor position (perform until shortcut released)
 - SWS/BR: Play from mouse cursor position and solo track under mouse for the duration (perform until shortcut released)
 - SWS/BR: Play from mouse cursor position and solo item and track under mouse for the duration (perform until shortcut released)
+MIDI editor:
 - SWS/BR: Create CC lane and make it last clicked
 - SWS/BR: Copy selected CC events in active item to last clicked CC lane/lane under mouse cursor
 - SWS/BR: Play from mouse cursor position (perform until shortcut released)
 - SWS/BR: Play from mouse cursor position and solo active item's track for the duration (perform until shortcut released)
 - SWS/BR: Play from mouse cursor position and solo active item for the duration (perform until shortcut released)

ReaScript
+Updated BR_EnvGetProperties and BR_EnvSetProperties (volume envelope fader scaling support)

Fixes
+SWS/BR:Set closest envelope point's value to mouse cursor now properly formats tooltip value for FX envelopes
+Fixed certain SWS/BR actions in MIDI editor so they work properly with looped MIDI items
+Fixed SWS/BR preview active item actions in MIDI editor not working right in certain cases
+Don't create redundant undo point when using:
 - SWS: Save selected track(s) selected item(s), slot x
 - SWS: Save selected item(s)
+Zooming functionality:
 - Restored behavior of actions that zoom vertically to selected tracks/items so they include track envelopes of the last selected item/track (changed in v2.5.1)
 - Fixed problems with master track (reported http://forum.cockos.com/showpost.php?p=1458143&postcount=1725|here|)
 - Fixes related to hidden TCP tracks and actions that hide unselected tracks when zooming
 - Make sure zoomed tracks fill TCP completely when appropriate (related only to actions that minimize other tracks)

Other:
+Optimized various envelope actions and ReaScript envelope functions using new envelope API (testing showed increase in performance up to x10) (not applicable to tempo envelope)
+Various fixes for REAPER 5 compatibility (contextual toolbars, envelope actions, MIDI editor actions)

!v2.6.2 pre-release build (January 16, 2015)
<strong>REAPER v5.0pre6+ is required!</strong> (this REAPER version supports SWS functions exported to EEL and Lua)

Fixes:
+REAPER 5/Windows OS: fixed crash vs unsupported REAPER versions
+Hardened SWS initialization, display error messages

!v2.6.1 pre-release build (January 7, 2015)
<strong>REAPER v5.0pre4+ is required!</strong>

REAPER 5 preliminary support
+ReaScript function export to EEL and Lua
+Fixed action selection broken in various places (e.g. Cycle Action editor)

!v2.6.0 featured build (January 7, 2015)
Notes window
+Added "Wrap text" option in the context menu
+Import SubRip file: name regions with subtitles content
+Issue 686: fixed new lines added in subtitles when saving the project

!v2.5.2 pre-release build (December 11, 2014)
<strong>REAPER v4.75+ is required!</strong>

Contextual toolbars
+Contextual toolbars dialog:
 - Added support for auto close:
  - If enabled, toolbar will automatically get closed after pressing any of it's buttons
  - Option exists separately for each context. To enable or disable the option, right-click or double click the <em>Auto close</em> column in the context list
  - Note that you can't set the option if context doesn't have a toolbar assigned to it
 - Added support for custom positioning of the toolbar:
  - There are two separate ways to set custom positioning of the toolbar:
   - Position override found in <em>Options</em> under group <em>All</em>. Enable to set where you want <strong>all the toolbars</strong> to appear in relation to mouse cursor.
   - Position offset that can be set up separately for each context. To set the option, right-click or double click the <em>Position offset</em> column in context list and type desired offset values
  - Setting one option doesn't exclude the other, they are cumulative.
  - If toolbar position is managed by Contextual toolbars, toolbar will never get displayed out of monitor bounds
  - Note that you can't set the option if context doesn't have a toolbar assigned to it
 -Other:
  - Previously, you always had to right-click the context list to edit it, now it's also possible to edit it by double clicking the cell
+Other:
 - Toolbars that are set to be <em>always on top</em> don't hide the tooltip anymore. Note that this works only for toolbars loaded by Contextual toolbars, the issue where REAPER hides tooltip behind pinned toolbar still exists and is reported http://forum.cockos.com/project.php?issueid=5199|here|
 - Renamed the actions <em>SWS/BR: <strong>Exclusive toggle</strong> contextual toolbar under mouse cursor, preset x</em> to <em>SWS/BR: <strong>Open/close</strong> contextual toolbar under mouse cursor, preset x</em>
 - Removed <em>Named notes mode</em> context from <em>Inline MIDI editor</em> group. It's currently not supported by REAPER and was mistakenly put there in the first place
+Added actions:
 - SWS/BR: Exclusive toggle contextual toolbar under mouse cursor, preset x (added in all sections: Main, MIDI editor, etc...)
  - Note: unlike other actions which simply close all toolbars if at least one of them is open, this will always open the contextual toolbar if valid toolbar is found for the context under mouse cursor. If found toolbar is already visible or no toolbar has been found, all toolbars will get closed

Analyze and normalize loudness
+Analyze loudness dialog:
 - Disable analyze button while analysis is progress

Added actions
+Main:
 - SWS/BR: Adjust playrate (MIDI CC only)
 - SWS/BR: Adjust playrate options...
  - Note: These two actions work in tandem. The first action changes playrate so you can automate it.The second action opens the dialog where you can set automatable playrate range. Also note that due to the API problems, actions can't respond to OSC, but in this case it shouldn't matter since you can configure REAPER OSC to manage playrate.

Fixes
+Resources: http://forum.cockos.com/showthread.php?p=1440002|fixed lost bookmarks|
+These actions now work properly when item is trimmed or stretched:
 - SWS/BR: Split selected items at stretch markers
 - SWS/BR: Create project markers from stretch markers in selected items
+Don't reload FX when undoing certain SWS actions

!v2.5.1 pre-release build (November 24, 2014)
<strong>REAPER v4.74+ is required!</strong>
New API functions were introduced in this version, they enable various improvements in the SWS/S&M Extension.
Thank you Cockos!

<strong>Contextual toolbars</strong>
+Functionality in general:
 - Feature relies heavily on existing REAPER toolbars. The basic concept is fairly simple. User assigns different REAPER toolbars to different contexts (things like TCP, item, piano roll, etc...) and loads them under mouse cursor by calling a single action. The action will then load an appropriate toolbar for a thing under the mouse cursor, http://wiki.cockos.com/wiki/images/3/3c/Contextual_toolbars_example.gif|like this.|
 - For more information, please http://wiki.cockos.com/wiki/index.php/Contextual_toolbars_with_SWS|visit the wiki on the subject| (which is also accessible from the Contextual toolbars dialog). In case you want to contribute to the wiki, you're more than welcome.
+Contextual toolbars dialog:
 - To open a dialog for setting up contextual toolbars either run the action SWS/BR: Contextual toolbars... or go to Main menu > Extensions > Contextual toolbars...
 - Dialog is divided into 3 parts, preset selector, list of possible contexts, and various options tied to those contexts. Select an arbitrary preset and right click contexts to assign them toolbars. Options can be found on the right and are executed only when toolbar is loaded. Once set up, use provided actions to load toolbars for each preset.
+Added actions:
  - SWS/BR: Contextual toolbars...
  - SWS/BR: Exclusive toggle contextual toolbar under mouse cursor, preset x (8 presets) (added in all sections: Main, MIDI editor, etc...)
   - Note: Actions work as toggle switches. If any of the toolbars set up in Contextual toolbars dialog is visible, all of them will get closed - otherwise toolbar corresponding to context under mouse cursor will get loaded.
+<strong>Feedback needed:</strong>
 - Note that while new contexts won't get added at this time (but fades and volume handles are planned) now is the time to help us. Any feedback, comments and criticism of current contexts hierarchy is highly welcome. For example, http://wiki.cockos.com/wiki/index.php/Contextual_toolbars_with_SWS#Special_cases:_item_stretch_markers_and_take_envelopes|this workaround| would definitely benefit from discussion. Don't hesitate to express your opinion on http://forum.cockos.com/showthread.php?t=150702|dedicated forum topic.| Thanks!

Analyze and normalize loudness
+Analyze loudness dialog:
 - Analyzer can now measure true peak (disabled by default since it prolongs analysis due to resampling - see Options to enable/disable)
  - Double-click true peak cell to move edit cursor to true peak location (or right-click selected item/track in list view to reveal the option)
 - Added user preference to display either LUFS or LU (see Options->Unit).
  - To set reference level for 0 LU and formatting of LU unit, see Options->Global preferences (or run SWS/BR: Global loudness preferences)
  - Right-click menu entry for normalizing follows Options->Unit and will alternate between "Normalize to -23 LUFS" and "Normalize to 0 LU"
  - Normalizing to specific value can normalize to both LUFS and LU
 - Export list of analyzed items/tracks to clipboard or file
  - To export the list, select items in list view, right-click them and select "Export formated list to clipboard/file"
  - For setting the format of exported items, see Options->Export format
   - Formating supports wildcards. Wildcards description can be found in the same dialog. To hide description, simply resize the dialog
   - Besides typing, wildcards can also be inserted using the "Wildcard" button.
   - Previously used format patterns are stored in the "Wildcard" button submenu
 - Analyzed objects are now restored on project load
 - Other:
  - Right-click menu entry for creating loudness graph no longer queries range, instead it uses range set in Options->Global preferences (or SWS/BR: Global loudness preferences)
  - Normalize dialog is no longer modal (but will be closed if loudness analyzer is closed/hidden to avoid confusion)
  - Display new items/tracks in list view as soon as they're analyzed
  - Analyze button changes caption depending on what is to be analyzed
  - Added Help... menu entry to options menus
   - Note: opens http://wiki.cockos.com/wiki/index.php/Measure_and_normalize_loudness_with_SWS|wiki page on everything loudness related in SWS| which is currently unfinished (if you want to contribute you're more than welcome. Big thanks to user http://forum.cockos.com/member.php?u=1482|Airon| for the work so far)
  - Various small fixes
+Added actions:
 +SWS/BR: Global loudness preferences...
  - Note: Preferences set here affect everything loudness related in SWS (analyze loudness dialog and separate normalize actions)
   - 0 LU reference can be set to an arbitrary value (most common values are provided in the dropdown)
   - LU unit format only affects display of LU unit in various dialogs
   - Envelope graph range affects drawing range when drawing loudness envelopes in Analyze loudness dialog
 +SWS/BR: Normalize loudness of selected items to 0 LU
 +SWS/BR: Normalize loudness of selected tracks to 0 LU
+Other:
 - Renamed SWS/BR: Normalize loudness of selected items to SWS/BR: Normalize loudness of selected items/tracks (also no longer modal)
 - Removed SWS/BR: Normalize loudness of selected tracks

Added actions
+Main:
 - SWS/BR: Select envelope points on/between grid (2 versions: time selection and normal)
 - SWS/BR: Add envelope points located on/between grid to existing selection (2 versions: time selection and normal)
 - SWS/BR: Delete envelope points on/between grid (2 versions: time selection and normal)
 - SWS/BR: Create project marker at mouse cursor
 - SWS/BR: Create project marker at mouse cursor (obey snapping)
 - SWS/BR: Insert 2 envelope points at time selection to all visible track envelopes
 - SWS/BR: Insert 2 envelope points at time selection to all visible track envelopes in selected tracks
 - SWS/BR: Show all active FX envelopes for selected tracks
 - SWS/BR: Show all FX envelopes for selected tracks
 - SWS/BR: Show all/volume/pan/mute active send envelopes for selected track
 - SWS/BR: Show all/volume/pan/mute send envelopes for selected track
  - Note: all show FX/send envelope actions come in 3 flavors : show, hide and toggle show
 - SWS/BR: Show/hide track envelope for last adjusted send (3 verions)
  - Note: that's right, due to API limitation it's last adjusted, not touched
 - SWS/BR: Enable "Ignore project tempo" for selected MIDI items preserving time position of MIDI events (use tempo at item's start)
  - Note: the action is meant for http://forum.cockos.com/showthread.php?p=1374175#post1374175|these kind of issues|
 - SWS/BR: Select all MIDI/audio/video/click/timecode/empty/PiP items
 - SWS/BR: Move closest project marker to edit/play/mouse cursor (2 versions: normal and obey snapping) (Issue 668)
 - SWS/BR: Focus tracks
 - SWS/BR: Unselect envelope
 - SWS/BR: Increase/Decrease selected envelope points by x db (volume envelope only) (multiple versions: 0.1, 0.5, 1, 5 and 10 db)
 - SWS/BR: Delete take under mouse cursor (Issue 124)
 - SWS/BR: Select TCP/MCP track under mouse cursor (Issue 124)
 - SWS/BR: Select envelope under mouse cursor (Issue 124)
 - SWS/BR: Select/Delete envelope point under mouse cursor (2 versions: selected envelope only and whatever envelope is under mouse cursor) (Issue 124)
 - SWS/BR: Split selected items at stretch markers
 - SWS/wol: Select all tracks except folder parents
 - SWS: Toggle horizontal zoom to selected items/time selection
+MIDI editor:
 - SWS/BR: Save/Restore selected events in last clicked CC lane (8 slots) (Save has 2 versions: last clicked lane, lane under mouse cursor. Restore has 3 versions: last clicked lane, lane under mouse cursor, all visible lanes)
 - SWS/BR: Insert CC event at edit cursor in CC lane under mouse cursor (active item only)
 - SWS/BR: Hide last clicked/under mouse cursor CC lane
 - SWS/BR: Hide all CC lanes except last clicked/under mouse cursor CC lane
 - SWS/BR: Toggle hide all CC lanes except last clicked/mouse cursor CC lane (multiple versions: one normal and bunch of others that set lane to specific height)
 - SWS/BR: Convert selected CC events to envelope points in selected envelope (multiple versions for different point shape and clearing existing envelope points)

ReaScript
+BR_GetMouseCursorContext:
 - Fixes related to MIDI editor (changes introduced in REAPER v4.7 broke it)
 - Fixed segment detection in ruler
 - Added support for stretch markers
+Changed envelope object type in BR_EnvAlloc and other functions to avoid confusion (existing scripts should be unaffected)

Fixes
+Improved deleting tempo markers with different time signatures when using SWS/BR: Delete tempo marker and preserve position and length of items (including MIDI events)
+Preserve options between REAPER sessions set with these actions:
 - SWS/BR: Set "Apply trim when adding volume/pan envelope"
 - SWS/BR: Toggle "Playback position follows project timebase when changing tempo"
 - SWS/wol: Set "Vertical/Horizontal zoom center"
+MIDI editor actions that hide/show used CC lanes now obey filter's channel settings
+Prevent toggling zoom with zoom actions when inappropriate (i.e. toggling zoom to selected items when there are no selected items)
+All SWS/BR actions now obey lock settings
+Zooming functionality:
 - All zoom actions now obey track sizes set by custom themes (things like small/medium/full track height)
 - Actions that zoom vertically to selected tracks/items never show track envelopes of the last selected item/track
 - Fixed save/restore arrange view actions not working on envelopes with high point count (Issue 660)
+Fixed target BPM not updating when adjusting BPM by percent in Select and adjust tempo markers
+OSX: Fixed "Unselect tempo markers" child dialog of "Select and adjust tempo markers". It got hidden behind other dialogs when it lost focus
+Issue 678: removed duplicate configurable actions in the S&M.ini file
+Issue 671 and issue 673: fixed Region Playlist misbehavior

Other
+Increased all SWS/BR slot actions to 8 slots
+Display proper dialog icon (same one REAPER uses) in all dialogs (win only)
+Added tempo actions to Main menu > Extensions > Tempo
+Renamed certain actions for uniformity (time sel to time selection, sel items to selected items etc...)

!v2.5.0 #1 featured build (December 11, 2014)
+Resources: http://forum.cockos.com/showthread.php?p=1440002|fixed lost bookmarks|

!v2.5.0 featured build (November 24, 2014)
Notes window
+Added "Wrap text" option in the context menu
+Import SubRip file: name regions with subtitles content
+Issue 686: fixed new lines added in subtitles when saving the project

!v2.4.0 #10 pre-release build (July 11, 2014)
<strong>REAPER v4.70+ is required!</strong>
New API functions were introduced in this version, they enable various improvements in the SWS/S&M Extension.
Thank you Cockos!

Analyze and normalize loudness
+Added an option to preserve already analyzed tracks/items when analyzing selected tracks/items
+Creating graph in selected envelope functionality now works with take envelopes
+Fixes:
 - Analyzing items with different channel modes should now work properly
 - Fixed analyzing short items/tracks
 - Fixed undo when normalizing tracks
 - Pressing DELETE key will delete selected list view entries

Added actions
+Main:
 - SWS/wol: Set selected envelope height to default/minimum/maximum
 - SWS/wol: Adjust selected envelope height (MIDI CC relative/mousewheel)
 - SWS/wol: Adjust selected envelope or last touched track height (MIDI CC relative/mousewheel)
 - SWS/wol: Toggle enable extended zoom for envelopes in track lane
 - SWS/wol: Toggle enable envelopes overlap for envelopes in track lane
 - SWS/wol: Force overlap for selected envelope in track lane in its track height
 - SWS/wol: Restore previous envelope overlap settings
 - SWS/wol: Horizontal zoom to selected envelope in time selection
 - SWS/wol: Full zoom to selected envelope in time selection
 - SWS: Save/Restore current arrange view (5 slots)
 - SWS/BR: Fit selected envelope points to time selection
 - SWS/BR: Create project markers from stretch markers in selected items
 - SWS/BR: Set closest (left side) envelope point's value to mouse cursor (perform until shortcut released)
   - Note: these 2 actions are actually meant to solve the problem of freehand points editing in the tempo map. Use SWS/BR: Create tempo markers at grid after every selected tempo marker to set needed density of the tempo map and then use this action to easily edit the tempo map.
 - SWS/BR: Trim MIDI item to active content
 - SWS/AW: Grid to 1/64 notes
 - SWS/AW: Grid to 1/128 notes
+Main and MIDI editor:
 - SWS/BR: Play from mouse cursor position (3 versions)
+MIDI editor:
 - SWS/BR: Preview active media item (lots of versions: from mouse position, selected notes only, measure sync etc...)
 - SWS/BR: Save/Restore note selection from/to active take (5 slots)
 - SWS/BR: Save/Restore edit cursor position (5 slots)
  - Note: edit cursor slots are shared with already existing actions in Main
 - SWS/FNG: Cycle through CC lanes
 - SWS/FNG: Cycle through CC lanes (keep lane heights constant)
 - SWS/FNG: Show only used CC lanes
 - SWS/FNG: Hide unused CC lanes
 - SWS/FNG: Show only top CC lane
 - SWS/FNG: Select muted MIDI notes
 - SWS/FNG: Select notes nearest edit cursor
 - SWS/FNG: Apply groove to selected MIDI notes (within 16th)/(withing 32nd)
 - SWS/BR: Show only used CC lanes (detect 14-bit)
 - SWS/S&M: Restore displayed CC lanes, slot n - where 'n' is in [1; 8], http://forum.cockos.com/showthread.php?p=984786#post984786|customizable in the S&M.ini file)
 - SWS/S&M: Save displayed CC lanes, slot n - where 'n' is in [1; 8], http://forum.cockos.com/showthread.php?p=984786#post984786|customizable in the S&M.ini file)
   - Note: these 2 actions are also present in the main section. These new instances allow to bind them to MIDI toolbars, for ex.

ReaScript
+BR_GetMouseCursorContext:
 - Added support for MIDI editor
 - Fixed BR_GetMouseCursorContext envelope detection when envelope is in track lane
 - Changed return strings (ruler segments) in BR_GetMouseCursorContext
+Added functions:
 - BR_EnvAlloc, BR_EnvCountPoints, BR_EnvDeletePoint, BR_EnvFind, BR_EnvFindNext, BR_EnvFindPrevious, BR_EnvFree, BR_EnvGetParentTake, BR_EnvGetParentTrack, BR_EnvGetPoint, BR_EnvGetProperties, BR_EnvSetPoint, BR_EnvSetProperties, BR_EnvVauelAtPos
 - BR_MIDI_CCLaneRemove
 - BR_MIDI_CCLaneReplace

Fixes
+Cycle Actions / issue 636: fixed ON/OFF state corner case (as reported http://forum.cockos.com/showpost.php?p=1344403&postcount=1747|here|)
+Notes window / issue 642: fixed loading notes containing special characters
+Localization: fix for actions dealing with the Media Explorer
+Localization / Windows OS: fixed stuff that could potentially make things broken when using:
 - SWS/BR: Preview media item under mouse
 - SWS/BR: Move closest grid line to mouse cursor
 - ReaScript BR_GetMouseCursorContext and similar functions
 - Project navigation functionality (zoom/scroll etc...)
+Prevent moving project markers with the same ID:
 - SWS: Auto Color/Icon
 - SWS: Nudge marker under cursor left/right
 - Xenakios/SWS: Rename project markers with ascending numbers
+Preview media item actions:
  - Preview stops after last note/CC/sysex event when previewing MIDI
  - Actions that pause playback should work properly now
  - Prevent toggling preview state during recording
+Fixed unresponsive SWS/BR: Move closest envelope point to edit cursor
+SWS/FNG: Hide unused CC lanes in active midi editor:
 - Wasn't working if all displayed lanes were empty
 - Wasn't detecting 14-bit lanes properly
+SWS/FNG: Expand/Compress amplitude of selected envelope points around midpoint now obeys tempo map timebase
+These actions now work with take envelopes:
 - SWS/BR: Move edit cursor to next/previous envelope point
 - SWS/BR: Select next/previous envelope point
 - SWS/BR: Expand/Shrink envelope point selection to the right/left
 - SWS/BR: Shift envelope point selection left/right
 - SWS/BR: Select peaks/dips in envelope
 - SWS/BR: Unselect envelope points outside/in time selection
 - SWS/BR: Set selected envelope points to next/previous/last selected/first selected point's value
 - SWS/BR: Move closest (selected) envelope point to edit cursor
 - SWS/BR: Insert 2 envelope points at time selection
 - SWS/BR: Insert new envelope point at mouse cursor
 - SWS/BR: Save/Restore envelope point selection
 - SWS/FNG: Move selected envelope points up/down/left/right
 - SWS/FNG: Shift selected envelope points up/down on left/right
 - SWS/FNG: Expand/Compress amplitude of selected envelope points around midpoint
 - SWS/FNG: Time compress/stretch selected envelope points
 - Xenakios/SWS: Shift current envelope to left/right
+Fixed SWS/BR: Create project markers from notes in selected MIDI items not working properly with looped items
+OSX: Fixed various things when detecting mouse cursor at the top of arrange (ReaScript, Warp grid actions etc...)
+Issue 645: "Xenakios/SWS: Select takes in selected items, shuffled random" now does not select the same take number 1+ times consecutively

Other:
+Renamed FNG MIDI actions in Main section (remove MIDI prefix and added "in active MIDI editor" description at the end)
+Capitalized certain FNG actions names
+OSX: Change mouse cursor while using SWS/BR: Move closest tempo marker/grid line to mouse cursor (this was win only feature until now)
+Renamed SWS: Save/Restore current arrange view to SWS: Save/Restore current arrange view, slot 1
+Renamed SWS/BR: Move closest tempo marker/grid line/ to mouse cursor (added (perform until shortcut released) to clearly reflect how they work)
+Renamed SWS/BR: Hide all but active envelope for all/selected tracks (so it's clear that it works only with selected track envelopes)
+Renamed SWS/BR: Insert new envelope point at mouse cursor (added "using value at current position (obey snapping)" at the end)
+S&M Notes maximum length raised to 64kb
+Better startup error message (can now be displayed over the splash window)

!v2.4.0 #9 pre-release build (April 19, 2014)
<strong>This version requires REAPER v4.62pre8+</strong>, an "Incompatible version" error message will be displayed otherwise...

Cycle Actions support conditional statements (IF, IF NOT, etc) in the MIDI Editor

Fixes
+Windows OS: fixed extension not being loaded
+Cycle Action editor: fixed "Run" context menu item

!v2.4.0 #8 pre-release build (April 13, 2014)
Cycle Actions can be registered in any section of the action list (e.g. MIDI Editor)
Note: <strong>requires REAPER v4.62pre7+</strong>

!v2.4.0 #7 pre-release build (April 9, 2014)
Added actions in the MIDI Editor action list (<strong>requires REAPER v4.62pre7+</strong>)
+SWS/S&M: Hide all CC lanes
+SWS/S&M: Create CC lane
+SWS/S&M: Restore displayed CC lanes, slot n (where 'n' is in [1; 8], http://forum.cockos.com/showthread.php?p=984786#post984786|customizable in the S&M.ini file|, up to 99 slots)
+SWS/S&M: Save displayed CC lanes, slot n
 Note: these actions were already present in the "Main" section of the action list, they will remain there (not to break users' configs), but these versions are deprecated now

Snapshots: the default number of recall actions is now configurable in REAPER.ini
Edit the key "DefaultNbSnapsRecall" in the section [SWS] (quit REAPER before editing this file!)

!v2.4.0 #6 pre-release build (April 6, 2014)
Misc
+Cycle Actions: improved toolbar refresh
+Exclusive toggle actions are now off on start-up
+Prevent conflicts with dupe/clone extensions

Fixes
+Fixed some memory leaks (loudness, tempo)
+Fixed undo in certain instances when moving grid to mouse cursor

!v2.4.0 #5 pre-release build (March 30, 2014)
<strong>Analyze and normalize loudness</strong>
+Functionality in general:
 - Loudness is measured according to EBU 3342 standard thanks to excellent http://github.com/jiixyj/libebur128|libebur128| by Jan Kokemuller
 - Due to <strong>limitations in Reaper API</strong>, we can extract audio data only from certain parts of the audio chain. Chart can be found http://wiki.cockos.com/wiki/images/5/50/SWS_loudness_analysis_signal_flow_chart.png|here|. A few gotchas:
   - You can't use item fades for extensive volume control
   - If you need to use FX, current workaround is to put one item with needed FX in an empty track and measure that track
+Added actions:
 - SWS/BR: Normalize loudness of selected items/tracks...
 - SWS/BR: Normalized loudness of selected items/tracks to -23 LUFS
 - SWS/BR: Analyze loudness...
+Analyze loudness dialog:
 - Accessible from the Action list or Main menu > Extensions > Loudness...
 - Right-click on the dialog or just click "Options" button for various settings
 - Measures integrated, range, short-term and momentary loudness of selected items and tracks
 - To normalize items or tracks, right-click analyzed targets in the list view - often faster than using separate actions because data for already analyzed targets in the dialog is cached (to prevent needles reanalyzing before normalization if nothing changed)
 - Draw momentary and short-term loudness graph to selected envelope. Right-clicking analyzed item should reveal the feature. You can use dummy JS effects from http://stash.reaper.fm/v/20187/SWS%20dummy%20loudness%20graph|here| as a canvas for loudness graphs
 - After the target is analyzed, it's possible to position edit cursor over maximum short-term and momentary loudness interval by double-clicking cells holding their measurements. There is also an option to create time selection over that part of the item/track.
 - Dialog is designed to follow project state. If you rename or delete analyzed target, the change will get reflected in the dialog. For various settings relating to this, check dialog options
 - Analyzing happens in a separate thread so user is free to keep on using Reaper while it's happening.

Warp grid
+SWS/BR: Move closest grid line/tempo marker to mouse cursor:
 - Prevent creating multiple undo points while shortcut is kept on being pressed
 - Smoother reaction to mouse movements, not depending on the OS keyboard settings anymore
 - While the shortcut is pressed, target grid gets "locked" to mouse so it isn't possible to accidentally edit surrounding grids
 - Change mouse cursor when using the action (win only)
 - Improved efficiency when dealing with high tempo marker count
 - Note: due to the way upper improvements are made, you can't arm the action from the toolbar (as some users are doing http://forum.cockos.com/showthread.php?p=1332827#post1332827|here|). If you really need that, you can create a separate macro just for that:
     - SWS/BR Save edit cursor position, slot x
     - View: Move edit cursor to mouse cursor (no snapping)
     - SWS/BR: Move closest grid to edit cursor
     - SWS/BR Restore edit cursor position, slot x
+Added actions:
 - SWS/BR: Move closest (measure) grid line to edit/play cursor (Issue 638)
 - SWS/BR: Move closest left/right side grid line to edit cursor

Project startup action
+Added "SWS/S&M: Show project startup action"
+Added dedicated menu items in Main menu > Extensions > Project startup action (for easier set-up)
+The action (and new menu item) "SWS/S&M: Set project startup action" now prompts to overwrite

Cycle actions
+Added "LOOP x" statement (thanks wol!): prompts the user for the number of times to repeat something
+Tiny fixes (corner cases)

Marker list
+Export formatted marker list to clipboard now works on OSX

Added actions
+SWS/wol: Set "Vertical zoom center" to "Track at center of view"
+SWS/wol: Set "Vertical zoom center" to "Top visible track
+SWS/wol: Set "Vertical zoom center" to "Last selected track"
+SWS/wol: Set "Vertical zoom center" to "Track under mouse cursor"
+SWS/wol: Set "Horizontal zoom center" to "Edit cursor or play cursor (default)"
+SWS/wol: Set "Horizontal zoom center" to "Edit cursor"
+SWS/wol: Set "Horizontal zoom center" to "Center of view"
+SWS/wol: Set "Horizontal zoom center" to "Mouse cursor"
+SWS/BR: Copy take media source file path of selected items to clipboard
+SWS/BR: Toggle "Playback position follows project timebase when changing tempo"
+SWS/BR: Move closest (selected) envelope point to edit cursor
+SWS/BR: Insert 2 envelopes points at time selection

Added ReaScript functions
+ULT_GetMediaItemNote
+ULT_SetMediaItemNote

Fixes
+The action "SWS/BR: Delete tempo marker and preserve position and length of (selected) items (including MIDI events)" should now work properly
 - Note: due to bug in the API, please update to 4.611 otherwise you will lose any text and sysex events
+Fixed rounding issues when converting projects markers to tempo markers in time selection (reported http://forum.cockos.com/showthread.php?p=1330369#post1330369|here|)

!v2.4.0 #4 (March 13, 2014)
<strong>REAPER v4.60+ is required!</strong>
New API functions were introduced in this version, they enable various improvements in the SWS/S&M Extension.
Thank you Cockos!

Added actions
+SWS/BR: Preview media item under mouse (versions for pausing project playback during preview)
+SWS/BR: Toggle media item online/offline
+SWS/BR: Set selected envelope points to next/previous point's value
+SWS/BR: Set selected envelope points to first/last selected point's value
+SWS/BR: Delete tempo marker while preserving position and length of (selected) items (including MIDI events)
+SWS/BR: Move closest tempo marker to mouse cursor
+SWS/BR: Move closest (measure) grid line to mouse cursor (may create tempo marker)
 Hint: There is an interesting effect if you keep shortcut key pressed while moving the mouse - grid/tempo marker will follow it.
 The only con is that a bunch of undo points will get created
+Added stock toggle actions:
 - SWS/S&M: Dummy toggle n (where 'n' is in [1; 8], http://forum.cockos.com/showthread.php?p=984786#post984786|customizable in the S&M.ini file|, up to 99 toggles)
 - SWS/S&M: Exclusive toggle An (where 'n' is in [1; 4], http://forum.cockos.com/showthread.php?p=984786#post984786|customizable in the S&M.ini file|, up to 99 toggles)
 - SWS/S&M: Exclusive toggle Bn (where 'n' is in [1; 4])
 - SWS/S&M: Exclusive toggle Cn (where 'n' is in [1; 4])
 - SWS/S&M: Exclusive toggle Dn (where 'n' is in [1; 4])
   "Exclusive toggle" means only one toggle action is ON at a time.
   For ex: in the set of toggles "A", if "Exclusive toggle A03" is ON, A01 A02 and A04 are OFF.
   These actions come in handy with Cycle Actions for example, see details and use-cases http://forum.cockos.com/showpost.php?p=1315222&postcount=1652|here| (thanks Reno.thestraws!)

Resources: auto-save media files improvements

ReaConsole
+Issue 588: added option in the context menu to invert ENTER and  CRTL+ENTER (CMD+ENTER on OS X) key shortcuts:
 - The ENTER key can either perform commands and let the console open, while CRTL+ENTER performs commands but closes it
   Useful when ReaConsole is docked for example, default behavior
 - Or the ENTER key can perform commands and close the console, while CRTL+ENTER performs commands but let it open
   Useful when using ReaConsole the old-school way, as a dialog box
+New default shortcut 'c' to open ReaConsole ('C' might conflict with the native action "Insert time signature/tempo Marker")

Cycle actions
+Issue 634: our new project member wol has added some conditional statements, thanks!
 - IF AND: if both next actions are ON
 - IF NAND: if at least 1 of the next 2 actions is OFF
 - IF OR: if at least 1 of the next 2 actions is ON
 - IF NOR: if both next actions are OFF
 - IF XOR: if the next 2 actions' states are different
 - IF XNOR: if the next 2 actions' states are the same
 Note: these new statements must be followed by <strong>two</strong> actions that report a toggle state
+Editor: commands indentation
+Editor: better description of conditional statements (in plain English)
+Tweaks: better context menu, message dialog box, etc

Added ReaScript functions
+BR_GetMouseCursorContext
+BR_GetMouseCursorContext_Envelope
+BR_GetMouseCursorContext_Item
+BR_GetMouseCursorContext_Position
+BR_GetMouseCursorContext_Take
+BR_GetMouseCursorContext_Track
+BR_ItemAtMouseCursor
+BR_PositionAtMouseCursor
+BR_TakeAtMouseCursor
+BR_TrackAtMouseCursor
+BR_GetMediaSourceProperties
+BR_SetMediaSourceProperties
+BR_SetTakeSourceFromFile2

Fixes
+Preview media item actions now send all-notes-off when stopping MIDI item preview
+More efficient toolbars auto refresh in certain instances
+Action "SWS/BR: Create project markers from notes in selected MIDI items" now works properly with looped items

!v2.4.0 #3 (February 5, 2014)
Added actions
+Xenakios/SWS: Preview selected media item through track (toggle and normal)
+SWS/BR: Preview media item under mouse (lots of different versions, see action list) (Note: "Xenakios/SWS: Stop current media item preview" works on these too)
+SWS/BR: Select next/previous envelope point
+SWS/BR: Expand envelope point selection to the right/left (normal and end point only version)
+SWS/BR: Shrink envelope point selection from the right/left (normal and end point only version)
+SWS/BR: Shift envelope point selection left/right
+SWS/BR: Select peaks/dips in envelope
+SWS/BR: Unselect envelope points outside/in time selection
+SWS/BR: Insert new envelope point at mouse cursor
+SWS/BR: Save/Restore envelope point selection (5 slots)
+SWS/BR: Save/Restore edit cursor position (5 slots)
+SWS/BR: Toggle "Grid snap settings follow grid visibility"
+SWS/BR: Set "Apply trim when adding volume/pan envelopes"
+SWS/BR: Cycle through record modes
+SWS/BR: Focus arrange window

Fixes
+<strong>Windows OS / Issue 619, issue 621:</strong>
 fixed various features which were broken when using LangPacks and certain regional settings (i.e. comma as a decimal mark)
+OS X 64-bit: fixed broken list views (as reported http://forum.cockos.com/showpost.php?p=1307498&postcount=39|here|)
+Issue 613 / Region Playlist: fixed rounding issues (with adjacent regions)
+Issue 618: fixed cycle actions using toggle states from other cycle actions (starting with IF/IF NOT statements)
+Fixed broken actions "SWS: Set auto crossfade on/off"
+Action "Xenakios/SWS: Preview selected media item" now works properly with muted items

Other
+OS X DMG / Issue 608: added info allowing Mavericks/10.9+ users to run the installation script
+Made .beats optional for the action "SWS/S&M: Insert silence (measures.beats)", e.g. enter 5 (or 5.0) to insert 5 measures of silence/empty space
+Cycle Actions & Live Configs editors: shorten action names when possible, e.g. "<s>SWS/S&M: </s>Insert silence (measures.beats)"
+Better Snapshot details/descriptions
+SWS: Exported marker list format dialog opens centered
+Added "..." to the end of all (hopefully) Xenakios dialog actions that were missing it
+Small renames of captions in SWS/BR dialogs
+Xenakios's preview actions will stop on transport stop (same goes for new SWS/BR preview actions)
+The following Xenakios' dialog boxes are now themed:
 - Auto-rename selected takes
 - Create new tracks
 - Disk space calculator
 - Find missing media for project's takes
 - Insert random points to selected envelope
 - Item property interpolator
 - Normalize selected takes to dB value
 - Process item with Rubberband/csound phase vocoder
 - Project media
 - Randomize item positions
 - Remap item positions
 - Rename selected takes
 - Rename selected tracks
 - Rename takes
 - Render item to new take with tail
 - Repeat paste
 - Reposition selected items
 - Scale item positions/lengths by percentage
 - Search takes
 - Set volume and pan of selected takes
 - Set volume of selected items
 - Show/hide floating item/track info
 - Skip select items from selected items
 - Skip select items in selected tracks
 - Spread selected items over tracks
 - Swing item positions
 - Take mixer
 - Toggle selected items selected randomly

!v2.4.0 #2 (November 15, 2013)
<strong>MIDI/OSC actions support learn with both MIDI Pitch and "normalized" OSC messages</strong>
+To enable this new option: set "LearnPitchAndNormOSC" to 1 in the section [General] of the S&M.ini file (quit REAPER first!)
+When the new option is enabled, all actions of the section "S&M Extension" can be learned with:
 - <strong>New:</strong> OSC messages with floating-point argument in [0, 1] (14-bit resolution)
   Useful for OSC controllers that cannot handle absolute float values, e.g. <strong>TouchOSC for Android needs this!</strong>
 - <strong>New:</strong> MIDI Pitch messages (14-bit resolution)
 - MIDI CC messages (absolute and relative modes, as usual)

Region Playlist
+<strong>Fixed playback that could get out of sync randomly</strong>
+Added option "Smooth seek (seek immediately if disabled)" in the context menu, details http://forum.cockos.com/showthread.php?t=128371|here|

Auto color/icon
+Issue 602: Marker/region rules now support the filters (any) and (unnamed)
+Issue 600 / Windows OS: fixed potential crash when changing colors
+Fixed marker/region auto-coloring rules not obeying priorities

Cycle Actions
+Cycle Actions now support all 3rd party extensions' actions
+Issue 607: better recursion detection/protection, thanks Big Bob!
+Editor: reject unreliable command ids for SWS actions, macros and scripts

Notes window
+Make it possible to monitor/edit marker/region names and subtitles separately,
 i.e. added "Marker names", "Marker subtitles", "Region names" and "Region subtitles"
 in the dropdown box (in addition to "Marker/region names" and "Marker/region subtitles")
+Added related actions:
 - SWS/S&M: Open/close Notes window (marker names)
 - SWS/S&M: Open/close Notes window (region names)
 - SWS/S&M: Open/close Notes window (marker subtitles)
 - SWS/S&M: Open/close Notes window (region subtitles)
+If REAPER >= v4.55: Mark project dirty (needing save) rather than creating undo points for each key stroke
+Potential fix for http://forum.cockos.com/showpost.php?p=1180135&postcount=1595|"things that smells like Pont-l'�v�que"|
+House cleaning: allow notes for macros and scripts (aka "Action help")
 To easy copy/paste, string identifiers used to be displayed in the Notes window for macros/scripts.
 This is now useless since the action list offers "Copy selected action cmdID/identifier string".

Resources / Issue 591: make it possible to save and use new slots/files only via user macros (w/o tweaking the S&M.ini file, etc..)
+Made "Auto-save" slots/files <em>actions</em> more macro-friendly: they won't prompt for anything
 Note: the "Auto-save" <em>button</em> still prompt to overwrite selected slots/files
+Added a "last slot" version for all existing slot actions (i.e. new actions to deal with "auto-saved slots")
 A few examples:
 - SWS/S&M: Resources - Apply track template to selected tracks, <em>last slot</em>
 - SWS/S&M: Resources - Apply track template (+envelopes/items) to selected tracks, <em>last slot</em>
 - SWS/S&M: Resources - Import tracks from track template, <em>last slot</em>
 - etc..
+Added actions to cleanup things at the end of user macros, if needed:
 - SWS/S&M: Resources - Delete last track template slot/file
 - SWS/S&M: Resources - Delete last FX chain slot/file
 - SWS/S&M: Resources - Delete last media slot/file
 - SWS/S&M: Resources - Delete last project slot/file
 - SWS/S&M: Resources - Delete last theme slot/file
 - SWS/S&M: Resources - Delete last image slot/file

Resources: other updates
+Tag bookmark names with [x] when relevant slot actions are attached to them
+Media files: added "Add media file" options in the context menu (+ related actions)
 - Stretch/loop to fit time selection
 - Try to match tempo 0.5x
 - Try to match tempo 1x
 - Try to match tempo 2x
 <strong>Note: all existing "Add media file" slot actions obey these new options too</strong>
+Track templates: fixed the option "Offset items/envelopes by edit cursor" not being obeyed, sometimes
+Track templates: added actions where 'n' is in [1; 4], http://forum.cockos.com/showthread.php?p=984786#post984786|customizable in the S&M.ini file|:
 - SWS/S&M: Resources - Paste (replace) template items to selected tracks, slot n
 - SWS/S&M: Resources - Paste (replace) template items to selected tracks, last slot
 - SWS/S&M: Resources - Paste template items to selected tracks, slot n
 - SWS/S&M: Resources - Paste template items to selected tracks, last slot
+GUI tweaks, better wordings and undo point names (with slot numbers), etc..
+<strong>House cleaning: Removed all "prompt for slot" actions (*)</strong>
 Prehistoric actions that used to make sense when there was no dedicated GUI...
+<strong>House cleaning: Deprecated the "project loader/selecter" tool (*)</strong>
 This tool was useful to switch projects or select project tabs (during live performances, for ex.)
 Instead, you can just create a new dedicated bookmark (say "Live projects": click the tiny button +),
 add projects to it (drag-drop RPP files from an Explorer/Finder), and attach relevant slot actions to
 it via the context menu > Bookmark > Attach project slot actions to this bookmark.
 Deprecated actions have been replaced as follow:
 - "Resources - Project loader/selecter: next (cycle)"  ->  "Resources - Open project, next slot (cycle)"
 - "Resources - Project loader/selecter: previous (cycle)"  ->  "Resources - Open project, previous slot (cycle)"
 Also added:
 - SWS/S&M: Resources - Open project, next slot (new tab, cycle)
 - SWS/S&M: Resources - Open project, previous slot (new tab, cycle)
+(*) If you have any trouble because of that, please http://code.google.com/p/sws-extension/issues/list|say something|!

ReaScript function export
+Added function BR_SetTakeSourceFromFile()
+Issue 598: fixed potential crash with FNG_FreeMidiTake

Ruler's drag zoom / Issue 540: added actions for better usability
+SWS: Toggle drag zoom enable (ruler top half)
+SWS: Toggle drag zoom enable (ruler bottom half)

Fixes
+Issue 603: fixed potential crash when pasting track groups
+Localization / Windows OS: fixed broken features/actions when the extension was translated (thanks drikssa� & neilerua):
 - Most of zoom features
 - Xenakios "Scroll track view" actions
 - S&M "Toggle offscreen item selection" actions
+Issue 595: cut/copy/paste take actions now handle multiple item selection
+The action "Cut active take" now removes items if needed (rather than leaving empty items)
+Issue 601: fixed marker <-> region conversion actions (and export actions) that could affect playback
+Issue 606 / OS X: fixed text display � la "Big Clock" for Notes, Region Playlist and Live Config Monitor windows
+S&M actions to switch FX presets now support concurrent use (e.g. tweaking 2 knobs at the same time)
+Fixed the toggle state reported by some "Toggle offscreen item selection" actions

Other
+<strong>Various performance/timing improvements</strong>
+Various font rendering improvements
+Windows OS: ClearType font rendering is now enabled by default (still optionnal via the S&M.ini file)
+Update checker: wait for project to load completely before displaying startup dialog
+S&M project startup action: faster, safer, reject unreliable command ids for SWS actions, macros and scripts
+The About box is now modeless
+Issue 517 / OS X: S&M actions and commands that open the Finder now also reveal files (like on Windows OS)
+Issue 593: increased maximum cell length for all list views

!v2.4.0 #1 (August 6, 2013)
Fixed some actions learned with <strong>relative</strong> MIDI CC events
+SWS/S&M: Select project (MIDI CC/OSC only)
+SWS/S&M: Trigger preset for FX n of selected track (MIDI CC/OSC only) - where 'n' is in [1; 8]
 Note: FX 4 to FX 8 are new actions
+SWS/S&M: Trigger preset for selected FX of selected track (MIDI CC/OSC only)
+Reminder: those actions belong to the section "S&M extension" of the action list (top-right dropdown box)

Live Configs:
+Allow switches to "comments-only" configs (e.g. OSC feedback with random/custom strings)
+Added actions (where 'n' is in [1; 4], http://forum.cockos.com/showthread.php?p=984786#post984786|customizable in the S&M.ini file|):
 - SWS/S&M: Live Config n - Preload next config
 - SWS/S&M: Live Config n - Preload previous config
 Notes: useful to preload configs with -/+ controllers (like pedals), there already are similar actions to switch to the next/previous config
+Monitor windows:
 - Mouse wheel/trackpad gesture now cycles back to the first/last config
 - Mouse wheel/trackpad gesture now obeys the option "Ignore switches to empty configs"
+Editor window tweaks:
 - More guiding context menus
 - Allow cell edition in the columns "Activate action" and "Deactivate action"
 - Skinned knobs (if knob images are available in the current theme)

Cycle Action editor: copy/paste commands with Ctrl-C, Ctrl-V, Ctrl-X (on OS X: CMD-C, etc..)

!v2.3.0 #23 (July 22, 2013)
Fixed theme actions http://forum.cockos.com/showthread.php?p=1213324#post1213324|vs some user preferences|, thanks Breeder!

Resources window:
+Improved context menus (right-click the bookmark dropdown box, the attached project label, etc..)
+OS X: Context menu > "Edit file..." opens files with the default text editor (like on Windows OS)

ReaScript function export:
+Truncate or delete midi notes which go past the all-notes-off event
+ConfigVar functions now cover global MIDI preferences too (in case it works on REAPER's end someday)

!v2.3.0 #22 (July 15, 2013)
Fixed screenset saving

!v2.3.0 #21 (July 11, 2013)
Fixes:
+Screenset fixes as reported http://forum.cockos.com/showpost.php?p=1209144&postcount=1329|here|
+Image window: restore last displayed image on startup
+Issue 507: Fix OS X ReaConsole character highlighting

!v2.3.0 #20 (July 9, 2013)
Added actions:
+SWS/BR: Hide all but active envelope for selected tracks
+SWS/BR: Enable "Ignore project tempo" for selected MIDI items (use tempo at item's start)
+SWS/BR: Disable "Ignore project tempo" for selected MIDI items

Other:
+Cycle Action editor: improved context menu (http://forum.cockos.com/showpost.php?p=1205514&postcount=5|as discussed here|)
+Cycle Action editor: make it obvious when the Apply button is being disabled
+Live Config editor: various undo improvements
+Issue 577: Snapshot paste defaults to (none) for the destination track when non matching track is found

Fixes:
+Prevent creating redundant undo points in SWS/BR: Randomize selected tempo markers...
+SWS/BR windows always refresh toolbar buttons properly
+SWS/BR: Increase/decrease tempo marker:
 - fixed unresponsiveness in certain corner-cases involving square points
 - fixed behavior for consequential selections
+SWS/BR: Alter slope of gradual tempo marker:
 - fixed behavior for consequential selections

Enabled more code optimizations on Windows builds to increase action speed in some cases, especially with x64.

!v2.3.0 #19 (June 27, 2013)
Fixes:
+Issue 585 / OS X: fixed font rendering crashes, thank YOU Justin!
+More screenset fixes (including http://code.google.com/p/sws-extension/source/detail?r=1077|these issues|)

Added actions:
+SWS/BR: Hide all but active track envelope (issue 456)

Other:
+<strong>Renamed a bunch of S&M "slot actions" to make it clear they are attached to the Resources window</strong>
 For ex.: <em>SWS/S&M: Import tracks from track template, slot 3</em> has been renamed into <em>SWS/S&M: <strong>Resources - </strong>Import tracks from track template, slot 3</em>
+Cycle Action editor: display unregistered cycle actions as such (IDs in parenthesis)
+Actions that renumber marker/region IDs now create undo points

!v2.3.0 #18 (June 9, 2013)
Issue 517 / Windows OS: S&M actions and commands that open the Explorer now also reveal files
OS X: better fonts in S&M windows (again!)

Fixes:
+SWS/FNG: Compress/Expand amplitude of selected envelope points around midpoint (inconsistent behavior for playrate and width envelopes)
+More screenset fixes as reported http://forum.cockos.com/showpost.php?p=1172448&postcount=1283|here|
+Resources/Windows OS: fixed "Edit file..."
+Issue 576: fixed auto-icon crash
+Issue 581 / OS X port: the action "SWS/S&M: Set project startup action" now prompts for a command ID or an identifier string
 (to copy such IDs, right-click an action in the Actions window > Copy selected action cmdID/identifier string)

!v2.3.0 #17 (April 30, 2013)
<strong>REAPER v4.33+ is required!</strong>
New API functions were introduced in this version, they enable various improvements in the SWS/S&M Extension.
Thank you Cockos!

Cycle Action (CA)
+Cycle Actions for all sections (Media Explorer, Inline MIDI Editor, etc..)
+Support macros & scripts in all sections
+Improved the timing of Cycle Actions (again!)
+Support special macros using actions like "No-op", "Wait n seconds before next action", etc..
+Editor: various usability improvements, incl. a bit of issue 565
+Editor / Issue 562: added instruction LABEL to run Label Processor commands (and make your own "Label Processor actions")
 Example: LABEL /Lmy_suffix
 Reminder: the syntax is described in Main menu > Extensions > Label Processor
+Editor: fixed paranoid test that was preventing some valid CAs to be registered, thanks Big Bob!
+Fixed possible "no-op" CAs in the Action list

Resources window and related "slot actions"
+<strong>Issue 560: added commands and options to attach/detach resource files to/from projects</strong>
 When saving your work to another directory (using save as/copy media), all files that have been attached to the project in the Resources window will be backed up too.
 When a bookmark is attached to a project, any file/slot that will be added to (or removed from) this bookmark will be automatically attached to (or detached from) the project.
 Use-case examples: Comping, http://forum.cockos.com/showthread.php?t=121131|"Revolver tracks"|
 - Added Context menu > Bookmark > "Attach bookmark to X.RPP" and "Detach bookmark from Y.RPP"
 - Added option "Attach bookmark to this project" when creating new bookmarks
 - Added label for the attached project name (if any), right-click to load/select the said project
+<strong>Added custom bookmarks</strong>: Context menu > Bookmark > New bookmark > Custom...
 The definition format is: resource_directory_name,description,file_extensions (no spaces around commas)
 - Example1: Configurations,ReaConfig,ReaperConfigZip
   => Bank of configs example: auto-fill, then double-click slots to switch ReaConfigs (or, on Win, drag-drop slots to the arrange)
 - Example2: Docs,Document,txt,rtf,pdf => Multiple file extensions example
 - Example3: Misc,Any file,* => Can be useful to attach any type of file to a project, for example
+<strong>Theme bookmarks and related slots actions: OS X port + now support both .ReaperthemeZip and .ReaperTheme files</strong>
 For Mac users, an interesting new action is "SWS/S&M: Load theme, slot n" - where 'n' is in [1; 4], http://forum.cockos.com/showthread.php?p=984786#post984786|customizable in the S&M.ini file|: up to 99 themes
+Image bookmarks and related slots actions now support the same image formats than REAPER: PNG, JPG, BMP, etc..
 Note: Image bookmarks were limited to PNG files before this version (only the action "SWS/S&M: Show image, slot n" is still limited to PNG)
+Project bookmarks and related slots actions now support the same project files than REAPER: RPP, EDL, RPP-BAK, etc..
 Note: Project bookmarks were limited to RPP files before this version
+Context menus: new commands
+Various tweaks, tiny fixes (localization, media file filters, etc..)

Fixes:
+Notes window: undoing "remove tracks" now restores tracks notes, if any
+Removed default shortcut Ctrl+Shift+M ("SWS: Open marker list"): conflict with the default/native shortcut for "View: show track manager window"
+Removed default shortcut Ctrl+F (for "SWS/S&M: Find"): no known conflict but more future-proof
+Screenset load now sets size/position of undocked SWS windows as reported http://forum.cockos.com/showpost.php?p=1158117&postcount=1248|here|

!v2.3.0 #16 (April 18, 2013)
Added H:M:S.F to marker list export format

Fixes:
+Fixed screensets broken in v2.3.0 #15
+OS X now supports all track template files, thanks mustgroove!
 This fixes this http://forum.cockos.com/showpost.php?p=1157294&postcount=31|Resources window issue| (and probably other things on OS X)
+Issue 552: auto-saved track templates now sync to tempo (i.e. added beat information in auto-saved templates)

!v2.3.0 #15 (April 8, 2013)
Live Configs:
+Added basic OSC feedback
 To bind an OSC device: Live Configs window > Context menu > OSC feedback, and choose a device in the list
 Devices listed there are the OSC "control surfaces" defined in Options > Preferences > Control Surfaces
 Note: only the name, IP, max packet size and output port parameters are required.
 Unless you need REAPER feedback as well, you do not need to tick the option "Send to port"
 Up to 4 OSC devices are managed, i.e. distinct feedback for Live Config #1, #2, #3 and #4
 The possible OSC messages (with string arguments) are:
 - /snm/liveconfig<strong>n</strong>/current/changed - when the active config changed for the Live Config #<strong>n</strong>
 - /snm/liveconfig<strong>n</strong>/current/changing - when the active config is changing for the Live Config #<strong>n</strong> (same as grayed display in monitoring windows)
 - /snm/liveconfig<strong>n</strong>/preload/changed - when the preloaded config changed for the Live Config #<strong>n</strong>
 - /snm/liveconfig<strong>n</strong>/preload/changing - when the active config is changing for the Live Config #<strong>n</strong> (same as grayed display in monitoring windows)
+Fixed ~1s delay when switching configs (with the option "Send all notes off when switching configs"), thanks Breeder!
+Undoing config switches now properly update monitoring windows
 Note: just fixed for the sake of it as it is recommended to disable undo points for live performances!

Region Playlist:
+Support main transport pause
 Before this version the playlist was stopped on pause, now it just plays again when "un-pausing", as expected
+Added basic OSC feedback
 To bind an OSC device, etc.. see above: same as the Live Configs' OSC feedback
 The possible OSC messages (with string arguments) are:
 - /snm/rgnplaylist/current - current region
 - /snm/rgnplaylist/next - next region

Added actions:
+SWS: Set takes in selected item(s) to random custom color(s)
+SWS: Set takes in selected item(s) to color gradient
+SWS: Set takes in selected item(s) to ordered custom colors
+SWS/BR: Create tempo markers at grid after every selected tempo marker
+Issue 180:
 - SWS/BR: Create project markers from selected items (name by item's notes)
 - SWS/BR: Create regions from selected items (name by item's notes)

Fixes:
+About box: fixed update checker connection issues in certain instances (Win only)
+Cycle actions: fixed ReaScript support broken in v2.3.0 #14, thanks gofer!
+OS X x64: fixed font rendering crash (when using alpha)
+Fixed crazy behavior (SWS stops working) when running these actions on empty items:
 - SWS/BR: Create project markers from notes in selected MIDI items
 - SWS/FNG: legato selected media items on same track (change rate)
 - SWS/FNG: Time compress/stretch selected items
+Refresh arrange after running SWS/FNG: unselect items that do not start in time selection
+Prevent loss of item selection when running Xenakios/SWS: Remove muted items
+Small rename (for the sake of clarity) of 2 actions: Xenakios/SWS: Shuffle order of selected items
+Don't skip last fade shape when using Xenakios/SWS: Set next/previous fade in/out shape for items
+More consistent behavior for:
 - Xenakios/SWS: Explode selected items to new tracks (keeping positions)
 - Xenakios/SWS: Select takes in selected items, shuffled random
 - Xenakios/SWS: Select takes of selected items cyclically
+These actions now work with empty items (issue 281):
 - SWS: Create regions from sel item(s) named with take
 - Xenakios/SWS: Create markers from selected items (name by take source file name)
 - Xenakios/SWS: Explode selected items to new tracks (keeping positions)
 - Xenakios/SWS: Remove muted items
 - Xenakios/SWS: Reverse order of selected items
 - Xenakios/SWS: Shuffle order of selected items
 - Xenakios/SWS: Shuffle order of selected items (2)
 - Xenakios/SWS: Select items under edit cursor on selected tracks
 - Xenakios/SWS: Time selection adaptive delete
 - Xenakios/SWS: Toggle selected items selected randomly

Other:
+OS X: better font rendering

!v2.3.0 #14 (March 23, 2013)
Cycle Actions (CAs)
+Improved timing when performing CAs
+Issue 550: CAs can now contain <em>other</em> CAs, recursively
+The character comma (,) can now be used in CONSOLE instructions
+Added instruction ELSE
+Improved toggle states reporting
 - CAs can now either report fake toggle states (like it was before v2.3.0 #9) or real ones (i.e. toggle state of the first relevant "sub-action")
   This ensures transparent upgrades from older versions. This toggle state is configurable in the column "Toggle" of the editor, <strong>see details http://forum.cockos.com/showpost.php?p=1090262&postcount=1136|here|</strong>
 - Better initialization for CAs that report real toggle states (i.e. <strong>avoid to run some of them one time before they sync properly</strong>)
+Editor: display MIDI action names (with REAPER >= v4.33pre16)
+Editor: new menu items to cut/copy/paste commands (works across CAs)
+Editor: new menu item to explode CAs, custom actions (i.e. macros) and ReaConsole actions into individual actions
 <strong>This helps sharing Cycle Actions with other users, see important remarks http://forum.cockos.com/showpost.php?p=1170459&postcount=1267|here|</strong>
 (before this version you probably had to share other files, now you just have to export a single file where all CAs have been "exploded")
+Editor tweaks: added CA text filter, more helpful messages (again), etc...
+Fixed missing undo points for CONSOLE commands (when the option "Consolidate undo points" was disabled)
+Removed "cycling tooltips" (when CAs were attached to toolbar buttons, the reason why is detailed http://forum.cockos.com/showpost.php?p=1212048&postcount=1331|here|)
 Note: when the opetion "Consolidate undo points" is enabled, steps like !bla or !foo still provide distinct undo point names though ("Undo foo", "Undo bla")

Live Configs
+Ignore preload over the current/active track
+Improved action learn: prompt to replace current bindings or to add a new binding (with REAPER >= v4.33pre20)
+Monitoring windows: improved redraw + click the "CURRENT" panel to show/hide the "PRELOAD" one
+Fixed Cut command and corner-cases

Snapshot improvements: (Thanks for the contributions, Chris!)
+Added Previous and Next buttons for navigating snapshots and added associated actions
+Added Move Up & Down buttons for re-ordering snapshots list and added similar actions
+Added Notes field (limited to 100 characters)
+Changed the way snapshots are deleted so the sort column remains continuously numbered

Added actions:
+Issue 543: SWS/S&M: Go to/select region n (obeys smooth seek)
 where 'n' is in [1; 4], http://forum.cockos.com/showthread.php?p=984786#post984786|customizable in the S&M.ini file|: up to 99 actions/regions
+Issue 307: actions to increase/decrease the metronome volume (by steps of ~ 0.15dB)
 SWS/S&M: Increase metronome volume
 SWS/S&M: Decrease metronome volume
+SWS/BR: Move closest tempo marker to edit cursor

Other:
+"SWS: Minimize selected track(s)" now returns a toggle state:
 reports ON if the selected track (or all selected tracks) is (are) minimized
+ReaConcole: reduced minimum height and margins
+S&M project startup actions: tweaks to support theme switching on project load (details http://forum.cockos.com/showpost.php?p=1140973&postcount=18|here|)

Fixes:
+<strong>S&M Notes window / OS X 10.7+: fixed refresh issues, thanks chriscomfort!</strong>
+OS X 10.7+ x64: fixed list views being right aligned
+All S&M windows: fixed button display for some themes (e.g. http://forum.cockos.com/showpost.php?p=1124199&postcount=169|Apollo theme|)
+Fixed action "SWS/S&M: Open project path in explorer/finder"
 This action was opening the project's parent folder, not the project's folder
+About box: fixed disabled button in update checker in certain instances
+ReaMote: fixed unexpected "Version Incompatibility" error message

!v2.3.0 #13 (February 2, 2013)
ReaConsole updates
+Create actions made of console commands directly in the Cycle Action editor, see below + example and details http://forum.cockos.com/showpost.php?p=1115796&postcount=1179|here|
 In other words, to create your own console actions, <strong>you do not need to create/tweak a text file anymore</strong> (i.e. reaconsole_customcommands.txt)
 => better action names, for example: a custom "Select bass tracks" instead of "SWS: Run console command: s*bass*"
 => simpler configuration (no file edition/re-start)
 => benefit from other Cycle Actions' features: toggle state reporting, etc..
 => indirectly fixes little issues on OS X
 Note: although it is deprecated now, the file reaconsole_customcommands.txt still parsed for ascendant compatibility
+<strong>New command 'x' to add track FX</strong> by names, see examples and details http://forum.cockos.com/showpost.php?p=1115796&postcount=1179|here|
 Note: the command will do nothing if the FX is already present
+<strong>New command '/' to send local OSC messages</strong> (as if they were sent by a device on the network), see examples and details http://forum.cockos.com/showpost.php?p=1115796&postcount=1179|here|
 Longer console commands.. but this opens a bunch of doors: receives, sends, FX parameters, FX presets, etc..
+Issue 484: the ReaConsole window is now modeless, dockable, resizable, etc..
 <strong>=> key shortcuts swap!</strong>
 - The ENTER key runs a command and now keeps the Console window open
 - CTRL+ENTER (CMD+ENTER on OS X) will now close the Console window after running a command
+Fixed a few console commands' undo points that were ignored

Cycle Action editor updates
+Added instruction CONSOLE to run ReaConsole commands, see example and details http://forum.cockos.com/showpost.php?p=1115796&postcount=1179|here|
 Example: CONSOLE x ReaComp
 Reminder: the syntax of ReaConsole commands is detailed http://www.standingwaterstudios.com/reaconsole.php|here|
+More helpful messages
+Improved toggle states for cycle actions using instructions IF and IF NOT

Ported more features to OS X:
+<strong>Theme helpers for OS X</strong> (actions referenced in the http://www.houseofwhitetie.com/reaper/walter_themers_guide.pdf|WALTER user manual|):
 - SWS/S&M: Show theme helper (all tracks)
 - SWS/S&M: Show theme helper (selected tracks)
+More toolbar auto-refresh actions:
 - SWS/S&M: Toolbar - Toggle offscreen item selection (top)
 - SWS/S&M: Toolbar - Toggle offscreen item selection (bottom)
+More CMD+A support in text fields (select all)

Issue 524: new actions to detect and unselect offscreen items (just to unify the 4 existing actions "Toggle offscreen item selection (left/right/top/bottom)")
+SWS/S&M: Unselect offscreen items
+SWS/S&M: Toolbar - Toggle offscreen item selection
 This one deselects offscreen items and reselects them on toggle
+Reminder: toolbar buttons of those actions automatically light-up when at least one selected item is offscreen
 (the option "Main menu > Extensions > SWS options > Auto-refresh toolbars" must be enabled)

Other:
+Cue buss dialog box: key shortcuts pass through to the main window
+Fixed potential issues with relative paths like "./stuff.rpp"

!v2.3.0 #12 (January 30, 2013)
Automatic check for updates:
+Option can be found in REAPER > Extensions > About SWS Extensions
 - Performed once per day (startup check is silent, user gets notified only if new version is available)
 - Turned on by default for official updates
 - When searching manually (instead of startup search) both official and beta updates are checked

Tempo improvements:
+Convert project markers to tempo markers:
 - More sane results when creating gradual tempo changes (thanks to middle points)
 - Option to split middle point into 2 points to smooth things out
+Added actions:
 - SWS/BR: Randomize selected tempo markers...
 - SWS/BR: Delete tempo marker (preserve overall tempo and positions if possible)
 - SWS/BR: Set tempo marker shape to linear (preserve positions)
 - SWS/BR: Set tempo marker shape to square (preserve positions)
 - SWS/BR: Set tempo marker shape (options)...
 - SWS/BR: Increase/Decrease tempo marker (preserve it's time position) (% and BPM versions)
   => These actions are mostly intended for manipulation of linear (gradual) tempo. See documentation for more
 - SWS/BR: Alter slope of gradual tempo marker (increase/decrease) (% and BPM versions)
   => As the name suggest, these actions work only on gradual tempo markers. See documentation for more
 - SWS/BR: Create project markers from selected tempo markers
 - SWS/BR: Create project markers from notes in selected MIDI items
+Other:
 - All dialogs under SWS/BR:
     - Options are preserved through sessions
     - Tiny OS X cosmetic fixes
 - All existing tempo operations should be much faster when dealing with a lot of points
 - Tiny renames of move actions for easier readability
 - Documentations available on http://wiki.cockos.com/wiki/index.php/Category:Tempo|wiki.cockos.com|, namely http://wiki.cockos.com/wiki/index.php/Tempo-mapping_in_Reaper|here| and http://wiki.cockos.com/wiki/index.php/Tweaking_tempo|here|
   => Big thanks to user http://forum.cockos.com/member.php?u=22191|G-Sun| for all the wiki work, suggestions and testing

Added actions:
+Issue 544: SWS/S&M: Set project startup action (and SWS/S&M: Clear project startup action)
 Note: startup actions are defined <strong>per project</strong>. If you need to run an action when launching REAPER (or with new blank projects),
 define a project template (in Preferences > Project) and a startup action for this template.
+SWS/BR: Check for new SWS version...

Fix for OSC & MIDI CC relative "mode 3" learn

!v2.3.0 #11 (January 15, 2013)
Fix for snapshot merge crash

!v2.3.0 #10 (January 11, 2013)
Live Configs: support OSC and rotary controllers
+Improved the "learnability" of the following actions of the "S&M Extension" section, they have been renamed accordingly:
 - SWS/S&M: Apply Live Config n (MIDI CC absolute only)  ->  SWS/S&M: Apply Live Config n (MIDI CC/OSC only)
 - SWS/S&M: Preload Live Config n (MIDI CC absolute only) ->  SWS/S&M: Preload Live Config n (MIDI CC/OSC only)
+Support all types of MIDI CC controllers (like endless rotary encoders)
 - In addition to the "Absolute" mode, all "Relative" modes of the Learn dialog box are now supported too
 - Acceleration is also supported
+Support OSC learn (OSC message with float parameter)
 - Example: say you have learned the action "SWS/S&M: Apply Live Config 3 (MIDI CC/OSC only)" with the OSC message "/blabla",
   sending "/blabla/f/107.0" will switch to the instrument/effect #107 of the Live Config #3

Added actions (http://forum.cockos.com/showthread.php?p=984786#post984786|customizable in the S&M.ini file|):
+SWS/S&M: Bypass all FX (except n) for selected tracks - where 'n' is in [1; 8] by default
 - Might be useful for FX comparisons (A/B)
+SWS/S&M: Set all FX (except n) offline for selected tracks - where 'n' is in [1; 8] by default
 - Might be useful for live applications
The following new actions are a bit specific, so they are <strong>hidden by default</strong> (n=0 in the S&M.ini file)
+SWS/S&M: Unbypass all FX (except n) for selected tracks
+SWS/S&M: Set all FX (except n) online for selected tracks
+SWS/S&M: Dummy toggle n
 - These actions just report a toggle state
+SWS/S&M: Exclusive toggle n
 - These actions just report a toggle state, only one of them is ON at a time (all others are automatically turned OFF)

ReaScript:
+Added function SNM_AddTCPFXParm()
+Hardened http://forum.cockos.com/showpost.php?p=1099358&postcount=1162|SNM_TieResourceSlotActions()|

Auto color/icon:
+Fixed color edition in place in the list view
+Fixed possible crash when the extension is localized

Other:
+Updated action "Xenakios/SWS: Randomize item positions...":
 - Added an option to move all grouped items by the same amount
+All actions of the "S&M Extension" section now support OSC and rotary controllers

!v2.3.0 #9 (December 23, 2012)
<strong>Live Configs: big overhaul, merged a dedicated extension plugin.</strong>
The fine details will be posted in this http://forum.cockos.com/showthread.php?p=1079515#post1079515|thread/PDF| (not up-to-date yet!), in the meantime major changes are:
+New "core" to ensure smooth/glitch-free config switches, new "All notes off" logic (now optional)
+Added Preload feature: you can prepare an instrument/effect while playing another
 This can be done with a second controller (click the new "Learn" button) or multi-touch gesture (see below).
 Once a config is preloaded, you can switch/switch-back between the preloaded and the current config with new actions like
 "SWS/S&M: Live Config n - Apply preloaded config (swap preload/current)"
 Preload comes in handy when switching FX chains, or Track Templates or with the new option "Offline all but active/preloaded tracks" (see below)
+<strong>Added Monitoring windows, demo http://stash.reaper.fm/14847/S%26M_LiveConfigMonitor.gif|here|</strong>
 - Useful with controllers that do not provide visual feedback
 - Support 2 fingers scroll gesture over "Current" and "Preload" areas, e.g. switch or preload instruments/effects with a trackpad
 - Click on the "Preload" area to swap the preloaded and the current config
 - Up to 4 Monitor Windows can be used simultaneously, i.e. one per Live Config/controller
+Added (per config) option: "Offline all but active/preloaded tracks (RAM savings)"
 When enabled, instruments/effects will be only be loaded for the current and preloaded tracks.
 Other tracks that are not part of the config will remain as they are, of course.
 This option works without preload too (switches will be slower though).
 Note: handle with care! Do not use <del>this option with</del> buggy instruments/effects!
+Added (per config) option: "Ignore switches to empty configs"
 When enabled, you will switch to the next/previous valid config whatever is the gap of empty configs in between.
 Especially useful for -/+ controllers (like pedals) and "Apply next/previous config" actions
+Added (per config) option: "Send all notes off when switching configs"
+Added (per config) option: "Select/scroll to track on list view click"
+Added (per config) option "Automatically update sends from the input track"
 When enabled, sends of the "Input track" will be automatically created/updated,
 each a new track is added/removed from the editor's list view, for example
+New logic for "Activation" and "Deactivation" actions/macros/scripts:
 - If a track is defined for a config (a row), only this track will be selected when the
   "Activation" (or "Deactivation") action is performed.
   Track selection is restored right after the action is performed.
   => Useful since many actions deal with "selected track(s)"
 - If no track is defined for a config, no track will be selected when the "Activation" (or "Deactivation")
   action is performed, track selection is restored right after
   => Useful to master the current selection state when performing actions
+Added "Tiny fades" knob
 It tweaks lengths of tiny fades-out/in when deactivating/activating configs.
 Disabling fades is allowed but instrument/effect switches might be glitchy!
 Note: when a config is made of trailing effects (delay, verb, etc..), you can either disable tiny fades,
 or better, route the (tiny faded) audio to a track which is not used by the Live Configs
+Added "Learn" button: direct action learn for "Apply" and "Preload" actions
+Added "Create input track" in the context menu (creates a track with needed properties and sends)
+Added "Switch delay" knob (no more S&M.ini file tweaks needed). One "Switch delay" per config.
+Added a bunch of actions (preload, toggle options or tiny fades on/off, open/close monitoring windows, etc..): filter the action list with "Live Config"!
 Note: some of the new actions are very specific and thus hidden by default (http://forum.cockos.com/showthread.php?p=984786#post984786|customizable in the S&M.ini file|)
+New context menu items in the Live Configs editor:
 - Copy/cut/paste configs (rows)
 - Insert config (shift rows up/down) + obey INSERT key
 - Apply/preload configs
 - Shortcuts: "Show FX chain..." and "Show routing window..." in Track column and Input track context menus

Region Playlist
+<strong>Playlist re-synchronization when seeking by hand or via actions</strong> (issue 532)
 Use-case example: now, you can also use actions like "Regions: Go to region #n" to switch regions defined in a playlist
 Note: when seeking to a position that is not part of the playlist, the extension will switch back ASAP to the region it was supposed to play
+Re-synchronize the playlist when editing it while playing (or when its regions are edited)
+Fixed various corner cases: audio block rounding, possible issues with unknown regions (e.g. deleted), etc..
+Improved monitoring mode (separate region numbers and region names, display number of remaining loops, new red "sync loss" status, etc..)
+Added options (in the context menu): "Seek play" and "Scroll view when selecting regions"
+Reorganized the window a bit: added columns, moved playlist length as tooltip, etc..

Cycle actions
+<strong>Added basic instructions: IF, IF NOT, and LOOP n</strong>
 This is mainly to ensure consistent toggle states for cycle actions but this also introduces conditional macros, see details and examples http://forum.cockos.com/showpost.php?p=1090262&postcount=1136|here|
 This is a "basic" support because you cannot yet have nested LOOPs or nested IFs. However you can have an IF in a LOOP or a LOOP in an IF.
+Toggle cycle actions now report real toggle states (i.e. the state of the first relevant action)
+Cycle action editor
 - Right list view: insert commands rather than adding them (avoids to systematically drag new commands)
 - Right list view: added "Add/insert instruction" in the context menu
 - Various tweaks, including new tiny buttons to enlarge list views

Export functions to ReaScript
+Fixed possible FNG function crash
+Added functions:
 - SNM_RemoveReceivesFrom()
 - SNM_SelectResourceBookmark()
 - http://forum.cockos.com/showpost.php?p=1099358&postcount=1162|SNM_TieResourceSlotActions()|
+Updated API, updated SNM_AddReceive() to obey preferences

Added actions
+Added "go to" marker/region actions
 REAPER already proposes 30 goto actions for markers and 40 for regions,
 so those new actions are just meant to target up to 99 regions/markers, they are <strong>hidden by default!</strong>
 This number of actions is http://forum.cockos.com/showthread.php?p=984786#post984786|customizable in the S&M.ini file|
 Note: comes in handy with the new Region Playlist "re-synchronization" feature, see above
 - SWS/S&M: Go to marker n (obeys smooth seek)
 - SWS/S&M: Go to region n (obeys smooth seek)
+Issue 528:
 - SWS/S&M: Insert marker at edit cursor
 - SWS/S&M: Insert marker at play cursor
+Issue 535:
 - SWS: Select unmuted items
 - SWS: Select unmuted items on selected tracks
+New on OS X (were already there on Windows OS):
 - SWS/S&M: Dump action list (w/o SWS extension)
 - SWS/S&M: Dump action list (SWS extension only)
 - SWS/S&M: Dump action list (custom actions only)

All list views:
+Obey to HOME, END, PAGE UP and PAGE DOWN keys
+OS X: obey to CMD-A like on Windows OS (select all)
+Windows OS: fixed a themed grid line glitch

Other:
+Fixed possible Auto color/icon crash when exiting REAPER
+Fixed possible crash with FX selection actions
+OS X: directory browsers allow directory creation (issue 511)
+OS X: fixed single line tooltips
+The action "SWS/S&M: Insert silence (measures.beats)" now supports tempo/time signature markers
+Offline FX actions now fully unload VST plugins
+Localization: sorted menus like default English menus
+Snapshot window: replaced the button "show/hide options" with 2 tiny buttons, i.e. fixes http://forum.cockos.com/showpost.php?p=1034735&postcount=969|this report|
+Resources window: moved the tick box "Tie slot actions to this bookmark" to the context menu ("advanced" stuff)
+Updated all S&M windows: removed margins when possible, every pixel counts!

!v2.3.0 #8 (November 1, 2012)
<strong>Region playlist: http://forum.cockos.com/showpost.php?p=1063758&postcount=10|new features for live use!|</strong>
+Support for infinite region loops, screenshot http://stash.reaper.fm/14468/S%26M_rgnplaylist_infiniteloop.jpg|here|
 Such regions will loop forever unless you switch to another region thanks to the new actions "Play previous/next region (smooth seek)".
+Added "Monitoring" mode, i.e. displays current/next regions with a "big font", screenshot http://stash.reaper.fm/14469/S%26M_rgnplaylist_monitoring.jpg|here|
 Click the new lock button to toggle monitoring/edition modes (or use the new related action).
 Note: the "big font" name can be customized in the S&M.ini file ("BigFontName" in the section [RegionPlaylist])
+Added actions:
 - SWS/S&M: Region Playlist - Play previous region (smooth seek)
 - SWS/S&M: Region Playlist - Play next region (smooth seek)
 - SWS/S&M: Region Playlist - Toggle monitoring/edition mode
+Seek play when switching regions/playlists
+Project edition:
 - Improved append/paste playlist/regions commands and actions (faster)
 - Fixed possible undo unstability for "crop project to playlist" commands/actions

Export functions to ReaScript
+Issue 531: fixed MIDI notes shrinking bug
+Fixed SNM_GetMediaItemTakeByGUID() crash

Other
+Issue 174: improved S&M cut/copy/paste sends/receives/routings actions as detailed http://forum.cockos.com/showpost.php?p=1061214&postcount=1529|here|
+Notes window: improved "big font" rendering (now uses all the available width)

!v2.3.0 #7 (October 17, 2012)
Export functions to ReaScript
+Added functions (more details in REAPER > Main menu > Help > HTML Lists > ReaScript documentation):
 - SNM_MoveOrRemoveTrackFX
 - SNM_SetProjectMarker
 - SNM_GetProjectMarkerName - because ReaScript cannot handle the char** param of RPR_EnumProjectMarkers()
+Issue 520: removed SNM_DeleteObject, added SNM_DeleteFastString

Added actions
+Issue 517: SWS/S&M: Open selected item path in explorer/finder
+SWS/S&M: Remove selected FX for selected tracks
+SWS/S&M: Dump action list (custom actions only)
+SWS/BR: Move edit cursor to next/previous envelope point
+SWS/BR: Move edit cursor to next/previous envelope point and add to selection
 Note: this last action (that adds points to selection) can make tinny changes to the envelope.
 It's a bug in Reaper, you can read about it http://forum.cockos.com/project.php?issueid=4416|here|

Other
+Cycle action editor: double-click in the "Id" column (or pressing the RETURN key) runs the selected cycle action
+Issue 488/Image window: display image filenames/slot numbers in tooltips
+Issue 525: the master track obeys the action "SWS: Minimize selected tracks"
+OS X / S&M windows: better fonts

Fixes
+Issue 519: fixed "SWS: Hide docker" and "SWS: Show docker" (broken since REAPER v4 and multi-dockers)
+Fixed a possible crash in Convert project markers to tempo markers dialog

House cleaning, renamed cryptic "auto-refreshed" toolbar actions:
+SWS/S&M: Toolbar left item selection toggle -> SWS/S&M: Toolbar - Toggle offscreen item selection (left)
+SWS/S&M: Toolbar right item selection toggle -> SWS/S&M: Toolbar - Toggle offscreen item selection (right)
+SWS/S&M: Toolbar top item selection toggle -> SWS/S&M: Toolbar - Toggle offscreen item selection (top)
+SWS/S&M: Toolbar bottom item selection toggle -> SWS/S&M: Toolbar - Toggle offscreen item selection (bottom)
+SWS/S&M: Toolbar track envelopes in touch/latch/write mode toggle -> SWS/S&M: Toolbar - Toggle track envelopes in touch/latch/write

Tempo manipulation improvements:
+Convert project markers to tempo markers:
 - Added an option to create gradual tempo changes (aka linear tempo points)
+Select and adjust tempo markers improvements:
 - Option to invert selection only if marker obeys criteria. (possible usage: invert only within time selection)
 - Added button for deselecting markers that conform to criteria
 - Added button that toggles supplementary dialog which lets you deselect every Nth marker selected (possible usage: easier manipulation of linear points)

!v2.3.0 #6 (October 3, 2012)
<strong>Auto color for regions and markers, thanks Brado231!</strong> (issue 339)
+Added column "Type" (type = track, marker or region) in the "Auto color/icon" window's list
+Reorganized the window/context menus a bit
+Added options (new actions + new button "Options" + main menu > extensions > sws options)
 - Enable auto marker coloring - Disabled by default!
 - Enable auto region coloring - Disabled by default!

<strong>Localization: (almost) everything can be translated!</strong>
Fixes/improvements (thanks Mr Data!):
+Fixed unused translations in various windows/dialog boxes
+Fixed stupid assumption that plural strings always end with 's'
+Auto-resize some buttons according to string lengths
Notes for translators:
+A new SWS Template LangPack file is available http://code.google.com/p/sws-extension/downloads/list|here|
+The following tools are intentionally not localized (to avoid useless translations):
 - S&M Find (a new version will come at some point)
 - SWS TrackList (might be removed at some point, over exceeded by the new native Track Manager)
 - A few (exotic) Xenakios tools

Export functions to ReaScript
+Added functions (more details in REAPER > Main menu > Help > HTML Lists > ReaScript documentation):
 - SNM_GetSetObjectState()
 - SNM_GetSetSourceState2()
 - SNM_GetSourceType()
 - SNM_RemoveReceive()
 - SNM_CreateFastString()
 - SNM_GetFastString()
 - SNM_GetFastStringLength()
 - SNM_SetFastString()
 - SNM_DeleteObject()
 - FNG_AllocMidiTake()
 - FNG_FreeMidiTake()
 - FNG_CountMidiNotes()
 - FNG_GetMidiNote()
 - FNG_GetMidiNoteIntProperty()
 - FNG_SetMidiNoteIntProperty()
 - FNG_AddMidiNote()
+Updated some APIs functions with WDL_FastString* parameters (tighter memory allocation + get rid of string length limitations for ReaScripters)
 Might be temporary, see details & example http://forum.cockos.com/showpost.php?p=1040948&postcount=1016|here|
+<strong>To request some functions please use/see issue 513</strong> (exported functions wish-list)

Added actions:
+SWS/BR: Move selected tempo markers forward
+SWS/BR: Move selected tempo markers back
+SWS/BR: Move selected tempo markers forward X ms
+SWS/BR: Move selected tempo markers back X ms
 Note: These actions don't screw with unselected points positions. Ideal for extensive tempo manipulation.
 First two actions move points depending on zoom, more zoom means less movement - recommended for keybinding.
 Others move points by predetermined values in milliseconds
+SWS/BR: Select and adjust tempo markers...
+SWS/BR: Move edit cursor to next/previous envelope point and select it
+SWS/S&M: Pan active takes of selected items to 25%, 50%, and 75% left and right
+SWS/S&M: [developer] Write C++ API functions header
 Internal stuff, for SWS devs only.

Updated actions "Set selected tracks folder states"
+Renamed actions:
 - "SWS/S&M: Set selected tracks folder states to on"  ->  "[...] to parent"
 - "SWS/S&M: Set selected tracks folder states to off"  ->  "[...] to normal"
+Added actions (they were missing for the above ones to make sense..):
 - SWS/S&M: Set selected tracks folder states to last of all folders
 - SWS/S&M: Set selected tracks folder states to last in folder
 Note: when this last action is performed on a track which is already the last one in a folder,
 running it again will turn the track into the last in the innermost and next-innermost folders, etc..

Region playlist
+Paste/crop to playlist: make sure envelopes are pasted too
 (whatever is the pref. "Envelope points move with media items")
+Avoid "flashy" cursor while playing playlists
+Reorganized the window/context menus a bit

Other
+Updated action "SWS/S&M: Remove all envelopes for selected tracks":
 This action removes all track/plugin envelopes. Now it also removes parameter modulations.
+Cycle action editor: added button "Import/export..."
+Issue 516/Resources: auto-save actions now overwrite empty selected slots
+Issue 515/Find window: RETURN key = find next (reminder: F3/Shift-F3 = find next/previous)
+GUI tweaks: smaller fonts on OS X, preserve XP style for list views on Windows OS, etc..

Fixes
+Issue 459: fixed possible crash when applying grooves
+Fixed some Xenakios actions related to takes
+Fixed inverted left/right channels for "SWS/S&M: Pan active takes of selected items to 100% left/right"
+Fixed faulty undo point for "Xenakios/SWS: Toggle selected takes normalized/unity gain"
+Minor fix in warning dialog for SWS/BR: Convert project markers to tempo markers

!v2.3.0 #5 (September 13, 2012)
<strong>Issue 432: Export functions to ReaScript and/or to other extensions. See documentation http://code.google.com/p/sws-extension/wiki/Functions_export_to_ReaScript|here|</strong>.
Added functions:
+SNM_GetSetSourceState()
+SNM_GetMediaItemTakeByGUID()
+SNM_AddReceive()
+SNM_GetIntConfigVar()
+SNM_SetIntConfigVar()
+SNM_GetDoubleConfigVar()
+SNM_SetDoubleConfigVar()

Convert project Markers dialog is now toggleable and has a state
Issue 504: (re-)added horizontal scrollbar in the Notes window
Issue 512: improved http://stash.reaper.fm/13968/sws_dmg.jpg|OS X install disk| (added a script that does all the job, just double-click on it!)

Added "What's new?" (via HTML file generation)
+Added a button "What's new?" in the About box
+Added action "SWS/S&M - What's new?"

Added actions:
+SWS/BR: Convert project markers to tempo markers
+SWS/BR: Split selected items at tempo markers

Removed actions (were already available - use native actions):
+SWS/BR: Move edit cursor to next tempo marker
+SWS/BR: Move edit cursor to previous tempo marker

!v2.3.0 #4 (August 30, 2012)
<strong>REAPER v4.26+ is required</strong>

A big welcome to our latest developer, Breeder!  He added actions:
+SWS/BR: Move edit cursor to next tempo marker
+SWS/BR: Move edit cursor to previous tempo marker

External MIDI file support + MIDI source offset support (action "SWS/S&M: Takes - Remove empty MIDI takes/items among selected items", etc..)
Improved "All notes off" handling (Live Configs tool + "All notes off" actions)
Fixed/improved "Xenakios/SWS: Create markers from selected items" (bug reported http://forum.cockos.com/showpost.php?p=1022691&postcount=961|here|)
OS X / Resources window: better text filter behavior

!v2.3.0 #3 (August 22, 2012)
Issue 498: OS X - Fixed docked SWS window close issues

!v2.3.0 #2 (July 28, 2012)
Fixed theming issues on Windows XP/7 (reported http://forum.cockos.com/showpost.php?p=1003969&postcount=918|here|)
Fixed Label processor crash (reported http://forum.cockos.com/showpost.php?p=1004406&postcount=926|here|)
More localization for the Groove tool

!v2.3.0 #1 (July 22, 2012)
<strong>REAPER v4.25+ is required</strong>

!v2.2.0 #17 (July 13, 2012)
Label processor:
+Added option to process all takes
+Added take count (/K) and take number (/k)

Windows OS: fixed possible stuck tooltips and buttons stuck on hover state
Fix for OS X ini files

!v2.2.0 #16 (July 9, 2012)
Full localization for "Fill gaps", "Snapshots merge" and "ReaConsole" tools
Main dialog boxes are now themed
Fixed actions "SWS/S&M: Move selected FX up/down in chain for selected tracks" (broken in v2.2.0 #3)
Fixed actions "SWS/S&M: Active MIDI Editor - Save/Restore displayed CC lanes, slot n" (broken in v2.2.0 #3)
House cleaning: removed actions "SWS/S&M: Takes - Build lanes for selected tracks/items" (those glorious actions are useless now: REAPER features take alignment)

!v2.2.0 #15 (June 25, 2012)
The following windows are now themed:
+Snapshots
+Auto Color/Icon
+MarkerList
+TrackList
+ProjectList
+Groove Tool

OS X / Live Configs
+Browse FX user presets like on Windows OS
+Support for AU user presets

List views
+OS X: themed grid lines (almost like on Windows OS)
+OS X: column reordering (drag-drop column headers like on Windows OS)
+Little fixes

Localization for item/track color and snapshot context menus (thanks neilerua!)
Removed smooth scroll, please use native version

!v2.2.0 #14 (June 14, 2012)
Resources window and related slots actions
+"Paste" and "Paste (replace)" items from a track template file that contains several tracks now obeys multi-track selection
+Applying a track template file that contains several tracks now obeys multi-track selection - http://forum.cockos.com/showthread.php?t=104140|Example|: applying folder tracks to other projects
 Reminder: track template files can be applied in 2 different ways, either use items/envelopes present in template files or preserve existing items/envelopes, see details http://forum.cockos.com/showpost.php?p=979823&postcount=16|here|
 The following updates deal with the latter option:
 - Applying track templates now preserves all existing track envelopes (except FX parameter envelopes since FX Chains are replaced with templates' ones)
 - Applying track templates now preserves folder states

Region Playlist
+The playlist being played can be different from the displayed one
+SWS/S&M: Region Playlist #n - Play (where 'n' is in [1; 4], http://forum.cockos.com/showthread.php?p=984786#post984786|customizable in the S&M.ini file|: up to 99 playlists)
+SWS/S&M: Region Playlist - Set repeat off
+SWS/S&M: Region Playlist - Set repeat on
+SWS/S&M: Region Playlist - Toggle repeat

Live Configs
+Activation/Deactivation columns: totally hide action IDs stuff for the user (action names are displayed instead, to edit: context menu > learn action)
+Fix for track template files containing more than 1 track

Notes window: better refresh, fixed broken helper to copy/paste custom macro IDs
Cue buss generator: fix for track template files containing more than 1 track
Added undo points for track icon actions
Issue 458: Fixed zoom actions that "hide others"
Issue 486: added actions SWS/S&M: Show next/previous image slot

!v2.2.0 #13 (June 6, 2012)
Localization
+Fixed broken Resources window with non-English LangPacks
+Fixed UTF-8 issues in the Cue Buss Generator, Envelope Processor, LFO Generator and Fills Gaps window
+Full localization for the MarkerList (context menus, messages, etc..)
+Full localization for IX's Label Processor
Note: a new SWS template LangPack will be released with the next official SWS version!

!v2.2.0 #12 (June 3, 2012)
Issue 476: Fix deleting of descriptions in MarkerList, Notes window too
Notes window: now can select all text with Ctrl-A (Windows only)
OS X: fixed macro learn (Cycle Action editor and Live Configs)
OS X: list view selections behave like on Windows OS
Fixed a few localized strings that were ignored

!v2.2.0 #11 (May 31, 2012)
Issue 475: region playlist stops in sync
Issue 473/Resources window: the auto-save button now prompts to overwrite selected slots/files
Fixed "file not found" label

!v2.2.0 #10 (May 29, 2012)
Resources window
+Pasting template envelopes obeys the option "Offset template items/envelopes by edit cusor" (in previous versions, only items were offseted according to this pref)
+Fixed "Paste" and "Paste (replace)" template items commands (when template files were containing more than 1 track)
+The tiny "+" button now adds a new bookmark without copying currents slots
+Creating new bookmarks now sets auto-save and auto-fill directories to the default resource path (i.e. you will not be promped for directories anymore)

Region playlist: added repeat button
Notes window: re-added marker/region names edition (and display à la "Big clock" when text edition is locked)
Added actions (for issue 470 & macros based on cue buss actions)
+SWS/S&M: Save default track send preferences
+SWS/S&M: Recall default track send preferences
+SWS/S&M: Set default track sends to audio and MIDI
+SWS/S&M: Set default track sends to audio only
+SWS/S&M: Set default track sends to MIDI only

!v2.2.0 #9 (May 16, 2012)
Added source filename (/s) to Label processor
Issue 471: fixed file renaming from the Resources window

!v2.2.0 #8 (May 11, 2012)
Fixed lost actions (reported http://forum.cockos.com/showpost.php?p=957863&postcount=823|here|)
Issue 469: fixed playlist loop

!v2.2.0 #7 (May 8, 2012)
Issue 466: fixed "add all regions" and related issues in Region Playlist window (broken in v2.2.0 #6)
Issue 467: fixed possible crash when pasting text in the Notes window
More UTF-8 fixes
Added action "Export formatted marker list to file"

Improved all S&M track FX actions: use new native APIs + configurable bypass/unbypass and online/offline actions (http://forum.cockos.com/showthread.php?p=984786#post984786|in the S&M.ini file|, up to 99 FX)
Added very specific track FX actions (hidden by default, i.e. default number of actions = 0 in the S&M.ini file)
+SWS/S&M: Toggle all FX (except n) online/offline for selected tracks
+SWS/S&M: Toggle all FX (except n) bypass for selected tracks

!v2.2.0 #6 (May 1, 2012)
Region Playlist
+Fixed append/crop/paste playlist actions and commands
+"Paste playlist at edit cursor" can now insert playlists in the middle of projects (rather than "pasting over"). Demo: http://stash.reaper.fm/12421/S%26M%20Region%20Playlist%20-%20Paste%20plalist%20at%20edit%20cursor.gif|here|
+Context menu: added commands to append/paste selected regions
+Better list view refresh (new region lengths, renamed regions, etc..)

Added actions
+Issue 345: SWS/S&M: Remove all envelopes for selected tracks - Works with the master track, fx param envelopes, frozen tracks (i.e. "frozen envelopes" are preserved), etc..
+SWS/S&M: Insert silence (seconds)
+SWS/S&M: Insert silence (measures.beats)
+SWS/S&M: Insert silence (samples)

Other
+Fixed handling of midi events which precede the item start position by resizing the take and adjusting the take offset
+Added undo point for "SWS/gofer: Split selected items at mouse cursor (obey snapping)"

!v2.2.0 #5 (April 23, 2012)
Region Playlist
+<strong>Play preview: no more constraint on region ends, the play preview now exactly follows region boundaries! REAPER v4.23+ is required</strong> (pre-release at the moment)
 Consequences: removed play preview options added in v2.2.0 #4 (useless now), added a warning message when there are nested regions/markers (due to the new smooth seek option)
+Do not force envelope points updates when pasting/cropping a playlist but obeys the preference "envelope points move with media items" instead (so both behaviors are now possible: copy/move envelope points or not)
+Fixed actions "Paste playlist" and "Append playlist" that were ignoring items smaller than region sizes
+Issue 461: fixed actions "Paste playlist" and "Append playlist" that were unexpectedly splitting items at region boundaries

SWS localization
+Fixed many dialog boxes/windows that were ignoring translated strings
+Fixed UTF-8 issuess in action names (translations could be ignored)
+Win 7 (x64): fixed UTF-8 issues in list views and dropdown boxes
+Added/fixed localization for (few) missing action names

OS X love:
+Fixed broken context menus. Important for the Resources window for example, where right-clicking auto-save and auto-fill buttons was impossible on OS X!
+Cycle action editor: added action learn (right-click in the right list view). Note: the editor is now exactly the same as on Windows OS.
+Live Configs: added action learn (right-click the columns "Activation" and "Deactivation"). Note: the Live Configs window is now exactly the same as on Windows OS.
+Better tooltips

Other
+Fixed possible cue buss volume bug when no default send gain was defined in the prefs (reported http://forum.cockos.com/showpost.php?p=949269&postcount=1378|here|)
+Issue 358: now fixed everywhere in the extension

!v2.2.0 #4 (April 9, 2012)
<strong>SWS localization</strong>
The SWS extension now also uses the language pack file defined in the preferences (just like REAPER).
The SWS template LangPack file is available http://code.google.com/p/sws-extension/downloads/list|here| (it will be regulary updated for "official" SWS releases).
This file should be merged with the main <strong>translated</strong> REAPER LangPack file as explained http://forum.cockos.com/showpost.php?p=941893&postcount=810|here|.
All action names can be translated (and most of undo point names: same string). Many dialog boxes and windows can be translated.
Full localization support for (on-going work..):
+Sanpshots
+Auto Color/Icon
+All S&M windows (+dynamically sized according to string lengths)

Region playlist
+Fixes, tweaks (added tooltips, retain current playlist, etc..)
+Added options (right-click the play button): "Play regions until next measure" and "Play regions until next beat" (see the note in the v2.2.0 #3 changelog)
Added actions (and new context menu items):
+SWS/S&M: Region Playlist - Crop project to playlist
+SWS/S&M: Region Playlist - Crop project to playlist (new project tab)
+SWS/S&M: Region Playlist - Append playlist to project
+SWS/S&M: Region Playlist - Paste playlist at edit cursor

Other
+Fixed some dropped character bugs in Label processor
+ClearType for tooltips too
 Optional: set "ClearTypeFont" to 1 in the section [General] of the S&M.ini file (quit REAPER first!)
+Refresh some S&M views when changing time mode

!v2.2.0 #3 (March 25, 2012)
<strong>Dropped support for REAPER v3.x, REAPER v4.20+ is required!</strong>

<strong>REAPER localization support</strong>: fixed broken Snapshots and LFO Generator vs localized envelope names, fixed action learn in S&M windows, Theme helper, etc..
Note: localization of the SWS extension is coming soon!

<strong>Added new "S&M Region Playlist" window</strong> - http://reaper.mj-s.com/S&M_RegionPlaylist.jpg|Screenshot|
Useful to preview different song structures (i.e. non-linear play) and apply them via the command "Crop project to playlist".
Use the context menu to add/remove/etc.. regions, use drag-drop to reorder regions in the playlist. Undo points are created for playlist editions.
Manage several playlists: top left dropdown box and tiny plus/minus buttons. Playlists are saved in project files.
Note: the play preview is based on "smooth seeking" so regions are played until the next measure (start positions of regions do not matter). Croping a project to a playlist will respect regions boundaries, of course.
Added related actions:
+SWS/S&M: Open/close Region Playlist window
+SWS/S&M: Play (Region Playlist)

Live Configs:
+OS X: FX presets support like on Windows OS
+All FX presets are now supported via the new Learn command: VST patches (.fxp), AU factory/user Presets (.aupreset), etc.. Note: support was limited to user presets (.rpl files) before this version.
+Send all notes-off when deactivating a track
+Context menu: added "Learn current preset"

Cue buss generator:
+New dropdown box "Cue buss settings": up to 8 different settings can be defined
+Added actions "SWS/S&M: Create cue buss from track selection, settings n" where 'n' is in [1; 8]
+Tweaks: removed confusing "save properties" button (settings are now saved on the fly), better OS X display, added error messages, etc..

Resources window and related "slot actions":
+<strong>All "SWS/S&M: Apply track template" actions now preserve receives.</strong> This is to use track templates a bit like snapsshots (track sends were already preserved).
 The same goes with "Apply track template" commands in the Resources window (on double-click or ENTER key).
+New option to sync auto-save and auto-fill directories: changing one changes the other
+Maximum number of bookmarks raised to 32
+Issue 450: retain the last used path when loading slots

Label processor:
+Added item duration (/D) and source offset (/O)

FX presets actions improvements: OS X support + improved on Windows OS (use new dedicated APIs)
Added in the main section of the action list (new on OS X):
+SWS/S&M: Trigger next preset for FX n of selected tracks - where 'n' is in [1; 4], http://forum.cockos.com/showthread.php?p=984786#post984786|customizable in the S&M.ini file| (up to 99 slots)
+SWS/S&M: Trigger previous preset for FX n of selected tracks - where 'n' is in [1; 4], http://forum.cockos.com/showthread.php?p=984786#post984786|customizable in the S&M.ini file| (up to 99 slots)
+SWS/S&M: Trigger next preset for selected FX of selected tracks
+SWS/S&M: Trigger previous preset for selected FX of selected tracks
Added in the "S&M extension" of the action list (new on OS X):
+SWS/S&M: Trigger preset for selected FX of selected tracks (MIDI CC absolute only)" }, "S&M_SELFX_PRESET", TriggerFXPreset, NULL, -1},
+SWS/S&M: Trigger preset for FX n of selected tracks (MIDI CC absolute only)- where 'n' is in [1; 4]
Added new FX preset actions in the main section (new on OS X and Windows OS):
+SWS/S&M: Trigger next preset for last touched FX
+SWS/S&M: Trigger previous preset for last touched FX

Marker list:
+Convert markers to regions
+Convert regions to markers

Other, fixes:
+All S&M windows: optional Windows-rendered fonts (ClearType)
 To enable this option set "ClearTypeFont" to 1 in the section [General] of the S&M.ini file (quit REAPER first!)
+Support the global preference "Disable saving full plugin states"
+Fixed all S&M copy/cut/paste sends/receives/routings actions (possible problem with multi track selection, see issue 174).
 Note: this also fixes SWS smart cut/copy actions: "SWS: Copy items/tracks/env, obeying time sel" and "SWS: Cut items/tracks/env, obeying time sel"
+Auto Color/Icon: fixed broken drag-drop of rows (i.e. useful to order rule priorities - reminder: drag-drop only works when the sorted column is the 1st one!)
+SWS List views tweaks: drag-drop of multiple rows, no arrow displayed when not sortable, etc..

Added other actions:
+SWS/IX: Import m3u/pls playlist. Imports local files from playlist to new track (streaming media ignored)
+SWS/S&M: Split and select items in region near cursor
+SWS/S&M: Select only track with selected envelope

!v2.2.0 #2 (March 7, 2012)
Fixed groove tool context menu
Added label processor (Extensions->Label processor). Automatic labelling of selected items using various parameters.  <= Thanks IXix!

!v2.2.0 #1 (February 13, 2012)
<strong>Lots of changes from 2.1 -> 2.2.  The fine details are below, but the major changes are:</strong>
+Snapshots fully working with v4 - pans, frozen tracks, all envelopes, etc.
+Markerlist supports region/marker colors
+S&M windows are themed to match Reaper
+Cycle action editor for OS X
+Item normalizing to RMS
+Too many Resources window/Live Configs updates to list here
+Notes/help subtitle support
+Lots of stability and performance improvements.  We <strong>strongly</strong> recommend you update to v2.2 if you're still running SWS v2.1.0.

Fixed support for REAPER 3.x
Issue 449: fixed cue buss actions not copying track levels to buss' receives when in pre-fader mode
Faster undos (UNDO_STATE_MISCCFG & UNDO_STATE_ALL)
Fixed flickering of docked SWS and S&M windows when resizing them (http://stash.reaper.fm/11694/ShakeThisOut.gif|before fix|, http://stash.reaper.fm/11695/ShakeThisOut_fixed.gif|after|)
List views: fixed wrong context menu when columns were hidden/moved (Auto Color/Icon, Live Configs, etc...)
List views (Windows OS): fixed possible missing vertical grid lines and better grid display vs cell edition
All S&M track group actions now also support the master track
Issue 256: Fixed "SWS: Toggle auto add envelopes when tweaking in write mode" also affecting other preferences

Live Configs:
+Added "Learn from Actions window" (in the context menu of columns "Activate action" and "Deactivate action") - Windows OS only
+GUI fixes and tweaks: fixed FX 1st preset display, "Edit" menu items, support for INSERT and F2 keys, etc..
Added actions (useful to switch configs without MIDI CC controller, e.g. -/+ controllers (like pedals) sending MIDI note messages)
+SWS/S&M: Live Config #n - Next (where 'n' is in [1; 8])
+SWS/S&M: Live Config #n - Previous (where 'n' is in [1; 8])

Resources window:
+More "macro friendly" slots actions: when the list view is empty, add the needed number of slots and browse for file (rather than displaying an error message)
+Auto-fill now hehaves like Auto-save: new top left button for auto-fill too, same context menu, etc.. (issue 436, indirectly)
+Added Bookmark commands in the context menu: new, delete and rename bookmarks (issue 436)
+Auto-save: fixed automatic building of filenames (strip forbidden characters)
+Dedicated context menus for auto-fill and auto-save buttons (faster access to options, http://stash.reaper.fm/11693/S%26M_ResourcesView_ContextMenu.gif|demo|)
+Tweaks: support for INSERT key (insert empty slot), better tooltips, etc..
Resources/Track templates slots:
+Issue 441: new auto-save option to retain envelopes in templates (the option to retain items was already there)
+Added tick box for the new REAPER v4.15 option "Offset template items/envelopes by edit cusor"
+Added actions "SWS/S&M: Apply track template (with envelopes/items) to selected tracks, slot n" where 'n' is in [1; 4], http://forum.cockos.com/showthread.php?p=984786#post984786|customizable in the S&M.ini file| (up to 99 slots)

Cycle action editor:
+Additional consistency checks before aplying/registering cycle actions
+Support for DELETE and F2 keys (remove/renames cycle actions and commands)

House cleaning:
+All S&M windows: better/tighter context menus
+Tagged "Xenakios/SWS: Load project template" actions as deprecated (you can use "SWS/S&M: Open/select project template, slot n" instead: these new actions are not tied to paths/filenames)
+Renamed all toggle actions "SWS/S&M: Open [...] window" into "SWS/S&M: Open/close [...] window"
+Renamed all actions "[...]Notes/Subtitles/Help[...]" into "[...]Notes[...]"
+Beware! The following actions have new custom ids => an update is needed if they were used in toolbars, macros, etc.. (sorry about that! SWS localization side-effect..)
 SWS/S&M: Open Cycle Action editor
 SWS/S&M: Open Cycle Action editor (event list)
 SWS/S&M: Open Cycle Action editor (piano roll)

!v2.1.0 #28 (January 25, 2012)
Fixed "SWS/AW: Split selected items at edit cursor w/crossfade on left" - now crossfade time is zoom independent

!v2.1.0 #27 (January 23, 2012)
Remove broken/confusing action "Toggle visibility of selected folder parent's children in mixer".  Replace with macro "sel children"/"toggle mixer vis" if you like.
Move cursor left/right ms/config seconds now respects preference "When moving edit cursor via action or control surface: Scrub/Do not scrub"

!v2.1.0 #26 (January 4, 2012)
Fingers MIDI action fixes:
+Remove negative Midi Events before commiting
+Fix for MIDI event positioning when take has an offset and playrate != 1.0

Issue 426: Fixed snapshots problem with 'frozen' tracks
On Windows OS: all S&M list views now support grid lines, i.e. they use the color "Window list grid lines" of the Theme Editor
OS X: Fixed "beachball" when running cycle actions

!v2.1.0 #25 (January 1, 2012)
Cycle actions: OS X cleanup/fixes (thanks to Kundalinguist and CaptainHook!)
+Fixed import and edition of cycle actions
+Added "Cycle Action Editor" in main menu > extensions (like on Windows OS)
+Cycle Action Editor it is now available out of the box

Resources window:
+New auto-save preferences for FX chains: Context menu > Auto-save configuration > "Create filename from track/item name" (default) and "Create filename from 1st FX name" (useful to create FX libraries)
Resources/Media file slots: new option and actions for playback synchronization
+SWS/S&M: Play media file in selected tracks (sync with next measure), slot n - where 'n' is in [1; 4], http://forum.cockos.com/showthread.php?p=984786#post984786|customizable in the S&M.ini file| (up to 99 slots)
+SWS/S&M: Loop media file in selected tracks (sync with next measure), slot n - where 'n' is in [1; 4], http://forum.cockos.com/showthread.php?p=984786#post984786|customizable in the S&M.ini file| (up to 99 slots)
+Added "advanced" option in the S&M.ini file to synchronously play/stop/pause/etc.. media files across tracks (see details in issue 435)

Notes/Subtitles/Help window:
+Fixed refresh problem introduced in v2.1.0 #23
+The "big font" name can be customized in the S&M.ini file: "BigFontName" in the section [NOTES_HELP_VIEW]
+House cleaning: removed "Region/marker names" deprecated since v2.1.0 #23 (added marker and region subtitles/notes)

Added other actions:
+SWS/S&M: Clear image window
+SWS/S&M: Open image window

!v2.1.0 #24 (December 16, 2011)
Image window:
+Fixed alpha channel problem
+Added stretch option in the context menu

Resources window: bookmark names as defined by the user

!v2.1.0 #23 (December 15, 2011)
Notes/Help window -> Notes/Subtitles/Help
+Subtitles support: new mode "Marker/Region subtitles" in the top left dropdown box.
 You can edit notes for regions and/or markers. Such notes are saved in project files.
 When the view/text edition is locked, notes are displayed with a dynamic sized font (display à la "Big clock") and they follow the play cursor position (i.e. subtitles!).
 Useful for lyrics, video stuff (you can display subtitles or even to edit them in REAPER), etc...
 Also added new buttons and actions to import/export SubRip subtitle files (.srt files, this format is supported by most video players) :
+SWS/S&M: Notes/Subtitles/Help - Import subtitle file... - It adds a region with notes for each subtitle of the loaded file
+SWS/S&M: Notes/Subtitles/Help - Export subtitle file... - It exports current region/marker notes as a subtitle file

Resources window updates:
+Fixed few slot actions that could not be tied to bookmarks (they were not obeying the tick box "Tie slot actions")
Added clear/delete slot actions (Issue 431):
+SWS/S&M: Delete all FX chain slots
+SWS/S&M: Delete all track template slots
+SWS/S&M: Delete all project template slots
+SWS/S&M: Delete all media file slots
+SWS/S&M: Delete all image slots
+SWS/S&M: Delete all theme slots - On Windows OS only
 <strong>Important:</strong> a bit specific, so the following actions are hidden by default (i.e. 0 slot in the S&M.ini file but this is http://forum.cockos.com/showthread.php?p=984786#post984786|customizable|: up to 99 slots)
+SWS/S&M: Clear FX chain slot n
+SWS/S&M: Clear track template slot n
+SWS/S&M: Clear project template slot n
+SWS/S&M: Clear media file slot n
+SWS/S&M: Clear image slot n
+SWS/S&M: Clear theme slot n - On Windows OS only

Resources/Media file slots improvements:
+Only send all notes off when MIDI files are stopped (i.e. no extra CC123 MIDI messages when MIDI files are played until the end). Useful for MIDI hardware outputs.
+Other improvements when stopping media files (better fix for issue 411)
Added actions with pause:
+SWS/S&M: Play media file in selected tracks (toggle pause), slot n - where 'n' is in [1; 4], http://forum.cockos.com/showthread.php?p=984786#post984786|customizable in the S&M.ini file| (up to 99 slots)
+SWS/S&M: Play media file in selected tracks (toggle pause), prompt for slot
+SWS/S&M: Loop media file in selected tracks (toggle pause), prompt for slot - Infinite looping! To be stopped!
 <strong>Important:</strong> due to its scary name, the following action is hidden by default (i.e. 0 slot in the S&M.ini file but this is http://forum.cockos.com/showthread.php?p=984786#post984786|customizable|: up to 99 slots)
+SWS/S&M: Loop media file in selected tracks (toggle pause), slot n - Infinite looping! To be stopped!

New "Images" slot type in the Resources window: manage slots for PNG files (Issue 418)
+Reminder: you can switch the Resources window to "Images" in the top left dropdown box
+External drag-drop (e.g. drag a bunch of PNG files from an external tool -> drop them into the Resources window)
+Internal drag-drop (e.g. re-order slots, drag a slot from the Resources window -> drop it into a track) - Windows OS only
+Context menu: show image, set as track icon, etc.. various "auto-fill slots" features, insert/add/clear/etc..
In this view, double-click and the ENTER key can be customized to:
+Show an image (in a dedicated dockable/resizable "S&M - Image" window)
+Set an image as track icon
+Add an image as an item to the current track
Added slot actions for images:
+SWS/S&M: Open Resources window (images)
+SWS/S&M: Show image, slot n - where 'n' is in [1; 4], customizable in the S&M.ini file (up to 99 slots)
+SWS/S&M: Show image, prompt for slot
+SWS/S&M: Set track icon for selected tracks, slot n - where 'n' is in [1; 4], customizable in the S&M.ini file (up to 99 slots)
+SWS/S&M: Set track icon for selected tracks, prompt for slot
+SWS/S&M: Clear image slot...
+SWS/S&M: Open/clear image window

Issue 430: Added Rename to Markerlist context menu, F2 renames too
Issue 433: fixed creation of cycle actions broken in v2.1.0 #22

House cleaning:
+Renamed all actions "SWS/S&M: Select/load project template [...]" into "Open/select project template [...]"
+Renamed all actions "SWS/S&M: Play/loop media file [...]" into "Loop media file [...]"
+Removed Media Pool dialog - replaced natively plus with Resource window "play" actions

!v2.1.0 #22 (December 12, 2011)
Resources window updates:
Issue 408: added resource slot bookmarks
+New tiny add/delete bookmark buttons
+New tick box: slots actions can be tied to bookmarks instead of default resource types (FX chains, Track templates, etc..)
Added actions (Issue 422):
+SWS/S&M: Auto-save FX Chain slots for selected tracks
+SWS/S&M: Auto-save input FX Chain slots for selected tracks
+SWS/S&M: Auto-save FX Chain slots for selected items
+SWS/S&M: Auto-save track template slots
+SWS/S&M: Auto-save track template (with items) slots
+SWS/S&M: Auto-save project template slot
+SWS/S&M: Auto-save media file slots for selected items
Other:
+Added tooltips
+Issue 412: reorganized the GUI a bit, better docking/resizing behavior
+Default customizable action: the ENTER key now also acts as double-click

Cycle action editor: re-fixed drag-drop of commands in the right list view re-broken in v2.1.0 #21
Live Configs: the ENTER key activates the selected config
Notes/help window: less flickering
Properly keep marker/region colors when renumbering

!v2.1.0 #21 (November 28, 2011)
Cycle actions improvements:
+The Cycle action editor is now resizable, dockable, themable, etc..
 Note: import, export and reset features have been moved to the context menu
+Cycle actions are now saved in a distinct file S&M_Cyclactions.ini (they were saved in the S&M.ini file before)
 This is to ease REAPER's configurations export/import (ReaperConfigZip or copy/paste): the new S&M_Cyclactions.ini is exchangeable, not the S&M.ini file (which can contain local paths, etc..)
 Auto upgrade: the new S&M_Cyclactions.ini file is automatically created with your current cycle actions (if needed, a S&M_Cyclactions.BAK file is also saved).
+OS X support: to be enabled in the S&M.ini file, details http://code.google.com/p/sws-extension/issues/detail?id=416#c0|here|: same editor than on Windows OS (minus the "action learn" feature)

Live Configs:
+Fixed possible crash on Win 7 (when switching projects)
+Fixed possible loss of the "Input track" dropdown box (with veeeery long track names)

Resources window:
+Track templates: new double click option, better context menu item names, etc..
+Fixed possible crash when removing a custom resource type from the S&M.ini file
+<strong>Limited "spam" in the action list: all slot actions now only have 4 instances by default</strong> (http://forum.cockos.com/showthread.php?p=984786#post984786|customizable in the S&M.ini file|, up to 99 slots per action)
 Note: your current numbers of slot actions are preserved, of course!

Notes/help: do not update region/marker names when playing and editing (but only when the view is locked)

<strong>S&M windows theming</strong>
S&M windows now use themed buttons (i.e. toolbar_blank.png and composite_toolbar_overlay.png, if it exists)
List views also obey following colors of the Theme Editor (REAPER > v4.11, on Windows OS and OS X!) :
+Window list selection bg
+Window list selection fg
+Window list selection inactive bg
+Window list selection inactive fg

The following media item actions will work whatever is the current track selection:
+SWS/S&M: Takes - Move active up (cycling) in selected items
+SWS/S&M: Takes - Move active down (cycling) in selected items
+SWS/S&M: Takes - Activate lanes from selected items
+SWS/S&M: Takes - Activate lane under mouse cursor

!v2.1.0 #20 (November 19, 2011)
Added action:
+SWS/S&M: Send all notes off to selected tracks

Resources window:
+Custom resource types !? Details http://forum.cockos.com/showpost.php?p=851041&postcount=690|here|.
+More REAPER-ish text filter (by name, by path and/or by comment, configurable in the context menu)
Auto-save for media file slots:
+Select some items (incl. in-project MIDI items) and click on the top left Auto-save button
+The auto-save directory can be displayed/changed in the context menu
Issue 411, fixes for S&M media files slot actions (thanks Anton9!):
+Fixed play and loop toggle actions when MIDI files are imported as in-project MIDI items (in the preferences)
+Fixed toggle states for all actions "Play/loop media file, slot n (toggle)" (toggle states were stuck to "off")
+Send all notes off when stopping MIDI files (i.e. fixed stuck notes)

House cleaning:
+Renamed all "SWS/S&M: Apply FX chain [...]" actions into "Paste (replace) FX chain [...]"
+Notes/help window (in "Action help" mode): renamed the button "Wiki ALR" into "Online help..."
+Windows OS: do not systematically send deleted files to the recycle bin (hard delete for temp files)
+OS X: S&M logos like on Windows OS

Fixed toggle states for all actions "SWS/S&M: Toggle arming of [...] envelope for selected tracks" (toggle states were stuck to "off")
Issue 400: Fixed marker set paste in Reaper v4.x

!v2.1.0 #19 (November 14, 2011)
Issue 375: Fixed "SWS: Nudge master output 1 volume -1db" action

!v2.1.0 #18 (November 14, 2011)
<strong>Resources window: two new slot types, Media files and Themes!</strong>

Resources window: new "Media files" slot type
Manage slots for all media file types supported by REAPER (WAV, MIDI, etc..).
+Reminder: you can switch the Resources window to "Media files" in the top left dropdown box
+External drag-drop (e.g. drag a bunch of files from an external tool -> drop them into the Resources window)
+Internal drag-drop (e.g. re-order slots, drag a bunch of slots from the Resources window -> drop them into the arrange) - Windows OS only
Context menu:
+Various "auto-fill slots" features, rename & delete file(s), insert/add/clear/etc.. slot, show path in explorer/finder, etc..
+Bulk-add multiple selected media file slots to current track, to new tracks or to selected items as takes
+Bulk-play or loop multiple media file slots
In the list view the double-click can be customized to:
+Toggle play or loop in selected tracks
+Add media file to current track, to new track or to selected items as takes
Added slot actions for media files:
+SWS/S&M: Open Resources window (Media files)
+SWS/S&M: Add media file to current track, slot n  - where 'n' is in [1; 4], http://forum.cockos.com/showthread.php?p=984786#post984786|customizable in the S&M.ini file| (up to 99 slots)
+SWS/S&M: Add media file to new track, slot n  - where 'n' is in [1; 4], customizable
+SWS/S&M: Add media file to selected items as takes, slot n - where 'n' is in [1; 4], customizable
+SWS/S&M: Play media file in selected tracks, slot n - where 'n' is in [1; 8], customizable
+SWS/S&M: Play media file in selected tracks, prompt for slot
+SWS/S&M: Play media file in selected tracks (toggle), slot n - where 'n' is in [1; 8], customizable
+SWS/S&M: Play media file in selected tracks (toggle), prompt for slot
+SWS/S&M: Play/loop media file in selected tracks (toggle), slot n - where 'n' is in [1; 8], customizable
+SWS/S&M: Play/loop media file in selected tracks (toggle), prompt for slot
+SWS/S&M: Play/loop media file in selected tracks, slot n - where 'n' is in [1; 8], customizable
+SWS/S&M: Play/loop media file in selected tracks, prompt for slot
+SWS/S&M: Stop playing media files
+SWS/S&M: Stop playing media files in selected tracks

New "Themes" slot type in the Resources window (on Windows OS only):
Manage slots for themes, i.e. slots for ReaperthemeZip files (unpacked themes are not supported).
+Reminder: you can switch the Resources window to "Themes" in the top left dropdown box
+External drag-drop (e.g. drag a bunch of .ReaperthemeZip files -> drop them into the Resources window)
+Internal drag-drop (e.g. re-order slots, drag a slot from the Resources window -> drop it into the arrange)
+Context menu: load theme, various "auto-fill slots" features, insert/add/clear/etc..
Added slot actions for themes:
+SWS/S&M: Open Resources window (Themes)
+SWS/S&M: Load theme, slot n - where 'n' is in [1; 4], customizable in the S&M.ini file (up to 99 slots)
+SWS/S&M: Load theme, prompt for slot
+SWS/S&M: Clear theme slot...

Show Bank Select and Bank/Program Select lanes in FNG CC lane actions
Fixed FNG crashes (issue 410 and issue 390)

Issue 375: Added actions to control the master track hardware output:
+SWS: Nudge master output 1 volume +1/-1db
+SWS: Set master output 1 volume to 0db

Fixed issue 409: bad theming colors when REAPER version was < v4.11
Many Xenakios actions now have consistent undo names (vs action names), removed a log file
S&M.ini file: better presentation of configurable slot actions

!v2.1.0 #17 (November 2, 2011)
Added media file slot actions (details in issue 386):
+SWS/S&M: Play media file in selected tracks, slot n - where 'n' is in [1; 8], http://forum.cockos.com/showthread.php?p=984786#post984786|customizable in the S&M.ini file| (up to 99 slots). Supports any media file (.mid, .wav, etc..).
+SWS/S&M: Clear media file slot...

Cycle action editor:
+Added "Consolidated undo points" tick box. On OS X (with basic cycle action editor), this option can be changed in the S&M.ini file, e.g. [Cyclactions]Undos=0
+Action learn: now, SWS actions can be learned whatever are the displayed columns in the action list
+Macro learn: a clear error message is displayed when the column "Custom ID" is not displayed in the action list

Notes/Help window: region names can be edited too (they are edited/displayed according to edit/play cursor position)

Resources window: the context menu item "Select/load project templates (new tab)" now also opens multiple selected projects in separate tabs (issue 369)

All S&M themable windows use the following configurable colors of the Theme Editor (on Windows & REAPER v4.11):
+Window background
+Window text
+Window edit background
+Window list background
+Window list text
+I/O Window 3D highlight and shadows colors ("Main Window 3D" colors are poorly defined in the v4 default theme..)

Optimizations:
+Many actions run faster
+"Auto-refresh toolbars" option (Main menu > Extensions > SWS options): optimizations for large projects

House cleaning:
+Removed buggy/deprecated "Xenakios/SWS: Save current contents of actions list to file" (issue 311)

!v2.1.0 #16 (October 14, 2011)
S&M themable windows: fixed 3D highlight/shadow colors

Resource window: Project Loader/Selecter overhauled
+Added context menu items "Set project loader/selecter from selection" and "Clear project loader/selecter configuration"
+Slots that are part of the configuration are now surrounded as such (in the 1st column)
+Added actions:
 - SWS/S&M: Project loader/selecter: next (cycle)
 - SWS/S&M: Project loader/selecter: previous (cycle)
+The current open project slot is automatically selected
+Reminder: the Project Loader/Selecter allows you opening some projects (or selecting project tabs) with following actions.
 It is useful for live performance. Details and demo http://forum.cockos.com/showpost.php?p=831103&postcount=655|here|.

Fixed autogrouping broken in 2.1.0 #15

!v2.1.0 #15 (October 13, 2011)
Added actions:
+SWS/AW: Toggle auto group newly recorded items
+SWS/S&M: Set selected tracks to first unused group (default flags)
+SWS/S&M: Set selected tracks to group n (default flags) - where 'n' is in [1; 8], http://forum.cockos.com/showthread.php?p=984786#post984786|customizable in the S&M.ini file| (up to 32 groups)
+SWS/S&M: Remove track grouping for selected tracks

Cue Buss Generator & Live Configs: track templates improvements (same as issue 376)
Resources window: saved FX chains and track templates are now indented
Notes/Help window: better resizing, improved "big font" display (less flickering)
Faster REAPER startup, especially with large projects (for real this time!)

House cleaning:
+Removed following actions (the action "Create cue buss track from track selection (use last settings)" is enough):
 - SWS/S&M: Create cue buss track from track selection (pre-fader/post-FX)
 - SWS/S&M: Create cue buss track from track selection (post-fader)
 - SWS/S&M: Create cue buss track from track selection (pre-FX)
+Some actions were slightly renamed ("ME" -> "MIDI Editor")

!v2.1.0 #14 (October 9, 2011)
"Auto-refresh toolbars" option (Main menu > Extensions > SWS options): added toolbar enabled actions and advanced parameter
+SWS/AW: Set selected tracks timebase to time
+SWS/AW: Set selected tracks timebase to beats (position only)
+SWS/AW: Set selected tracks timebase to beats (position/length/rate)
+Added advanced parameter "ToolbarsAutoRefreshFreq" in the S&M.ini file: the default value should be fine but you can tweak it so that toolbars are refreshed without noticeable lag
+ToolbarsAutoRefreshFreq is in ms (min: 100, max: 5000). Make sure you exited REAPER before editing the INI file.

SWS list views:
+Fixed SWS list views not obeying to sort requests (sometimes)
+Faster sort when clicking on headers

Issue 394: SWS Wait... actions don't work on OS X, removed from OS X release.

Added actions:
+SWS: Set selected items length...
+SWS/AW: Set selected tracks pan mode to stereo balance
+SWS/AW: Set selected tracks pan mode to 3.x balance
+SWS/AW: Set selected tracks pan mode to stereo pan
+SWS/AW: Set selected tracks pan mode to dual pan

OS X: Now building with Xcode 3.2, please report any regression issues.

!v2.1.0 #13 (September 23, 2011)
Issue 385: Fixed slow REAPER startup introduced in v2.1.0 #11
Issue 377: Frozen tracks support

!v2.1.0 #12 (September 21, 2011)
Issue 380: Fixed possible hang when exiting REAPER on Windows 7
Issue 372:
+"SWS: Name selected track(s) like first sel item" is now "Name sel track(s) like first sel item on track"
+Added "SWS: Name sel track(s) like first sel item in project"
+Added undo point
+Fixed naming with in-project MIDI items

!v2.1.0 #11 (September 15, 2011)
Resources window / track templates: auto-save now fully mimics the way track templates are saved natively (details in issue 376)
Resources window / FX Chains: auto-save now fully mimics the way FX Chains are saved natively (Issue 376)

Optimization: faster SWS init / REAPER startup

REAPER v4.03pre's track freeze: some actions won't have any effect on frozen tracks
(temporary until this new native feature is not officially released and properly managed in SWS extensions)

!v2.1.0 #10 (September 13, 2011)
Live configs:
+Smoother switching between configs: now respects the native "track mute fade" preference (more to come..)
+Auto track selection: make sure that only configured tracks are selected while performing "Activate" and "Deactivate" actions (and restore selection just after)
+Live configs window: now displays user preset names (rather than ids)
+Fixed ignored FX presets switches (when "Auto track selection" was not ticked)

Resources window:
+Context menu (issue 373): added menu items "Auto-save", "Auto-fill from project path" and "Auto-fill..."
+OS X (issue 373): multiple selection of slots
+Text filter: added "Name" criteria, filtering by path now ignores trailing filenames

Issue 371: Added action "SWS: Normalize items to overall peak RMS", adjusts all selected items by the same amount (eg adjusting volume of a split/comped line)

!v2.1.0 #9 (September 7, 2011)
Issue 367: OS X: Fixed issues after opening docked windows

!v2.1.0 #8 (September 4, 2011)
Fixed crashing on undo reported in the main reaper forum thread
Fixed possible SWS list views refresh issues introduced in v2.1.0 #5
Cycle action editor: fixed drag & drop of commands (right list view) broken since v2.1.0 #5

!v2.1.0 #7 (September 2, 2011)
Issue 366: Fixed crash with Show Used CC lanes
Issue 348: Fixed note on left hand edge of take sometimes being missed when applying groove
Faster parsing and construction of midi takes
Fix crash with groove quantize when no notes are selected
Cycle action editor: fixed action renaming bug introduced in v2.1.0 #5
Cycle action editor: fixed corrupted "Right click here..." cycle action introduced in v2.1.0 #5

Marker list now supports save/restore and changing of colors ("Set color..." in the context menu), including en masse with ctrl-click - requires Reaper v4.03

Resources window: "Auto-fill" (context menu) now adds slots rather than inserting them (i.e. do not change existing slot numbers)
Resources window/FX Chains: support for track channels when FX Chains are saved in the Resources view (Issue 363)
Resources window/Projects: added "Add recent projects" in the context menu (it adds all recent projects as listed in Main menu>File>Recent projects)
Resources window/Projects: added project loader/selecter actions (useful for live performance):
+SWS/S&M: Project loader/selecter: configuration - This one allows you defining start/end slots (empty slot gaps are ignored)
+SWS/S&M: Project loader/selecter: next (cycle)
+SWS/S&M: Project loader/selecter: previous (cycle)

Cycle actions:
+Undoing a cycle action now also restores its previous state (Issue 361)
+Cycle action buttons are now refreshed on undo

Added action:
+SWS/S&M: Open project path in explorer/finder

!v2.1.0 #6 (August 28, 2011)
Issue 358: Fixed possible crash on project load
Issue 360: Fixed SWS list crash introduced in v2.1.0 #5
Issue 362: Fixed possible cycle action corruption and other sort issues

!v2.1.0 #5 (August 22, 2011)
Issue 353: Much improved SWS window list performance (eg Markerlist with many, many markers)
Issue 354: Fixed crash when importing non-RPP project files.
Removed broken "SWS/AW: Toggle TCP"

!v2.1.0 #4 (August 21, 2011)
Issue 352: fixed cycle actions that contain Custom actions

Cycle action editor:
+Better drag & drop support for the right list view (drag & drop of commands)
+Cycle actions now support SWS/FNG actions

!v2.1.0 #3 (August 21, 2011)
Issue 77/Issue 147: Snapshots now store native envelopes:
+"Vol" option now stores pre and post FX envelopes
+"Pan" option now stores pre and post pan and width envelopes
+"Mute" option now stores mute envelopes

Bug fix for new SWS install defaulting to deprecated FX snapshot storage (thanks, cylens!)

!v2.1.0 #2 (August 18, 2011)
Issue 340 / Issue 60: Added actions for item/sample analysis, especially drum sample pack creating:
+SWS: Normalize items to RMS (entire item)
+SWS: Normalize items to peak RMS (Like watching for the highest a RMS meter goes over time)
+SWS: Organize items by peak
+SWS: Organize items by RMS (entire item)
+SWS: Organize items by peak RMS
+SWS: Set RMS analysis/normalize options (Sets target db for normalize and window size for peak RMS calculation)
+Also similar are existing actions "SWS: Analyze and display item peak and RMS" and "SWS: Move cursor to item peak amplitude"

Issue 77 / Issue 147: Added pan law to pan snapshots

!v2.1.0 #1 (August 9, 2011)
Offical SWS v2.1 release to coincide with Reaper v4!  Please note this version of SWS will work with both Reaper v3 and v4, but v3 support will be dropped in the future.  Please support Cockos and purchase a v4 license if you do not already own one.

!v2.0.0 #35 (August 8, 2011)
Issue 332: OS X: Fixed cycle action editor -- now replaced with a basic "create cycle action" modal dialog box. The dialog box can be opened from the actions list (there are 3 "create cycle action" actions) but not from the main "Extensions" menu like on Windows.
Issue 335: OS X: Fixed crash when starting Reaper with Notes/Help window previously open

Added actions:
+SWS/AW: Paste (pastes intelligently obeying "trim behind" mode to include empty space)
+SWS/AW: Insert click track (inserts a new track named "Click" with a click source)
+SWS/AW: Toggle click track mute (intelligently mutes the click track if it exists, or toggles the built in metronome if there is no click track)

!v2.0.0 #34 (August 3, 2011)
Fixed cycle actions window context menu on OS X

!v2.0.0 #33 (August 2, 2011)
Fixed "stuck" cycle actions window on OS X

!v2.0.0 #31 (July 31, 2011)
Added configurable slot actions (hidden by default, http://forum.cockos.com/showthread.php?p=984786#post984786|customizable in the S&M.ini file|):
+SWS/S&M: Apply input FX chain to selected tracks, slot n
+SWS/S&M: Paste input FX chain to selected tracks, slot n

Issue 324: Snapshot support for v4 pan styles/settings
Added action "SWS: Toggle selecting one grouped item selects group"
Fixed x64 installer issue
Renamed actions "Set displayed CC lanes, slot n" into "Restore displayed CC lanes, slot n"
Removed useless action "SWS/S&M: Notes/Help - Disables auto updates"

!v2.0.0 #30 (July 7, 2011)
Issue 309: Add action "SWS: Open last project"
Issue 310: Fixed Autorender not working in Reaper v4.0 beta
Issue 315: Add action "SWS: Toggle between current and saved track selection"
Issue 319: Fixed double-click renaming of fields on OS X
Issue 323: Fixed duplicated "Recall snapshot" actions
Issue 326: Renamed "set/unset/toggle master send" actions to "master outputs", added toggles to 12

S&M Resources window:
<strong>The number of slot actions can now be customized in the S&M.ini file, in the new section [NbOfActions].</strong>
*Quit REAPER* before customizing the number of slots/actions (none: 0, max: 99).
An example (with the current list of configurable actions and their default numbers) is http://reaper.mj-s.com/NbOfActions.txt|here|.
This also "unhides" (i.e. 0 slot by default) 2 new actions:
+SWS/S&M: Apply FX chain to selected items, all takes, slot n
+SWS/S&M: Paste FX chain to selected items, all takes, slot n

Beware! following actions are now configurable but their custom ids have changed:
+SWS/S&M: Trigger next preset for FX n of selected tracks
+SWS/S&M: Trigger previous preset for FX n of selected tracks
 => if used in toolbars, macros, etc.. an update is needed (sorry about that!)

!v2.0.0 #29 (June 30, 2011)
<strong>Added "Cycle action editor"</strong> (Main menu > Extensions > Cycle Action editor):
+<strong>A step-by-step example showing how to create a Cycle Action is available http://forum.cockos.com/showthread.php?t=84978|here|</strong> (thanks Mercado_Negro!)
+Unlimited number of cycle actions
+Unlimited number of commands per cycle action
+Import/export features
+Learn selected commands of the action list (Windows OS only)

Other cycle action updates:
+Performance improvements
+Consolidated undo points

S&M Notes/help:
+When the view is locked, the text is now displayed with a dynamic sized font (i.e. display à la "Big clock")
+Added marker names (in the top left dropdown box). They are edited/displayed according to edit/play cursor position (can be used for lyrics, etc..)
+Demo http://reaper.mj-s.com/S&M_big_notes.gif|here|

Issue 308: Fixed "Select/load project template" actions
Issue 317: Fixed Shorcircuit hang when set online with open GUI (needs "BuggyPlugsSupport=1" in the S&M.ini file, full story http://code.google.com/p/sws-extension/issues/detail?id=317|here|)
Tweaks: little Unicode fixes, better message boxes on OS X..

Added actions:
+SWS/S&M: Open Resources window (project templates)
+SWS/S&M: Clear project template slot...

!v2.0.0 #28 (June 13, 2011)
Fixed duplicated "take pan envelopes" actions
Fixed subtle "recursive cycle action" cases (e.g. a cycle action that calls a macro that calls a cycle action)

Added actions:
+SWS/S&M: Copy FX chain (depending on focus)
+SWS/S&M: Paste FX chain (depending on focus)
+SWS/S&M: Paste (replace) FX chain (depending on focus)
+SWS/S&M: Cut FX chain (depending on focus)

S&M Find: added "Zoom/Scroll" option (when searching for items)

<strong>S&M Resources: now also supports project templates</strong> (i.e. new option in top left dropdown box)
Added options/popup menu items common for FX chains, track template & project templates:
+Display current auto-save path
+Set auto-save directory to default resource path
+Set auto-save directory to project path (/FXChains, TrackTemplate or ProjectTemplates)
Added project template slot actions:
+SWS/S&M: Select/load project template, slot n  - where 'n' is in [1; 10]
+SWS/S&M: Select/load project template, prompt for slot
+SWS/S&M: Select/load project template (new tab), slot n  - where 'n' is in [1; 10]
+SWS/S&M: Select/load project template (new tab), prompt for slot

House cleaning: simplified a bunch of actions names (i.e. "Load/apply", "Load/paste", etc.. => "Apply", "Paste", etc..)

!v2.0.0 #27 (June 4, 2011)
Issue 301: Fixed "Crossfade adjacent selected items" crash
Issue 302: Fixed "Move right by 1 sample (on grid)" action
Issue 298: Find "all" now zooms to found items (reminder: find "next/prev" scrolls to the found item)

Added actions:
+SWS/S&M: Toggle all take FX online/offline for selected items
+SWS/S&M: Set all take FX offline for selected items
+SWS/S&M: Set all take FX online for selected items
+SWS/S&M: Toggle all take FX bypass for selected items
+SWS/S&M: Bypass all take FX for selected items
+SWS/S&M: Unbypass all take FX for selected items
+SWS/S&M: Set active take pan envelopes to 100% right
+SWS/S&M: Set active take pan envelopes to 100% left
+SWS/S&M: Set active take pan envelopes to center
+SWS/S&M: Scroll to selected item (no undo)

S&M Resources window:
+Fixed grayed "Add slot" and "Insert slot" popup menu items (since v2.0.0 #26)
+Track templates: auto save now also works with the master track (saving a "master track template" is not possible natively)
+Track templates: applying track templates to the master track is now possible
+Track templates: tweaks (new popup menu items, wordings..)

Padre's Envelope Processor and LFO generator now respect the "Per-take pitch envelope range" preference (was hard coded to 3 semitones before)

!v2.0.0 #26 (May 28, 2011)
Merged tiny extension plugin (2 new actions that can help WALTERing themes
+SWS/S&M: Show theme helper (all tracks) - Windows OS only
+SWS/S&M: Show theme helper (selected track) - Windows OS only

Theming updates for all S&M windows (Find, Resources, Notes/help and Live Configs):
+Dynamic positioning of themed dropdowns, buttons, etc.. (i.e. no more truncated texts, no more unaligned components)
+Windows OS: more use of themes' background colors (instead of "white backgrounds")
+Fonts are now updated when switching themes

Added actions:
+SWS/S&M: Set selected tracks MIDI input to all channels
+SWS/S&M: Set selected tracks MIDI input to channel n - where 'n' is in [1; 16]
+Issue 291: SWS/S&M: Map selected tracks MIDI input to source channel
+Issue 291: SWS/S&M: Map selected tracks MIDI input to channel n - where 'n' is in [1; 16]

S&M Resource window updates:
+New option (in popup menu) to filter the list view by comments or paths
+Switch to "fast listview" mode only if there are more than 500 slots

S&M Find updates:
+Issue 298: move view to found item (more to come..)
+Use text buttons rather than icons (looked bad with some themes)
+Red "Not found!" message

House cleaning:
+S&M Live Configs: dropped OS X support for user FX presets (=> Windows OS only)
+Removed "SWS/S&M: Close all routing windows"
+Removed "SWS/S&M: Close all envelope windows"

Issue 300: Fixed "Open REAPER project in item BWAV info" crash

!v2.0.0 #25 (May 22, 2011)
Issue 273: New actions for moving the edit cursor:
+SWS: Move cursor left/right 1 sample (on grid)
+SWS: Move cursor left/right 1ms/5ms
+SWS: Move cursor left/right by default fade length

Issue 283: New action "SWS: Select unmuted tracks"
Issue 286: New actions "SWS: Set master mono" and "SWS: Set master stereo"
Issue 297: Fixed bug with project file size increasing with each save after using groove tool. Load and resave affected projects to automatically fix.

!v2.0.0 #24 (May 18, 2011)
Zoom updates:
+Option to seek play when moving the edit cursor on zoom in
+Mouse cursor doesn't move in Y when drag zooming, more Abelton Live like (Windows OS only)

S&M Resource window updates:
+Fixed drag-drop of slots within the list view (comments were lost)
+Fixed text editing when some columns are hidden/moved

!v2.0.0 #23 (May 17, 2011)
Fixed ruler not moving edit cursor

!v2.0.0 #22 (May 17, 2011)
SWS Zoom updates:
+Merged in Boreg's drag zoom plugin, see the http://forum.cockos.com/showthread.php?t=42722|related thread|. Open SWS Zoom preferences (Extensions menu) to enable (OS X, too!)
+Issue 212: Added options "Move edit cursor when zooming in" and "Set time selection when zooming in"

Snapshot improvements:
+Issue 107: Add option to snapshots window for "Show snapshots for selected tracks only"
 This filters the snapshots to include only snaps that include selected tracks
+Issue 179: Separate "selected tracks only" options for save/recall
+Issue 294: Fixed "Save over current snapshot" and others inappropriately clearing the active snapshot

Fixed the following actions/dialog boxes (crash with v4 empty take lanes):
+Xenakios/SWS: Rename selected takes (deprecated)...
+Xenakios/SWS: Take mixer
+Xenakios/SWS: Toggle selected takes normalized/unity gain
+Xenakios/SWS: Trim/untrim item left edge to edit cursor
+Xenakios/SWS: Implode items to takes and pan symmetrically
+Xenakios/SWS: Pan takes of item symmetrically
+Xenakios/SWS: Set item playrate based on item pitch (and reset pitch)
+Xenakios/SWS: Set item pitch based on item playrate
+Xenakios/SWS: Switch item contents to next cue
+Xenakios/SWS: Switch item contents to next cue (preserve item length)
+Xenakios/SWS: Switch item contents to previous cue
+Xenakios/SWS: Switch item contents to previous cue (preserve item length)
+Xenakios/SWS: Switch item contents to first cue
+Xenakios/SWS: Switch item contents to random cue
+Xenakios/SWS: Switch item contents to random cue (preserve item length)

House cleaning:
+Dropped OS X support for all "SWS/S&M: Trigger preset" actions (=> Windows OS only)
+Removed "Xenakios/SWS: Select last track of folder" ("not implemented" message, issue 284)
+Removed duplicate "Xenakios/SWS: Toggle selected tracks visible in mixer"

!v2.0.0 #21 (May 11, 2011)
Fixed browsing for folder in Windows when path contains unicode characters
Fixed opening of groove presets with unicode characters in paths on Windows
Toolbar auto-refresh option disabled by default
House cleaning: removed "SWS/S&M: Let REAPER breathe" (see why http://forum.cockos.com/showpost.php?p=737539&postcount=378|here|.)

Cycle action updates:
+MIDI Editor cycle actions can also run custom macro or ReaScripts
+Cycle actions can also run SWS actions
+More customizable cycle actions (and toolbar buttons):
 - Optional dynamic action renaming (e.g. different tooltips for each step)
 - Optional toggle state (buttons can light up or not)

!v2.0.0 #20 (May 5, 2011)
Added cycle actions (user configurable):
+SWS/S&M: Create cycle action
+SWS/S&M: Create cycle ME action (event list)
+SWS/S&M: Create cycle ME action (piano roll)

Added actions:
+SWS/AW: Render tracks to stereo stem tracks, obeying time selection
+SWS/AW: Render tracks to mono stem tracks, obeying time selection
+SWS/AW: Cascade selected track inputs
+SWS/AW: Split selected items at edit cursor w/crossfade on left

Bug fixes:
+Fixed bug in "autogroup" actions

!v2.0.0 #19 (April 29, 2011)
Added toolbar actions with "auto-refreshed" button states (if the new option "Main menu > Extensions > SWS Options > Enable toolbars auto refresh" is ticked):
+SWS/S&M: Toolbar right item selection toggle
+SWS/S&M: Toolbar left item selection toggle
+SWS/S&M: Toolbar top item selection toggle - Windows OS only!
+SWS/S&M: Toolbar bottom item selection toggle - Windows OS only!
 These actions are to prevent user errors with selected items that are offscreen.
 The idea is to put those actions into a toolbar: they will light up when some selected items are not visible in the arrange (offscreen).
 Clicking those buttons will deselect offscreen items (and re-selects them on toggle).
 See details, howto and toolbar auto-refresh anim http://forum.cockos.com/showpost.php?p=728774&postcount=315|here|.
+AW's grid actions button states now reflect the current grid setting (when changed elsewhere in REAPER)
 See grid toolbar auto-refresh anim http://stash.reaper.fm/8523/awGridToolbar.gif|here| and details about Adam's grid actions http://forum.cockos.com/showthread.php?p=706294|here|.
+SWS/S&M: Toolbar track envelopes in touch/latch/write mode toggle
 This action sets track envelopes that are in one of the write modes into read mode and re-sets those previous write modes on toggle. Related toolbar buttons will light up if any envelope is in one of the write modes.
+SWS/S&M: Toggle toolbars auto refresh enable

Added FX preset actions (v4 only, see implementation remarks http://forum.cockos.com/showpost.php?p=728774&postcount=315|here|). They works with any type of FX and any presets (user or factory presets):
+SWS/S&M: Trigger next preset for selected FX of selected tracks
+SWS/S&M: Trigger previous preset for selected FX of selected tracks
+SWS/S&M: Trigger next preset for FX n of selected tracks - where 'n' is in [1; 4]
+SWS/S&M: Trigger previous preset for FX n of selected tracks - where 'n' is in [1; 4]
+SWS/S&M: Trigger preset for selected FX of selected tracks (MIDI CC absolute only)
+SWS/S&M: Trigger preset for FX n of selected tracks (MIDI CC absolute only) - where 'n' is in [1; 4]
 Remarks: these 2 last MIDI actions are present in the "S&M Extension" section (see top right dropdown in the action dialog box).
 They are a bit different from the native "Link to PG change" feature: they work with any type of FX (e.g. JS).
 Bonus: since v4, "Program Change" MIDI events can be learned.
+S&M Live Configs window: the "User preset" column is back !

Added other actions:
+SWS/S&M: Pan active takes of selected items to 100% right
+SWS/S&M: Pan active takes of selected items to 100% left
+SWS/S&M: Pan active takes of selected items to center
 Note: "pan takes" not "pan cakes".
+SWS/S&M: Dump action list (w/o SWS extension) - Windows OS only!
+SWS/S&M: Dump action list (w/ SWS extension) - Windows OS only!
 Note: dumped files are formatted (readable in Excel for example). See how to use these 2 actions http://wiki.cockos.com/wiki/index.php/S%26M_Dump_action_list|here|.

Find window:
+SWS/S&M: Find next
+SWS/S&M: Find previous
+Preserve the searched string (when closing, undocking, etc.)
+Added shortcuts when the window is focused (F3 = find next, shift-F3 = find previous)

Fixes, tweaks, house cleaning:
+Fixed issue 287 (Unexpected behavior of "SWS/S&M: focus next floating fx for selected tracks (cycle)")
+Many S&M track FX (and FX chain) actions run faster ("fix" for http://forum.cockos.com/showpost.php?p=724194&postcount=13|this report|)
+All S&M track envelope arming actions now support v4 panning (width/dual pan)
+Updated "SWS/S&M: Dump ALR Wiki summary [snip]" actions (FNG extension merge)
+Removed "SWS/S&M: Toggle show all routing windows" (too much limitations)
+Removed "SWS/S&M: Toggle show all envelope windows" (too much limitations)
+Removed "SWS/S&M: Save selected item as item/take template..." (private)

!v2.0.0 #18 (March 28, 2011)
Added actions:
+Issue 256: "SWS: Toggle auto add envelopes when tweaking in write mode"
+Issue 280: "SWS: Toggle grid lines over/under items"
+"SWS: Horizontal scroll to put play cursor at 10%"

Readded Xenakios' "Command parameters" to the Extensions menu
Fix crash when parsing a MIDI take with a large extended MIDI event.

!v2.0.0 #17 (March 16, 2011)
Added actions (issue 165, Windows OS only):
+SWS/S&M: Focus main window (close others)
+SWS/S&M: Focus next window (cycle, hide/unhide others)
+SWS/S&M: Focus previous window (cycle, hide/unhide others)
Remark: for these actions to work, keyboard shortcuts must use modifiers in order to pass-through to the main window (ex: Ctrl+minus = focus previous, Ctrl+plus = focus next)

House cleaning, removed "duplicated" actions (remaining focus actions now also focus the main window on cycle):
+SWS/S&M: Focus previous floating FX for selected tracks (+ main window on cycle)
+SWS/S&M: Focus next floating FX for selected tracks (+ main window on cycle)
+SWS/S&M: Focus previous floating FX (+ main window on cycle)
+SWS/S&M: Focus next floating FX (+ main window on cycle)

New actions from Adam Wathan:
+SWS/AW: Enable 'link time selection and edit cursor'
+SWS/AW: Disable 'link time selection and edit cursor'
+SWS/AW: Toggle 'link time selection and edit cursor'
+SWS/AW: Enable clear loop points on click in ruler
+SWS/AW: Disable clear loop points on click in ruler
+SWS/AW: Toggle clear loop points on click in ruler
+SWS/AW: Set project timebase to time
+SWS/AW: Set project timebase to beats (position only)
+SWS/AW: Set project timebase to beats (position, length, rate)

S&M Notes/help window: optimizations, fixed issue 204 (actions were not refreshed when the view was docked)
S&M GUI tweaks
Bug fixes for "Fill Gaps" and "AW Fade" actions

!v2.0.0 #16 (March 9, 2011)
Added actions:
+SWS: Ignore next marker action
+SWS: Move cursor and time sel left to grid
+SWS: Move cursor and time sel right to grid

"Load project template X" actions are now automatically added for any number of project templates that exist in the ProjectTemplates directory.

!v2.0.0 #15 (March 4, 2011)
These actions now support v4 empty take lanes as well as alternate peak (.reapeaks) cache path:
+SWS/S&M: Delete selected items' takes and source files (prompt, no undo)
+SWS/S&M: Delete selected items' takes and source files (no undo)
+SWS/S&M: Delete active take and source file in selected items (prompt, no undo)
+SWS/S&M: Delete active take and source file in selected items (no undo)

Added actions (issue 268):
+SWS/S&M: Reassign MIDI learned channels of all FX for selected tracks (prompt)
+SWS/S&M: Reassign MIDI learned channel of selected FX for selected tracks (prompt)
+SWS/S&M: Reassign MIDI learned channels of all FX to input channel for selected tracks

Fixes:
+Some v4 empty take lanes management in S&M actions
+"Load/apply and Load/paste fx chain to selected tracks" actions that were adding input-fx-chains instead of standard track-fx-chains

Shift-click in marker list now makes a time selection

!v2.0.0 #14 (March 1, 2011)
Performance improvements (REAPER startup, S&M actions related to notes, FX, FX chains and track grouping)
S&M FX chains actions now properly manage FX comments

v4 input FX chains support
+Added input FX chain features in the S&M Resources window (see below)
+Added actions:
 - SWS/S&M: Clear input FX chain for selected tracks
 - SWS/S&M: Copy input FX chain from selected track
 - SWS/S&M: Cut input FX chain from selected tracks
 - SWS/S&M: Paste (replace) input FX chain to selected tracks
 - SWS/S&M: Paste input FX chain to selected tracks
Remark:
+With S&M FX chain actions, you can copy a FX chain from a track, an item and paste it as an *input* FX chain and vice et versa (shared FX chain clipboard)
+v4 only! (those actions are visible in v3 but are no-op)

S&M Resources window updates:
+Auto save button (top right) now *adds* new slots. Note: before, a new slot was inserted before the selected one but this could mess slot actions (because all following slot ids were changed..)
+Auto save button now proposes to define the auto save directory when needed
+Tweaks (better undo wordings, few user prefs were not saved, popup menu clean-up, etc.)
In "FX chain" mode (i.e. "FX chain" selected in the top left dropdown box):
+Added double click option to apply (or paste) FX chain slots as *input* FX chains (visible but nop in v3, see http://reaper.mj-s.com/S&M_ResourcesView_InputFx.jpg|screenshot|)
+Auto save FX chain (top right button) can now be configured to save track FX chains, *input* FX chains as well as active takes' FX chains, see http://reaper.mj-s.com/S&M_ResourcesView_popup.jpg|new popup menu|

Added actions (issue 258):
+SWS/S&M: Move selected FX up in chain for selected tracks
+SWS/S&M: Move selected FX down in chain for selected tracks
+SWS/S&M: Select last FX for selected tracks

!v2.0.0 #13 (February 24, 2011)
Installers updated to include grooves (installed in Reaper resource path\Grooves on Win, manual install for OS X)
Fixed sws-autocoloricon.ini reading on OS X
S&M Find now supports v4 empty take lanes
Fixed issue 262: pre-FX and post-fader S&M cue buss actions now obey send & HW output default prefs (i.e. prefrences > project > track/send defaults). Note: pre-fader busses still mimic the volume of selected tracks.
Restored deprecated Xen's "Load track template n" (where n>10) actions

!v2.0.0 #12 (February 18, 2011)
Autorender: Fixed another silent render bug for relative media items not in the project root directory

!v2.0.0 #11 (February 16, 2011)
Issue 245: Added "SWS: Goto/select next marker/region" and "SWS: Goto/select previous marker/region"
Autorender: Fixed bug where projects with relative paths to media files rendered silent tracks
Removed "SWS: Toggle auto fades for new items", use native "Toggle enable/disable default fadein/fadeout" instead

!v2.0.0 #10 (February 7, 2011)
Support for v4 empty take lanes:
+S&M build lanes actions now turn "take mosaics" into lanes using v4 empty takes (rather than v3 empty takes)
 These actions still useful to create take lanes à la v4 from older project saved with "mosaics", for example.
+The action "S&M Remove empty take/item among selected items" now also removes v4 empty takes
 Remark: this action was limited to v3 empty takes before, i.e. takes with empty source
+The action "S&M Clear active take/items" now clears takes using v4 empty takes (rather than v3 empty takes). If all takes of an item are empty, the item is removed.
 Remark: a v4 empty take can be removed thanks to "S&M Cut active take" (removing an empty take is not yet possible natively)

Main "Extensions" menu:
+Added AW's "Fill gaps..."
+Fixed "Envelope Processor..." menu item
+(Temporary?) removed "Item/Take" sub-menu (Xenakios actions need to be updated for v4)

Autorender:
+Added option to only render tracks with a specified prefix (and optionally remove that prefix from rendered files)
+Added global preferences menu
+Added option to not prepend track numbers to rendered files
+Added limited support to append duplicate numbers to rendered files that would otherwise overwrite each other (This Song(2).mp3)
+Added auto-calculation of track pad length (for projects with large numbers of regions to be rendered)

Fixed crash when running some of the S&M Resources window's slot actions (applying, importing, pasting, etc. track templates or FX chains from unexisting slots)
Fixed corner case refresh bug in S&M Resources window
Issue 250: Added action "SWS: Toggle auto fades for new items"
Added action "SWS: Toolbar mute toggle"
Fixed directory scan for grooves on OS X

!v2.0.0 #9 (February 4, 2011)
Autorender:
+Added global preferences dialog with default render directory option, option to allow stem rendering
+Fixed crash with new portable installations

Added actions:
+"SWS: Toolbar solo toggle" (Note, this replaces "SWS: Are any tracks soloed? [no-op, for toolbar]", please re-add to toolbar)
+"SWS: Toolbar arm toggle"
+"SWS: Set all sel tracks inputs to match first sel track"

Duplicate recording input check now ignores "input monitoring only" record mode.
Fixed possible S&M.ini file corruption (thanks Mercado Negro!)

House cleaning (more to come):
+Main menu: Moved all SWS, S&M and Shane extension menu items in the main "Extensions" menu
+Main "Extensions" menu filled in alphabetical order (and not structured by developper anymore)

!v2.0.0 #8 (February 1, 2011)
Autorender updates:
+No need to enter data into the project notes field, now use "Autorender: Edit project metadata"
+Unicode character support (Windows only? Testing needed)

Support for v4 empty take lanes (more to come):
+Fixed all S&M actions relate to takes
+Fixed take envelope processing in Padre's Envelope LFO Generator and Envelope Processor
+Example: with items starting with a v4 empty take, some actions were broken or had no effect..

Added pitch take envelope support for Padre's Envelope LFO Generator and Envelope Processor (v4 only)

Added actions:
+SWS/S&M: Copy active take
+SWS/S&M: Cut active take
+SWS/S&M: Paste take
+SWS/S&M: Paste take (after active take)

House cleaning (more to come):
+Main "Extensions" menu: added Padre's Envelope LFO Generator and Envelope Processor
+Main "Extensions" menu: removed Xenakios' "Misc/Experimental" sub-menu (actions remain available in the action list)
+Media item context menu: removed Xenakios' "Item/Take selection" and "Item/Take manipulation" sub-menus (actions remain available in the action list and in the main "Extensions" menu)
+TCP context menu: removed Xenakios' "Track/Mixer/Envelopes" sub-menu (actions remain available in the action list and in the main "Extensions" menu)
+Tagged action "Xenakios/SWS: Project media..." as deprecated

Issue 50:  SWS: Create regions from sel item(s) named with take
Issue 126: Warn about recording same inputs on multiple tracks: http://www.standingwaterstudios.com/shup/RecInputCheck.png Also added actions "SWS: Enable/Disable checking for duplicate inputs when recording."
Issue 244: Added "SWS: Set selected take(s) to custom color X" actions
Issue 246: Added toolbar-status only action "SWS: Are any tracks soloed? [no-op, for toolbar]"
Fixed using Windows generated reaconsole_customcommands.txt files on OS X.

!v2.0.0 #7 (January 29, 2011)
NEW: Preliminary version of "Autorender."  Thanks, Shane!  For more information, run Autorender: show instructions from the File->Autorender menu (or actions).

Added actions:
+SWS/S&M: Show take pitch envelope - v4 only (visible but no-op in v3)
+SWS/S&M: Hide take pitch envelope - v4 only (visible but no-op in v3)
+SWS/S&M: Copy selected track grouping
+SWS/S&M: Cut selected tracks grouping
+SWS/S&M: Paste grouping to selected tracks

Notes/help window fixes:
+Pass keystrokes to the main window when locked (i.e. lock button)
+Properly init S&M project notes with REAPER ones when possible

!v2.0.0 #6 (January 27, 2011)
Fixed corruption of last item in auto color list
Fixed keyboard focus issues
Improved groove tool keyboard handling
(#5b) Improved "SWS: Set all takes to next/prev mono/stereo channel mode" actions

!v2.0.0 #5 (January 26, 2011)
FNG Groove Tool Updates:
+Fixed applying strength to velocity groove quantize
+Added separate velocity strength control to Groove Tool (set to zero to disable either)
+Fixed refresh of groove list in Groove Tool when changing folders
+Remove zero length notes when modifying MIDI take state (bad things happen otherwise)
+Code cleanup and performance improvements for MIDI take state reading and writing
+Added "FNG: Groove Tool..." to the Extensions menu
+Removed menu bar and moved applicable items to the context menu
+Removed "passthrough" action/keyboard section workaround

S&M updates:
+Resources window:
 - Performance improvements: REAPER start-up & shutdown, show/hide, auto fill, all editions features, filtering, etc.
 - Track templates: added "Paste items to sel. tracks" and "Replace items of sel. tracks" as customizable double-click behaviours
 - Track templates: added toggle popup menu item "Save track templates with items" (so that track templates can be auto-saved w/ or w/o items)
+Notes/help window:
 - Project notes: now displays the related RPP filename
 - Project notes: initialize S&M project notes with REAPER's ones when possible (i.e. when S&M ones don't exist but REAPER's ones exist)
 Reminder: due to an API limitation, for the moment the "project notes" displayed in the Notes/help window are different from REAPER's one
+Other:
 - Performance improvements for all cue buss & routing actions
 - Fixed corner case Cue buss crash
 - GUI tweaks

Fixed bug that "silently" deleted items in SWS lists while renaming (Thanks, Bevosss)
4 new actions: "SWS: Set all takes to next/prev mono/stereo channel mode"

!v2.0.0 #4 (January 23, 2011)
Groove Tool fixes:
+Fixed pass through to main window
+Fixed muted midi events bug introduced in v2.0.0 #3
+Modified Undo handling for items

Fixed auto color needing to be forced in some situations
Fixed some screenset loading issues

!v2.0.0 #3 (January 22, 2011)
<strong>Fingers/FNG extension update/merge!</strong>
+Issue 238: Groove quantize now supports velocity
+Issue 234: Added support for unquantize for MIDI for any FNG action modifying MIDI data
+Update dialog to use SWS-style dockable windows
+Note: grooves are not part of the installer, yet. Download FingersExtras.zip from the beta download area.

Auto color/icon fixes from really broken build #2.
Auto color/icon information is stored in a new file sws-autocoloricon.ini for easy sharing (old settings copied for you)
Issue 225: Fixed selected text in Notes/help window when switching between docker tabs
Fix for toggle actions to focus SWS views when docked

!v2.0.0 #2 (January 21, 2011)
Fix to close our windows on initial screenset load (thanks Bevosss)
Auto color/icon updates:
+Icons are removed if a track changes name to something not recognized
+Auto-icon won't overwrite custom icons
+Added "Ignore" field to the color, so you can auto-icon without changing color of that track too
+Proper priority order icon setting
+Performance enhancements

!v2.0.0 #1 (January 19, 2011)
<strong>BETA: CAUTION !</strong>
Due to a change in the way S&M.ini file is managed, you may face some issues when switching between SWS official <-> SWS beta.
Well, a clean upgrade is automatically managed when SWS official -> SWS beta, but you'll probably loose your FX Chains setup when switching back to SWS beta -> SWS official.
So a backup of the "official" S&M.ini might be a good idea (or sticking with the beta as the new S&M.ini format won't change).

<strong>Short changelog:</strong>

+PiP support
+Many S&M updates (including new http://reaper.mj-s.com/resourceview.jpg|"Resources" window|: FX chains + Track templates + goodies). See details below.
+Updated SWS Autocolor view: now also features auto track icon. Demo http://reaper.mj-s.com/autoicon.gif|here|.
+Preliminary V4 updates (S&M, Padre, Xenakios)
+House cleaning, fixes

<strong>Changelog details:</strong>

Added S&M http://reaper.mj-s.com/resourceview.jpg|Resources window|
The "FX chains" view turned into a "Resources" window: FX chains + Track templates + goodies
The same features that exist for FX chains are now available for track templates too. A cool thing now is that we can patch existing tracks with track templates (and not only  "add track template as new track"). Well, some other sort of snapshots..
Also, saving track templates and FX chains is eased thanks to the "auto-save" feature, see below. A new feature "Auto-fill" also allows creating slots automatically.
Bonus: check out Tallisman's awesome FX Chain library, http://forum.cockos.com/showthread.php?t=35128|here|!
+Auto-save feature:
 An "Auto-save" button has been added: it automatically saves the selected tracks' FX chains (or track templates) and insert the related files/slots in the resource list.
 It's a one "click feature", i.e. no file browser is displayed: filenames are automatically generated from track names and saved in REAPER's default FX chains (or track templates) resource path.
 This "auto save" directory can be customized (new popup menu items "Set auto save directory") and filenames can now be renamed ("Name" column is editable).
+Auto-fill feature:
 If not already present, all FX chain (or track template) files found in the related resource path and its sub-folders are automatically inserted at the selected slot.
+Applying track templates preserves items:
 - if there's no item present in an applied track template file, the current ones are preserved
 - if some items are present in an applied track template file, those ones are used instead
 - if several tracks are present in a track template file, only the first one is used (when *applying*, when importing, all tracks present in the file are added)
+New actions:
 - SWS/S&M: Open Resources window (FX chains)... - just renamed (replaces "Open FX chains view...")
 - SWS/S&M: Open Resources window (track templates)...
 - SWS/S&M: Load/apply track template to selected tracks, slot n - where n is in [1;10]
 - SWS/S&M: Load/apply track template to selected tracks, prompt for slot
 - SWS/S&M: Load/import tracks from track template, slot n - where n is in [1;10]
 - SWS/S&M: Load/import tracks from track template, prompt for slot
 - SWS/S&M: Clear track template slot...
 Added actions that paste FX chains slots (exiting ones only "apply", i.e. replace FX Chains):
 - SWS/S&M: Load/paste FX chain to selected tracks, slot n - where n is in [1;8]
 - SWS/S&M: Load/paste FX chain to selected tracks, prompt for slot
 - SWS/S&M: Load/paste FX chain to selected items, slot n - where n is in [1;8]
 - SWS/S&M: Load/paste FX chain to selected items, prompt for slot
 - SWS/S&M: Load/paste FX chain to selected items, all takes, prompt for slot
+New popup menu items:
 - For FX chains and track templates: added "Auto fill (from resource path)"
 - Load/apply track template to selected tracks
 - Load/import tracks from track template
 - Set FX chain auto save directory...
 - Set track template auto save directory...
 - Auto save FX chains and insert slots (from track selection)
 - Auto save track templates and insert slots (from track selection)
 -> those 2 last menu items do the same things than the auto-save button, files are saved and inserted at the selected slot
 - Delete slots & files
 -> on Win, files are sent to the recycle bin
 - Show path in Explorer/Finder...
+Column "Name" is now editable (file renaming from the view)
+Drag-drop improvements:
 - Internal drag-drop of slots (i.e. now moves slots rather than copying them)
 - More 'natural' + fixed shortcomings: d'n'd of empty slots, selection after d'n'd, d'n'd when the list is empty, etc..
+On Win, "Display track template/FX chain" (in the popup menu) now launches notepad
+Paths pointing to unexisting files aren't emptyied anymore
+Tagged "Xenakios/SWS: Load track template n" actions as deprecated

Updated SWS Autocolor view: now also features auto track icon (the view has been renamed into "SWS Auto Color/Icon"), demo http://reaper.mj-s.com/autoicon.gif|here|.
+Added a column "Icon" in the view (right-click in this column or double-click it to set an icon filename) and a tick box "Enable auto icon".
+Also added action "SWS/S&M Toggle auto icon enable".
Rmk: your current color configurations will be preserved when upgrading..

S&M Notes/help view updates:
+Action help: now, when selecting custom macros, the related (veeeery long!) custom id is displayed in the text field (i.e. custom notes about macros are no more saved but that eases the copy/paste of custom ids)
+Action help: added http://reaper.mj-s.com/alrButton.jpg|"ALR" button|, i.e. online help to the http://wiki.cockos.com/wiki/index.php/Action_List_Reference|Action List Reference| wiki
+Added actions in order to make things clear:
 - SWS/S&M: Open Notes/Help window (project notes)...
 - SWS/S&M: Open Notes/Help window (item notes)...
 - SWS/S&M: Open Notes/Help window (track notes )...
 - SWS/S&M: Open Notes/Help window (action help)...
Remark: here's an http://reaper.mj-s.com/OnlineHelp.gif|anim| showing how to use notes, action help & online help

S&M Live Configs updates:
+Added "Auto track selection" option/tick box
+Fixed activate/deactivate actions not obeying the config's "Enable" parameter
+Added actions (in the main section) "SWS/S&M: Toggle enable live config n" - where n is in [1;8]
+Added advanced parameter "CC_DELAY" in S&M.ini (in REAPER's resource directory) - to be tweaked manually!
 If this parameter is set to 0, MIDI CC events will trigger their related "Apply live config" action *immediately* but, in this case, when moving a fader on a large scale for example, all configs in between will also be applied. With a delay (e.g. 250ms, the default value) only the last stable CC value will be taken into account.
+Undo points for all controls

S&M Cue buss:
+"Open Cue Buss window" is now a toggle action (+ reports a toggle state)
+When creating a cue buss, auto scroll to created the track (TCP)

S&M house cleaning:
+Cleaned the main "Extensions" menu a bit + added following menu items:
 - S&M Cue Buss...
 - S&M Find...
 - S&M Live Configs...
+Removed the following split actions:
 Contrary to their related native versions, the following ones were splitting selected items *and only them*, see http://forum.cockos.com/showthread.php?t=51547|this related thread|.
 Due to REAPER v3.67's new native pref "If no items are selected, some split/trim/delete actions affect all items at the edit cursor",
 those actions are less useful (well, they would still split only selected items even if that native pref is ticked).
 Also removed because of the spam in the action list (many split actions).
 - SWS/S&M: Split selected items at play cursor
 - SWS/S&M: Split selected items at time selection
 - SWS/S&M: Split selected items at edit cursor (no change selection)
 - SWS/S&M: Split selected items at time selection (select left)
 - SWS/S&M: Split selected items at time selection (select right)
 - SWS/S&M: Split selected items at edit or play cursor
 - SWS/S&M: Split selected items at edit or play cursor
+Removed the following take actions:
 Due to native actions "Rotate take lanes forward/backward" added in REAPER v3.67 (move active take up/down actions still there, of course).
 - SWS/S&M: Takes - Move all up (cycling) in selected items"
 - SWS/S&M: Takes - Move all down (cycling) in selected items"

Other S&M updates/fixes:
+Added action: SWS/S&M: Left mouse click at cursor position (use w/o modifier)
+Themable GUIs: hover, pressed,.. states for buttons, actions are now performed on mouse up events, un-stretched PNGs, default focus tweaks, tick boxes look better, use theme 3D colors for dropdows (if defined), etc..
+Fixed Notes/help and Resources views toggle states
+Fixed Adam's Fills Gaps actions
+Fixed disabled some popup items not being grayed
+Fixed UI refresh issues for "Find" and "Notes/help" views

Issue 225: Fixed selected text in Notes/help view when switching between docker tabs

!SWS v1.x.x
Goto http://sws-extension.org/download/whatsnew_v1.txt|here| for older changes<|MERGE_RESOLUTION|>--- conflicted
+++ resolved
@@ -1,4 +1,3 @@
-<<<<<<< HEAD
 Region Playlist:
 +Add toggle action to enable shuffling of region playlists
 
@@ -39,10 +38,9 @@
 
 Cycle actions:
 +Allow using scripts with a toggle state in conditions (Note: the toggle state is not refreshed while the cycle action is running)
-=======
+
 Contextual toolbars:
 +Fix empty toolbar/auto close/position offset columns when the window is restored at REAPER startup
->>>>>>> 34bd38ef
 
 !v2.11.0 pre-release build
 <strong>Reminder: this new SWS version requires REAPER v5.979+!</strong>
