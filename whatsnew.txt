<<<<<<< HEAD
+Enable media file tagging features on Linux
+Update TagLib on macOS to v1.11.1
+Split the macOS release into 32-bit and 64-bit versions, delete reaper_sws_extension.dylib
+Reworked the Windows installer
 - Allow installing SWS to paths containing characters outside of the system's ANSI codepage
 - Migrate the extension DLL to <resource path>\UserPlugins, reaper_sws.py to <resource path>\Scripts
 - Make installing the Python ReaScript support optional
 - Fix the install path being initially empty when launching the Windows installer if REAPER is not installed
 - Fix nonworking check for running REAPER processes
+Issue 1131: harden configvar against invalid type interpretation
Fixes:
Loudness - high precision mode:
 - Fix potential crash when analyzing items shorter than 3 seconds
 - Disable creating graph, disable go to max. short-term / momentary (Issue 1120) (these are currently not implemented for high precision mode)
 - ReaScript: automatically disable high precision mode for NF_AnalyzeTakeLoudness2() (to ensure correct max. short-term / momentary positions)

Fixes:
Issue 1117, Issue 1058: Support Measure grid line spacing

Fixes:
+Issue 455: Snapshots: Include track phase (polarity) in Full Track Mix, add separate Phase tickbox as custom filter

New features:
+Snapshots: Add option to (not) prompt for deleting abandoned items when recalling snapshots which contain deleted tracks (snapshots will be recalled and abandoned items deleted without confirmation with this option disabled) (Issue 1073)

Fixes:
+Don't block Del key in Filter textbox (Marker list, Track list, Resources) (Issue 1119)

Other changes:
- Enter key in Resources Filter textbox focuses list (Issue 1119)
=======
Fixes:
+Issue 1140: "Xenakios/SWS: Rename takes and source files..."
 - automatically delete old .reapeaks files (also for "Xenakios/SWS: Rename take source files...")
 - don't double-append file extension if already contained in new filename/takename

 Other changes:
 "Xenakios/SWS: Rename takes and source files...", "Xenakios/SWS: Rename take source files...": add '(no undo)' in action name
>>>>>>> 83db33f8

!v2.10.0 #1 Featured build (February 6, 2019)
Mega thanks to nofish and cfillion for their many contributions, and X-Raym for doing the tedious work of merging everything into a release.
Recommended use of REAPER 5.965.

Revert 'Track height actions and vertical zoom actions obey track height locking' (for not breaking existing workflows, may come back as optional later on)
"SWS/NF: Enable / Disable multichannel metering (...)" actions: Improve performance (report https://forum.cockos.com/showthread.php?p=2090523#post2090523|here|, thanks Edgemeal!)

!v2.10.0 pre-release build (February 2, 2019)
New features:
+Auto color/icon/layout: Add '(hide)' Layout to auto hide TCP / MCP of tracks (rightclick in "TCP Layout" / "MCP Layout" fields to set) (Issue 1008)
+Global notes
+Loudness: Add 'high precision' analyzing mode
 Set in 'SWS/BR: Analyze loudness...' window -> Options or via action, see below), to ensure full compliance with BS.1770-4. Off by default.
 Notes: This mode is slower than the 'normal' analyzing mode and should only be needed when ensuring exact results of max. momentary values in certain (corner) cases is required.
 All other results should be compliant with BS.1770-4 also in 'normal' analyzing mode.
 Technically this mode uses 100 Hz refresh rate / 10 ms buffer rather than default 5 Hz refresh rate / 200 ms buffer for analyzing.
 For background see https://github.com/reaper-oss/sws/issues/1046#issuecomment-428914818|here| and https://github.com/jiixyj/libebur128/issues/93#issuecomment-429043548|here|.
 ReScript Loudness functions respect this preference.
 - Add action 'SWS/BR/NF: Toggle use high precision mode for loudness analyzing'

Actions:
+New actions (Main section):
 - Snapshots: Add actions to delete current/all snapshots (request https://forum.cockos.com/showthread.php?p=1997530|here|)
 - SWS: Select nearest previous folder, SWS: Select nearest next folder (Issue 981)
 - SWS/FNG: Apply selected groove (use curent settings from opened groove tool)
 - SWS/NF: Disable multichannel metering (all tracks)
 - SWS/NF: Disable multichannel metering (selected tracks)
 - SWS/NF: Enable multichannel metering (all tracks)
 - SWS/NF: Enable multichannel metering (selected tracks)
 - SWS/NF: Cycle through MIDI recording modes (also available in ME section) (Issue 994)
 - SWS/NF: Cycle through track automation modes (Issue 995)
 - SWS/S&M: Show/Hide take ... envelope, SWS/S&M: Toggle show take ... envelope (unlike the native "Take: Toggle take ... envelope" actions these change visibility only) (Issue 1078)

Fixes:
+Issue 537: Snapshots: (Attempt to) Fix longstanding issue with send envelopes not restored when recalling snapshots (thanks ovnis for testing!)
 Note: Since snapshots are based on state chunks, changes within AI envelopes are not recalled currently (https://forum.cockos.com/showthread.php?t=205406|FR|), though AI properties (e.g. position) should be recalled correctly. Also note that when deleting an AI and trying to recall a previously stored snapshot which contains this AI it won't be recalled correctly.
+Issue 938: SWS/S&M: Copy FX Chain (Depending on Focus) - if take FX chain, also copy take FX chain channel count
+Issue 966: Track height actions and vertical zoom actions obey track height locking (REAPER 5.78+)
+Issue 1041: m3u/pls playlist import
 - Fix crash when cancelling playlist import
 - Fix items always being created for missing files when importing playlists
+Issue 1047: ReaConsole: Redraw the status label when resizing the window on Windows
+Issue 1054: "SWS/S&M: Show take volume envelopes" - obey volume fader scaling preference if new envelope is created
+Issue 1057: Fix quantize actions moving items to incorrect positions or hanging in some cases when the grid line spacing is set to Frames, typically when a project start time offset is used
+Issue 1060: Fix "SWS/Shane: Batch Render Regions" crashing when a region contains a slash on Linux and macOS
+Issue 1077: Fix crash after stopping the active track preview from another project tab
+Issue 1086: Fix envelope reconstitution when automation items are connected to the underlying envelope
+Auto color/icon/layout: "(vca master)" filter - also apply rules to groups 33 - 64 (report https://forum.cockos.com/showthread.php?t=207722|here|) (REAPER 5.70+)
+Cycle Action editor: Fix minor issue with not opening with correct section (report https://forum.cockos.com/showpost.php?p=1986045&postcount=3|here|)
+Fix hang when parsing item chunks containing lines bigger than 255 characters (https://github.com/reaper-oss/sws/issues/912#issuecomment-426892230|Issue 912 (comment)|)
+Fix freeze when running "SWS/S&M: Remove all envelopes for selected tracks" with the master track selected (regression from v2.9.8)
+"SWS/S&M: Close all FX chain windows", "SWS/S&M: Close all floating FX windows (...)" - include take FX (report https://forum.cockos.com/showpost.php?p=1978820&postcount=2425|here|)
+"SWS/NF: Enable / Disable multichannel metering (...)" actions: Improve performance (report https://forum.cockos.com/showthread.php?p=2090523#post2090523|here|, thanks Edgemeal!)
+Auto group:
 - Revert creating explicit undo point (match behaviour prior v2.95)
 - Prevent grouping of selected items on not record armed tracks
+Loudness:
 - Revert (mistakenly) changing integrated Loudness relative gate threshold from -10.0 LU to -20.0 LU in SWS v2.9.8 (https://github.com/jiixyj/libebur128/issues/92#issuecomment-426889385|technical explaination|)
 - Fix getting project sample rate
 - Don't apply item vol. and pan/vol. envelope correction beyond actual audio data (Issue 1074)
 - Fix item Loudness analysis if take contains vol. envelope and item position not 0.0 (thanks X-Raym!) (Issue 957, https://github.com/reaper-oss/sws/issues/957#issuecomment-371233030|details|)
 - Pan/vol. envelope correction is now sample accurate (instead of being processed in blocks)
 - Fix export format wildcard descriptions not being translated (report https://forum.cockos.com/showthread.php?t=206229|here|)
 - Harden 'prevent items going offline during analysis' (also prevent during quick reanalyze)
+ReaScript:
 +Issue 950: Make BR_SetItemEdges() only work on item passed in function (rather than all selected items), refix from v2.9.8
 - Avoid crashing in BR_Win32{Get,Write}PrivateProfileString when keyName is empty
 - BR_GetMouseCursorContext_MIDI() - add support for Notation Events lane (Issue 1082)
 - Fix BR_MIDI_CCLaneRemove(), BR_MIDI_CCLaneReplace() (report https://forum.cockos.com/showpost.php?p=2002814&postcount=1|here|.)
 - Repair CF_LocateInExplorer()

New ReaScript functions:
(thanks Breeder!)
+BR_Win32_CB_FindString()
+BR_Win32_CB_FindStringExact()
+BR_Win32_ClientToScreen()
+BR_Win32_FindWindowEx()
+BR_Win32_GET_X_LPARAM()
+BR_Win32_GET_Y_LPARAM()
+BR_Win32_GetConstant()
+BR_Win32_GetCursorPos()
+BR_Win32_GetFocus()
+BR_Win32_GetForegroundWindow()
+BR_Win32_GetMainHwnd()
+BR_Win32_GetMixerHwnd()
+BR_Win32_GetMonitorRectFromRect()
+BR_Win32_GetParent()
+BR_Win32_GetWindow()
+BR_Win32_GetWindowLong()
+BR_Win32_GetWindowRect()
+BR_Win32_GetWindowText()
+BR_Win32_HIBYTE()
+BR_Win32_HIWORD()
+BR_Win32_HwndToString()
+BR_Win32_IsWindow()
+BR_Win32_IsWindowVisible()
+BR_Win32_LOBYTE()
+BR_Win32_LOWORD()
+BR_Win32_MAKELONG()
+BR_Win32_MAKELPARAM()
+BR_Win32_MAKELRESULT()
+BR_Win32_MAKEWORD()
+BR_Win32_MAKEWPARAM()
+BR_Win32_MIDIEditor_GetActive()
+BR_Win32_ScreenToClient()
+BR_Win32_SendMessage()
+BR_Win32_SetFocus()
+BR_Win32_SetForegroundWindow()
+BR_Win32_SetWindowLong()
+BR_Win32_SetWindowPos()
+BR_Win32_ShowWindow()
+BR_Win32_StringToHwnd()
+BR_Win32_WindowFromPoint()
+CF_EnumMediaSourceCues()
+CF_ExportMediaSource()
+CF_GetMediaSourceMetadata()
+CF_GetMediaSourceRPP()
+CF_GetMediaSourceBitDepth() (Issue 1010)
+CF_GetMediaSourceOnline()
+CF_SetMediaSourceOnline()
+CF_EnumerateActions()
+CF_EnumSelectedFX()
+CF_GetCommandText()
+CF_GetFocusedFXChain()
+CF_GetTakeFXChain()
+CF_GetTrackFXChain()
+CF_GetSWSVersion() (Issue 975)
+NF_AnalyzeMediaItemPeakAndRMS() (Issue 674)
+NF_GetMediaItemMaxPeakAndMaxPeakPos() (Issue 953)
+Issue 755:
 - NF_GetSWSMarkerRegionSub()
 - NF_SetSWSMarkerRegionSub()
 - NF_UpdateSWSMarkerRegionSubWindow()

Other changes:
- Rename "SWS: Analyze and display item peak and RMS" to "SWS: Analyze and display item peak and RMS (entire item)" (https://forum.cockos.com/showthread.php?p=2074089#post2074089|background|)
- Rename and deprecate "Xenakios/SWS: Toggle stop playback at end of time selection" (Issue 1066)
- Rename "SWS/S&M: Show/Hide take ... envelope" actions to "SWS/S&M: Show/Hide and unbypass/bypass take ... envelope" (Issue 1078)
- Rename 'take ... envelopes' to 'take ... envelope' (to be consistent with native actions)
- Remove useless code vulnerable to buffer overflows
+"SWS/NF: Eraser tool...":
 - Add 'ignoring snap' variant
 - Change functionality (now cuts item sections on shortcut release rather than continuous erasing because it didn't work well with Ripple editing), changed action description to reflect this change
+ReaScript:
 - Mark SNM_MoveOrRemoveTrackFX() as deprecated (native API equivalent added in REAPER 5.95)
 - Remove NF_TrackFX/TakeFX_ Set/GetOffline() (native API equivalent added in REAPER 5.95)
+TagLib VS 2017 update for Windows (from v1.6.3. to v1.11.1)

!v2.9.8 pre-release build (March 5, 2018)
Now requires REAPER 5.50+!

Actions:
+New actions (Main section):
 - SWS/NF: Eraser tool (perform until shortcut released)
   Note: Should be assigned to a shortcut key without modifier, for not clashing with other mouse modifiers
 - SWS: Split items at time selection (if exists), else at edit cursor (also during playback)
 - SWS: Split items at time selection, edit cursor (also during playback), or mouse cursor
 - SWS/S&M: Region Playlist - Options/Toggle smooth seek (only in Region Playlist) (Issue 890)
 - SWS/S&M: Region Playlist - Options/Enable smooth seek (only in Region Playlist)
 - SWS/S&M: Region Playlist - Options/Disable smooth seek (only in Region Playlist)
 - SWS/S&M: Region Playlist - Play next region (based on current playing region)
 - SWS/S&M: Region Playlist - Play previous region (based on current playing region)
+Renamed "SWS: Split items at time selection (if exists), else at edit cursor" to "SWS: Split items at time selection (if exists), play cursor (during playback), else at edit cursor" (Issue 796)
+Renamed "SWS: Split items at time selection, edit cursor, or mouse cursor" to "SWS: Split items at time selection, edit cursor, play cursor (during playback), or mouse cursor" (Issue 796)
+Renamed "SWS: Crossfade adjacent selected items (move later items)" to "SWS: Crossfade adjacent selected items (move edges of adjacent items)" (Issue 902)

Fixes:
+Issue 936: Auto layout didn't work without also enabling Auto color or Auto icon
+Issue 802: Disable FXID filtering in SNM_MoveOrRemoveTrackFX() (thanks Justin!)
+Crossfade actions: Prevent item content movement if takes contain stretch markers (https://forum.cockos.com/showthread.php?t=197584 posts #11, #12) and / or take playrate is other than 1.0
 (Also fix for  "SWS/AW: Fade in/out/crossfade selected area of selected items" and "SWS/AW: Trim selected items to fill selection")
+Loudness:
 - Issue 927: Change relative gating threshold from -10.0 LU to -20.0 LU (to match with EBU TECH3342 notes)
 - Prevent items going offline during analysis (hopefully fixes cornercase issue with occasionally wrong analysis results)
 - Enable the Cancel button only while analyzing
 - Fix crashing with bad params/too little memory
 - Sort the true peak column by the numerical value
 - fix potential crash when normalizing and nothing is selected https://forum.cockos.com/showthread.php?t=202718
+Issue 864: "SWS/S&M: Float next FX (and close others) for selected tracks" now skips over offline FX
+Issue 918: Fix various issues with "SWS/S&M: Remove all envelopes for selected tracks"
+Support for UTF-8 resource paths on Windows (Issues #934, #935)
+Issue 942: Fix column header context menu when a langpack is used
+Issue 886: Potentially fix occasional skipping of adjacent regions in Region Playlist, needs testing
+Issue 945: "SWS/S&M: Toolbar - Toggle track envelopes in touch/latch/write" - add latch preview
+Issue 950: Prevent takes envelopes and stretch markers offset with  BR_SetItemEdges() and "SWS/BR: Trim MIDI item to active content"

New ReaScript functions:
+CF_ShellExecute
+CF_LocateInExplorer
+NF_TrackFX_GetOffline()
+NF_TrackFX_SetOffline()
+NF_TakeFX_GetOffline()
+NF_TakeFX_SetOffline()
+NF_GetSWSTrackNotes() (Issue 755)
+NF_SetSWSTrackNotes() (Issue 755)

!v2.9.7 featured build (September 28, 2017)
Fixes:
+Issue 897: Fix major issues with OSX 10.13 High Sierra
+Issue 877: Fix ReaConsole default shortcut on Linux and Windows
+Fix missing null terminator in CF_GetClipboard on Windows when clipboard length >= buffer size
+Fix NF_GetMediaItemAverageRMS() calculation
+Fix issue with action "SWS/AW/NF: Toggle assign random colors if auto group newly recorded items is enabled" (http://forum.cockos.com/showpost.php?p=1882461&postcount=422)

New ReaScript functions:
+CF_GetClipboardBig (Thanks cfillion!)
+NF_GetMediaItemPeakRMS_Windowed()
+NF_GetMediaItemPeakRMS_NonWindowed()

!v2.9.6 featured build (September 4, 2017)
Fixes:
+Fix BR Envelope action/ReaScript crashes on Reaper <= 5.4
+Fix small issue with action "SWS/AW: Toggle auto group newly recorded items"

!v2.9.5 pre-release build (August 30, 2017)
Action
+New action (Main section):
 - SWS/SN: Focus MIDI editor

New ReaScript functions:
+SN_FocusMIDIEditor() - focuses windowed or docked MIDI editor
+Issue 880: (thanks, nofish!)
 - NF_AnalyzeTakeLoudness_IntegratedOnly()
 - NF_AnalyzeTakeLoudness()
 - NF_AnalyzeTakeLoudness2()
+CF_SetClipboard() - Write a given string into the system clipboard
+CF_GetClipboard() - Read the contents of the system clipboard

Fixes:
+Issue 587: "SWS/AW: Toggle auto group newly recorded items" now also works in takes recording mode
 - Added related action "SWS/AW/NF: Toggle assign random colors if auto group newly recorded items is enabled"
+Issue 865: Fix SWS/FNG: Set selected MIDI items name to first note - Ignores MIDI Octave Name Display Offset
+Issue 860: Fix automation item removed after SWS/wol: Set selected envelope height... actions

!v2.9.4 pre-release build (April 6, 2017)
New ReaScript function:
+BR_IsMidiOpenInInlineEditor() - Check to see if a midi take has the inline editor open

Fixes:
+Issue 821: Fix "SWS/BR: Split selected items at stretch markers"
+Fixed some OSX window issues that cropped up since v2.9.2

!v2.9.3 pre-release build (April 2, 2017)
Actions
+New actions (MIDI editor) (Issue 514):
 - SWS/NF: Toggle dotted grid
 - SWS/NF: Toggle triplet grid
 (reflect toggle state when used as ME toolbar buttons)

New ReaScript functions (Issue 781)
+NF_GetMediaItemMaxPeak()
+NF_GetMediaItemAverageRMS()

Removed deprecated "SWS/AW: Grid to x" actions (sorry if this breaks your toolbars, please replace with native actions)

Fixes
+Issue 850: "SWS/Xenakios Create markers from selected items..." should now order markers properly
+Issue 851: Fix odd behavior of "SWS: Normalize item(s) to peak RMS

!v2.9.2 pre-release build (March 27, 2017)
Fixes
+Issue 533: Add custom color swatches to OSX "Set custom color" menu items
+Issue 811: Fix "Xenakios/SWS: Reposition selected items" on OSX
+Issue 839: "Remove all automation envelopes for selected tracks" now removes Trim Volume.
+Issue 843: Fix snapshots with complicated sets of sends not being saved/replicated properly

!v2.9.1 pre-release build (March 24, 2017)
Auto color/icon/layout
+Add filter "(vca master)"

Actions
+New actions (Main section):
 - SWS/wol: Save height of selected envelope, slot n (8 slots)
 - SWS/wol: Apply height to selected envelope, slot n (8 slots)

Fixes
+Issue 771: BR_GetMouseCursorContext now ignores mouse Y position when checking for stretch markers.  This isn't perfect, see issue link for discussion.
+Issue 823: Removed buggy "Insert random points to selected envelopes" action
+Issue 831: Fix quanitize items edges not behaving correctly
+Issue 832: Avoid Clear Midi CC Lane Toggle RPP file size runaway
+Issue 846: Don't add a newline to the end of single filenames for "SWS/BR: Copy take media source file path of selected items to clipboard"

!v2.9.0 pre-release build (March 14, 2017)
Actions
+New actions (Main section):
 - SWS/NF: Bypass FX (except VSTi) for selected tracks

Fixes
+Issue 837: Fix TCP handle lookup from the master track

!v2.8.8 featured build (March 13, 2017)
<strong>We're back!</strong>

This is just the 2.8.7 pre-release build officially released, and rebuilt to better support latest REAPER versions.
I plan to continue on and work on some of the bug fixes next.  I hope everyone is well!  -SWS

!v2.8.7 pre-release build (March 26, 2016)
<strong>Reminder: this new SWS version requires REAPER v5.15pre1+!</strong>

Auto color/icon/layout
+Add filter "(record armed)"
+Fix http://forum.cockos.com/showpost.php?p=1634111|rules with icons in sub-folders|

Fixes
+Fix various http://forum.cockos.com/showpost.php?p=1633922|Resources window issues| introduced in v2.8.6
+Fix various BR/FNG/Xenakios envelope issues
+Fix various actions/features vs tempo maps
+Media file actions: fix playback stop vs certain media files
+About box: fix pre-release what's new URL

Other
+Speed up REAPER launch and REAPER exit
+OS X: smaller build, internal improvements (SWS imports REAPER's SWELL)
+Windows OS: prevent reaper_sws_whatsnew.txt deployment
+Windows OS: reduce list views flickering
+Windows OS: improve DLL file tags (copyright, authors, etc)

!v2.8.6 pre-release build (February 5, 2016)
<strong>Reminder: this new SWS version requires REAPER v5.15pre1+!</strong>

Live Configs
+<strong>Remove the action section "S&M Extension"</strong>
 This section is useless now (it was introduced to workaround some old API limitations).
 <strong>All related actions have been moved to to the "Main" section. If you have learned some of these actions, you will need to update these controller bindings (sorry for the trouble!)</strong>
+Support up to 8 controllers/configs
+Add option "Disarm all but active track"
 Note: this new option is disabled/grayed if an input track is defined (incompatible)
+Input track: mute sends when creating an input track or when adding new config tracks (prevent sound blast)
+Fix/improve preset display and context menus (esp. for VST3 presets)
+Improve support of user presets: support shell plug-ins (e.g. Waves plug-ins), DX plug-ins, etc
+Internal updates (RPP state)

Notes window
+Properly support REAPER project notes
+Add a new type of notes: "Extra project notes"
+Windows OS: remove "Action help"

Fixes
+Fix context menu issues vs multiple monitors
+OS X: make sure comments will be preserved when saving the S&M.ini file
+Fix action "Select project (MIDI/OSC only)" (could stop working)
+Fix action "Trigger preset [...] (MIDI/OSC only)" (could stop working)
+Fix preset actions vs VST3 factory preset files (.vstpreset files)
+Auto color/icon/layout: fix http://forum.cockos.com/showpost.php?p=1628164&postcount=2080|drag-drop slowdown|

Other
+Speed up REAPER exit
+Improve support for files transferred from/to OS X from/to Win
+Improve list view sort (logical sort)
+Improve color menus (logical sort)
+Improve some envelope actions (e.g. remove all/arm all envelope actions also take HW send envelopes into account)
+Improve "Dump action list/wiki ALR" actions (don't require the action window to be open anymore)
+ReaScript: tweak documentation

!v2.8.5 pre-release build (January 29, 2016)
<strong>This new SWS version requires REAPER v5.15pre1+!</strong>

Auto color/icon/layout
+Fix automatic layout http://forum.cockos.com/showpost.php?p=1629507&postcount=201|issues|, thanks cfillion!
+Major performance improvements
 <strong>Note: requires REAPER v5.15pre6+, automatic track icons will not work otherwise!</strong>

Actions
+Improve performances vs mass item selection
+Improve performances vs track selection

!v2.8.4 pre-release build (January 28, 2016)
Auto color/icon/layout
+Issue 756: support automatic layouts (e.g. changing track names can automatically change track layouts)
 - Double-click the new columns "TCP Layout" (track panel) and/or "MCP Layout" (mixer panel) to enter layout names
 - Enable the related option in Main menu > Extensions > SWS Options > Enable auto track layout
+Improve performances (more to come), various tweaks

Live Configs
+Fix potential stuck notes (vs sustain pedal events, CC64) when switching configs
+Improve support of JSFX and AU user presets (.rpl files)
+Improve support of VST3 user presets
+Support VST3 factory preset files (.vstpreset files, REAPER v5.11+ is required)
+Input track: don't mute sends to out-of-config tracks
+Improve tiny fades: preserve user preferences, fix corner case issues (e.g. the option "mute all but active track" was not working when tiny fades were disabled)
+Improve performances, wordings, monitoring windows (prevent overlapped texts, etc)

"All notes off" actions/features
+Fix potential stuck notes vs sustain pedal events (now also reset CC64)
+Send "All notes off" events in a synchronous way (e.g. can now be reliably used in macros)
+Add similar action "SWS/S&M: Send all sounds off to selected tracks" (i.e. http://www.blitter.com/~russtopia/MIDI/~jglatt/tech/midispec/sndoff.htm|CC120| on selected tracks)

Fixes
+Zoom actions: fix "breathing" room (3% on each side)
+Issue 789: fix actions "Horizontal scroll to put edit/play cursor at x%"
+Issue 783: fix BR_GetMouseCursorContext_MIDI return value
+Fix "SWS/BR: Save/restore selected items' mute state" actions (http://forum.cockos.com/showpost.php?p=1625781&postcount=2079|incorrect slots|)
+Fix "SWS/BR: Save/restore track solo/mute states" actions (incorrect states)

Other
+<strong>OS X: new compiler, optimized build</strong>
+Improve many zoom action/features (requires REAPER v5.12pre4+)
+Region Playlist: improve monitoring mode (prevent overlapped texts, misc. tweaks)
+Snapshot paste: http://forum.cockos.com/showpost.php?p=1605660&postcount=2051|improve name-matching|

!v2.8.3 featured build (January 8, 2016)
New global startup action (in addition to per-project startup actions)
+The global startup action is performed one time, when launching REAPER
+To edit/view/clear startup actions: Main menu / Extensions / Startup actions
+Tip: if you want to perform several actions at launch time, create a macro and set it as the global startup action

Actions
+New actions (Main section):
 - SWS/wol: Full zoom selected envelope (in media lane only) to upper/lower half in time selection
 - SWS/wol: Vertical zoom selected envelope (in media lane only) to upper/lower half
 - SWS/wol: Put selected envelope in media/envelope lane
+Remove outdated actions (issue 787):
 - Xenakios/SWS: Process item with csound phase vocoder
 - Xenakios/SWS: Process item with RubberBand
+Prevent various delete take/item/source file actions to delete subproject files

Other
+Harden functions exported to ReaScript
+Support new ReaScript command IDs (REAPER v5.11pre14+)
+Update win32 installer to NSIS 2.5.0, resolves security issues

!v2.8.2 featured build (November 3, 2015)
Snapshots
+Fixed http://forum.cockos.com/showthread.php?t=166652|snapshots with bypassed FX Chains|
+Improved snapshot recall (faster)

Cycle Actions
+Ease action selection (works regardless of the displayed columns in the Action window)
+Support new ReaScript command IDs (REAPER v5.05pre1+)

Autocolor: Make sure the color picker is always visible

Fixes
+Localization: fixed partly broken user LangPacks (thanks ecl!)
+Localization: http://forum.cockos.com/showpost.php?p=1579264&postcount=242|various fixes| (thanks Mr Data!)
+Fixed http://forum.cockos.com/showpost.php?p=1579114&postcount=2010|"SWS/AW: Consolidate Selection" potential crash|

!v2.8.1 featured build (September 10, 2015)
New actions
+Main:
 - SWS/BR: Options - Set "Run FX after stopping for" to x ms (various values)
 - SWS/wol: Adjust selected envelope height, zoom center to middle arrange/mouse cursor (MIDI CC relative/mousewheel)
 - SWS/wol: Adjust selected envelope or last touched track height, zoom center to middle arrange/mouse cursor (MIDI CC relative/mousewheel)
 - SWS/wol: Adjust envelope or track height under mouse cursor, zoom center to mouse cursor (MIDI CC relative/mousewheel)

Autorender
+Fallback to WAV render if no render settings are found
+Updated/added guiding messages

Fixes
+Fixed http://forum.cockos.com/showpost.php?p=1567618&postcount=1968|mass item selection hang| vs grouped/pooled items, requires REAPER v5.02pre3+
+Fixed http://forum.cockos.com/showpost.php?p=1563402&postcount=191|potential crash in zoom functions|
+Issue 761: Obey preference for volume envelope scaling when creating volume send envelopes with various actions
+Issue 757: fixed actions "SWS: Set snapshots to 'mix' mode" and "SWS: Set snapshots to 'visibility' mode"
+Issue 765: Fixed various actions and ReaScript API not working properly with stretch markers at mouse cursor when take playrate is modified
+Renamed "SWS/wol: Set "Vertical/Horizontal zoom center" to..." actions to "SWS/wol: Options - Set "Vertical/Horizontal zoom center" to..." to be consistent with Breeder's actions.
+Added missing undo points for some SWS and Xenakios actions
+ReaConsole: fixed default key shortcut "C"

Other
+SWS auto-update now checks for REAPER compatibility before announcing a new SWS version is available
+Increased all SWS/BR slot actions count to 16
+Optimizations around item/take selection/activation

ReaScript
+Added functions:
 - BR_TrackFX_GetFXModuleName
+Issue 764, issue 760: fixed BR_GetMediaTrackLayout/BR_SetMediaTrackLayout issues, requires REAPER v5.02+

!v2.8.0 featured build (August 13, 2015)
<strong>This new SWS version requires and supports REAPER v5.0+!</strong><br>
Lots of new features/fixes: everything listed below is new, down to v2.6 (all intermediate versions were pre-releases/beta/fixup builds).
</strong>

New actions
+Main:
 - SWS/BR: Options - Automatically insert stretch markers when inserting tempo markers with SWS actions
  - Note:  The option is enabled by default. It allows for stretch markers to get automatically inserted when editing tempo map with various SWS/BR features (warp grid, freehand draw, tempo mapping). When appropriate, some of these features (i.e. warp grid) won't insert stretch markers in items with effective timebase time. See some examples http://stash.reaper.fm/24586/sws%20auto%20stretch%20markers.gif|here|
 - SWS/BR: Copy selected points in selected envelope to envelope at mouse cursor
 - SWS/BR: Copy points in time selection in selected envelope to envelope at mouse cursor
 - SWS/BR: Copy selected points in selected envelope to to envelope at mouse cursor (paste at edit cursor)
 - SWS/BR: Copy points in time selection in selected envelope to envelope at mouse cursor (paste at edit cursor)
 - SWS/BR: Options - Set "Run FX after stopping for" to x ms (various values)
 - SWS/BR: Toggle play from mouse cursor position
 - SWS/BR: Toggle play from mouse cursor position and solo active item's track for the duration
 - SWS/BR: Toggle play from mouse cursor position and solo active item for the duration
 - SWS/BR: Toggle play from edit cursor position and solo active item's track for the duration
 - SWS/BR: Toggle play from edit cursor position and solo active item for the duration
+MIDI editor:
 - SWS/BR: Toggle play from mouse cursor position
 - SWS/BR: Toggle play from mouse cursor position and solo track under mouse for the duration
 - SWS/BR: Toggle play from mouse cursor position and solo item and track under mouse for the duration
 - SWS/BR: Toggle play from edit cursor position and solo track under mouse for the duration
 - SWS/BR: Toggle play from edit cursor position and solo item and track under mouse for the duration
 - SWS/BR: Move active floating window to mouse cursor (9 version with different horizontal and vertical positions in regards to mouse cursor)

Contextual toolbars
+Fixes:
 - Fixed stretch marker detection when take had modified playrate
+Other:
 - Added toggle states to all actions for toggling toolbars

ReaScript
+Other:
 - BR_GetMouseCursorContext: fixed stretch marker detection when take had modified playrate

Fixes
+Fixed SWS/BR actions that show send envelopes. In certain corner cases they didn't work and could potentially remove FXs from receiving track
+Fixed SWS/BR actions that copy other stuff to envelopes (CC events, envelope points from other envelopes etc...) when dealing with FX envelopes

!v2.7.3 pre-release build (July 8, 2015)
ReaScript: fixed missing exported functions

!v2.7.2 pre-release build (July 7, 2015)
<strong>REAPER v5.0rc1+ is required!</strong>

New actions
+Main:
 - Resources: brought back all "prompt for slot" actions
 - SWS/BR: Preview take under mouse (lots of different versions, see action list)
 - SWS/BR: Hide all but selected track envelope for all/selected tracks (except envelopes in separate lanes)
 - SWS/BR: Hide all but selected track envelope for all/selected tracks (except envelopes in track lanes)
 - SWS/BR: Options - Toggle "Send all-notes-off on stop/play"
 - SWS/BR: Options - Toggle "Reset pitch on stop/play"
 - SWS/BR: Options - Toggle "Reset CC on stop/play"
 - SWS/BR: Options - Toggle "Flush FX on stop"
 - SWS/BR: Options - Toggle "Flush FX when looping"
 - SWS/BR: Options - Toggle "Move edit cursor to start of time selection on time selection change"
 - SWS/BR: Options - Toggle "Move edit cursor when pasting/inserting media"
 - SWS/BR: Options - Toggle "Move edit cursor to end of recorded items on record stop"
 - SWS/BR: Options - Toggle "Stop/repeat playback at end of project"
 - SWS/BR: Options - Toggle "Scroll view to edit cursor on stop"
 - SWS/BR: Options - Set grid/marker line Z order (6 actions that cover all settings)
 - SWS/wol: Adjust envelope or track height under mouse cursor (MIDI CC relative/mousewheel)
+MIDI editor:
 - SWS/BR: Show only used CC lanes with selected events (detect 14-bit)
 - SWS/BR: Move last clicked CC lane up/down
 - SWS/BR: Set all CC lanes' height to x pixel
 - SWS/BR: Increase/Decrease all CC lanes' height by x pixel
 - SWS/BR: Delete all events in last clicked lane
 - SWS/BR: Delete selected events in last clicked lane
+Main and MIDI editor:
 - SWS/BR: Convert selected points in selected envelope to CC events (various versions)
 - SWS/BR: Convert selected envelope's curve in time selection to CC events (various versions)
  - Note: when converting envelope curve, event density is determined by setting "Events per quarter note when drawing in CC lanes" (Preferences->Editing Behavior->MIDI Editor)

ReaScript
+Added functions:
 - BR_GetMidiTakePoolGUID
 - BR_GetCurrentTheme
 - BR_Win32_GetPrivateProfileString
 - BR_Win32_ShellExecute
 - BR_Win32_WritePrivateProfileString
+Fixes:
 - BR_GetClosestGridDivision, BR_GetNextGridDivision, BR_GetPrevGridDivision now work properly with frame grid
 - BR_Env functions now account for take playrate when it's set to something other than 1
+Other:
 - BR_GetSetTrackSendInfo: added support for linking volume/pan to MIDI
 - Hardened BR_Env functions so they don't crash REAPER in certain scenarios (reported and explained http://forum.cockos.com/showthread.php?p=1529077#post1529077|here|)

Fixes
+Fixed Groove tool crash vs duplicate Control Change events (report http://forum.cockos.com/showpost.php?p=1519436&postcount=111|here|)
+Hardened various actions related to takes
+Potential OSC output fixes (Region Playlist, Live Configs)
+Fixed possible crash in MIDI editor actions that show/hide used CC lanes
+Fixed various problems with envelope functionality related to volume envelope range when default volume envelope scaling was set to amplitude
+Fixed various issues related to take envelopes when takes playrate was set to something other than 1
+Various actions will now properly work with frame grid
+Fixed the action <em>SWS/BR: Trim MIDI item to active content</em>
+Preview actions now work properly in certain scenarios on MIDI items (looped items, MIDI editor timebase set to source (beats) etc...)
+<em>SWS/BR: Disable "Ignore project tempo" for selected MIDI items preserving time position of MIDI events</em> should now work properly when dealing with looped items
+Fixed "perform until shortcut released" playback actions playing back muted tracks/items shortly after shortcut release
+"perform until shortcut released" playback actions restore view when starting the playback from mouse cursor (if option "scroll view to edit cursor on stop" is turned on)
+Fixed missing check mark in context menu of docked SWS dialogs next to menu item "Dock window in Docker"
+Actions that move closest grid line now work properly when "Grid snap settings follow grid visibility" is disabled

Other
+When using "perform until shortcut released" playback actions, create undo point for restoring track/item mute/solo state in case of project changes during playback
+Renamed various actions (removed (s) prefix - this way it's more uniform with rest of the REAPER and easier to search in the action list)
+Disabled Marker Actions while rendering
+Removed actions to simplify title bar. It wasn't reliable in certain situations and may not be morally right :)

!v2.7.1 pre-release build (May 7, 2015)
<strong>OSX:</strong>
+<strong>New installation disk image (.dmg)</strong>
 - The new .dmg proposes to install the SWS Extension in a different directory:
   /Library/Application Support/REAPER/UserPlugins (instead of ~/Library/Application Support/REAPER/UserPlugins)
 - This eases the installation ("normal" drag-drop .dmg, no more script), fixes some security issues, etc but has a small inconvenience when upgrading too, some information messages will guide you in this case though
 - More details http://forum.cockos.com/showpost.php?p=1518816&postcount=96|here|
+Fixed UI issues with listviews on Yosemite and trackpads

Region Playlist
+Crop project to playlist, paste playlist, etc support automation on folder/empty tracks (issue 701)
+Fixed some corner-case playback issues

Resources
+Issue 709: More commands obey multiple selection in the list view (e.g. play all selected media files in one go, open a bunch of project tabs in one go, etc)

Added actions
+Main:
 - SWS/AW: Set selected tracks timebase to project default
 - SWS/AW: Set selected items timebase to project/track default
 - SWS/AW: Set selected items timebase to time
 - SWS/AW: Set selected items timebase to beats (position only)
 - SWS/AW: Set selected items timebase to beats (position, length, rate)
 - SWS/BR: Disable "Ignore project tempo" for selected MIDI items preserving time position of MIDI events
 - SWS/BR: Move active floating track FX window to mouse cursor (9 version with different horizontal and vertical positions in regards to mouse cursor)

ReaScript
+Added functions:
 - BR_GetArrangeView
 - BR_GetMidiTakeTempoInfo
 - BR_GetNextGridDivision
 - BR_GetPrevGridDivision
 - BR_SetMidiTakeTempoInfo

Fixes
+Fixed various buglets (Region Playlist, marker/region actions, etc) when some regions/markers/envelopes end later than the last media item
+Using SWS/BR actions to enable "ignore project tempo" will not change tempo information of items that are already ignoring project tempo
+Fixed various envelope functionality in regards to certain FX parameter envelopes (for example, freehand actions not properly setting the envelope to mouse cursor vertical position on ReaEQ gain parameter envelopes, like seen http://forum.cockos.com/showpost.php?p=1517026&postcount=4|here|)
+Fixed various small usability corner-cases of envelope freehand actions
+Fixed positions of certain check boxes in Contextual toolbar dialog

!v2.7.0 featured build (May 7, 2015)
OSX: fixed UI issues with listviews on Yosemite and trackpads

Fixed various buglets (Region Playlist, marker/region actions, etc) when some regions/markers end later than the last media item

!v2.6.4 pre-release build (May 1, 2015)
<strong>REAPER v5.0pre21+ is required!</strong>

<strong>Custom mouse cursors</strong>
+From now on you can create custom mouse cursors to replace existing SWS cursors. All future updates in regards to this will be shown in what's new under <strong>Custom mouse cursors</strong> section to ease things for theme and cursor developers when new things are added or changed
+Current list of customizable mouse cursors can be found http://wiki.cockos.com/wiki/index.php/SWS_mouse_cursors|on Cockos wiki|
+Some SWS/BR actions got new cursors, but not to clog the change log with all the details, see upper wiki link. Note that these cursors are not set in stone, if you think you could contribute better default cursors, let us know (you can do it on our dedicated http://forum.cockos.com/showthread.php?t=153702|forum topic|)

Contextual toolbars
+Contextual toolbars dialog:
 - When checking for modifications in contextual toolbars dialog (in case of closing the dialog or switching from the unsaved preset) also check position offset and auto close properties
 - Added an option to <em>Set toolbar to foreground</em>. When enabled, toolbar will be set to foreground (focused) every time it's shown. The option is disabled by default
+Fixed various issues with toolbar window manipulation (set always on top, auto close, position offset/override) when toolbar had the same name as some other window (i.e. toolbar was named "Mixer")

Added actions
+Main:
 - SWS/BR: Freehand draw envelope while snapping points to left side grid line (perform until shortcut released)
  - Note: also works with tempo map (2 versions, one that draws on selected envelope and the other which draws on envelope at mouse cursor)
 - SWS/BR: Select envelope at mouse cursor and set closest (left side) envelope point's value to mouse cursor (perform until shortcut released)
 - SWS/BR: Apply next action to all visible (record-armed) envelopes in selected tracks
 - SWS/BR: Apply next action to all visible (record-armed) envelopes in selected tracks if there is no track envelope selected
 - SWS/BR: Copy selected points in selected envelope to all visible (record-armed) envelopes in selected tracks (2 versions: direct copy and at edit cursor)
 - SWS/BR: Copy points in time selection in selected envelope to all visible (recorded-armed) envelopes in selected tracks (2 versions: direct copy and at edit cursor)
 - SWS/BR: Select all partial time signature markers
 - SWS/BR: Reset position of selected partial time signature markers
 - SWS/BR: Snap position of selected partial time signature markers to closest grid line
 - SWS/BR: Move active floating window to mouse cursor (9 version with different horizontal and vertical positions in regards to mouse cursor)
 - SWS/BR: Simplify main window title bar (3 mutually exclusive versions) (windows only, sorry OSX users)
 - SWS/BR: Toggle "Display media item take name"
 - SWS/BR: Toggle "Display media item pitch/playrate if set"
 - SWS/BR: Toggle "Display media item gain if set"
 - SWS/BR: Project track selection action - Set/Show/Clear...
  - Note: action set with this should get called every time a track gets selected by clicking the track with the mouse in TCP/MCP. Known limitation: the action won't get called if Mixer option "Scroll view when tracks activated" is disabled.
 - SWS/BR: Play from edit cursor position (perform until shortcut released)
 - SWS/BR: Play from edit cursor position and solo track under mouse for the duration (perform until shortcut released)
 - SWS/BR: Play from edit cursor position and solo item and track under mouse for the duration (perform until shortcut released)
+MIDI editor:
 - SWS/BR: Play from edit cursor position (perform until shortcut released)
 - SWS/BR: Play from edit cursor position and solo active item's track for the duration (perform until shortcut released)
 - SWS/BR: Play from edit cursor position and solo active item for the duration (perform until shortcut released)

ReaScript
+Improved Python function wrappers (sws_python*.py)
+Fixed BR_EnvGetProperties not returning correct values for envelope types
+Issue 702: Fixed ULT_SetMediaItemNote
+Added media file tagging functions, see http://taglib.github.io|TagLib| for supported tags/files
 - SNM_TagMediaFile
 - SNM_ReadMediaFileTag
+Added functions to convert track/item/take from and to GUID:
 - BR_GetMediaItemByGUID
 - BR_GetMediaItemGUID
 - BR_GetMediaItemTakeGUID (function to get take from GUID already exists, see SNM_GetMediaItemTakeByGUID)
 - BR_GetMediaTrackByGUID
 - BR_GetMediaTrackGUID
+Added other functions:
 - BR_EnvSortPoints
 - BR_GetClosestGridDivision
 - BR_GetMediaItemImageResource
 - BR_GetMediaTrackFreezeCount
 - BR_GetMediaTrackLayouts
 - BR_GetMediaTrackSendInfo_Envelope
 - BR_GetMediaTrackSendInfo_Track
 - BR_GetMidiSourceLenPPQ
 - BR_GetSetTrackSendInfo
 - BR_GetTakeFXCount
 - BR_IsTakeMidi
 - BR_SetArrangeView
 - BR_SetItemEdges
 - BR_SetMediaItemImageResource
 - BR_SetMediaTrackLayouts

Fixes
+Notes/Windows OS: fixed "wrap text" option (Issue 690)
+Issue 709: Prevent loading templates when loading projects in new tabs
+Compatibility fixes for new envelope max display options of +12db or +24db (introduced in REAPER v5.0pre21)
+Autorender/OSX: fixed UTF8 issues with media file tags (Issue 670)
+Preserve metronome patterns when editing tempo envelope with various actions and dialogs
+Fixed non-selectable radio buttons in SWS/BR: Select and adjust tempo markers... dialog
+Don't change solo state of tracks if mouse is over master track when running certain "perform until shortcut released" playback actions
+Fixed various SWS/BR actions so they work properly with hardware sends envelopes
+Fixed wrong vertical position of shadowed area when using Zoom tool (marquee) with master track visible
+Fixed various zooming issues when zooming tracks that have more than one envelope lane visible
+<em>SWS/S&M: Open/close image window</em> now reports it's state
+Fixed <em>SWS/BR: Delete tempo marker (preserve overall tempo and positions if possible)</em> not deleting moved partial time signature markers properly
+Fixed <em>SWS/BR: Set closest (left side) envelope point's value to mouse cursor (perform until shortcut released)</em> reseting position of moved partial time signature markers

Other
+Added ability to select only partial time signatures with <em>SWS/BR: Select and adjust tempo markers...</em>
+Toggle state of all docked SWS dialogs will be set to ON only when the window is visible in the docker (same behavior REAPER is using for its own docked dialogs)
+When running <em>SWS/BR: Set closest (left side) envelope point's value to mouse cursor (perform until shortcut released)</em> on mute envelope, snap values to top or bottom

!v2.6.3 pre-release build (March 12, 2015)
<strong>REAPER v5.0pre14b+ is required!</strong>

Contextual toolbars
+Fixes:
 - Fixed toolbars not loading in certain instances if some tracks are hidden from TCP (this also probably fixes some other issues)
 - Fixed MIDI editor flickering when setting detected CC lane as last clicked
+Other:
 - Toolbar is always shown within monitor bounds (previously, this was the case only if toolbar had position override/offset set)
 - When closing toolbar, restore focus to last focused window

Added actions
+Main:
 - SWS: Zoom to selected items/tracks (ignore last track's envelope lanes)
 - SWS: Vertical zoom to selected items/tracks (ignore last track's envelope lanes)
 - SWS: Toggle zoom to selected tracks/items/time selection (ignore last track's envelope lanes)
 - SWS/BR: Save/Restore selected/all items' mute state, slot x (8 slots)
 - SWS/BR: Save/Restore selected/all tracks' solo and mute state, slot x (8 slots)
 - SWS/BR: Play from mouse cursor position (perform until shortcut released)
 - SWS/BR: Play from mouse cursor position and solo track under mouse for the duration (perform until shortcut released)
 - SWS/BR: Play from mouse cursor position and solo item and track under mouse for the duration (perform until shortcut released)
+MIDI editor:
 - SWS/BR: Create CC lane and make it last clicked
 - SWS/BR: Copy selected CC events in active item to last clicked CC lane/lane under mouse cursor
 - SWS/BR: Play from mouse cursor position (perform until shortcut released)
 - SWS/BR: Play from mouse cursor position and solo active item's track for the duration (perform until shortcut released)
 - SWS/BR: Play from mouse cursor position and solo active item for the duration (perform until shortcut released)

ReaScript
+Updated BR_EnvGetProperties and BR_EnvSetProperties (volume envelope fader scaling support)

Fixes
+SWS/BR:Set closest envelope point's value to mouse cursor now properly formats tooltip value for FX envelopes
+Fixed certain SWS/BR actions in MIDI editor so they work properly with looped MIDI items
+Fixed SWS/BR preview active item actions in MIDI editor not working right in certain cases
+Don't create redundant undo point when using:
 - SWS: Save selected track(s) selected item(s), slot x
 - SWS: Save selected item(s)
+Zooming functionality:
 - Restored behavior of actions that zoom vertically to selected tracks/items so they include track envelopes of the last selected item/track (changed in v2.5.1)
 - Fixed problems with master track (reported http://forum.cockos.com/showpost.php?p=1458143&postcount=1725|here|)
 - Fixes related to hidden TCP tracks and actions that hide unselected tracks when zooming
 - Make sure zoomed tracks fill TCP completely when appropriate (related only to actions that minimize other tracks)

Other:
+Optimized various envelope actions and ReaScript envelope functions using new envelope API (testing showed increase in performance up to x10) (not applicable to tempo envelope)
+Various fixes for REAPER 5 compatibility (contextual toolbars, envelope actions, MIDI editor actions)

!v2.6.2 pre-release build (January 16, 2015)
<strong>REAPER v5.0pre6+ is required!</strong> (this REAPER version supports SWS functions exported to EEL and Lua)

Fixes:
+REAPER 5/Windows OS: fixed crash vs unsupported REAPER versions
+Hardened SWS initialization, display error messages

!v2.6.1 pre-release build (January 7, 2015)
<strong>REAPER v5.0pre4+ is required!</strong>

REAPER 5 preliminary support
+ReaScript function export to EEL and Lua
+Fixed action selection broken in various places (e.g. Cycle Action editor)

!v2.6.0 featured build (January 7, 2015)
Notes window
+Added "Wrap text" option in the context menu
+Import SubRip file: name regions with subtitles content
+Issue 686: fixed new lines added in subtitles when saving the project

!v2.5.2 pre-release build (December 11, 2014)
<strong>REAPER v4.75+ is required!</strong>

Contextual toolbars
+Contextual toolbars dialog:
 - Added support for auto close:
  - If enabled, toolbar will automatically get closed after pressing any of it's buttons
  - Option exists separately for each context. To enable or disable the option, right-click or double click the <em>Auto close</em> column in the context list
  - Note that you can't set the option if context doesn't have a toolbar assigned to it
 - Added support for custom positioning of the toolbar:
  - There are two separate ways to set custom positioning of the toolbar:
   - Position override found in <em>Options</em> under group <em>All</em>. Enable to set where you want <strong>all the toolbars</strong> to appear in relation to mouse cursor.
   - Position offset that can be set up separately for each context. To set the option, right-click or double click the <em>Position offset</em> column in context list and type desired offset values
  - Setting one option doesn't exclude the other, they are cumulative.
  - If toolbar position is managed by Contextual toolbars, toolbar will never get displayed out of monitor bounds
  - Note that you can't set the option if context doesn't have a toolbar assigned to it
 -Other:
  - Previously, you always had to right-click the context list to edit it, now it's also possible to edit it by double clicking the cell
+Other:
 - Toolbars that are set to be <em>always on top</em> don't hide the tooltip anymore. Note that this works only for toolbars loaded by Contextual toolbars, the issue where REAPER hides tooltip behind pinned toolbar still exists and is reported http://forum.cockos.com/project.php?issueid=5199|here|
 - Renamed the actions <em>SWS/BR: <strong>Exclusive toggle</strong> contextual toolbar under mouse cursor, preset x</em> to <em>SWS/BR: <strong>Open/close</strong> contextual toolbar under mouse cursor, preset x</em>
 - Removed <em>Named notes mode</em> context from <em>Inline MIDI editor</em> group. It's currently not supported by REAPER and was mistakenly put there in the first place
+Added actions:
 - SWS/BR: Exclusive toggle contextual toolbar under mouse cursor, preset x (added in all sections: Main, MIDI editor, etc...)
  - Note: unlike other actions which simply close all toolbars if at least one of them is open, this will always open the contextual toolbar if valid toolbar is found for the context under mouse cursor. If found toolbar is already visible or no toolbar has been found, all toolbars will get closed

Analyze and normalize loudness
+Analyze loudness dialog:
 - Disable analyze button while analysis is progress

Added actions
+Main:
 - SWS/BR: Adjust playrate (MIDI CC only)
 - SWS/BR: Adjust playrate options...
  - Note: These two actions work in tandem. The first action changes playrate so you can automate it.The second action opens the dialog where you can set automatable playrate range. Also note that due to the API problems, actions can't respond to OSC, but in this case it shouldn't matter since you can configure REAPER OSC to manage playrate.

Fixes
+Resources: http://forum.cockos.com/showthread.php?p=1440002|fixed lost bookmarks|
+These actions now work properly when item is trimmed or stretched:
 - SWS/BR: Split selected items at stretch markers
 - SWS/BR: Create project markers from stretch markers in selected items
+Don't reload FX when undoing certain SWS actions

!v2.5.1 pre-release build (November 24, 2014)
<strong>REAPER v4.74+ is required!</strong>
New API functions were introduced in this version, they enable various improvements in the SWS/S&M Extension.
Thank you Cockos!

<strong>Contextual toolbars</strong>
+Functionality in general:
 - Feature relies heavily on existing REAPER toolbars. The basic concept is fairly simple. User assigns different REAPER toolbars to different contexts (things like TCP, item, piano roll, etc...) and loads them under mouse cursor by calling a single action. The action will then load an appropriate toolbar for a thing under the mouse cursor, http://wiki.cockos.com/wiki/images/3/3c/Contextual_toolbars_example.gif|like this.|
 - For more information, please http://wiki.cockos.com/wiki/index.php/Contextual_toolbars_with_SWS|visit the wiki on the subject| (which is also accessible from the Contextual toolbars dialog). In case you want to contribute to the wiki, you're more than welcome.
+Contextual toolbars dialog:
 - To open a dialog for setting up contextual toolbars either run the action SWS/BR: Contextual toolbars... or go to Main menu > Extensions > Contextual toolbars...
 - Dialog is divided into 3 parts, preset selector, list of possible contexts, and various options tied to those contexts. Select an arbitrary preset and right click contexts to assign them toolbars. Options can be found on the right and are executed only when toolbar is loaded. Once set up, use provided actions to load toolbars for each preset.
+Added actions:
  - SWS/BR: Contextual toolbars...
  - SWS/BR: Exclusive toggle contextual toolbar under mouse cursor, preset x (8 presets) (added in all sections: Main, MIDI editor, etc...)
   - Note: Actions work as toggle switches. If any of the toolbars set up in Contextual toolbars dialog is visible, all of them will get closed - otherwise toolbar corresponding to context under mouse cursor will get loaded.
+<strong>Feedback needed:</strong>
 - Note that while new contexts won't get added at this time (but fades and volume handles are planned) now is the time to help us. Any feedback, comments and criticism of current contexts hierarchy is highly welcome. For example, http://wiki.cockos.com/wiki/index.php/Contextual_toolbars_with_SWS#Special_cases:_item_stretch_markers_and_take_envelopes|this workaround| would definitely benefit from discussion. Don't hesitate to express your opinion on http://forum.cockos.com/showthread.php?t=150702|dedicated forum topic.| Thanks!

Analyze and normalize loudness
+Analyze loudness dialog:
 - Analyzer can now measure true peak (disabled by default since it prolongs analysis due to resampling - see Options to enable/disable)
  - Double-click true peak cell to move edit cursor to true peak location (or right-click selected item/track in list view to reveal the option)
 - Added user preference to display either LUFS or LU (see Options->Unit).
  - To set reference level for 0 LU and formatting of LU unit, see Options->Global preferences (or run SWS/BR: Global loudness preferences)
  - Right-click menu entry for normalizing follows Options->Unit and will alternate between "Normalize to -23 LUFS" and "Normalize to 0 LU"
  - Normalizing to specific value can normalize to both LUFS and LU
 - Export list of analyzed items/tracks to clipboard or file
  - To export the list, select items in list view, right-click them and select "Export formated list to clipboard/file"
  - For setting the format of exported items, see Options->Export format
   - Formating supports wildcards. Wildcards description can be found in the same dialog. To hide description, simply resize the dialog
   - Besides typing, wildcards can also be inserted using the "Wildcard" button.
   - Previously used format patterns are stored in the "Wildcard" button submenu
 - Analyzed objects are now restored on project load
 - Other:
  - Right-click menu entry for creating loudness graph no longer queries range, instead it uses range set in Options->Global preferences (or SWS/BR: Global loudness preferences)
  - Normalize dialog is no longer modal (but will be closed if loudness analyzer is closed/hidden to avoid confusion)
  - Display new items/tracks in list view as soon as they're analyzed
  - Analyze button changes caption depending on what is to be analyzed
  - Added Help... menu entry to options menus
   - Note: opens http://wiki.cockos.com/wiki/index.php/Measure_and_normalize_loudness_with_SWS|wiki page on everything loudness related in SWS| which is currently unfinished (if you want to contribute you're more than welcome. Big thanks to user http://forum.cockos.com/member.php?u=1482|Airon| for the work so far)
  - Various small fixes
+Added actions:
 +SWS/BR: Global loudness preferences...
  - Note: Preferences set here affect everything loudness related in SWS (analyze loudness dialog and separate normalize actions)
   - 0 LU reference can be set to an arbitrary value (most common values are provided in the dropdown)
   - LU unit format only affects display of LU unit in various dialogs
   - Envelope graph range affects drawing range when drawing loudness envelopes in Analyze loudness dialog
 +SWS/BR: Normalize loudness of selected items to 0 LU
 +SWS/BR: Normalize loudness of selected tracks to 0 LU
+Other:
 - Renamed SWS/BR: Normalize loudness of selected items to SWS/BR: Normalize loudness of selected items/tracks (also no longer modal)
 - Removed SWS/BR: Normalize loudness of selected tracks

Added actions
+Main:
 - SWS/BR: Select envelope points on/between grid (2 versions: time selection and normal)
 - SWS/BR: Add envelope points located on/between grid to existing selection (2 versions: time selection and normal)
 - SWS/BR: Delete envelope points on/between grid (2 versions: time selection and normal)
 - SWS/BR: Create project marker at mouse cursor
 - SWS/BR: Create project marker at mouse cursor (obey snapping)
 - SWS/BR: Insert 2 envelope points at time selection to all visible track envelopes
 - SWS/BR: Insert 2 envelope points at time selection to all visible track envelopes in selected tracks
 - SWS/BR: Show all active FX envelopes for selected tracks
 - SWS/BR: Show all FX envelopes for selected tracks
 - SWS/BR: Show all/volume/pan/mute active send envelopes for selected track
 - SWS/BR: Show all/volume/pan/mute send envelopes for selected track
  - Note: all show FX/send envelope actions come in 3 flavors : show, hide and toggle show
 - SWS/BR: Show/hide track envelope for last adjusted send (3 verions)
  - Note: that's right, due to API limitation it's last adjusted, not touched
 - SWS/BR: Enable "Ignore project tempo" for selected MIDI items preserving time position of MIDI events (use tempo at item's start)
  - Note: the action is meant for http://forum.cockos.com/showthread.php?p=1374175#post1374175|these kind of issues|
 - SWS/BR: Select all MIDI/audio/video/click/timecode/empty/PiP items
 - SWS/BR: Move closest project marker to edit/play/mouse cursor (2 versions: normal and obey snapping) (Issue 668)
 - SWS/BR: Focus tracks
 - SWS/BR: Unselect envelope
 - SWS/BR: Increase/Decrease selected envelope points by x db (volume envelope only) (multiple versions: 0.1, 0.5, 1, 5 and 10 db)
 - SWS/BR: Delete take under mouse cursor (Issue 124)
 - SWS/BR: Select TCP/MCP track under mouse cursor (Issue 124)
 - SWS/BR: Select envelope under mouse cursor (Issue 124)
 - SWS/BR: Select/Delete envelope point under mouse cursor (2 versions: selected envelope only and whatever envelope is under mouse cursor) (Issue 124)
 - SWS/BR: Split selected items at stretch markers
 - SWS/wol: Select all tracks except folder parents
 - SWS: Toggle horizontal zoom to selected items/time selection
+MIDI editor:
 - SWS/BR: Save/Restore selected events in last clicked CC lane (8 slots) (Save has 2 versions: last clicked lane, lane under mouse cursor. Restore has 3 versions: last clicked lane, lane under mouse cursor, all visible lanes)
 - SWS/BR: Insert CC event at edit cursor in CC lane under mouse cursor (active item only)
 - SWS/BR: Hide last clicked/under mouse cursor CC lane
 - SWS/BR: Hide all CC lanes except last clicked/under mouse cursor CC lane
 - SWS/BR: Toggle hide all CC lanes except last clicked/mouse cursor CC lane (multiple versions: one normal and bunch of others that set lane to specific height)
 - SWS/BR: Convert selected CC events to envelope points in selected envelope (multiple versions for different point shape and clearing existing envelope points)

ReaScript
+BR_GetMouseCursorContext:
 - Fixes related to MIDI editor (changes introduced in REAPER v4.7 broke it)
 - Fixed segment detection in ruler
 - Added support for stretch markers
+Changed envelope object type in BR_EnvAlloc and other functions to avoid confusion (existing scripts should be unaffected)

Fixes
+Improved deleting tempo markers with different time signatures when using SWS/BR: Delete tempo marker and preserve position and length of items (including MIDI events)
+Preserve options between REAPER sessions set with these actions:
 - SWS/BR: Set "Apply trim when adding volume/pan envelope"
 - SWS/BR: Toggle "Playback position follows project timebase when changing tempo"
 - SWS/wol: Set "Vertical/Horizontal zoom center"
+MIDI editor actions that hide/show used CC lanes now obey filter's channel settings
+Prevent toggling zoom with zoom actions when inappropriate (i.e. toggling zoom to selected items when there are no selected items)
+All SWS/BR actions now obey lock settings
+Zooming functionality:
 - All zoom actions now obey track sizes set by custom themes (things like small/medium/full track height)
 - Actions that zoom vertically to selected tracks/items never show track envelopes of the last selected item/track
 - Fixed save/restore arrange view actions not working on envelopes with high point count (Issue 660)
+Fixed target BPM not updating when adjusting BPM by percent in Select and adjust tempo markers
+OSX: Fixed "Unselect tempo markers" child dialog of "Select and adjust tempo markers". It got hidden behind other dialogs when it lost focus
+Issue 678: removed duplicate configurable actions in the S&M.ini file
+Issue 671 and issue 673: fixed Region Playlist misbehavior

Other
+Increased all SWS/BR slot actions to 8 slots
+Display proper dialog icon (same one REAPER uses) in all dialogs (win only)
+Added tempo actions to Main menu > Extensions > Tempo
+Renamed certain actions for uniformity (time sel to time selection, sel items to selected items etc...)

!v2.5.0 #1 featured build (December 11, 2014)
+Resources: http://forum.cockos.com/showthread.php?p=1440002|fixed lost bookmarks|

!v2.5.0 featured build (November 24, 2014)
Notes window
+Added "Wrap text" option in the context menu
+Import SubRip file: name regions with subtitles content
+Issue 686: fixed new lines added in subtitles when saving the project

!v2.4.0 #10 pre-release build (July 11, 2014)
<strong>REAPER v4.70+ is required!</strong>
New API functions were introduced in this version, they enable various improvements in the SWS/S&M Extension.
Thank you Cockos!

Analyze and normalize loudness
+Added an option to preserve already analyzed tracks/items when analyzing selected tracks/items
+Creating graph in selected envelope functionality now works with take envelopes
+Fixes:
 - Analyzing items with different channel modes should now work properly
 - Fixed analyzing short items/tracks
 - Fixed undo when normalizing tracks
 - Pressing DELETE key will delete selected list view entries

Added actions
+Main:
 - SWS/wol: Set selected envelope height to default/minimum/maximum
 - SWS/wol: Adjust selected envelope height (MIDI CC relative/mousewheel)
 - SWS/wol: Adjust selected envelope or last touched track height (MIDI CC relative/mousewheel)
 - SWS/wol: Toggle enable extended zoom for envelopes in track lane
 - SWS/wol: Toggle enable envelopes overlap for envelopes in track lane
 - SWS/wol: Force overlap for selected envelope in track lane in its track height
 - SWS/wol: Restore previous envelope overlap settings
 - SWS/wol: Horizontal zoom to selected envelope in time selection
 - SWS/wol: Full zoom to selected envelope in time selection
 - SWS: Save/Restore current arrange view (5 slots)
 - SWS/BR: Fit selected envelope points to time selection
 - SWS/BR: Create project markers from stretch markers in selected items
 - SWS/BR: Set closest (left side) envelope point's value to mouse cursor (perform until shortcut released)
   - Note: these 2 actions are actually meant to solve the problem of freehand points editing in the tempo map. Use SWS/BR: Create tempo markers at grid after every selected tempo marker to set needed density of the tempo map and then use this action to easily edit the tempo map.
 - SWS/BR: Trim MIDI item to active content
 - SWS/AW: Grid to 1/64 notes
 - SWS/AW: Grid to 1/128 notes
+Main and MIDI editor:
 - SWS/BR: Play from mouse cursor position (3 versions)
+MIDI editor:
 - SWS/BR: Preview active media item (lots of versions: from mouse position, selected notes only, measure sync etc...)
 - SWS/BR: Save/Restore note selection from/to active take (5 slots)
 - SWS/BR: Save/Restore edit cursor position (5 slots)
  - Note: edit cursor slots are shared with already existing actions in Main
 - SWS/FNG: Cycle through CC lanes
 - SWS/FNG: Cycle through CC lanes (keep lane heights constant)
 - SWS/FNG: Show only used CC lanes
 - SWS/FNG: Hide unused CC lanes
 - SWS/FNG: Show only top CC lane
 - SWS/FNG: Select muted MIDI notes
 - SWS/FNG: Select notes nearest edit cursor
 - SWS/FNG: Apply groove to selected MIDI notes (within 16th)/(withing 32nd)
 - SWS/BR: Show only used CC lanes (detect 14-bit)
 - SWS/S&M: Restore displayed CC lanes, slot n - where 'n' is in [1; 8], http://forum.cockos.com/showthread.php?p=984786#post984786|customizable in the S&M.ini file)
 - SWS/S&M: Save displayed CC lanes, slot n - where 'n' is in [1; 8], http://forum.cockos.com/showthread.php?p=984786#post984786|customizable in the S&M.ini file)
   - Note: these 2 actions are also present in the main section. These new instances allow to bind them to MIDI toolbars, for ex.

ReaScript
+BR_GetMouseCursorContext:
 - Added support for MIDI editor
 - Fixed BR_GetMouseCursorContext envelope detection when envelope is in track lane
 - Changed return strings (ruler segments) in BR_GetMouseCursorContext
+Added functions:
 - BR_EnvAlloc, BR_EnvCountPoints, BR_EnvDeletePoint, BR_EnvFind, BR_EnvFindNext, BR_EnvFindPrevious, BR_EnvFree, BR_EnvGetParentTake, BR_EnvGetParentTrack, BR_EnvGetPoint, BR_EnvGetProperties, BR_EnvSetPoint, BR_EnvSetProperties, BR_EnvVauelAtPos
 - BR_MIDI_CCLaneRemove
 - BR_MIDI_CCLaneReplace

Fixes
+Cycle Actions / issue 636: fixed ON/OFF state corner case (as reported http://forum.cockos.com/showpost.php?p=1344403&postcount=1747|here|)
+Notes window / issue 642: fixed loading notes containing special characters
+Localization: fix for actions dealing with the Media Explorer
+Localization / Windows OS: fixed stuff that could potentially make things broken when using:
 - SWS/BR: Preview media item under mouse
 - SWS/BR: Move closest grid line to mouse cursor
 - ReaScript BR_GetMouseCursorContext and similar functions
 - Project navigation functionality (zoom/scroll etc...)
+Prevent moving project markers with the same ID:
 - SWS: Auto Color/Icon
 - SWS: Nudge marker under cursor left/right
 - Xenakios/SWS: Rename project markers with ascending numbers
+Preview media item actions:
  - Preview stops after last note/CC/sysex event when previewing MIDI
  - Actions that pause playback should work properly now
  - Prevent toggling preview state during recording
+Fixed unresponsive SWS/BR: Move closest envelope point to edit cursor
+SWS/FNG: Hide unused CC lanes in active midi editor:
 - Wasn't working if all displayed lanes were empty
 - Wasn't detecting 14-bit lanes properly
+SWS/FNG: Expand/Compress amplitude of selected envelope points around midpoint now obeys tempo map timebase
+These actions now work with take envelopes:
 - SWS/BR: Move edit cursor to next/previous envelope point
 - SWS/BR: Select next/previous envelope point
 - SWS/BR: Expand/Shrink envelope point selection to the right/left
 - SWS/BR: Shift envelope point selection left/right
 - SWS/BR: Select peaks/dips in envelope
 - SWS/BR: Unselect envelope points outside/in time selection
 - SWS/BR: Set selected envelope points to next/previous/last selected/first selected point's value
 - SWS/BR: Move closest (selected) envelope point to edit cursor
 - SWS/BR: Insert 2 envelope points at time selection
 - SWS/BR: Insert new envelope point at mouse cursor
 - SWS/BR: Save/Restore envelope point selection
 - SWS/FNG: Move selected envelope points up/down/left/right
 - SWS/FNG: Shift selected envelope points up/down on left/right
 - SWS/FNG: Expand/Compress amplitude of selected envelope points around midpoint
 - SWS/FNG: Time compress/stretch selected envelope points
 - Xenakios/SWS: Shift current envelope to left/right
+Fixed SWS/BR: Create project markers from notes in selected MIDI items not working properly with looped items
+OSX: Fixed various things when detecting mouse cursor at the top of arrange (ReaScript, Warp grid actions etc...)
+Issue 645: "Xenakios/SWS: Select takes in selected items, shuffled random" now does not select the same take number 1+ times consecutively

Other:
+Renamed FNG MIDI actions in Main section (remove MIDI prefix and added "in active MIDI editor" description at the end)
+Capitalized certain FNG actions names
+OSX: Change mouse cursor while using SWS/BR: Move closest tempo marker/grid line to mouse cursor (this was win only feature until now)
+Renamed SWS: Save/Restore current arrange view to SWS: Save/Restore current arrange view, slot 1
+Renamed SWS/BR: Move closest tempo marker/grid line/ to mouse cursor (added (perform until shortcut released) to clearly reflect how they work)
+Renamed SWS/BR: Hide all but active envelope for all/selected tracks (so it's clear that it works only with selected track envelopes)
+Renamed SWS/BR: Insert new envelope point at mouse cursor (added "using value at current position (obey snapping)" at the end)
+S&M Notes maximum length raised to 64kb
+Better startup error message (can now be displayed over the splash window)

!v2.4.0 #9 pre-release build (April 19, 2014)
<strong>This version requires REAPER v4.62pre8+</strong>, an "Incompatible version" error message will be displayed otherwise...

Cycle Actions support conditional statements (IF, IF NOT, etc) in the MIDI Editor

Fixes
+Windows OS: fixed extension not being loaded
+Cycle Action editor: fixed "Run" context menu item

!v2.4.0 #8 pre-release build (April 13, 2014)
Cycle Actions can be registered in any section of the action list (e.g. MIDI Editor)
Note: <strong>requires REAPER v4.62pre7+</strong>

!v2.4.0 #7 pre-release build (April 9, 2014)
Added actions in the MIDI Editor action list (<strong>requires REAPER v4.62pre7+</strong>)
+SWS/S&M: Hide all CC lanes
+SWS/S&M: Create CC lane
+SWS/S&M: Restore displayed CC lanes, slot n (where 'n' is in [1; 8], http://forum.cockos.com/showthread.php?p=984786#post984786|customizable in the S&M.ini file|, up to 99 slots)
+SWS/S&M: Save displayed CC lanes, slot n
 Note: these actions were already present in the "Main" section of the action list, they will remain there (not to break users' configs), but these versions are deprecated now

Snapshots: the default number of recall actions is now configurable in REAPER.ini
Edit the key "DefaultNbSnapsRecall" in the section [SWS] (quit REAPER before editing this file!)

!v2.4.0 #6 pre-release build (April 6, 2014)
Misc
+Cycle Actions: improved toolbar refresh
+Exclusive toggle actions are now off on start-up
+Prevent conflicts with dupe/clone extensions

Fixes
+Fixed some memory leaks (loudness, tempo)
+Fixed undo in certain instances when moving grid to mouse cursor

!v2.4.0 #5 pre-release build (March 30, 2014)
<strong>Analyze and normalize loudness</strong>
+Functionality in general:
 - Loudness is measured according to EBU 3342 standard thanks to excellent http://github.com/jiixyj/libebur128|libebur128| by Jan Kokemuller
 - Due to <strong>limitations in Reaper API</strong>, we can extract audio data only from certain parts of the audio chain. Chart can be found http://wiki.cockos.com/wiki/images/5/50/SWS_loudness_analysis_signal_flow_chart.png|here|. A few gotchas:
   - You can't use item fades for extensive volume control
   - If you need to use FX, current workaround is to put one item with needed FX in an empty track and measure that track
+Added actions:
 - SWS/BR: Normalize loudness of selected items/tracks...
 - SWS/BR: Normalized loudness of selected items/tracks to -23 LUFS
 - SWS/BR: Analyze loudness...
+Analyze loudness dialog:
 - Accessible from the Action list or Main menu > Extensions > Loudness...
 - Right-click on the dialog or just click "Options" button for various settings
 - Measures integrated, range, short-term and momentary loudness of selected items and tracks
 - To normalize items or tracks, right-click analyzed targets in the list view - often faster than using separate actions because data for already analyzed targets in the dialog is cached (to prevent needles reanalyzing before normalization if nothing changed)
 - Draw momentary and short-term loudness graph to selected envelope. Right-clicking analyzed item should reveal the feature. You can use dummy JS effects from http://stash.reaper.fm/v/20187/SWS%20dummy%20loudness%20graph|here| as a canvas for loudness graphs
 - After the target is analyzed, it's possible to position edit cursor over maximum short-term and momentary loudness interval by double-clicking cells holding their measurements. There is also an option to create time selection over that part of the item/track.
 - Dialog is designed to follow project state. If you rename or delete analyzed target, the change will get reflected in the dialog. For various settings relating to this, check dialog options
 - Analyzing happens in a separate thread so user is free to keep on using Reaper while it's happening.

Warp grid
+SWS/BR: Move closest grid line/tempo marker to mouse cursor:
 - Prevent creating multiple undo points while shortcut is kept on being pressed
 - Smoother reaction to mouse movements, not depending on the OS keyboard settings anymore
 - While the shortcut is pressed, target grid gets "locked" to mouse so it isn't possible to accidentally edit surrounding grids
 - Change mouse cursor when using the action (win only)
 - Improved efficiency when dealing with high tempo marker count
 - Note: due to the way upper improvements are made, you can't arm the action from the toolbar (as some users are doing http://forum.cockos.com/showthread.php?p=1332827#post1332827|here|). If you really need that, you can create a separate macro just for that:
     - SWS/BR Save edit cursor position, slot x
     - View: Move edit cursor to mouse cursor (no snapping)
     - SWS/BR: Move closest grid to edit cursor
     - SWS/BR Restore edit cursor position, slot x
+Added actions:
 - SWS/BR: Move closest (measure) grid line to edit/play cursor (Issue 638)
 - SWS/BR: Move closest left/right side grid line to edit cursor

Project startup action
+Added "SWS/S&M: Show project startup action"
+Added dedicated menu items in Main menu > Extensions > Project startup action (for easier set-up)
+The action (and new menu item) "SWS/S&M: Set project startup action" now prompts to overwrite

Cycle actions
+Added "LOOP x" statement (thanks wol!): prompts the user for the number of times to repeat something
+Tiny fixes (corner cases)

Marker list
+Export formatted marker list to clipboard now works on OSX

Added actions
+SWS/wol: Set "Vertical zoom center" to "Track at center of view"
+SWS/wol: Set "Vertical zoom center" to "Top visible track
+SWS/wol: Set "Vertical zoom center" to "Last selected track"
+SWS/wol: Set "Vertical zoom center" to "Track under mouse cursor"
+SWS/wol: Set "Horizontal zoom center" to "Edit cursor or play cursor (default)"
+SWS/wol: Set "Horizontal zoom center" to "Edit cursor"
+SWS/wol: Set "Horizontal zoom center" to "Center of view"
+SWS/wol: Set "Horizontal zoom center" to "Mouse cursor"
+SWS/BR: Copy take media source file path of selected items to clipboard
+SWS/BR: Toggle "Playback position follows project timebase when changing tempo"
+SWS/BR: Move closest (selected) envelope point to edit cursor
+SWS/BR: Insert 2 envelopes points at time selection

Added ReaScript functions
+ULT_GetMediaItemNote
+ULT_SetMediaItemNote

Fixes
+The action "SWS/BR: Delete tempo marker and preserve position and length of (selected) items (including MIDI events)" should now work properly
 - Note: due to bug in the API, please update to 4.611 otherwise you will lose any text and sysex events
+Fixed rounding issues when converting projects markers to tempo markers in time selection (reported http://forum.cockos.com/showthread.php?p=1330369#post1330369|here|)

!v2.4.0 #4 (March 13, 2014)
<strong>REAPER v4.60+ is required!</strong>
New API functions were introduced in this version, they enable various improvements in the SWS/S&M Extension.
Thank you Cockos!

Added actions
+SWS/BR: Preview media item under mouse (versions for pausing project playback during preview)
+SWS/BR: Toggle media item online/offline
+SWS/BR: Set selected envelope points to next/previous point's value
+SWS/BR: Set selected envelope points to first/last selected point's value
+SWS/BR: Delete tempo marker while preserving position and length of (selected) items (including MIDI events)
+SWS/BR: Move closest tempo marker to mouse cursor
+SWS/BR: Move closest (measure) grid line to mouse cursor (may create tempo marker)
 Hint: There is an interesting effect if you keep shortcut key pressed while moving the mouse - grid/tempo marker will follow it.
 The only con is that a bunch of undo points will get created
+Added stock toggle actions:
 - SWS/S&M: Dummy toggle n (where 'n' is in [1; 8], http://forum.cockos.com/showthread.php?p=984786#post984786|customizable in the S&M.ini file|, up to 99 toggles)
 - SWS/S&M: Exclusive toggle An (where 'n' is in [1; 4], http://forum.cockos.com/showthread.php?p=984786#post984786|customizable in the S&M.ini file|, up to 99 toggles)
 - SWS/S&M: Exclusive toggle Bn (where 'n' is in [1; 4])
 - SWS/S&M: Exclusive toggle Cn (where 'n' is in [1; 4])
 - SWS/S&M: Exclusive toggle Dn (where 'n' is in [1; 4])
   "Exclusive toggle" means only one toggle action is ON at a time.
   For ex: in the set of toggles "A", if "Exclusive toggle A03" is ON, A01 A02 and A04 are OFF.
   These actions come in handy with Cycle Actions for example, see details and use-cases http://forum.cockos.com/showpost.php?p=1315222&postcount=1652|here| (thanks Reno.thestraws!)

Resources: auto-save media files improvements

ReaConsole
+Issue 588: added option in the context menu to invert ENTER and  CRTL+ENTER (CMD+ENTER on OS X) key shortcuts:
 - The ENTER key can either perform commands and let the console open, while CRTL+ENTER performs commands but closes it
   Useful when ReaConsole is docked for example, default behavior
 - Or the ENTER key can perform commands and close the console, while CRTL+ENTER performs commands but let it open
   Useful when using ReaConsole the old-school way, as a dialog box
+New default shortcut 'c' to open ReaConsole ('C' might conflict with the native action "Insert time signature/tempo Marker")

Cycle actions
+Issue 634: our new project member wol has added some conditional statements, thanks!
 - IF AND: if both next actions are ON
 - IF NAND: if at least 1 of the next 2 actions is OFF
 - IF OR: if at least 1 of the next 2 actions is ON
 - IF NOR: if both next actions are OFF
 - IF XOR: if the next 2 actions' states are different
 - IF XNOR: if the next 2 actions' states are the same
 Note: these new statements must be followed by <strong>two</strong> actions that report a toggle state
+Editor: commands indentation
+Editor: better description of conditional statements (in plain English)
+Tweaks: better context menu, message dialog box, etc

Added ReaScript functions
+BR_GetMouseCursorContext
+BR_GetMouseCursorContext_Envelope
+BR_GetMouseCursorContext_Item
+BR_GetMouseCursorContext_Position
+BR_GetMouseCursorContext_Take
+BR_GetMouseCursorContext_Track
+BR_ItemAtMouseCursor
+BR_PositionAtMouseCursor
+BR_TakeAtMouseCursor
+BR_TrackAtMouseCursor
+BR_GetMediaSourceProperties
+BR_SetMediaSourceProperties
+BR_SetTakeSourceFromFile2

Fixes
+Preview media item actions now send all-notes-off when stopping MIDI item preview
+More efficient toolbars auto refresh in certain instances
+Action "SWS/BR: Create project markers from notes in selected MIDI items" now works properly with looped items

!v2.4.0 #3 (February 5, 2014)
Added actions
+Xenakios/SWS: Preview selected media item through track (toggle and normal)
+SWS/BR: Preview media item under mouse (lots of different versions, see action list) (Note: "Xenakios/SWS: Stop current media item preview" works on these too)
+SWS/BR: Select next/previous envelope point
+SWS/BR: Expand envelope point selection to the right/left (normal and end point only version)
+SWS/BR: Shrink envelope point selection from the right/left (normal and end point only version)
+SWS/BR: Shift envelope point selection left/right
+SWS/BR: Select peaks/dips in envelope
+SWS/BR: Unselect envelope points outside/in time selection
+SWS/BR: Insert new envelope point at mouse cursor
+SWS/BR: Save/Restore envelope point selection (5 slots)
+SWS/BR: Save/Restore edit cursor position (5 slots)
+SWS/BR: Toggle "Grid snap settings follow grid visibility"
+SWS/BR: Set "Apply trim when adding volume/pan envelopes"
+SWS/BR: Cycle through record modes
+SWS/BR: Focus arrange window

Fixes
+<strong>Windows OS / Issue 619, issue 621:</strong>
 fixed various features which were broken when using LangPacks and certain regional settings (i.e. comma as a decimal mark)
+OS X 64-bit: fixed broken list views (as reported http://forum.cockos.com/showpost.php?p=1307498&postcount=39|here|)
+Issue 613 / Region Playlist: fixed rounding issues (with adjacent regions)
+Issue 618: fixed cycle actions using toggle states from other cycle actions (starting with IF/IF NOT statements)
+Fixed broken actions "SWS: Set auto crossfade on/off"
+Action "Xenakios/SWS: Preview selected media item" now works properly with muted items

Other
+OS X DMG / Issue 608: added info allowing Mavericks/10.9+ users to run the installation script
+Made .beats optional for the action "SWS/S&M: Insert silence (measures.beats)", e.g. enter 5 (or 5.0) to insert 5 measures of silence/empty space
+Cycle Actions & Live Configs editors: shorten action names when possible, e.g. "<s>SWS/S&M: </s>Insert silence (measures.beats)"
+Better Snapshot details/descriptions
+SWS: Exported marker list format dialog opens centered
+Added "..." to the end of all (hopefully) Xenakios dialog actions that were missing it
+Small renames of captions in SWS/BR dialogs
+Xenakios's preview actions will stop on transport stop (same goes for new SWS/BR preview actions)
+The following Xenakios' dialog boxes are now themed:
 - Auto-rename selected takes
 - Create new tracks
 - Disk space calculator
 - Find missing media for project's takes
 - Insert random points to selected envelope
 - Item property interpolator
 - Normalize selected takes to dB value
 - Process item with Rubberband/csound phase vocoder
 - Project media
 - Randomize item positions
 - Remap item positions
 - Rename selected takes
 - Rename selected tracks
 - Rename takes
 - Render item to new take with tail
 - Repeat paste
 - Reposition selected items
 - Scale item positions/lengths by percentage
 - Search takes
 - Set volume and pan of selected takes
 - Set volume of selected items
 - Show/hide floating item/track info
 - Skip select items from selected items
 - Skip select items in selected tracks
 - Spread selected items over tracks
 - Swing item positions
 - Take mixer
 - Toggle selected items selected randomly

!v2.4.0 #2 (November 15, 2013)
<strong>MIDI/OSC actions support learn with both MIDI Pitch and "normalized" OSC messages</strong>
+To enable this new option: set "LearnPitchAndNormOSC" to 1 in the section [General] of the S&M.ini file (quit REAPER first!)
+When the new option is enabled, all actions of the section "S&M Extension" can be learned with:
 - <strong>New:</strong> OSC messages with floating-point argument in [0, 1] (14-bit resolution)
   Useful for OSC controllers that cannot handle absolute float values, e.g. <strong>TouchOSC for Android needs this!</strong>
 - <strong>New:</strong> MIDI Pitch messages (14-bit resolution)
 - MIDI CC messages (absolute and relative modes, as usual)

Region Playlist
+<strong>Fixed playback that could get out of sync randomly</strong>
+Added option "Smooth seek (seek immediately if disabled)" in the context menu, details http://forum.cockos.com/showthread.php?t=128371|here|

Auto color/icon
+Issue 602: Marker/region rules now support the filters (any) and (unnamed)
+Issue 600 / Windows OS: fixed potential crash when changing colors
+Fixed marker/region auto-coloring rules not obeying priorities

Cycle Actions
+Cycle Actions now support all 3rd party extensions' actions
+Issue 607: better recursion detection/protection, thanks Big Bob!
+Editor: reject unreliable command ids for SWS actions, macros and scripts

Notes window
+Make it possible to monitor/edit marker/region names and subtitles separately,
 i.e. added "Marker names", "Marker subtitles", "Region names" and "Region subtitles"
 in the dropdown box (in addition to "Marker/region names" and "Marker/region subtitles")
+Added related actions:
 - SWS/S&M: Open/close Notes window (marker names)
 - SWS/S&M: Open/close Notes window (region names)
 - SWS/S&M: Open/close Notes window (marker subtitles)
 - SWS/S&M: Open/close Notes window (region subtitles)
+If REAPER >= v4.55: Mark project dirty (needing save) rather than creating undo points for each key stroke
+Potential fix for http://forum.cockos.com/showpost.php?p=1180135&postcount=1595|"things that smells like Pont-l'�v�que"|
+House cleaning: allow notes for macros and scripts (aka "Action help")
 To easy copy/paste, string identifiers used to be displayed in the Notes window for macros/scripts.
 This is now useless since the action list offers "Copy selected action cmdID/identifier string".

Resources / Issue 591: make it possible to save and use new slots/files only via user macros (w/o tweaking the S&M.ini file, etc..)
+Made "Auto-save" slots/files <em>actions</em> more macro-friendly: they won't prompt for anything
 Note: the "Auto-save" <em>button</em> still prompt to overwrite selected slots/files
+Added a "last slot" version for all existing slot actions (i.e. new actions to deal with "auto-saved slots")
 A few examples:
 - SWS/S&M: Resources - Apply track template to selected tracks, <em>last slot</em>
 - SWS/S&M: Resources - Apply track template (+envelopes/items) to selected tracks, <em>last slot</em>
 - SWS/S&M: Resources - Import tracks from track template, <em>last slot</em>
 - etc..
+Added actions to cleanup things at the end of user macros, if needed:
 - SWS/S&M: Resources - Delete last track template slot/file
 - SWS/S&M: Resources - Delete last FX chain slot/file
 - SWS/S&M: Resources - Delete last media slot/file
 - SWS/S&M: Resources - Delete last project slot/file
 - SWS/S&M: Resources - Delete last theme slot/file
 - SWS/S&M: Resources - Delete last image slot/file

Resources: other updates
+Tag bookmark names with [x] when relevant slot actions are attached to them
+Media files: added "Add media file" options in the context menu (+ related actions)
 - Stretch/loop to fit time selection
 - Try to match tempo 0.5x
 - Try to match tempo 1x
 - Try to match tempo 2x
 <strong>Note: all existing "Add media file" slot actions obey these new options too</strong>
+Track templates: fixed the option "Offset items/envelopes by edit cursor" not being obeyed, sometimes
+Track templates: added actions where 'n' is in [1; 4], http://forum.cockos.com/showthread.php?p=984786#post984786|customizable in the S&M.ini file|:
 - SWS/S&M: Resources - Paste (replace) template items to selected tracks, slot n
 - SWS/S&M: Resources - Paste (replace) template items to selected tracks, last slot
 - SWS/S&M: Resources - Paste template items to selected tracks, slot n
 - SWS/S&M: Resources - Paste template items to selected tracks, last slot
+GUI tweaks, better wordings and undo point names (with slot numbers), etc..
+<strong>House cleaning: Removed all "prompt for slot" actions (*)</strong>
 Prehistoric actions that used to make sense when there was no dedicated GUI...
+<strong>House cleaning: Deprecated the "project loader/selecter" tool (*)</strong>
 This tool was useful to switch projects or select project tabs (during live performances, for ex.)
 Instead, you can just create a new dedicated bookmark (say "Live projects": click the tiny button +),
 add projects to it (drag-drop RPP files from an Explorer/Finder), and attach relevant slot actions to
 it via the context menu > Bookmark > Attach project slot actions to this bookmark.
 Deprecated actions have been replaced as follow:
 - "Resources - Project loader/selecter: next (cycle)"  ->  "Resources - Open project, next slot (cycle)"
 - "Resources - Project loader/selecter: previous (cycle)"  ->  "Resources - Open project, previous slot (cycle)"
 Also added:
 - SWS/S&M: Resources - Open project, next slot (new tab, cycle)
 - SWS/S&M: Resources - Open project, previous slot (new tab, cycle)
+(*) If you have any trouble because of that, please http://code.google.com/p/sws-extension/issues/list|say something|!

ReaScript function export
+Added function BR_SetTakeSourceFromFile()
+Issue 598: fixed potential crash with FNG_FreeMidiTake

Ruler's drag zoom / Issue 540: added actions for better usability
+SWS: Toggle drag zoom enable (ruler top half)
+SWS: Toggle drag zoom enable (ruler bottom half)

Fixes
+Issue 603: fixed potential crash when pasting track groups
+Localization / Windows OS: fixed broken features/actions when the extension was translated (thanks drikssa� & neilerua):
 - Most of zoom features
 - Xenakios "Scroll track view" actions
 - S&M "Toggle offscreen item selection" actions
+Issue 595: cut/copy/paste take actions now handle multiple item selection
+The action "Cut active take" now removes items if needed (rather than leaving empty items)
+Issue 601: fixed marker <-> region conversion actions (and export actions) that could affect playback
+Issue 606 / OS X: fixed text display � la "Big Clock" for Notes, Region Playlist and Live Config Monitor windows
+S&M actions to switch FX presets now support concurrent use (e.g. tweaking 2 knobs at the same time)
+Fixed the toggle state reported by some "Toggle offscreen item selection" actions

Other
+<strong>Various performance/timing improvements</strong>
+Various font rendering improvements
+Windows OS: ClearType font rendering is now enabled by default (still optionnal via the S&M.ini file)
+Update checker: wait for project to load completely before displaying startup dialog
+S&M project startup action: faster, safer, reject unreliable command ids for SWS actions, macros and scripts
+The About box is now modeless
+Issue 517 / OS X: S&M actions and commands that open the Finder now also reveal files (like on Windows OS)
+Issue 593: increased maximum cell length for all list views

!v2.4.0 #1 (August 6, 2013)
Fixed some actions learned with <strong>relative</strong> MIDI CC events
+SWS/S&M: Select project (MIDI CC/OSC only)
+SWS/S&M: Trigger preset for FX n of selected track (MIDI CC/OSC only) - where 'n' is in [1; 8]
 Note: FX 4 to FX 8 are new actions
+SWS/S&M: Trigger preset for selected FX of selected track (MIDI CC/OSC only)
+Reminder: those actions belong to the section "S&M extension" of the action list (top-right dropdown box)

Live Configs:
+Allow switches to "comments-only" configs (e.g. OSC feedback with random/custom strings)
+Added actions (where 'n' is in [1; 4], http://forum.cockos.com/showthread.php?p=984786#post984786|customizable in the S&M.ini file|):
 - SWS/S&M: Live Config n - Preload next config
 - SWS/S&M: Live Config n - Preload previous config
 Notes: useful to preload configs with -/+ controllers (like pedals), there already are similar actions to switch to the next/previous config
+Monitor windows:
 - Mouse wheel/trackpad gesture now cycles back to the first/last config
 - Mouse wheel/trackpad gesture now obeys the option "Ignore switches to empty configs"
+Editor window tweaks:
 - More guiding context menus
 - Allow cell edition in the columns "Activate action" and "Deactivate action"
 - Skinned knobs (if knob images are available in the current theme)

Cycle Action editor: copy/paste commands with Ctrl-C, Ctrl-V, Ctrl-X (on OS X: CMD-C, etc..)

!v2.3.0 #23 (July 22, 2013)
Fixed theme actions http://forum.cockos.com/showthread.php?p=1213324#post1213324|vs some user preferences|, thanks Breeder!

Resources window:
+Improved context menus (right-click the bookmark dropdown box, the attached project label, etc..)
+OS X: Context menu > "Edit file..." opens files with the default text editor (like on Windows OS)

ReaScript function export:
+Truncate or delete midi notes which go past the all-notes-off event
+ConfigVar functions now cover global MIDI preferences too (in case it works on REAPER's end someday)

!v2.3.0 #22 (July 15, 2013)
Fixed screenset saving

!v2.3.0 #21 (July 11, 2013)
Fixes:
+Screenset fixes as reported http://forum.cockos.com/showpost.php?p=1209144&postcount=1329|here|
+Image window: restore last displayed image on startup
+Issue 507: Fix OS X ReaConsole character highlighting

!v2.3.0 #20 (July 9, 2013)
Added actions:
+SWS/BR: Hide all but active envelope for selected tracks
+SWS/BR: Enable "Ignore project tempo" for selected MIDI items (use tempo at item's start)
+SWS/BR: Disable "Ignore project tempo" for selected MIDI items

Other:
+Cycle Action editor: improved context menu (http://forum.cockos.com/showpost.php?p=1205514&postcount=5|as discussed here|)
+Cycle Action editor: make it obvious when the Apply button is being disabled
+Live Config editor: various undo improvements
+Issue 577: Snapshot paste defaults to (none) for the destination track when non matching track is found

Fixes:
+Prevent creating redundant undo points in SWS/BR: Randomize selected tempo markers...
+SWS/BR windows always refresh toolbar buttons properly
+SWS/BR: Increase/decrease tempo marker:
 - fixed unresponsiveness in certain corner-cases involving square points
 - fixed behavior for consequential selections
+SWS/BR: Alter slope of gradual tempo marker:
 - fixed behavior for consequential selections

Enabled more code optimizations on Windows builds to increase action speed in some cases, especially with x64.

!v2.3.0 #19 (June 27, 2013)
Fixes:
+Issue 585 / OS X: fixed font rendering crashes, thank YOU Justin!
+More screenset fixes (including http://code.google.com/p/sws-extension/source/detail?r=1077|these issues|)

Added actions:
+SWS/BR: Hide all but active track envelope (issue 456)

Other:
+<strong>Renamed a bunch of S&M "slot actions" to make it clear they are attached to the Resources window</strong>
 For ex.: <em>SWS/S&M: Import tracks from track template, slot 3</em> has been renamed into <em>SWS/S&M: <strong>Resources - </strong>Import tracks from track template, slot 3</em>
+Cycle Action editor: display unregistered cycle actions as such (IDs in parenthesis)
+Actions that renumber marker/region IDs now create undo points

!v2.3.0 #18 (June 9, 2013)
Issue 517 / Windows OS: S&M actions and commands that open the Explorer now also reveal files
OS X: better fonts in S&M windows (again!)

Fixes:
+SWS/FNG: Compress/Expand amplitude of selected envelope points around midpoint (inconsistent behavior for playrate and width envelopes)
+More screenset fixes as reported http://forum.cockos.com/showpost.php?p=1172448&postcount=1283|here|
+Resources/Windows OS: fixed "Edit file..."
+Issue 576: fixed auto-icon crash
+Issue 581 / OS X port: the action "SWS/S&M: Set project startup action" now prompts for a command ID or an identifier string
 (to copy such IDs, right-click an action in the Actions window > Copy selected action cmdID/identifier string)

!v2.3.0 #17 (April 30, 2013)
<strong>REAPER v4.33+ is required!</strong>
New API functions were introduced in this version, they enable various improvements in the SWS/S&M Extension.
Thank you Cockos!

Cycle Action (CA)
+Cycle Actions for all sections (Media Explorer, Inline MIDI Editor, etc..)
+Support macros & scripts in all sections
+Improved the timing of Cycle Actions (again!)
+Support special macros using actions like "No-op", "Wait n seconds before next action", etc..
+Editor: various usability improvements, incl. a bit of issue 565
+Editor / Issue 562: added instruction LABEL to run Label Processor commands (and make your own "Label Processor actions")
 Example: LABEL /Lmy_suffix
 Reminder: the syntax is described in Main menu > Extensions > Label Processor
+Editor: fixed paranoid test that was preventing some valid CAs to be registered, thanks Big Bob!
+Fixed possible "no-op" CAs in the Action list

Resources window and related "slot actions"
+<strong>Issue 560: added commands and options to attach/detach resource files to/from projects</strong>
 When saving your work to another directory (using save as/copy media), all files that have been attached to the project in the Resources window will be backed up too.
 When a bookmark is attached to a project, any file/slot that will be added to (or removed from) this bookmark will be automatically attached to (or detached from) the project.
 Use-case examples: Comping, http://forum.cockos.com/showthread.php?t=121131|"Revolver tracks"|
 - Added Context menu > Bookmark > "Attach bookmark to X.RPP" and "Detach bookmark from Y.RPP"
 - Added option "Attach bookmark to this project" when creating new bookmarks
 - Added label for the attached project name (if any), right-click to load/select the said project
+<strong>Added custom bookmarks</strong>: Context menu > Bookmark > New bookmark > Custom...
 The definition format is: resource_directory_name,description,file_extensions (no spaces around commas)
 - Example1: Configurations,ReaConfig,ReaperConfigZip
   => Bank of configs example: auto-fill, then double-click slots to switch ReaConfigs (or, on Win, drag-drop slots to the arrange)
 - Example2: Docs,Document,txt,rtf,pdf => Multiple file extensions example
 - Example3: Misc,Any file,* => Can be useful to attach any type of file to a project, for example
+<strong>Theme bookmarks and related slots actions: OS X port + now support both .ReaperthemeZip and .ReaperTheme files</strong>
 For Mac users, an interesting new action is "SWS/S&M: Load theme, slot n" - where 'n' is in [1; 4], http://forum.cockos.com/showthread.php?p=984786#post984786|customizable in the S&M.ini file|: up to 99 themes
+Image bookmarks and related slots actions now support the same image formats than REAPER: PNG, JPG, BMP, etc..
 Note: Image bookmarks were limited to PNG files before this version (only the action "SWS/S&M: Show image, slot n" is still limited to PNG)
+Project bookmarks and related slots actions now support the same project files than REAPER: RPP, EDL, RPP-BAK, etc..
 Note: Project bookmarks were limited to RPP files before this version
+Context menus: new commands
+Various tweaks, tiny fixes (localization, media file filters, etc..)

Fixes:
+Notes window: undoing "remove tracks" now restores tracks notes, if any
+Removed default shortcut Ctrl+Shift+M ("SWS: Open marker list"): conflict with the default/native shortcut for "View: show track manager window"
+Removed default shortcut Ctrl+F (for "SWS/S&M: Find"): no known conflict but more future-proof
+Screenset load now sets size/position of undocked SWS windows as reported http://forum.cockos.com/showpost.php?p=1158117&postcount=1248|here|

!v2.3.0 #16 (April 18, 2013)
Added H:M:S.F to marker list export format

Fixes:
+Fixed screensets broken in v2.3.0 #15
+OS X now supports all track template files, thanks mustgroove!
 This fixes this http://forum.cockos.com/showpost.php?p=1157294&postcount=31|Resources window issue| (and probably other things on OS X)
+Issue 552: auto-saved track templates now sync to tempo (i.e. added beat information in auto-saved templates)

!v2.3.0 #15 (April 8, 2013)
Live Configs:
+Added basic OSC feedback
 To bind an OSC device: Live Configs window > Context menu > OSC feedback, and choose a device in the list
 Devices listed there are the OSC "control surfaces" defined in Options > Preferences > Control Surfaces
 Note: only the name, IP, max packet size and output port parameters are required.
 Unless you need REAPER feedback as well, you do not need to tick the option "Send to port"
 Up to 4 OSC devices are managed, i.e. distinct feedback for Live Config #1, #2, #3 and #4
 The possible OSC messages (with string arguments) are:
 - /snm/liveconfig<strong>n</strong>/current/changed - when the active config changed for the Live Config #<strong>n</strong>
 - /snm/liveconfig<strong>n</strong>/current/changing - when the active config is changing for the Live Config #<strong>n</strong> (same as grayed display in monitoring windows)
 - /snm/liveconfig<strong>n</strong>/preload/changed - when the preloaded config changed for the Live Config #<strong>n</strong>
 - /snm/liveconfig<strong>n</strong>/preload/changing - when the active config is changing for the Live Config #<strong>n</strong> (same as grayed display in monitoring windows)
+Fixed ~1s delay when switching configs (with the option "Send all notes off when switching configs"), thanks Breeder!
+Undoing config switches now properly update monitoring windows
 Note: just fixed for the sake of it as it is recommended to disable undo points for live performances!

Region Playlist:
+Support main transport pause
 Before this version the playlist was stopped on pause, now it just plays again when "un-pausing", as expected
+Added basic OSC feedback
 To bind an OSC device, etc.. see above: same as the Live Configs' OSC feedback
 The possible OSC messages (with string arguments) are:
 - /snm/rgnplaylist/current - current region
 - /snm/rgnplaylist/next - next region

Added actions:
+SWS: Set takes in selected item(s) to random custom color(s)
+SWS: Set takes in selected item(s) to color gradient
+SWS: Set takes in selected item(s) to ordered custom colors
+SWS/BR: Create tempo markers at grid after every selected tempo marker
+Issue 180:
 - SWS/BR: Create project markers from selected items (name by item's notes)
 - SWS/BR: Create regions from selected items (name by item's notes)

Fixes:
+About box: fixed update checker connection issues in certain instances (Win only)
+Cycle actions: fixed ReaScript support broken in v2.3.0 #14, thanks gofer!
+OS X x64: fixed font rendering crash (when using alpha)
+Fixed crazy behavior (SWS stops working) when running these actions on empty items:
 - SWS/BR: Create project markers from notes in selected MIDI items
 - SWS/FNG: legato selected media items on same track (change rate)
 - SWS/FNG: Time compress/stretch selected items
+Refresh arrange after running SWS/FNG: unselect items that do not start in time selection
+Prevent loss of item selection when running Xenakios/SWS: Remove muted items
+Small rename (for the sake of clarity) of 2 actions: Xenakios/SWS: Shuffle order of selected items
+Don't skip last fade shape when using Xenakios/SWS: Set next/previous fade in/out shape for items
+More consistent behavior for:
 - Xenakios/SWS: Explode selected items to new tracks (keeping positions)
 - Xenakios/SWS: Select takes in selected items, shuffled random
 - Xenakios/SWS: Select takes of selected items cyclically
+These actions now work with empty items (issue 281):
 - SWS: Create regions from sel item(s) named with take
 - Xenakios/SWS: Create markers from selected items (name by take source file name)
 - Xenakios/SWS: Explode selected items to new tracks (keeping positions)
 - Xenakios/SWS: Remove muted items
 - Xenakios/SWS: Reverse order of selected items
 - Xenakios/SWS: Shuffle order of selected items
 - Xenakios/SWS: Shuffle order of selected items (2)
 - Xenakios/SWS: Select items under edit cursor on selected tracks
 - Xenakios/SWS: Time selection adaptive delete
 - Xenakios/SWS: Toggle selected items selected randomly

Other:
+OS X: better font rendering

!v2.3.0 #14 (March 23, 2013)
Cycle Actions (CAs)
+Improved timing when performing CAs
+Issue 550: CAs can now contain <em>other</em> CAs, recursively
+The character comma (,) can now be used in CONSOLE instructions
+Added instruction ELSE
+Improved toggle states reporting
 - CAs can now either report fake toggle states (like it was before v2.3.0 #9) or real ones (i.e. toggle state of the first relevant "sub-action")
   This ensures transparent upgrades from older versions. This toggle state is configurable in the column "Toggle" of the editor, <strong>see details http://forum.cockos.com/showpost.php?p=1090262&postcount=1136|here|</strong>
 - Better initialization for CAs that report real toggle states (i.e. <strong>avoid to run some of them one time before they sync properly</strong>)
+Editor: display MIDI action names (with REAPER >= v4.33pre16)
+Editor: new menu items to cut/copy/paste commands (works across CAs)
+Editor: new menu item to explode CAs, custom actions (i.e. macros) and ReaConsole actions into individual actions
 <strong>This helps sharing Cycle Actions with other users, see important remarks http://forum.cockos.com/showpost.php?p=1170459&postcount=1267|here|</strong>
 (before this version you probably had to share other files, now you just have to export a single file where all CAs have been "exploded")
+Editor tweaks: added CA text filter, more helpful messages (again), etc...
+Fixed missing undo points for CONSOLE commands (when the option "Consolidate undo points" was disabled)
+Removed "cycling tooltips" (when CAs were attached to toolbar buttons, the reason why is detailed http://forum.cockos.com/showpost.php?p=1212048&postcount=1331|here|)
 Note: when the opetion "Consolidate undo points" is enabled, steps like !bla or !foo still provide distinct undo point names though ("Undo foo", "Undo bla")

Live Configs
+Ignore preload over the current/active track
+Improved action learn: prompt to replace current bindings or to add a new binding (with REAPER >= v4.33pre20)
+Monitoring windows: improved redraw + click the "CURRENT" panel to show/hide the "PRELOAD" one
+Fixed Cut command and corner-cases

Snapshot improvements: (Thanks for the contributions, Chris!)
+Added Previous and Next buttons for navigating snapshots and added associated actions
+Added Move Up & Down buttons for re-ordering snapshots list and added similar actions
+Added Notes field (limited to 100 characters)
+Changed the way snapshots are deleted so the sort column remains continuously numbered

Added actions:
+Issue 543: SWS/S&M: Go to/select region n (obeys smooth seek)
 where 'n' is in [1; 4], http://forum.cockos.com/showthread.php?p=984786#post984786|customizable in the S&M.ini file|: up to 99 actions/regions
+Issue 307: actions to increase/decrease the metronome volume (by steps of ~ 0.15dB)
 SWS/S&M: Increase metronome volume
 SWS/S&M: Decrease metronome volume
+SWS/BR: Move closest tempo marker to edit cursor

Other:
+"SWS: Minimize selected track(s)" now returns a toggle state:
 reports ON if the selected track (or all selected tracks) is (are) minimized
+ReaConcole: reduced minimum height and margins
+S&M project startup actions: tweaks to support theme switching on project load (details http://forum.cockos.com/showpost.php?p=1140973&postcount=18|here|)

Fixes:
+<strong>S&M Notes window / OS X 10.7+: fixed refresh issues, thanks chriscomfort!</strong>
+OS X 10.7+ x64: fixed list views being right aligned
+All S&M windows: fixed button display for some themes (e.g. http://forum.cockos.com/showpost.php?p=1124199&postcount=169|Apollo theme|)
+Fixed action "SWS/S&M: Open project path in explorer/finder"
 This action was opening the project's parent folder, not the project's folder
+About box: fixed disabled button in update checker in certain instances
+ReaMote: fixed unexpected "Version Incompatibility" error message

!v2.3.0 #13 (February 2, 2013)
ReaConsole updates
+Create actions made of console commands directly in the Cycle Action editor, see below + example and details http://forum.cockos.com/showpost.php?p=1115796&postcount=1179|here|
 In other words, to create your own console actions, <strong>you do not need to create/tweak a text file anymore</strong> (i.e. reaconsole_customcommands.txt)
 => better action names, for example: a custom "Select bass tracks" instead of "SWS: Run console command: s*bass*"
 => simpler configuration (no file edition/re-start)
 => benefit from other Cycle Actions' features: toggle state reporting, etc..
 => indirectly fixes little issues on OS X
 Note: although it is deprecated now, the file reaconsole_customcommands.txt still parsed for ascendant compatibility
+<strong>New command 'x' to add track FX</strong> by names, see examples and details http://forum.cockos.com/showpost.php?p=1115796&postcount=1179|here|
 Note: the command will do nothing if the FX is already present
+<strong>New command '/' to send local OSC messages</strong> (as if they were sent by a device on the network), see examples and details http://forum.cockos.com/showpost.php?p=1115796&postcount=1179|here|
 Longer console commands.. but this opens a bunch of doors: receives, sends, FX parameters, FX presets, etc..
+Issue 484: the ReaConsole window is now modeless, dockable, resizable, etc..
 <strong>=> key shortcuts swap!</strong>
 - The ENTER key runs a command and now keeps the Console window open
 - CTRL+ENTER (CMD+ENTER on OS X) will now close the Console window after running a command
+Fixed a few console commands' undo points that were ignored

Cycle Action editor updates
+Added instruction CONSOLE to run ReaConsole commands, see example and details http://forum.cockos.com/showpost.php?p=1115796&postcount=1179|here|
 Example: CONSOLE x ReaComp
 Reminder: the syntax of ReaConsole commands is detailed http://www.standingwaterstudios.com/reaconsole.php|here|
+More helpful messages
+Improved toggle states for cycle actions using instructions IF and IF NOT

Ported more features to OS X:
+<strong>Theme helpers for OS X</strong> (actions referenced in the http://www.houseofwhitetie.com/reaper/walter_themers_guide.pdf|WALTER user manual|):
 - SWS/S&M: Show theme helper (all tracks)
 - SWS/S&M: Show theme helper (selected tracks)
+More toolbar auto-refresh actions:
 - SWS/S&M: Toolbar - Toggle offscreen item selection (top)
 - SWS/S&M: Toolbar - Toggle offscreen item selection (bottom)
+More CMD+A support in text fields (select all)

Issue 524: new actions to detect and unselect offscreen items (just to unify the 4 existing actions "Toggle offscreen item selection (left/right/top/bottom)")
+SWS/S&M: Unselect offscreen items
+SWS/S&M: Toolbar - Toggle offscreen item selection
 This one deselects offscreen items and reselects them on toggle
+Reminder: toolbar buttons of those actions automatically light-up when at least one selected item is offscreen
 (the option "Main menu > Extensions > SWS options > Auto-refresh toolbars" must be enabled)

Other:
+Cue buss dialog box: key shortcuts pass through to the main window
+Fixed potential issues with relative paths like "./stuff.rpp"

!v2.3.0 #12 (January 30, 2013)
Automatic check for updates:
+Option can be found in REAPER > Extensions > About SWS Extensions
 - Performed once per day (startup check is silent, user gets notified only if new version is available)
 - Turned on by default for official updates
 - When searching manually (instead of startup search) both official and beta updates are checked

Tempo improvements:
+Convert project markers to tempo markers:
 - More sane results when creating gradual tempo changes (thanks to middle points)
 - Option to split middle point into 2 points to smooth things out
+Added actions:
 - SWS/BR: Randomize selected tempo markers...
 - SWS/BR: Delete tempo marker (preserve overall tempo and positions if possible)
 - SWS/BR: Set tempo marker shape to linear (preserve positions)
 - SWS/BR: Set tempo marker shape to square (preserve positions)
 - SWS/BR: Set tempo marker shape (options)...
 - SWS/BR: Increase/Decrease tempo marker (preserve it's time position) (% and BPM versions)
   => These actions are mostly intended for manipulation of linear (gradual) tempo. See documentation for more
 - SWS/BR: Alter slope of gradual tempo marker (increase/decrease) (% and BPM versions)
   => As the name suggest, these actions work only on gradual tempo markers. See documentation for more
 - SWS/BR: Create project markers from selected tempo markers
 - SWS/BR: Create project markers from notes in selected MIDI items
+Other:
 - All dialogs under SWS/BR:
     - Options are preserved through sessions
     - Tiny OS X cosmetic fixes
 - All existing tempo operations should be much faster when dealing with a lot of points
 - Tiny renames of move actions for easier readability
 - Documentations available on http://wiki.cockos.com/wiki/index.php/Category:Tempo|wiki.cockos.com|, namely http://wiki.cockos.com/wiki/index.php/Tempo-mapping_in_Reaper|here| and http://wiki.cockos.com/wiki/index.php/Tweaking_tempo|here|
   => Big thanks to user http://forum.cockos.com/member.php?u=22191|G-Sun| for all the wiki work, suggestions and testing

Added actions:
+Issue 544: SWS/S&M: Set project startup action (and SWS/S&M: Clear project startup action)
 Note: startup actions are defined <strong>per project</strong>. If you need to run an action when launching REAPER (or with new blank projects),
 define a project template (in Preferences > Project) and a startup action for this template.
+SWS/BR: Check for new SWS version...

Fix for OSC & MIDI CC relative "mode 3" learn

!v2.3.0 #11 (January 15, 2013)
Fix for snapshot merge crash

!v2.3.0 #10 (January 11, 2013)
Live Configs: support OSC and rotary controllers
+Improved the "learnability" of the following actions of the "S&M Extension" section, they have been renamed accordingly:
 - SWS/S&M: Apply Live Config n (MIDI CC absolute only)  ->  SWS/S&M: Apply Live Config n (MIDI CC/OSC only)
 - SWS/S&M: Preload Live Config n (MIDI CC absolute only) ->  SWS/S&M: Preload Live Config n (MIDI CC/OSC only)
+Support all types of MIDI CC controllers (like endless rotary encoders)
 - In addition to the "Absolute" mode, all "Relative" modes of the Learn dialog box are now supported too
 - Acceleration is also supported
+Support OSC learn (OSC message with float parameter)
 - Example: say you have learned the action "SWS/S&M: Apply Live Config 3 (MIDI CC/OSC only)" with the OSC message "/blabla",
   sending "/blabla/f/107.0" will switch to the instrument/effect #107 of the Live Config #3

Added actions (http://forum.cockos.com/showthread.php?p=984786#post984786|customizable in the S&M.ini file|):
+SWS/S&M: Bypass all FX (except n) for selected tracks - where 'n' is in [1; 8] by default
 - Might be useful for FX comparisons (A/B)
+SWS/S&M: Set all FX (except n) offline for selected tracks - where 'n' is in [1; 8] by default
 - Might be useful for live applications
The following new actions are a bit specific, so they are <strong>hidden by default</strong> (n=0 in the S&M.ini file)
+SWS/S&M: Unbypass all FX (except n) for selected tracks
+SWS/S&M: Set all FX (except n) online for selected tracks
+SWS/S&M: Dummy toggle n
 - These actions just report a toggle state
+SWS/S&M: Exclusive toggle n
 - These actions just report a toggle state, only one of them is ON at a time (all others are automatically turned OFF)

ReaScript:
+Added function SNM_AddTCPFXParm()
+Hardened http://forum.cockos.com/showpost.php?p=1099358&postcount=1162|SNM_TieResourceSlotActions()|

Auto color/icon:
+Fixed color edition in place in the list view
+Fixed possible crash when the extension is localized

Other:
+Updated action "Xenakios/SWS: Randomize item positions...":
 - Added an option to move all grouped items by the same amount
+All actions of the "S&M Extension" section now support OSC and rotary controllers

!v2.3.0 #9 (December 23, 2012)
<strong>Live Configs: big overhaul, merged a dedicated extension plugin.</strong>
The fine details will be posted in this http://forum.cockos.com/showthread.php?p=1079515#post1079515|thread/PDF| (not up-to-date yet!), in the meantime major changes are:
+New "core" to ensure smooth/glitch-free config switches, new "All notes off" logic (now optional)
+Added Preload feature: you can prepare an instrument/effect while playing another
 This can be done with a second controller (click the new "Learn" button) or multi-touch gesture (see below).
 Once a config is preloaded, you can switch/switch-back between the preloaded and the current config with new actions like
 "SWS/S&M: Live Config n - Apply preloaded config (swap preload/current)"
 Preload comes in handy when switching FX chains, or Track Templates or with the new option "Offline all but active/preloaded tracks" (see below)
+<strong>Added Monitoring windows, demo http://stash.reaper.fm/14847/S%26M_LiveConfigMonitor.gif|here|</strong>
 - Useful with controllers that do not provide visual feedback
 - Support 2 fingers scroll gesture over "Current" and "Preload" areas, e.g. switch or preload instruments/effects with a trackpad
 - Click on the "Preload" area to swap the preloaded and the current config
 - Up to 4 Monitor Windows can be used simultaneously, i.e. one per Live Config/controller
+Added (per config) option: "Offline all but active/preloaded tracks (RAM savings)"
 When enabled, instruments/effects will be only be loaded for the current and preloaded tracks.
 Other tracks that are not part of the config will remain as they are, of course.
 This option works without preload too (switches will be slower though).
 Note: handle with care! Do not use <del>this option with</del> buggy instruments/effects!
+Added (per config) option: "Ignore switches to empty configs"
 When enabled, you will switch to the next/previous valid config whatever is the gap of empty configs in between.
 Especially useful for -/+ controllers (like pedals) and "Apply next/previous config" actions
+Added (per config) option: "Send all notes off when switching configs"
+Added (per config) option: "Select/scroll to track on list view click"
+Added (per config) option "Automatically update sends from the input track"
 When enabled, sends of the "Input track" will be automatically created/updated,
 each a new track is added/removed from the editor's list view, for example
+New logic for "Activation" and "Deactivation" actions/macros/scripts:
 - If a track is defined for a config (a row), only this track will be selected when the
   "Activation" (or "Deactivation") action is performed.
   Track selection is restored right after the action is performed.
   => Useful since many actions deal with "selected track(s)"
 - If no track is defined for a config, no track will be selected when the "Activation" (or "Deactivation")
   action is performed, track selection is restored right after
   => Useful to master the current selection state when performing actions
+Added "Tiny fades" knob
 It tweaks lengths of tiny fades-out/in when deactivating/activating configs.
 Disabling fades is allowed but instrument/effect switches might be glitchy!
 Note: when a config is made of trailing effects (delay, verb, etc..), you can either disable tiny fades,
 or better, route the (tiny faded) audio to a track which is not used by the Live Configs
+Added "Learn" button: direct action learn for "Apply" and "Preload" actions
+Added "Create input track" in the context menu (creates a track with needed properties and sends)
+Added "Switch delay" knob (no more S&M.ini file tweaks needed). One "Switch delay" per config.
+Added a bunch of actions (preload, toggle options or tiny fades on/off, open/close monitoring windows, etc..): filter the action list with "Live Config"!
 Note: some of the new actions are very specific and thus hidden by default (http://forum.cockos.com/showthread.php?p=984786#post984786|customizable in the S&M.ini file|)
+New context menu items in the Live Configs editor:
 - Copy/cut/paste configs (rows)
 - Insert config (shift rows up/down) + obey INSERT key
 - Apply/preload configs
 - Shortcuts: "Show FX chain..." and "Show routing window..." in Track column and Input track context menus

Region Playlist
+<strong>Playlist re-synchronization when seeking by hand or via actions</strong> (issue 532)
 Use-case example: now, you can also use actions like "Regions: Go to region #n" to switch regions defined in a playlist
 Note: when seeking to a position that is not part of the playlist, the extension will switch back ASAP to the region it was supposed to play
+Re-synchronize the playlist when editing it while playing (or when its regions are edited)
+Fixed various corner cases: audio block rounding, possible issues with unknown regions (e.g. deleted), etc..
+Improved monitoring mode (separate region numbers and region names, display number of remaining loops, new red "sync loss" status, etc..)
+Added options (in the context menu): "Seek play" and "Scroll view when selecting regions"
+Reorganized the window a bit: added columns, moved playlist length as tooltip, etc..

Cycle actions
+<strong>Added basic instructions: IF, IF NOT, and LOOP n</strong>
 This is mainly to ensure consistent toggle states for cycle actions but this also introduces conditional macros, see details and examples http://forum.cockos.com/showpost.php?p=1090262&postcount=1136|here|
 This is a "basic" support because you cannot yet have nested LOOPs or nested IFs. However you can have an IF in a LOOP or a LOOP in an IF.
+Toggle cycle actions now report real toggle states (i.e. the state of the first relevant action)
+Cycle action editor
 - Right list view: insert commands rather than adding them (avoids to systematically drag new commands)
 - Right list view: added "Add/insert instruction" in the context menu
 - Various tweaks, including new tiny buttons to enlarge list views

Export functions to ReaScript
+Fixed possible FNG function crash
+Added functions:
 - SNM_RemoveReceivesFrom()
 - SNM_SelectResourceBookmark()
 - http://forum.cockos.com/showpost.php?p=1099358&postcount=1162|SNM_TieResourceSlotActions()|
+Updated API, updated SNM_AddReceive() to obey preferences

Added actions
+Added "go to" marker/region actions
 REAPER already proposes 30 goto actions for markers and 40 for regions,
 so those new actions are just meant to target up to 99 regions/markers, they are <strong>hidden by default!</strong>
 This number of actions is http://forum.cockos.com/showthread.php?p=984786#post984786|customizable in the S&M.ini file|
 Note: comes in handy with the new Region Playlist "re-synchronization" feature, see above
 - SWS/S&M: Go to marker n (obeys smooth seek)
 - SWS/S&M: Go to region n (obeys smooth seek)
+Issue 528:
 - SWS/S&M: Insert marker at edit cursor
 - SWS/S&M: Insert marker at play cursor
+Issue 535:
 - SWS: Select unmuted items
 - SWS: Select unmuted items on selected tracks
+New on OS X (were already there on Windows OS):
 - SWS/S&M: Dump action list (w/o SWS extension)
 - SWS/S&M: Dump action list (SWS extension only)
 - SWS/S&M: Dump action list (custom actions only)

All list views:
+Obey to HOME, END, PAGE UP and PAGE DOWN keys
+OS X: obey to CMD-A like on Windows OS (select all)
+Windows OS: fixed a themed grid line glitch

Other:
+Fixed possible Auto color/icon crash when exiting REAPER
+Fixed possible crash with FX selection actions
+OS X: directory browsers allow directory creation (issue 511)
+OS X: fixed single line tooltips
+The action "SWS/S&M: Insert silence (measures.beats)" now supports tempo/time signature markers
+Offline FX actions now fully unload VST plugins
+Localization: sorted menus like default English menus
+Snapshot window: replaced the button "show/hide options" with 2 tiny buttons, i.e. fixes http://forum.cockos.com/showpost.php?p=1034735&postcount=969|this report|
+Resources window: moved the tick box "Tie slot actions to this bookmark" to the context menu ("advanced" stuff)
+Updated all S&M windows: removed margins when possible, every pixel counts!

!v2.3.0 #8 (November 1, 2012)
<strong>Region playlist: http://forum.cockos.com/showpost.php?p=1063758&postcount=10|new features for live use!|</strong>
+Support for infinite region loops, screenshot http://stash.reaper.fm/14468/S%26M_rgnplaylist_infiniteloop.jpg|here|
 Such regions will loop forever unless you switch to another region thanks to the new actions "Play previous/next region (smooth seek)".
+Added "Monitoring" mode, i.e. displays current/next regions with a "big font", screenshot http://stash.reaper.fm/14469/S%26M_rgnplaylist_monitoring.jpg|here|
 Click the new lock button to toggle monitoring/edition modes (or use the new related action).
 Note: the "big font" name can be customized in the S&M.ini file ("BigFontName" in the section [RegionPlaylist])
+Added actions:
 - SWS/S&M: Region Playlist - Play previous region (smooth seek)
 - SWS/S&M: Region Playlist - Play next region (smooth seek)
 - SWS/S&M: Region Playlist - Toggle monitoring/edition mode
+Seek play when switching regions/playlists
+Project edition:
 - Improved append/paste playlist/regions commands and actions (faster)
 - Fixed possible undo unstability for "crop project to playlist" commands/actions

Export functions to ReaScript
+Issue 531: fixed MIDI notes shrinking bug
+Fixed SNM_GetMediaItemTakeByGUID() crash

Other
+Issue 174: improved S&M cut/copy/paste sends/receives/routings actions as detailed http://forum.cockos.com/showpost.php?p=1061214&postcount=1529|here|
+Notes window: improved "big font" rendering (now uses all the available width)

!v2.3.0 #7 (October 17, 2012)
Export functions to ReaScript
+Added functions (more details in REAPER > Main menu > Help > HTML Lists > ReaScript documentation):
 - SNM_MoveOrRemoveTrackFX
 - SNM_SetProjectMarker
 - SNM_GetProjectMarkerName - because ReaScript cannot handle the char** param of RPR_EnumProjectMarkers()
+Issue 520: removed SNM_DeleteObject, added SNM_DeleteFastString

Added actions
+Issue 517: SWS/S&M: Open selected item path in explorer/finder
+SWS/S&M: Remove selected FX for selected tracks
+SWS/S&M: Dump action list (custom actions only)
+SWS/BR: Move edit cursor to next/previous envelope point
+SWS/BR: Move edit cursor to next/previous envelope point and add to selection
 Note: this last action (that adds points to selection) can make tinny changes to the envelope.
 It's a bug in Reaper, you can read about it http://forum.cockos.com/project.php?issueid=4416|here|

Other
+Cycle action editor: double-click in the "Id" column (or pressing the RETURN key) runs the selected cycle action
+Issue 488/Image window: display image filenames/slot numbers in tooltips
+Issue 525: the master track obeys the action "SWS: Minimize selected tracks"
+OS X / S&M windows: better fonts

Fixes
+Issue 519: fixed "SWS: Hide docker" and "SWS: Show docker" (broken since REAPER v4 and multi-dockers)
+Fixed a possible crash in Convert project markers to tempo markers dialog

House cleaning, renamed cryptic "auto-refreshed" toolbar actions:
+SWS/S&M: Toolbar left item selection toggle -> SWS/S&M: Toolbar - Toggle offscreen item selection (left)
+SWS/S&M: Toolbar right item selection toggle -> SWS/S&M: Toolbar - Toggle offscreen item selection (right)
+SWS/S&M: Toolbar top item selection toggle -> SWS/S&M: Toolbar - Toggle offscreen item selection (top)
+SWS/S&M: Toolbar bottom item selection toggle -> SWS/S&M: Toolbar - Toggle offscreen item selection (bottom)
+SWS/S&M: Toolbar track envelopes in touch/latch/write mode toggle -> SWS/S&M: Toolbar - Toggle track envelopes in touch/latch/write

Tempo manipulation improvements:
+Convert project markers to tempo markers:
 - Added an option to create gradual tempo changes (aka linear tempo points)
+Select and adjust tempo markers improvements:
 - Option to invert selection only if marker obeys criteria. (possible usage: invert only within time selection)
 - Added button for deselecting markers that conform to criteria
 - Added button that toggles supplementary dialog which lets you deselect every Nth marker selected (possible usage: easier manipulation of linear points)

!v2.3.0 #6 (October 3, 2012)
<strong>Auto color for regions and markers, thanks Brado231!</strong> (issue 339)
+Added column "Type" (type = track, marker or region) in the "Auto color/icon" window's list
+Reorganized the window/context menus a bit
+Added options (new actions + new button "Options" + main menu > extensions > sws options)
 - Enable auto marker coloring - Disabled by default!
 - Enable auto region coloring - Disabled by default!

<strong>Localization: (almost) everything can be translated!</strong>
Fixes/improvements (thanks Mr Data!):
+Fixed unused translations in various windows/dialog boxes
+Fixed stupid assumption that plural strings always end with 's'
+Auto-resize some buttons according to string lengths
Notes for translators:
+A new SWS Template LangPack file is available http://code.google.com/p/sws-extension/downloads/list|here|
+The following tools are intentionally not localized (to avoid useless translations):
 - S&M Find (a new version will come at some point)
 - SWS TrackList (might be removed at some point, over exceeded by the new native Track Manager)
 - A few (exotic) Xenakios tools

Export functions to ReaScript
+Added functions (more details in REAPER > Main menu > Help > HTML Lists > ReaScript documentation):
 - SNM_GetSetObjectState()
 - SNM_GetSetSourceState2()
 - SNM_GetSourceType()
 - SNM_RemoveReceive()
 - SNM_CreateFastString()
 - SNM_GetFastString()
 - SNM_GetFastStringLength()
 - SNM_SetFastString()
 - SNM_DeleteObject()
 - FNG_AllocMidiTake()
 - FNG_FreeMidiTake()
 - FNG_CountMidiNotes()
 - FNG_GetMidiNote()
 - FNG_GetMidiNoteIntProperty()
 - FNG_SetMidiNoteIntProperty()
 - FNG_AddMidiNote()
+Updated some APIs functions with WDL_FastString* parameters (tighter memory allocation + get rid of string length limitations for ReaScripters)
 Might be temporary, see details & example http://forum.cockos.com/showpost.php?p=1040948&postcount=1016|here|
+<strong>To request some functions please use/see issue 513</strong> (exported functions wish-list)

Added actions:
+SWS/BR: Move selected tempo markers forward
+SWS/BR: Move selected tempo markers back
+SWS/BR: Move selected tempo markers forward X ms
+SWS/BR: Move selected tempo markers back X ms
 Note: These actions don't screw with unselected points positions. Ideal for extensive tempo manipulation.
 First two actions move points depending on zoom, more zoom means less movement - recommended for keybinding.
 Others move points by predetermined values in milliseconds
+SWS/BR: Select and adjust tempo markers...
+SWS/BR: Move edit cursor to next/previous envelope point and select it
+SWS/S&M: Pan active takes of selected items to 25%, 50%, and 75% left and right
+SWS/S&M: [developer] Write C++ API functions header
 Internal stuff, for SWS devs only.

Updated actions "Set selected tracks folder states"
+Renamed actions:
 - "SWS/S&M: Set selected tracks folder states to on"  ->  "[...] to parent"
 - "SWS/S&M: Set selected tracks folder states to off"  ->  "[...] to normal"
+Added actions (they were missing for the above ones to make sense..):
 - SWS/S&M: Set selected tracks folder states to last of all folders
 - SWS/S&M: Set selected tracks folder states to last in folder
 Note: when this last action is performed on a track which is already the last one in a folder,
 running it again will turn the track into the last in the innermost and next-innermost folders, etc..

Region playlist
+Paste/crop to playlist: make sure envelopes are pasted too
 (whatever is the pref. "Envelope points move with media items")
+Avoid "flashy" cursor while playing playlists
+Reorganized the window/context menus a bit

Other
+Updated action "SWS/S&M: Remove all envelopes for selected tracks":
 This action removes all track/plugin envelopes. Now it also removes parameter modulations.
+Cycle action editor: added button "Import/export..."
+Issue 516/Resources: auto-save actions now overwrite empty selected slots
+Issue 515/Find window: RETURN key = find next (reminder: F3/Shift-F3 = find next/previous)
+GUI tweaks: smaller fonts on OS X, preserve XP style for list views on Windows OS, etc..

Fixes
+Issue 459: fixed possible crash when applying grooves
+Fixed some Xenakios actions related to takes
+Fixed inverted left/right channels for "SWS/S&M: Pan active takes of selected items to 100% left/right"
+Fixed faulty undo point for "Xenakios/SWS: Toggle selected takes normalized/unity gain"
+Minor fix in warning dialog for SWS/BR: Convert project markers to tempo markers

!v2.3.0 #5 (September 13, 2012)
<strong>Issue 432: Export functions to ReaScript and/or to other extensions. See documentation http://code.google.com/p/sws-extension/wiki/Functions_export_to_ReaScript|here|</strong>.
Added functions:
+SNM_GetSetSourceState()
+SNM_GetMediaItemTakeByGUID()
+SNM_AddReceive()
+SNM_GetIntConfigVar()
+SNM_SetIntConfigVar()
+SNM_GetDoubleConfigVar()
+SNM_SetDoubleConfigVar()

Convert project Markers dialog is now toggleable and has a state
Issue 504: (re-)added horizontal scrollbar in the Notes window
Issue 512: improved http://stash.reaper.fm/13968/sws_dmg.jpg|OS X install disk| (added a script that does all the job, just double-click on it!)

Added "What's new?" (via HTML file generation)
+Added a button "What's new?" in the About box
+Added action "SWS/S&M - What's new?"

Added actions:
+SWS/BR: Convert project markers to tempo markers
+SWS/BR: Split selected items at tempo markers

Removed actions (were already available - use native actions):
+SWS/BR: Move edit cursor to next tempo marker
+SWS/BR: Move edit cursor to previous tempo marker

!v2.3.0 #4 (August 30, 2012)
<strong>REAPER v4.26+ is required</strong>

A big welcome to our latest developer, Breeder!  He added actions:
+SWS/BR: Move edit cursor to next tempo marker
+SWS/BR: Move edit cursor to previous tempo marker

External MIDI file support + MIDI source offset support (action "SWS/S&M: Takes - Remove empty MIDI takes/items among selected items", etc..)
Improved "All notes off" handling (Live Configs tool + "All notes off" actions)
Fixed/improved "Xenakios/SWS: Create markers from selected items" (bug reported http://forum.cockos.com/showpost.php?p=1022691&postcount=961|here|)
OS X / Resources window: better text filter behavior

!v2.3.0 #3 (August 22, 2012)
Issue 498: OS X - Fixed docked SWS window close issues

!v2.3.0 #2 (July 28, 2012)
Fixed theming issues on Windows XP/7 (reported http://forum.cockos.com/showpost.php?p=1003969&postcount=918|here|)
Fixed Label processor crash (reported http://forum.cockos.com/showpost.php?p=1004406&postcount=926|here|)
More localization for the Groove tool

!v2.3.0 #1 (July 22, 2012)
<strong>REAPER v4.25+ is required</strong>

!v2.2.0 #17 (July 13, 2012)
Label processor:
+Added option to process all takes
+Added take count (/K) and take number (/k)

Windows OS: fixed possible stuck tooltips and buttons stuck on hover state
Fix for OS X ini files

!v2.2.0 #16 (July 9, 2012)
Full localization for "Fill gaps", "Snapshots merge" and "ReaConsole" tools
Main dialog boxes are now themed
Fixed actions "SWS/S&M: Move selected FX up/down in chain for selected tracks" (broken in v2.2.0 #3)
Fixed actions "SWS/S&M: Active MIDI Editor - Save/Restore displayed CC lanes, slot n" (broken in v2.2.0 #3)
House cleaning: removed actions "SWS/S&M: Takes - Build lanes for selected tracks/items" (those glorious actions are useless now: REAPER features take alignment)

!v2.2.0 #15 (June 25, 2012)
The following windows are now themed:
+Snapshots
+Auto Color/Icon
+MarkerList
+TrackList
+ProjectList
+Groove Tool

OS X / Live Configs
+Browse FX user presets like on Windows OS
+Support for AU user presets

List views
+OS X: themed grid lines (almost like on Windows OS)
+OS X: column reordering (drag-drop column headers like on Windows OS)
+Little fixes

Localization for item/track color and snapshot context menus (thanks neilerua!)
Removed smooth scroll, please use native version

!v2.2.0 #14 (June 14, 2012)
Resources window and related slots actions
+"Paste" and "Paste (replace)" items from a track template file that contains several tracks now obeys multi-track selection
+Applying a track template file that contains several tracks now obeys multi-track selection - http://forum.cockos.com/showthread.php?t=104140|Example|: applying folder tracks to other projects
 Reminder: track template files can be applied in 2 different ways, either use items/envelopes present in template files or preserve existing items/envelopes, see details http://forum.cockos.com/showpost.php?p=979823&postcount=16|here|
 The following updates deal with the latter option:
 - Applying track templates now preserves all existing track envelopes (except FX parameter envelopes since FX Chains are replaced with templates' ones)
 - Applying track templates now preserves folder states

Region Playlist
+The playlist being played can be different from the displayed one
+SWS/S&M: Region Playlist #n - Play (where 'n' is in [1; 4], http://forum.cockos.com/showthread.php?p=984786#post984786|customizable in the S&M.ini file|: up to 99 playlists)
+SWS/S&M: Region Playlist - Set repeat off
+SWS/S&M: Region Playlist - Set repeat on
+SWS/S&M: Region Playlist - Toggle repeat

Live Configs
+Activation/Deactivation columns: totally hide action IDs stuff for the user (action names are displayed instead, to edit: context menu > learn action)
+Fix for track template files containing more than 1 track

Notes window: better refresh, fixed broken helper to copy/paste custom macro IDs
Cue buss generator: fix for track template files containing more than 1 track
Added undo points for track icon actions
Issue 458: Fixed zoom actions that "hide others"
Issue 486: added actions SWS/S&M: Show next/previous image slot

!v2.2.0 #13 (June 6, 2012)
Localization
+Fixed broken Resources window with non-English LangPacks
+Fixed UTF-8 issues in the Cue Buss Generator, Envelope Processor, LFO Generator and Fills Gaps window
+Full localization for the MarkerList (context menus, messages, etc..)
+Full localization for IX's Label Processor
Note: a new SWS template LangPack will be released with the next official SWS version!

!v2.2.0 #12 (June 3, 2012)
Issue 476: Fix deleting of descriptions in MarkerList, Notes window too
Notes window: now can select all text with Ctrl-A (Windows only)
OS X: fixed macro learn (Cycle Action editor and Live Configs)
OS X: list view selections behave like on Windows OS
Fixed a few localized strings that were ignored

!v2.2.0 #11 (May 31, 2012)
Issue 475: region playlist stops in sync
Issue 473/Resources window: the auto-save button now prompts to overwrite selected slots/files
Fixed "file not found" label

!v2.2.0 #10 (May 29, 2012)
Resources window
+Pasting template envelopes obeys the option "Offset template items/envelopes by edit cusor" (in previous versions, only items were offseted according to this pref)
+Fixed "Paste" and "Paste (replace)" template items commands (when template files were containing more than 1 track)
+The tiny "+" button now adds a new bookmark without copying currents slots
+Creating new bookmarks now sets auto-save and auto-fill directories to the default resource path (i.e. you will not be promped for directories anymore)

Region playlist: added repeat button
Notes window: re-added marker/region names edition (and display à la "Big clock" when text edition is locked)
Added actions (for issue 470 & macros based on cue buss actions)
+SWS/S&M: Save default track send preferences
+SWS/S&M: Recall default track send preferences
+SWS/S&M: Set default track sends to audio and MIDI
+SWS/S&M: Set default track sends to audio only
+SWS/S&M: Set default track sends to MIDI only

!v2.2.0 #9 (May 16, 2012)
Added source filename (/s) to Label processor
Issue 471: fixed file renaming from the Resources window

!v2.2.0 #8 (May 11, 2012)
Fixed lost actions (reported http://forum.cockos.com/showpost.php?p=957863&postcount=823|here|)
Issue 469: fixed playlist loop

!v2.2.0 #7 (May 8, 2012)
Issue 466: fixed "add all regions" and related issues in Region Playlist window (broken in v2.2.0 #6)
Issue 467: fixed possible crash when pasting text in the Notes window
More UTF-8 fixes
Added action "Export formatted marker list to file"

Improved all S&M track FX actions: use new native APIs + configurable bypass/unbypass and online/offline actions (http://forum.cockos.com/showthread.php?p=984786#post984786|in the S&M.ini file|, up to 99 FX)
Added very specific track FX actions (hidden by default, i.e. default number of actions = 0 in the S&M.ini file)
+SWS/S&M: Toggle all FX (except n) online/offline for selected tracks
+SWS/S&M: Toggle all FX (except n) bypass for selected tracks

!v2.2.0 #6 (May 1, 2012)
Region Playlist
+Fixed append/crop/paste playlist actions and commands
+"Paste playlist at edit cursor" can now insert playlists in the middle of projects (rather than "pasting over"). Demo: http://stash.reaper.fm/12421/S%26M%20Region%20Playlist%20-%20Paste%20plalist%20at%20edit%20cursor.gif|here|
+Context menu: added commands to append/paste selected regions
+Better list view refresh (new region lengths, renamed regions, etc..)

Added actions
+Issue 345: SWS/S&M: Remove all envelopes for selected tracks - Works with the master track, fx param envelopes, frozen tracks (i.e. "frozen envelopes" are preserved), etc..
+SWS/S&M: Insert silence (seconds)
+SWS/S&M: Insert silence (measures.beats)
+SWS/S&M: Insert silence (samples)

Other
+Fixed handling of midi events which precede the item start position by resizing the take and adjusting the take offset
+Added undo point for "SWS/gofer: Split selected items at mouse cursor (obey snapping)"

!v2.2.0 #5 (April 23, 2012)
Region Playlist
+<strong>Play preview: no more constraint on region ends, the play preview now exactly follows region boundaries! REAPER v4.23+ is required</strong> (pre-release at the moment)
 Consequences: removed play preview options added in v2.2.0 #4 (useless now), added a warning message when there are nested regions/markers (due to the new smooth seek option)
+Do not force envelope points updates when pasting/cropping a playlist but obeys the preference "envelope points move with media items" instead (so both behaviors are now possible: copy/move envelope points or not)
+Fixed actions "Paste playlist" and "Append playlist" that were ignoring items smaller than region sizes
+Issue 461: fixed actions "Paste playlist" and "Append playlist" that were unexpectedly splitting items at region boundaries

SWS localization
+Fixed many dialog boxes/windows that were ignoring translated strings
+Fixed UTF-8 issuess in action names (translations could be ignored)
+Win 7 (x64): fixed UTF-8 issues in list views and dropdown boxes
+Added/fixed localization for (few) missing action names

OS X love:
+Fixed broken context menus. Important for the Resources window for example, where right-clicking auto-save and auto-fill buttons was impossible on OS X!
+Cycle action editor: added action learn (right-click in the right list view). Note: the editor is now exactly the same as on Windows OS.
+Live Configs: added action learn (right-click the columns "Activation" and "Deactivation"). Note: the Live Configs window is now exactly the same as on Windows OS.
+Better tooltips

Other
+Fixed possible cue buss volume bug when no default send gain was defined in the prefs (reported http://forum.cockos.com/showpost.php?p=949269&postcount=1378|here|)
+Issue 358: now fixed everywhere in the extension

!v2.2.0 #4 (April 9, 2012)
<strong>SWS localization</strong>
The SWS extension now also uses the language pack file defined in the preferences (just like REAPER).
The SWS template LangPack file is available http://code.google.com/p/sws-extension/downloads/list|here| (it will be regulary updated for "official" SWS releases).
This file should be merged with the main <strong>translated</strong> REAPER LangPack file as explained http://forum.cockos.com/showpost.php?p=941893&postcount=810|here|.
All action names can be translated (and most of undo point names: same string). Many dialog boxes and windows can be translated.
Full localization support for (on-going work..):
+Sanpshots
+Auto Color/Icon
+All S&M windows (+dynamically sized according to string lengths)

Region playlist
+Fixes, tweaks (added tooltips, retain current playlist, etc..)
+Added options (right-click the play button): "Play regions until next measure" and "Play regions until next beat" (see the note in the v2.2.0 #3 changelog)
Added actions (and new context menu items):
+SWS/S&M: Region Playlist - Crop project to playlist
+SWS/S&M: Region Playlist - Crop project to playlist (new project tab)
+SWS/S&M: Region Playlist - Append playlist to project
+SWS/S&M: Region Playlist - Paste playlist at edit cursor

Other
+Fixed some dropped character bugs in Label processor
+ClearType for tooltips too
 Optional: set "ClearTypeFont" to 1 in the section [General] of the S&M.ini file (quit REAPER first!)
+Refresh some S&M views when changing time mode

!v2.2.0 #3 (March 25, 2012)
<strong>Dropped support for REAPER v3.x, REAPER v4.20+ is required!</strong>

<strong>REAPER localization support</strong>: fixed broken Snapshots and LFO Generator vs localized envelope names, fixed action learn in S&M windows, Theme helper, etc..
Note: localization of the SWS extension is coming soon!

<strong>Added new "S&M Region Playlist" window</strong> - http://reaper.mj-s.com/S&M_RegionPlaylist.jpg|Screenshot|
Useful to preview different song structures (i.e. non-linear play) and apply them via the command "Crop project to playlist".
Use the context menu to add/remove/etc.. regions, use drag-drop to reorder regions in the playlist. Undo points are created for playlist editions.
Manage several playlists: top left dropdown box and tiny plus/minus buttons. Playlists are saved in project files.
Note: the play preview is based on "smooth seeking" so regions are played until the next measure (start positions of regions do not matter). Croping a project to a playlist will respect regions boundaries, of course.
Added related actions:
+SWS/S&M: Open/close Region Playlist window
+SWS/S&M: Play (Region Playlist)

Live Configs:
+OS X: FX presets support like on Windows OS
+All FX presets are now supported via the new Learn command: VST patches (.fxp), AU factory/user Presets (.aupreset), etc.. Note: support was limited to user presets (.rpl files) before this version.
+Send all notes-off when deactivating a track
+Context menu: added "Learn current preset"

Cue buss generator:
+New dropdown box "Cue buss settings": up to 8 different settings can be defined
+Added actions "SWS/S&M: Create cue buss from track selection, settings n" where 'n' is in [1; 8]
+Tweaks: removed confusing "save properties" button (settings are now saved on the fly), better OS X display, added error messages, etc..

Resources window and related "slot actions":
+<strong>All "SWS/S&M: Apply track template" actions now preserve receives.</strong> This is to use track templates a bit like snapsshots (track sends were already preserved).
 The same goes with "Apply track template" commands in the Resources window (on double-click or ENTER key).
+New option to sync auto-save and auto-fill directories: changing one changes the other
+Maximum number of bookmarks raised to 32
+Issue 450: retain the last used path when loading slots

Label processor:
+Added item duration (/D) and source offset (/O)

FX presets actions improvements: OS X support + improved on Windows OS (use new dedicated APIs)
Added in the main section of the action list (new on OS X):
+SWS/S&M: Trigger next preset for FX n of selected tracks - where 'n' is in [1; 4], http://forum.cockos.com/showthread.php?p=984786#post984786|customizable in the S&M.ini file| (up to 99 slots)
+SWS/S&M: Trigger previous preset for FX n of selected tracks - where 'n' is in [1; 4], http://forum.cockos.com/showthread.php?p=984786#post984786|customizable in the S&M.ini file| (up to 99 slots)
+SWS/S&M: Trigger next preset for selected FX of selected tracks
+SWS/S&M: Trigger previous preset for selected FX of selected tracks
Added in the "S&M extension" of the action list (new on OS X):
+SWS/S&M: Trigger preset for selected FX of selected tracks (MIDI CC absolute only)" }, "S&M_SELFX_PRESET", TriggerFXPreset, NULL, -1},
+SWS/S&M: Trigger preset for FX n of selected tracks (MIDI CC absolute only)- where 'n' is in [1; 4]
Added new FX preset actions in the main section (new on OS X and Windows OS):
+SWS/S&M: Trigger next preset for last touched FX
+SWS/S&M: Trigger previous preset for last touched FX

Marker list:
+Convert markers to regions
+Convert regions to markers

Other, fixes:
+All S&M windows: optional Windows-rendered fonts (ClearType)
 To enable this option set "ClearTypeFont" to 1 in the section [General] of the S&M.ini file (quit REAPER first!)
+Support the global preference "Disable saving full plugin states"
+Fixed all S&M copy/cut/paste sends/receives/routings actions (possible problem with multi track selection, see issue 174).
 Note: this also fixes SWS smart cut/copy actions: "SWS: Copy items/tracks/env, obeying time sel" and "SWS: Cut items/tracks/env, obeying time sel"
+Auto Color/Icon: fixed broken drag-drop of rows (i.e. useful to order rule priorities - reminder: drag-drop only works when the sorted column is the 1st one!)
+SWS List views tweaks: drag-drop of multiple rows, no arrow displayed when not sortable, etc..

Added other actions:
+SWS/IX: Import m3u/pls playlist. Imports local files from playlist to new track (streaming media ignored)
+SWS/S&M: Split and select items in region near cursor
+SWS/S&M: Select only track with selected envelope

!v2.2.0 #2 (March 7, 2012)
Fixed groove tool context menu
Added label processor (Extensions->Label processor). Automatic labelling of selected items using various parameters.  <= Thanks IXix!

!v2.2.0 #1 (February 13, 2012)
<strong>Lots of changes from 2.1 -> 2.2.  The fine details are below, but the major changes are:</strong>
+Snapshots fully working with v4 - pans, frozen tracks, all envelopes, etc.
+Markerlist supports region/marker colors
+S&M windows are themed to match Reaper
+Cycle action editor for OS X
+Item normalizing to RMS
+Too many Resources window/Live Configs updates to list here
+Notes/help subtitle support
+Lots of stability and performance improvements.  We <strong>strongly</strong> recommend you update to v2.2 if you're still running SWS v2.1.0.

Fixed support for REAPER 3.x
Issue 449: fixed cue buss actions not copying track levels to buss' receives when in pre-fader mode
Faster undos (UNDO_STATE_MISCCFG & UNDO_STATE_ALL)
Fixed flickering of docked SWS and S&M windows when resizing them (http://stash.reaper.fm/11694/ShakeThisOut.gif|before fix|, http://stash.reaper.fm/11695/ShakeThisOut_fixed.gif|after|)
List views: fixed wrong context menu when columns were hidden/moved (Auto Color/Icon, Live Configs, etc...)
List views (Windows OS): fixed possible missing vertical grid lines and better grid display vs cell edition
All S&M track group actions now also support the master track
Issue 256: Fixed "SWS: Toggle auto add envelopes when tweaking in write mode" also affecting other preferences

Live Configs:
+Added "Learn from Actions window" (in the context menu of columns "Activate action" and "Deactivate action") - Windows OS only
+GUI fixes and tweaks: fixed FX 1st preset display, "Edit" menu items, support for INSERT and F2 keys, etc..
Added actions (useful to switch configs without MIDI CC controller, e.g. -/+ controllers (like pedals) sending MIDI note messages)
+SWS/S&M: Live Config #n - Next (where 'n' is in [1; 8])
+SWS/S&M: Live Config #n - Previous (where 'n' is in [1; 8])

Resources window:
+More "macro friendly" slots actions: when the list view is empty, add the needed number of slots and browse for file (rather than displaying an error message)
+Auto-fill now hehaves like Auto-save: new top left button for auto-fill too, same context menu, etc.. (issue 436, indirectly)
+Added Bookmark commands in the context menu: new, delete and rename bookmarks (issue 436)
+Auto-save: fixed automatic building of filenames (strip forbidden characters)
+Dedicated context menus for auto-fill and auto-save buttons (faster access to options, http://stash.reaper.fm/11693/S%26M_ResourcesView_ContextMenu.gif|demo|)
+Tweaks: support for INSERT key (insert empty slot), better tooltips, etc..
Resources/Track templates slots:
+Issue 441: new auto-save option to retain envelopes in templates (the option to retain items was already there)
+Added tick box for the new REAPER v4.15 option "Offset template items/envelopes by edit cusor"
+Added actions "SWS/S&M: Apply track template (with envelopes/items) to selected tracks, slot n" where 'n' is in [1; 4], http://forum.cockos.com/showthread.php?p=984786#post984786|customizable in the S&M.ini file| (up to 99 slots)

Cycle action editor:
+Additional consistency checks before aplying/registering cycle actions
+Support for DELETE and F2 keys (remove/renames cycle actions and commands)

House cleaning:
+All S&M windows: better/tighter context menus
+Tagged "Xenakios/SWS: Load project template" actions as deprecated (you can use "SWS/S&M: Open/select project template, slot n" instead: these new actions are not tied to paths/filenames)
+Renamed all toggle actions "SWS/S&M: Open [...] window" into "SWS/S&M: Open/close [...] window"
+Renamed all actions "[...]Notes/Subtitles/Help[...]" into "[...]Notes[...]"
+Beware! The following actions have new custom ids => an update is needed if they were used in toolbars, macros, etc.. (sorry about that! SWS localization side-effect..)
 SWS/S&M: Open Cycle Action editor
 SWS/S&M: Open Cycle Action editor (event list)
 SWS/S&M: Open Cycle Action editor (piano roll)

!v2.1.0 #28 (January 25, 2012)
Fixed "SWS/AW: Split selected items at edit cursor w/crossfade on left" - now crossfade time is zoom independent

!v2.1.0 #27 (January 23, 2012)
Remove broken/confusing action "Toggle visibility of selected folder parent's children in mixer".  Replace with macro "sel children"/"toggle mixer vis" if you like.
Move cursor left/right ms/config seconds now respects preference "When moving edit cursor via action or control surface: Scrub/Do not scrub"

!v2.1.0 #26 (January 4, 2012)
Fingers MIDI action fixes:
+Remove negative Midi Events before commiting
+Fix for MIDI event positioning when take has an offset and playrate != 1.0

Issue 426: Fixed snapshots problem with 'frozen' tracks
On Windows OS: all S&M list views now support grid lines, i.e. they use the color "Window list grid lines" of the Theme Editor
OS X: Fixed "beachball" when running cycle actions

!v2.1.0 #25 (January 1, 2012)
Cycle actions: OS X cleanup/fixes (thanks to Kundalinguist and CaptainHook!)
+Fixed import and edition of cycle actions
+Added "Cycle Action Editor" in main menu > extensions (like on Windows OS)
+Cycle Action Editor it is now available out of the box

Resources window:
+New auto-save preferences for FX chains: Context menu > Auto-save configuration > "Create filename from track/item name" (default) and "Create filename from 1st FX name" (useful to create FX libraries)
Resources/Media file slots: new option and actions for playback synchronization
+SWS/S&M: Play media file in selected tracks (sync with next measure), slot n - where 'n' is in [1; 4], http://forum.cockos.com/showthread.php?p=984786#post984786|customizable in the S&M.ini file| (up to 99 slots)
+SWS/S&M: Loop media file in selected tracks (sync with next measure), slot n - where 'n' is in [1; 4], http://forum.cockos.com/showthread.php?p=984786#post984786|customizable in the S&M.ini file| (up to 99 slots)
+Added "advanced" option in the S&M.ini file to synchronously play/stop/pause/etc.. media files across tracks (see details in issue 435)

Notes/Subtitles/Help window:
+Fixed refresh problem introduced in v2.1.0 #23
+The "big font" name can be customized in the S&M.ini file: "BigFontName" in the section [NOTES_HELP_VIEW]
+House cleaning: removed "Region/marker names" deprecated since v2.1.0 #23 (added marker and region subtitles/notes)

Added other actions:
+SWS/S&M: Clear image window
+SWS/S&M: Open image window

!v2.1.0 #24 (December 16, 2011)
Image window:
+Fixed alpha channel problem
+Added stretch option in the context menu

Resources window: bookmark names as defined by the user

!v2.1.0 #23 (December 15, 2011)
Notes/Help window -> Notes/Subtitles/Help
+Subtitles support: new mode "Marker/Region subtitles" in the top left dropdown box.
 You can edit notes for regions and/or markers. Such notes are saved in project files.
 When the view/text edition is locked, notes are displayed with a dynamic sized font (display à la "Big clock") and they follow the play cursor position (i.e. subtitles!).
 Useful for lyrics, video stuff (you can display subtitles or even to edit them in REAPER), etc...
 Also added new buttons and actions to import/export SubRip subtitle files (.srt files, this format is supported by most video players) :
+SWS/S&M: Notes/Subtitles/Help - Import subtitle file... - It adds a region with notes for each subtitle of the loaded file
+SWS/S&M: Notes/Subtitles/Help - Export subtitle file... - It exports current region/marker notes as a subtitle file

Resources window updates:
+Fixed few slot actions that could not be tied to bookmarks (they were not obeying the tick box "Tie slot actions")
Added clear/delete slot actions (Issue 431):
+SWS/S&M: Delete all FX chain slots
+SWS/S&M: Delete all track template slots
+SWS/S&M: Delete all project template slots
+SWS/S&M: Delete all media file slots
+SWS/S&M: Delete all image slots
+SWS/S&M: Delete all theme slots - On Windows OS only
 <strong>Important:</strong> a bit specific, so the following actions are hidden by default (i.e. 0 slot in the S&M.ini file but this is http://forum.cockos.com/showthread.php?p=984786#post984786|customizable|: up to 99 slots)
+SWS/S&M: Clear FX chain slot n
+SWS/S&M: Clear track template slot n
+SWS/S&M: Clear project template slot n
+SWS/S&M: Clear media file slot n
+SWS/S&M: Clear image slot n
+SWS/S&M: Clear theme slot n - On Windows OS only

Resources/Media file slots improvements:
+Only send all notes off when MIDI files are stopped (i.e. no extra CC123 MIDI messages when MIDI files are played until the end). Useful for MIDI hardware outputs.
+Other improvements when stopping media files (better fix for issue 411)
Added actions with pause:
+SWS/S&M: Play media file in selected tracks (toggle pause), slot n - where 'n' is in [1; 4], http://forum.cockos.com/showthread.php?p=984786#post984786|customizable in the S&M.ini file| (up to 99 slots)
+SWS/S&M: Play media file in selected tracks (toggle pause), prompt for slot
+SWS/S&M: Loop media file in selected tracks (toggle pause), prompt for slot - Infinite looping! To be stopped!
 <strong>Important:</strong> due to its scary name, the following action is hidden by default (i.e. 0 slot in the S&M.ini file but this is http://forum.cockos.com/showthread.php?p=984786#post984786|customizable|: up to 99 slots)
+SWS/S&M: Loop media file in selected tracks (toggle pause), slot n - Infinite looping! To be stopped!

New "Images" slot type in the Resources window: manage slots for PNG files (Issue 418)
+Reminder: you can switch the Resources window to "Images" in the top left dropdown box
+External drag-drop (e.g. drag a bunch of PNG files from an external tool -> drop them into the Resources window)
+Internal drag-drop (e.g. re-order slots, drag a slot from the Resources window -> drop it into a track) - Windows OS only
+Context menu: show image, set as track icon, etc.. various "auto-fill slots" features, insert/add/clear/etc..
In this view, double-click and the ENTER key can be customized to:
+Show an image (in a dedicated dockable/resizable "S&M - Image" window)
+Set an image as track icon
+Add an image as an item to the current track
Added slot actions for images:
+SWS/S&M: Open Resources window (images)
+SWS/S&M: Show image, slot n - where 'n' is in [1; 4], customizable in the S&M.ini file (up to 99 slots)
+SWS/S&M: Show image, prompt for slot
+SWS/S&M: Set track icon for selected tracks, slot n - where 'n' is in [1; 4], customizable in the S&M.ini file (up to 99 slots)
+SWS/S&M: Set track icon for selected tracks, prompt for slot
+SWS/S&M: Clear image slot...
+SWS/S&M: Open/clear image window

Issue 430: Added Rename to Markerlist context menu, F2 renames too
Issue 433: fixed creation of cycle actions broken in v2.1.0 #22

House cleaning:
+Renamed all actions "SWS/S&M: Select/load project template [...]" into "Open/select project template [...]"
+Renamed all actions "SWS/S&M: Play/loop media file [...]" into "Loop media file [...]"
+Removed Media Pool dialog - replaced natively plus with Resource window "play" actions

!v2.1.0 #22 (December 12, 2011)
Resources window updates:
Issue 408: added resource slot bookmarks
+New tiny add/delete bookmark buttons
+New tick box: slots actions can be tied to bookmarks instead of default resource types (FX chains, Track templates, etc..)
Added actions (Issue 422):
+SWS/S&M: Auto-save FX Chain slots for selected tracks
+SWS/S&M: Auto-save input FX Chain slots for selected tracks
+SWS/S&M: Auto-save FX Chain slots for selected items
+SWS/S&M: Auto-save track template slots
+SWS/S&M: Auto-save track template (with items) slots
+SWS/S&M: Auto-save project template slot
+SWS/S&M: Auto-save media file slots for selected items
Other:
+Added tooltips
+Issue 412: reorganized the GUI a bit, better docking/resizing behavior
+Default customizable action: the ENTER key now also acts as double-click

Cycle action editor: re-fixed drag-drop of commands in the right list view re-broken in v2.1.0 #21
Live Configs: the ENTER key activates the selected config
Notes/help window: less flickering
Properly keep marker/region colors when renumbering

!v2.1.0 #21 (November 28, 2011)
Cycle actions improvements:
+The Cycle action editor is now resizable, dockable, themable, etc..
 Note: import, export and reset features have been moved to the context menu
+Cycle actions are now saved in a distinct file S&M_Cyclactions.ini (they were saved in the S&M.ini file before)
 This is to ease REAPER's configurations export/import (ReaperConfigZip or copy/paste): the new S&M_Cyclactions.ini is exchangeable, not the S&M.ini file (which can contain local paths, etc..)
 Auto upgrade: the new S&M_Cyclactions.ini file is automatically created with your current cycle actions (if needed, a S&M_Cyclactions.BAK file is also saved).
+OS X support: to be enabled in the S&M.ini file, details http://code.google.com/p/sws-extension/issues/detail?id=416#c0|here|: same editor than on Windows OS (minus the "action learn" feature)

Live Configs:
+Fixed possible crash on Win 7 (when switching projects)
+Fixed possible loss of the "Input track" dropdown box (with veeeery long track names)

Resources window:
+Track templates: new double click option, better context menu item names, etc..
+Fixed possible crash when removing a custom resource type from the S&M.ini file
+<strong>Limited "spam" in the action list: all slot actions now only have 4 instances by default</strong> (http://forum.cockos.com/showthread.php?p=984786#post984786|customizable in the S&M.ini file|, up to 99 slots per action)
 Note: your current numbers of slot actions are preserved, of course!

Notes/help: do not update region/marker names when playing and editing (but only when the view is locked)

<strong>S&M windows theming</strong>
S&M windows now use themed buttons (i.e. toolbar_blank.png and composite_toolbar_overlay.png, if it exists)
List views also obey following colors of the Theme Editor (REAPER > v4.11, on Windows OS and OS X!) :
+Window list selection bg
+Window list selection fg
+Window list selection inactive bg
+Window list selection inactive fg

The following media item actions will work whatever is the current track selection:
+SWS/S&M: Takes - Move active up (cycling) in selected items
+SWS/S&M: Takes - Move active down (cycling) in selected items
+SWS/S&M: Takes - Activate lanes from selected items
+SWS/S&M: Takes - Activate lane under mouse cursor

!v2.1.0 #20 (November 19, 2011)
Added action:
+SWS/S&M: Send all notes off to selected tracks

Resources window:
+Custom resource types !? Details http://forum.cockos.com/showpost.php?p=851041&postcount=690|here|.
+More REAPER-ish text filter (by name, by path and/or by comment, configurable in the context menu)
Auto-save for media file slots:
+Select some items (incl. in-project MIDI items) and click on the top left Auto-save button
+The auto-save directory can be displayed/changed in the context menu
Issue 411, fixes for S&M media files slot actions (thanks Anton9!):
+Fixed play and loop toggle actions when MIDI files are imported as in-project MIDI items (in the preferences)
+Fixed toggle states for all actions "Play/loop media file, slot n (toggle)" (toggle states were stuck to "off")
+Send all notes off when stopping MIDI files (i.e. fixed stuck notes)

House cleaning:
+Renamed all "SWS/S&M: Apply FX chain [...]" actions into "Paste (replace) FX chain [...]"
+Notes/help window (in "Action help" mode): renamed the button "Wiki ALR" into "Online help..."
+Windows OS: do not systematically send deleted files to the recycle bin (hard delete for temp files)
+OS X: S&M logos like on Windows OS

Fixed toggle states for all actions "SWS/S&M: Toggle arming of [...] envelope for selected tracks" (toggle states were stuck to "off")
Issue 400: Fixed marker set paste in Reaper v4.x

!v2.1.0 #19 (November 14, 2011)
Issue 375: Fixed "SWS: Nudge master output 1 volume -1db" action

!v2.1.0 #18 (November 14, 2011)
<strong>Resources window: two new slot types, Media files and Themes!</strong>

Resources window: new "Media files" slot type
Manage slots for all media file types supported by REAPER (WAV, MIDI, etc..).
+Reminder: you can switch the Resources window to "Media files" in the top left dropdown box
+External drag-drop (e.g. drag a bunch of files from an external tool -> drop them into the Resources window)
+Internal drag-drop (e.g. re-order slots, drag a bunch of slots from the Resources window -> drop them into the arrange) - Windows OS only
Context menu:
+Various "auto-fill slots" features, rename & delete file(s), insert/add/clear/etc.. slot, show path in explorer/finder, etc..
+Bulk-add multiple selected media file slots to current track, to new tracks or to selected items as takes
+Bulk-play or loop multiple media file slots
In the list view the double-click can be customized to:
+Toggle play or loop in selected tracks
+Add media file to current track, to new track or to selected items as takes
Added slot actions for media files:
+SWS/S&M: Open Resources window (Media files)
+SWS/S&M: Add media file to current track, slot n  - where 'n' is in [1; 4], http://forum.cockos.com/showthread.php?p=984786#post984786|customizable in the S&M.ini file| (up to 99 slots)
+SWS/S&M: Add media file to new track, slot n  - where 'n' is in [1; 4], customizable
+SWS/S&M: Add media file to selected items as takes, slot n - where 'n' is in [1; 4], customizable
+SWS/S&M: Play media file in selected tracks, slot n - where 'n' is in [1; 8], customizable
+SWS/S&M: Play media file in selected tracks, prompt for slot
+SWS/S&M: Play media file in selected tracks (toggle), slot n - where 'n' is in [1; 8], customizable
+SWS/S&M: Play media file in selected tracks (toggle), prompt for slot
+SWS/S&M: Play/loop media file in selected tracks (toggle), slot n - where 'n' is in [1; 8], customizable
+SWS/S&M: Play/loop media file in selected tracks (toggle), prompt for slot
+SWS/S&M: Play/loop media file in selected tracks, slot n - where 'n' is in [1; 8], customizable
+SWS/S&M: Play/loop media file in selected tracks, prompt for slot
+SWS/S&M: Stop playing media files
+SWS/S&M: Stop playing media files in selected tracks

New "Themes" slot type in the Resources window (on Windows OS only):
Manage slots for themes, i.e. slots for ReaperthemeZip files (unpacked themes are not supported).
+Reminder: you can switch the Resources window to "Themes" in the top left dropdown box
+External drag-drop (e.g. drag a bunch of .ReaperthemeZip files -> drop them into the Resources window)
+Internal drag-drop (e.g. re-order slots, drag a slot from the Resources window -> drop it into the arrange)
+Context menu: load theme, various "auto-fill slots" features, insert/add/clear/etc..
Added slot actions for themes:
+SWS/S&M: Open Resources window (Themes)
+SWS/S&M: Load theme, slot n - where 'n' is in [1; 4], customizable in the S&M.ini file (up to 99 slots)
+SWS/S&M: Load theme, prompt for slot
+SWS/S&M: Clear theme slot...

Show Bank Select and Bank/Program Select lanes in FNG CC lane actions
Fixed FNG crashes (issue 410 and issue 390)

Issue 375: Added actions to control the master track hardware output:
+SWS: Nudge master output 1 volume +1/-1db
+SWS: Set master output 1 volume to 0db

Fixed issue 409: bad theming colors when REAPER version was < v4.11
Many Xenakios actions now have consistent undo names (vs action names), removed a log file
S&M.ini file: better presentation of configurable slot actions

!v2.1.0 #17 (November 2, 2011)
Added media file slot actions (details in issue 386):
+SWS/S&M: Play media file in selected tracks, slot n - where 'n' is in [1; 8], http://forum.cockos.com/showthread.php?p=984786#post984786|customizable in the S&M.ini file| (up to 99 slots). Supports any media file (.mid, .wav, etc..).
+SWS/S&M: Clear media file slot...

Cycle action editor:
+Added "Consolidated undo points" tick box. On OS X (with basic cycle action editor), this option can be changed in the S&M.ini file, e.g. [Cyclactions]Undos=0
+Action learn: now, SWS actions can be learned whatever are the displayed columns in the action list
+Macro learn: a clear error message is displayed when the column "Custom ID" is not displayed in the action list

Notes/Help window: region names can be edited too (they are edited/displayed according to edit/play cursor position)

Resources window: the context menu item "Select/load project templates (new tab)" now also opens multiple selected projects in separate tabs (issue 369)

All S&M themable windows use the following configurable colors of the Theme Editor (on Windows & REAPER v4.11):
+Window background
+Window text
+Window edit background
+Window list background
+Window list text
+I/O Window 3D highlight and shadows colors ("Main Window 3D" colors are poorly defined in the v4 default theme..)

Optimizations:
+Many actions run faster
+"Auto-refresh toolbars" option (Main menu > Extensions > SWS options): optimizations for large projects

House cleaning:
+Removed buggy/deprecated "Xenakios/SWS: Save current contents of actions list to file" (issue 311)

!v2.1.0 #16 (October 14, 2011)
S&M themable windows: fixed 3D highlight/shadow colors

Resource window: Project Loader/Selecter overhauled
+Added context menu items "Set project loader/selecter from selection" and "Clear project loader/selecter configuration"
+Slots that are part of the configuration are now surrounded as such (in the 1st column)
+Added actions:
 - SWS/S&M: Project loader/selecter: next (cycle)
 - SWS/S&M: Project loader/selecter: previous (cycle)
+The current open project slot is automatically selected
+Reminder: the Project Loader/Selecter allows you opening some projects (or selecting project tabs) with following actions.
 It is useful for live performance. Details and demo http://forum.cockos.com/showpost.php?p=831103&postcount=655|here|.

Fixed autogrouping broken in 2.1.0 #15

!v2.1.0 #15 (October 13, 2011)
Added actions:
+SWS/AW: Toggle auto group newly recorded items
+SWS/S&M: Set selected tracks to first unused group (default flags)
+SWS/S&M: Set selected tracks to group n (default flags) - where 'n' is in [1; 8], http://forum.cockos.com/showthread.php?p=984786#post984786|customizable in the S&M.ini file| (up to 32 groups)
+SWS/S&M: Remove track grouping for selected tracks

Cue Buss Generator & Live Configs: track templates improvements (same as issue 376)
Resources window: saved FX chains and track templates are now indented
Notes/Help window: better resizing, improved "big font" display (less flickering)
Faster REAPER startup, especially with large projects (for real this time!)

House cleaning:
+Removed following actions (the action "Create cue buss track from track selection (use last settings)" is enough):
 - SWS/S&M: Create cue buss track from track selection (pre-fader/post-FX)
 - SWS/S&M: Create cue buss track from track selection (post-fader)
 - SWS/S&M: Create cue buss track from track selection (pre-FX)
+Some actions were slightly renamed ("ME" -> "MIDI Editor")

!v2.1.0 #14 (October 9, 2011)
"Auto-refresh toolbars" option (Main menu > Extensions > SWS options): added toolbar enabled actions and advanced parameter
+SWS/AW: Set selected tracks timebase to time
+SWS/AW: Set selected tracks timebase to beats (position only)
+SWS/AW: Set selected tracks timebase to beats (position/length/rate)
+Added advanced parameter "ToolbarsAutoRefreshFreq" in the S&M.ini file: the default value should be fine but you can tweak it so that toolbars are refreshed without noticeable lag
+ToolbarsAutoRefreshFreq is in ms (min: 100, max: 5000). Make sure you exited REAPER before editing the INI file.

SWS list views:
+Fixed SWS list views not obeying to sort requests (sometimes)
+Faster sort when clicking on headers

Issue 394: SWS Wait... actions don't work on OS X, removed from OS X release.

Added actions:
+SWS: Set selected items length...
+SWS/AW: Set selected tracks pan mode to stereo balance
+SWS/AW: Set selected tracks pan mode to 3.x balance
+SWS/AW: Set selected tracks pan mode to stereo pan
+SWS/AW: Set selected tracks pan mode to dual pan

OS X: Now building with Xcode 3.2, please report any regression issues.

!v2.1.0 #13 (September 23, 2011)
Issue 385: Fixed slow REAPER startup introduced in v2.1.0 #11
Issue 377: Frozen tracks support

!v2.1.0 #12 (September 21, 2011)
Issue 380: Fixed possible hang when exiting REAPER on Windows 7
Issue 372:
+"SWS: Name selected track(s) like first sel item" is now "Name sel track(s) like first sel item on track"
+Added "SWS: Name sel track(s) like first sel item in project"
+Added undo point
+Fixed naming with in-project MIDI items

!v2.1.0 #11 (September 15, 2011)
Resources window / track templates: auto-save now fully mimics the way track templates are saved natively (details in issue 376)
Resources window / FX Chains: auto-save now fully mimics the way FX Chains are saved natively (Issue 376)

Optimization: faster SWS init / REAPER startup

REAPER v4.03pre's track freeze: some actions won't have any effect on frozen tracks
(temporary until this new native feature is not officially released and properly managed in SWS extensions)

!v2.1.0 #10 (September 13, 2011)
Live configs:
+Smoother switching between configs: now respects the native "track mute fade" preference (more to come..)
+Auto track selection: make sure that only configured tracks are selected while performing "Activate" and "Deactivate" actions (and restore selection just after)
+Live configs window: now displays user preset names (rather than ids)
+Fixed ignored FX presets switches (when "Auto track selection" was not ticked)

Resources window:
+Context menu (issue 373): added menu items "Auto-save", "Auto-fill from project path" and "Auto-fill..."
+OS X (issue 373): multiple selection of slots
+Text filter: added "Name" criteria, filtering by path now ignores trailing filenames

Issue 371: Added action "SWS: Normalize items to overall peak RMS", adjusts all selected items by the same amount (eg adjusting volume of a split/comped line)

!v2.1.0 #9 (September 7, 2011)
Issue 367: OS X: Fixed issues after opening docked windows

!v2.1.0 #8 (September 4, 2011)
Fixed crashing on undo reported in the main reaper forum thread
Fixed possible SWS list views refresh issues introduced in v2.1.0 #5
Cycle action editor: fixed drag & drop of commands (right list view) broken since v2.1.0 #5

!v2.1.0 #7 (September 2, 2011)
Issue 366: Fixed crash with Show Used CC lanes
Issue 348: Fixed note on left hand edge of take sometimes being missed when applying groove
Faster parsing and construction of midi takes
Fix crash with groove quantize when no notes are selected
Cycle action editor: fixed action renaming bug introduced in v2.1.0 #5
Cycle action editor: fixed corrupted "Right click here..." cycle action introduced in v2.1.0 #5

Marker list now supports save/restore and changing of colors ("Set color..." in the context menu), including en masse with ctrl-click - requires Reaper v4.03

Resources window: "Auto-fill" (context menu) now adds slots rather than inserting them (i.e. do not change existing slot numbers)
Resources window/FX Chains: support for track channels when FX Chains are saved in the Resources view (Issue 363)
Resources window/Projects: added "Add recent projects" in the context menu (it adds all recent projects as listed in Main menu>File>Recent projects)
Resources window/Projects: added project loader/selecter actions (useful for live performance):
+SWS/S&M: Project loader/selecter: configuration - This one allows you defining start/end slots (empty slot gaps are ignored)
+SWS/S&M: Project loader/selecter: next (cycle)
+SWS/S&M: Project loader/selecter: previous (cycle)

Cycle actions:
+Undoing a cycle action now also restores its previous state (Issue 361)
+Cycle action buttons are now refreshed on undo

Added action:
+SWS/S&M: Open project path in explorer/finder

!v2.1.0 #6 (August 28, 2011)
Issue 358: Fixed possible crash on project load
Issue 360: Fixed SWS list crash introduced in v2.1.0 #5
Issue 362: Fixed possible cycle action corruption and other sort issues

!v2.1.0 #5 (August 22, 2011)
Issue 353: Much improved SWS window list performance (eg Markerlist with many, many markers)
Issue 354: Fixed crash when importing non-RPP project files.
Removed broken "SWS/AW: Toggle TCP"

!v2.1.0 #4 (August 21, 2011)
Issue 352: fixed cycle actions that contain Custom actions

Cycle action editor:
+Better drag & drop support for the right list view (drag & drop of commands)
+Cycle actions now support SWS/FNG actions

!v2.1.0 #3 (August 21, 2011)
Issue 77/Issue 147: Snapshots now store native envelopes:
+"Vol" option now stores pre and post FX envelopes
+"Pan" option now stores pre and post pan and width envelopes
+"Mute" option now stores mute envelopes

Bug fix for new SWS install defaulting to deprecated FX snapshot storage (thanks, cylens!)

!v2.1.0 #2 (August 18, 2011)
Issue 340 / Issue 60: Added actions for item/sample analysis, especially drum sample pack creating:
+SWS: Normalize items to RMS (entire item)
+SWS: Normalize items to peak RMS (Like watching for the highest a RMS meter goes over time)
+SWS: Organize items by peak
+SWS: Organize items by RMS (entire item)
+SWS: Organize items by peak RMS
+SWS: Set RMS analysis/normalize options (Sets target db for normalize and window size for peak RMS calculation)
+Also similar are existing actions "SWS: Analyze and display item peak and RMS" and "SWS: Move cursor to item peak amplitude"

Issue 77 / Issue 147: Added pan law to pan snapshots

!v2.1.0 #1 (August 9, 2011)
Offical SWS v2.1 release to coincide with Reaper v4!  Please note this version of SWS will work with both Reaper v3 and v4, but v3 support will be dropped in the future.  Please support Cockos and purchase a v4 license if you do not already own one.

!v2.0.0 #35 (August 8, 2011)
Issue 332: OS X: Fixed cycle action editor -- now replaced with a basic "create cycle action" modal dialog box. The dialog box can be opened from the actions list (there are 3 "create cycle action" actions) but not from the main "Extensions" menu like on Windows.
Issue 335: OS X: Fixed crash when starting Reaper with Notes/Help window previously open

Added actions:
+SWS/AW: Paste (pastes intelligently obeying "trim behind" mode to include empty space)
+SWS/AW: Insert click track (inserts a new track named "Click" with a click source)
+SWS/AW: Toggle click track mute (intelligently mutes the click track if it exists, or toggles the built in metronome if there is no click track)

!v2.0.0 #34 (August 3, 2011)
Fixed cycle actions window context menu on OS X

!v2.0.0 #33 (August 2, 2011)
Fixed "stuck" cycle actions window on OS X

!v2.0.0 #31 (July 31, 2011)
Added configurable slot actions (hidden by default, http://forum.cockos.com/showthread.php?p=984786#post984786|customizable in the S&M.ini file|):
+SWS/S&M: Apply input FX chain to selected tracks, slot n
+SWS/S&M: Paste input FX chain to selected tracks, slot n

Issue 324: Snapshot support for v4 pan styles/settings
Added action "SWS: Toggle selecting one grouped item selects group"
Fixed x64 installer issue
Renamed actions "Set displayed CC lanes, slot n" into "Restore displayed CC lanes, slot n"
Removed useless action "SWS/S&M: Notes/Help - Disables auto updates"

!v2.0.0 #30 (July 7, 2011)
Issue 309: Add action "SWS: Open last project"
Issue 310: Fixed Autorender not working in Reaper v4.0 beta
Issue 315: Add action "SWS: Toggle between current and saved track selection"
Issue 319: Fixed double-click renaming of fields on OS X
Issue 323: Fixed duplicated "Recall snapshot" actions
Issue 326: Renamed "set/unset/toggle master send" actions to "master outputs", added toggles to 12

S&M Resources window:
<strong>The number of slot actions can now be customized in the S&M.ini file, in the new section [NbOfActions].</strong>
*Quit REAPER* before customizing the number of slots/actions (none: 0, max: 99).
An example (with the current list of configurable actions and their default numbers) is http://reaper.mj-s.com/NbOfActions.txt|here|.
This also "unhides" (i.e. 0 slot by default) 2 new actions:
+SWS/S&M: Apply FX chain to selected items, all takes, slot n
+SWS/S&M: Paste FX chain to selected items, all takes, slot n

Beware! following actions are now configurable but their custom ids have changed:
+SWS/S&M: Trigger next preset for FX n of selected tracks
+SWS/S&M: Trigger previous preset for FX n of selected tracks
 => if used in toolbars, macros, etc.. an update is needed (sorry about that!)

!v2.0.0 #29 (June 30, 2011)
<strong>Added "Cycle action editor"</strong> (Main menu > Extensions > Cycle Action editor):
+<strong>A step-by-step example showing how to create a Cycle Action is available http://forum.cockos.com/showthread.php?t=84978|here|</strong> (thanks Mercado_Negro!)
+Unlimited number of cycle actions
+Unlimited number of commands per cycle action
+Import/export features
+Learn selected commands of the action list (Windows OS only)

Other cycle action updates:
+Performance improvements
+Consolidated undo points

S&M Notes/help:
+When the view is locked, the text is now displayed with a dynamic sized font (i.e. display à la "Big clock")
+Added marker names (in the top left dropdown box). They are edited/displayed according to edit/play cursor position (can be used for lyrics, etc..)
+Demo http://reaper.mj-s.com/S&M_big_notes.gif|here|

Issue 308: Fixed "Select/load project template" actions
Issue 317: Fixed Shorcircuit hang when set online with open GUI (needs "BuggyPlugsSupport=1" in the S&M.ini file, full story http://code.google.com/p/sws-extension/issues/detail?id=317|here|)
Tweaks: little Unicode fixes, better message boxes on OS X..

Added actions:
+SWS/S&M: Open Resources window (project templates)
+SWS/S&M: Clear project template slot...

!v2.0.0 #28 (June 13, 2011)
Fixed duplicated "take pan envelopes" actions
Fixed subtle "recursive cycle action" cases (e.g. a cycle action that calls a macro that calls a cycle action)

Added actions:
+SWS/S&M: Copy FX chain (depending on focus)
+SWS/S&M: Paste FX chain (depending on focus)
+SWS/S&M: Paste (replace) FX chain (depending on focus)
+SWS/S&M: Cut FX chain (depending on focus)

S&M Find: added "Zoom/Scroll" option (when searching for items)

<strong>S&M Resources: now also supports project templates</strong> (i.e. new option in top left dropdown box)
Added options/popup menu items common for FX chains, track template & project templates:
+Display current auto-save path
+Set auto-save directory to default resource path
+Set auto-save directory to project path (/FXChains, TrackTemplate or ProjectTemplates)
Added project template slot actions:
+SWS/S&M: Select/load project template, slot n  - where 'n' is in [1; 10]
+SWS/S&M: Select/load project template, prompt for slot
+SWS/S&M: Select/load project template (new tab), slot n  - where 'n' is in [1; 10]
+SWS/S&M: Select/load project template (new tab), prompt for slot

House cleaning: simplified a bunch of actions names (i.e. "Load/apply", "Load/paste", etc.. => "Apply", "Paste", etc..)

!v2.0.0 #27 (June 4, 2011)
Issue 301: Fixed "Crossfade adjacent selected items" crash
Issue 302: Fixed "Move right by 1 sample (on grid)" action
Issue 298: Find "all" now zooms to found items (reminder: find "next/prev" scrolls to the found item)

Added actions:
+SWS/S&M: Toggle all take FX online/offline for selected items
+SWS/S&M: Set all take FX offline for selected items
+SWS/S&M: Set all take FX online for selected items
+SWS/S&M: Toggle all take FX bypass for selected items
+SWS/S&M: Bypass all take FX for selected items
+SWS/S&M: Unbypass all take FX for selected items
+SWS/S&M: Set active take pan envelopes to 100% right
+SWS/S&M: Set active take pan envelopes to 100% left
+SWS/S&M: Set active take pan envelopes to center
+SWS/S&M: Scroll to selected item (no undo)

S&M Resources window:
+Fixed grayed "Add slot" and "Insert slot" popup menu items (since v2.0.0 #26)
+Track templates: auto save now also works with the master track (saving a "master track template" is not possible natively)
+Track templates: applying track templates to the master track is now possible
+Track templates: tweaks (new popup menu items, wordings..)

Padre's Envelope Processor and LFO generator now respect the "Per-take pitch envelope range" preference (was hard coded to 3 semitones before)

!v2.0.0 #26 (May 28, 2011)
Merged tiny extension plugin (2 new actions that can help WALTERing themes
+SWS/S&M: Show theme helper (all tracks) - Windows OS only
+SWS/S&M: Show theme helper (selected track) - Windows OS only

Theming updates for all S&M windows (Find, Resources, Notes/help and Live Configs):
+Dynamic positioning of themed dropdowns, buttons, etc.. (i.e. no more truncated texts, no more unaligned components)
+Windows OS: more use of themes' background colors (instead of "white backgrounds")
+Fonts are now updated when switching themes

Added actions:
+SWS/S&M: Set selected tracks MIDI input to all channels
+SWS/S&M: Set selected tracks MIDI input to channel n - where 'n' is in [1; 16]
+Issue 291: SWS/S&M: Map selected tracks MIDI input to source channel
+Issue 291: SWS/S&M: Map selected tracks MIDI input to channel n - where 'n' is in [1; 16]

S&M Resource window updates:
+New option (in popup menu) to filter the list view by comments or paths
+Switch to "fast listview" mode only if there are more than 500 slots

S&M Find updates:
+Issue 298: move view to found item (more to come..)
+Use text buttons rather than icons (looked bad with some themes)
+Red "Not found!" message

House cleaning:
+S&M Live Configs: dropped OS X support for user FX presets (=> Windows OS only)
+Removed "SWS/S&M: Close all routing windows"
+Removed "SWS/S&M: Close all envelope windows"

Issue 300: Fixed "Open REAPER project in item BWAV info" crash

!v2.0.0 #25 (May 22, 2011)
Issue 273: New actions for moving the edit cursor:
+SWS: Move cursor left/right 1 sample (on grid)
+SWS: Move cursor left/right 1ms/5ms
+SWS: Move cursor left/right by default fade length

Issue 283: New action "SWS: Select unmuted tracks"
Issue 286: New actions "SWS: Set master mono" and "SWS: Set master stereo"
Issue 297: Fixed bug with project file size increasing with each save after using groove tool. Load and resave affected projects to automatically fix.

!v2.0.0 #24 (May 18, 2011)
Zoom updates:
+Option to seek play when moving the edit cursor on zoom in
+Mouse cursor doesn't move in Y when drag zooming, more Abelton Live like (Windows OS only)

S&M Resource window updates:
+Fixed drag-drop of slots within the list view (comments were lost)
+Fixed text editing when some columns are hidden/moved

!v2.0.0 #23 (May 17, 2011)
Fixed ruler not moving edit cursor

!v2.0.0 #22 (May 17, 2011)
SWS Zoom updates:
+Merged in Boreg's drag zoom plugin, see the http://forum.cockos.com/showthread.php?t=42722|related thread|. Open SWS Zoom preferences (Extensions menu) to enable (OS X, too!)
+Issue 212: Added options "Move edit cursor when zooming in" and "Set time selection when zooming in"

Snapshot improvements:
+Issue 107: Add option to snapshots window for "Show snapshots for selected tracks only"
 This filters the snapshots to include only snaps that include selected tracks
+Issue 179: Separate "selected tracks only" options for save/recall
+Issue 294: Fixed "Save over current snapshot" and others inappropriately clearing the active snapshot

Fixed the following actions/dialog boxes (crash with v4 empty take lanes):
+Xenakios/SWS: Rename selected takes (deprecated)...
+Xenakios/SWS: Take mixer
+Xenakios/SWS: Toggle selected takes normalized/unity gain
+Xenakios/SWS: Trim/untrim item left edge to edit cursor
+Xenakios/SWS: Implode items to takes and pan symmetrically
+Xenakios/SWS: Pan takes of item symmetrically
+Xenakios/SWS: Set item playrate based on item pitch (and reset pitch)
+Xenakios/SWS: Set item pitch based on item playrate
+Xenakios/SWS: Switch item contents to next cue
+Xenakios/SWS: Switch item contents to next cue (preserve item length)
+Xenakios/SWS: Switch item contents to previous cue
+Xenakios/SWS: Switch item contents to previous cue (preserve item length)
+Xenakios/SWS: Switch item contents to first cue
+Xenakios/SWS: Switch item contents to random cue
+Xenakios/SWS: Switch item contents to random cue (preserve item length)

House cleaning:
+Dropped OS X support for all "SWS/S&M: Trigger preset" actions (=> Windows OS only)
+Removed "Xenakios/SWS: Select last track of folder" ("not implemented" message, issue 284)
+Removed duplicate "Xenakios/SWS: Toggle selected tracks visible in mixer"

!v2.0.0 #21 (May 11, 2011)
Fixed browsing for folder in Windows when path contains unicode characters
Fixed opening of groove presets with unicode characters in paths on Windows
Toolbar auto-refresh option disabled by default
House cleaning: removed "SWS/S&M: Let REAPER breathe" (see why http://forum.cockos.com/showpost.php?p=737539&postcount=378|here|.)

Cycle action updates:
+MIDI Editor cycle actions can also run custom macro or ReaScripts
+Cycle actions can also run SWS actions
+More customizable cycle actions (and toolbar buttons):
 - Optional dynamic action renaming (e.g. different tooltips for each step)
 - Optional toggle state (buttons can light up or not)

!v2.0.0 #20 (May 5, 2011)
Added cycle actions (user configurable):
+SWS/S&M: Create cycle action
+SWS/S&M: Create cycle ME action (event list)
+SWS/S&M: Create cycle ME action (piano roll)

Added actions:
+SWS/AW: Render tracks to stereo stem tracks, obeying time selection
+SWS/AW: Render tracks to mono stem tracks, obeying time selection
+SWS/AW: Cascade selected track inputs
+SWS/AW: Split selected items at edit cursor w/crossfade on left

Bug fixes:
+Fixed bug in "autogroup" actions

!v2.0.0 #19 (April 29, 2011)
Added toolbar actions with "auto-refreshed" button states (if the new option "Main menu > Extensions > SWS Options > Enable toolbars auto refresh" is ticked):
+SWS/S&M: Toolbar right item selection toggle
+SWS/S&M: Toolbar left item selection toggle
+SWS/S&M: Toolbar top item selection toggle - Windows OS only!
+SWS/S&M: Toolbar bottom item selection toggle - Windows OS only!
 These actions are to prevent user errors with selected items that are offscreen.
 The idea is to put those actions into a toolbar: they will light up when some selected items are not visible in the arrange (offscreen).
 Clicking those buttons will deselect offscreen items (and re-selects them on toggle).
 See details, howto and toolbar auto-refresh anim http://forum.cockos.com/showpost.php?p=728774&postcount=315|here|.
+AW's grid actions button states now reflect the current grid setting (when changed elsewhere in REAPER)
 See grid toolbar auto-refresh anim http://stash.reaper.fm/8523/awGridToolbar.gif|here| and details about Adam's grid actions http://forum.cockos.com/showthread.php?p=706294|here|.
+SWS/S&M: Toolbar track envelopes in touch/latch/write mode toggle
 This action sets track envelopes that are in one of the write modes into read mode and re-sets those previous write modes on toggle. Related toolbar buttons will light up if any envelope is in one of the write modes.
+SWS/S&M: Toggle toolbars auto refresh enable

Added FX preset actions (v4 only, see implementation remarks http://forum.cockos.com/showpost.php?p=728774&postcount=315|here|). They works with any type of FX and any presets (user or factory presets):
+SWS/S&M: Trigger next preset for selected FX of selected tracks
+SWS/S&M: Trigger previous preset for selected FX of selected tracks
+SWS/S&M: Trigger next preset for FX n of selected tracks - where 'n' is in [1; 4]
+SWS/S&M: Trigger previous preset for FX n of selected tracks - where 'n' is in [1; 4]
+SWS/S&M: Trigger preset for selected FX of selected tracks (MIDI CC absolute only)
+SWS/S&M: Trigger preset for FX n of selected tracks (MIDI CC absolute only) - where 'n' is in [1; 4]
 Remarks: these 2 last MIDI actions are present in the "S&M Extension" section (see top right dropdown in the action dialog box).
 They are a bit different from the native "Link to PG change" feature: they work with any type of FX (e.g. JS).
 Bonus: since v4, "Program Change" MIDI events can be learned.
+S&M Live Configs window: the "User preset" column is back !

Added other actions:
+SWS/S&M: Pan active takes of selected items to 100% right
+SWS/S&M: Pan active takes of selected items to 100% left
+SWS/S&M: Pan active takes of selected items to center
 Note: "pan takes" not "pan cakes".
+SWS/S&M: Dump action list (w/o SWS extension) - Windows OS only!
+SWS/S&M: Dump action list (w/ SWS extension) - Windows OS only!
 Note: dumped files are formatted (readable in Excel for example). See how to use these 2 actions http://wiki.cockos.com/wiki/index.php/S%26M_Dump_action_list|here|.

Find window:
+SWS/S&M: Find next
+SWS/S&M: Find previous
+Preserve the searched string (when closing, undocking, etc.)
+Added shortcuts when the window is focused (F3 = find next, shift-F3 = find previous)

Fixes, tweaks, house cleaning:
+Fixed issue 287 (Unexpected behavior of "SWS/S&M: focus next floating fx for selected tracks (cycle)")
+Many S&M track FX (and FX chain) actions run faster ("fix" for http://forum.cockos.com/showpost.php?p=724194&postcount=13|this report|)
+All S&M track envelope arming actions now support v4 panning (width/dual pan)
+Updated "SWS/S&M: Dump ALR Wiki summary [snip]" actions (FNG extension merge)
+Removed "SWS/S&M: Toggle show all routing windows" (too much limitations)
+Removed "SWS/S&M: Toggle show all envelope windows" (too much limitations)
+Removed "SWS/S&M: Save selected item as item/take template..." (private)

!v2.0.0 #18 (March 28, 2011)
Added actions:
+Issue 256: "SWS: Toggle auto add envelopes when tweaking in write mode"
+Issue 280: "SWS: Toggle grid lines over/under items"
+"SWS: Horizontal scroll to put play cursor at 10%"

Readded Xenakios' "Command parameters" to the Extensions menu
Fix crash when parsing a MIDI take with a large extended MIDI event.

!v2.0.0 #17 (March 16, 2011)
Added actions (issue 165, Windows OS only):
+SWS/S&M: Focus main window (close others)
+SWS/S&M: Focus next window (cycle, hide/unhide others)
+SWS/S&M: Focus previous window (cycle, hide/unhide others)
Remark: for these actions to work, keyboard shortcuts must use modifiers in order to pass-through to the main window (ex: Ctrl+minus = focus previous, Ctrl+plus = focus next)

House cleaning, removed "duplicated" actions (remaining focus actions now also focus the main window on cycle):
+SWS/S&M: Focus previous floating FX for selected tracks (+ main window on cycle)
+SWS/S&M: Focus next floating FX for selected tracks (+ main window on cycle)
+SWS/S&M: Focus previous floating FX (+ main window on cycle)
+SWS/S&M: Focus next floating FX (+ main window on cycle)

New actions from Adam Wathan:
+SWS/AW: Enable 'link time selection and edit cursor'
+SWS/AW: Disable 'link time selection and edit cursor'
+SWS/AW: Toggle 'link time selection and edit cursor'
+SWS/AW: Enable clear loop points on click in ruler
+SWS/AW: Disable clear loop points on click in ruler
+SWS/AW: Toggle clear loop points on click in ruler
+SWS/AW: Set project timebase to time
+SWS/AW: Set project timebase to beats (position only)
+SWS/AW: Set project timebase to beats (position, length, rate)

S&M Notes/help window: optimizations, fixed issue 204 (actions were not refreshed when the view was docked)
S&M GUI tweaks
Bug fixes for "Fill Gaps" and "AW Fade" actions

!v2.0.0 #16 (March 9, 2011)
Added actions:
+SWS: Ignore next marker action
+SWS: Move cursor and time sel left to grid
+SWS: Move cursor and time sel right to grid

"Load project template X" actions are now automatically added for any number of project templates that exist in the ProjectTemplates directory.

!v2.0.0 #15 (March 4, 2011)
These actions now support v4 empty take lanes as well as alternate peak (.reapeaks) cache path:
+SWS/S&M: Delete selected items' takes and source files (prompt, no undo)
+SWS/S&M: Delete selected items' takes and source files (no undo)
+SWS/S&M: Delete active take and source file in selected items (prompt, no undo)
+SWS/S&M: Delete active take and source file in selected items (no undo)

Added actions (issue 268):
+SWS/S&M: Reassign MIDI learned channels of all FX for selected tracks (prompt)
+SWS/S&M: Reassign MIDI learned channel of selected FX for selected tracks (prompt)
+SWS/S&M: Reassign MIDI learned channels of all FX to input channel for selected tracks

Fixes:
+Some v4 empty take lanes management in S&M actions
+"Load/apply and Load/paste fx chain to selected tracks" actions that were adding input-fx-chains instead of standard track-fx-chains

Shift-click in marker list now makes a time selection

!v2.0.0 #14 (March 1, 2011)
Performance improvements (REAPER startup, S&M actions related to notes, FX, FX chains and track grouping)
S&M FX chains actions now properly manage FX comments

v4 input FX chains support
+Added input FX chain features in the S&M Resources window (see below)
+Added actions:
 - SWS/S&M: Clear input FX chain for selected tracks
 - SWS/S&M: Copy input FX chain from selected track
 - SWS/S&M: Cut input FX chain from selected tracks
 - SWS/S&M: Paste (replace) input FX chain to selected tracks
 - SWS/S&M: Paste input FX chain to selected tracks
Remark:
+With S&M FX chain actions, you can copy a FX chain from a track, an item and paste it as an *input* FX chain and vice et versa (shared FX chain clipboard)
+v4 only! (those actions are visible in v3 but are no-op)

S&M Resources window updates:
+Auto save button (top right) now *adds* new slots. Note: before, a new slot was inserted before the selected one but this could mess slot actions (because all following slot ids were changed..)
+Auto save button now proposes to define the auto save directory when needed
+Tweaks (better undo wordings, few user prefs were not saved, popup menu clean-up, etc.)
In "FX chain" mode (i.e. "FX chain" selected in the top left dropdown box):
+Added double click option to apply (or paste) FX chain slots as *input* FX chains (visible but nop in v3, see http://reaper.mj-s.com/S&M_ResourcesView_InputFx.jpg|screenshot|)
+Auto save FX chain (top right button) can now be configured to save track FX chains, *input* FX chains as well as active takes' FX chains, see http://reaper.mj-s.com/S&M_ResourcesView_popup.jpg|new popup menu|

Added actions (issue 258):
+SWS/S&M: Move selected FX up in chain for selected tracks
+SWS/S&M: Move selected FX down in chain for selected tracks
+SWS/S&M: Select last FX for selected tracks

!v2.0.0 #13 (February 24, 2011)
Installers updated to include grooves (installed in Reaper resource path\Grooves on Win, manual install for OS X)
Fixed sws-autocoloricon.ini reading on OS X
S&M Find now supports v4 empty take lanes
Fixed issue 262: pre-FX and post-fader S&M cue buss actions now obey send & HW output default prefs (i.e. prefrences > project > track/send defaults). Note: pre-fader busses still mimic the volume of selected tracks.
Restored deprecated Xen's "Load track template n" (where n>10) actions

!v2.0.0 #12 (February 18, 2011)
Autorender: Fixed another silent render bug for relative media items not in the project root directory

!v2.0.0 #11 (February 16, 2011)
Issue 245: Added "SWS: Goto/select next marker/region" and "SWS: Goto/select previous marker/region"
Autorender: Fixed bug where projects with relative paths to media files rendered silent tracks
Removed "SWS: Toggle auto fades for new items", use native "Toggle enable/disable default fadein/fadeout" instead

!v2.0.0 #10 (February 7, 2011)
Support for v4 empty take lanes:
+S&M build lanes actions now turn "take mosaics" into lanes using v4 empty takes (rather than v3 empty takes)
 These actions still useful to create take lanes à la v4 from older project saved with "mosaics", for example.
+The action "S&M Remove empty take/item among selected items" now also removes v4 empty takes
 Remark: this action was limited to v3 empty takes before, i.e. takes with empty source
+The action "S&M Clear active take/items" now clears takes using v4 empty takes (rather than v3 empty takes). If all takes of an item are empty, the item is removed.
 Remark: a v4 empty take can be removed thanks to "S&M Cut active take" (removing an empty take is not yet possible natively)

Main "Extensions" menu:
+Added AW's "Fill gaps..."
+Fixed "Envelope Processor..." menu item
+(Temporary?) removed "Item/Take" sub-menu (Xenakios actions need to be updated for v4)

Autorender:
+Added option to only render tracks with a specified prefix (and optionally remove that prefix from rendered files)
+Added global preferences menu
+Added option to not prepend track numbers to rendered files
+Added limited support to append duplicate numbers to rendered files that would otherwise overwrite each other (This Song(2).mp3)
+Added auto-calculation of track pad length (for projects with large numbers of regions to be rendered)

Fixed crash when running some of the S&M Resources window's slot actions (applying, importing, pasting, etc. track templates or FX chains from unexisting slots)
Fixed corner case refresh bug in S&M Resources window
Issue 250: Added action "SWS: Toggle auto fades for new items"
Added action "SWS: Toolbar mute toggle"
Fixed directory scan for grooves on OS X

!v2.0.0 #9 (February 4, 2011)
Autorender:
+Added global preferences dialog with default render directory option, option to allow stem rendering
+Fixed crash with new portable installations

Added actions:
+"SWS: Toolbar solo toggle" (Note, this replaces "SWS: Are any tracks soloed? [no-op, for toolbar]", please re-add to toolbar)
+"SWS: Toolbar arm toggle"
+"SWS: Set all sel tracks inputs to match first sel track"

Duplicate recording input check now ignores "input monitoring only" record mode.
Fixed possible S&M.ini file corruption (thanks Mercado Negro!)

House cleaning (more to come):
+Main menu: Moved all SWS, S&M and Shane extension menu items in the main "Extensions" menu
+Main "Extensions" menu filled in alphabetical order (and not structured by developper anymore)

!v2.0.0 #8 (February 1, 2011)
Autorender updates:
+No need to enter data into the project notes field, now use "Autorender: Edit project metadata"
+Unicode character support (Windows only? Testing needed)

Support for v4 empty take lanes (more to come):
+Fixed all S&M actions relate to takes
+Fixed take envelope processing in Padre's Envelope LFO Generator and Envelope Processor
+Example: with items starting with a v4 empty take, some actions were broken or had no effect..

Added pitch take envelope support for Padre's Envelope LFO Generator and Envelope Processor (v4 only)

Added actions:
+SWS/S&M: Copy active take
+SWS/S&M: Cut active take
+SWS/S&M: Paste take
+SWS/S&M: Paste take (after active take)

House cleaning (more to come):
+Main "Extensions" menu: added Padre's Envelope LFO Generator and Envelope Processor
+Main "Extensions" menu: removed Xenakios' "Misc/Experimental" sub-menu (actions remain available in the action list)
+Media item context menu: removed Xenakios' "Item/Take selection" and "Item/Take manipulation" sub-menus (actions remain available in the action list and in the main "Extensions" menu)
+TCP context menu: removed Xenakios' "Track/Mixer/Envelopes" sub-menu (actions remain available in the action list and in the main "Extensions" menu)
+Tagged action "Xenakios/SWS: Project media..." as deprecated

Issue 50:  SWS: Create regions from sel item(s) named with take
Issue 126: Warn about recording same inputs on multiple tracks: http://www.standingwaterstudios.com/shup/RecInputCheck.png Also added actions "SWS: Enable/Disable checking for duplicate inputs when recording."
Issue 244: Added "SWS: Set selected take(s) to custom color X" actions
Issue 246: Added toolbar-status only action "SWS: Are any tracks soloed? [no-op, for toolbar]"
Fixed using Windows generated reaconsole_customcommands.txt files on OS X.

!v2.0.0 #7 (January 29, 2011)
NEW: Preliminary version of "Autorender."  Thanks, Shane!  For more information, run Autorender: show instructions from the File->Autorender menu (or actions).

Added actions:
+SWS/S&M: Show take pitch envelope - v4 only (visible but no-op in v3)
+SWS/S&M: Hide take pitch envelope - v4 only (visible but no-op in v3)
+SWS/S&M: Copy selected track grouping
+SWS/S&M: Cut selected tracks grouping
+SWS/S&M: Paste grouping to selected tracks

Notes/help window fixes:
+Pass keystrokes to the main window when locked (i.e. lock button)
+Properly init S&M project notes with REAPER ones when possible

!v2.0.0 #6 (January 27, 2011)
Fixed corruption of last item in auto color list
Fixed keyboard focus issues
Improved groove tool keyboard handling
(#5b) Improved "SWS: Set all takes to next/prev mono/stereo channel mode" actions

!v2.0.0 #5 (January 26, 2011)
FNG Groove Tool Updates:
+Fixed applying strength to velocity groove quantize
+Added separate velocity strength control to Groove Tool (set to zero to disable either)
+Fixed refresh of groove list in Groove Tool when changing folders
+Remove zero length notes when modifying MIDI take state (bad things happen otherwise)
+Code cleanup and performance improvements for MIDI take state reading and writing
+Added "FNG: Groove Tool..." to the Extensions menu
+Removed menu bar and moved applicable items to the context menu
+Removed "passthrough" action/keyboard section workaround

S&M updates:
+Resources window:
 - Performance improvements: REAPER start-up & shutdown, show/hide, auto fill, all editions features, filtering, etc.
 - Track templates: added "Paste items to sel. tracks" and "Replace items of sel. tracks" as customizable double-click behaviours
 - Track templates: added toggle popup menu item "Save track templates with items" (so that track templates can be auto-saved w/ or w/o items)
+Notes/help window:
 - Project notes: now displays the related RPP filename
 - Project notes: initialize S&M project notes with REAPER's ones when possible (i.e. when S&M ones don't exist but REAPER's ones exist)
 Reminder: due to an API limitation, for the moment the "project notes" displayed in the Notes/help window are different from REAPER's one
+Other:
 - Performance improvements for all cue buss & routing actions
 - Fixed corner case Cue buss crash
 - GUI tweaks

Fixed bug that "silently" deleted items in SWS lists while renaming (Thanks, Bevosss)
4 new actions: "SWS: Set all takes to next/prev mono/stereo channel mode"

!v2.0.0 #4 (January 23, 2011)
Groove Tool fixes:
+Fixed pass through to main window
+Fixed muted midi events bug introduced in v2.0.0 #3
+Modified Undo handling for items

Fixed auto color needing to be forced in some situations
Fixed some screenset loading issues

!v2.0.0 #3 (January 22, 2011)
<strong>Fingers/FNG extension update/merge!</strong>
+Issue 238: Groove quantize now supports velocity
+Issue 234: Added support for unquantize for MIDI for any FNG action modifying MIDI data
+Update dialog to use SWS-style dockable windows
+Note: grooves are not part of the installer, yet. Download FingersExtras.zip from the beta download area.

Auto color/icon fixes from really broken build #2.
Auto color/icon information is stored in a new file sws-autocoloricon.ini for easy sharing (old settings copied for you)
Issue 225: Fixed selected text in Notes/help window when switching between docker tabs
Fix for toggle actions to focus SWS views when docked

!v2.0.0 #2 (January 21, 2011)
Fix to close our windows on initial screenset load (thanks Bevosss)
Auto color/icon updates:
+Icons are removed if a track changes name to something not recognized
+Auto-icon won't overwrite custom icons
+Added "Ignore" field to the color, so you can auto-icon without changing color of that track too
+Proper priority order icon setting
+Performance enhancements

!v2.0.0 #1 (January 19, 2011)
<strong>BETA: CAUTION !</strong>
Due to a change in the way S&M.ini file is managed, you may face some issues when switching between SWS official <-> SWS beta.
Well, a clean upgrade is automatically managed when SWS official -> SWS beta, but you'll probably loose your FX Chains setup when switching back to SWS beta -> SWS official.
So a backup of the "official" S&M.ini might be a good idea (or sticking with the beta as the new S&M.ini format won't change).

<strong>Short changelog:</strong>

+PiP support
+Many S&M updates (including new http://reaper.mj-s.com/resourceview.jpg|"Resources" window|: FX chains + Track templates + goodies). See details below.
+Updated SWS Autocolor view: now also features auto track icon. Demo http://reaper.mj-s.com/autoicon.gif|here|.
+Preliminary V4 updates (S&M, Padre, Xenakios)
+House cleaning, fixes

<strong>Changelog details:</strong>

Added S&M http://reaper.mj-s.com/resourceview.jpg|Resources window|
The "FX chains" view turned into a "Resources" window: FX chains + Track templates + goodies
The same features that exist for FX chains are now available for track templates too. A cool thing now is that we can patch existing tracks with track templates (and not only  "add track template as new track"). Well, some other sort of snapshots..
Also, saving track templates and FX chains is eased thanks to the "auto-save" feature, see below. A new feature "Auto-fill" also allows creating slots automatically.
Bonus: check out Tallisman's awesome FX Chain library, http://forum.cockos.com/showthread.php?t=35128|here|!
+Auto-save feature:
 An "Auto-save" button has been added: it automatically saves the selected tracks' FX chains (or track templates) and insert the related files/slots in the resource list.
 It's a one "click feature", i.e. no file browser is displayed: filenames are automatically generated from track names and saved in REAPER's default FX chains (or track templates) resource path.
 This "auto save" directory can be customized (new popup menu items "Set auto save directory") and filenames can now be renamed ("Name" column is editable).
+Auto-fill feature:
 If not already present, all FX chain (or track template) files found in the related resource path and its sub-folders are automatically inserted at the selected slot.
+Applying track templates preserves items:
 - if there's no item present in an applied track template file, the current ones are preserved
 - if some items are present in an applied track template file, those ones are used instead
 - if several tracks are present in a track template file, only the first one is used (when *applying*, when importing, all tracks present in the file are added)
+New actions:
 - SWS/S&M: Open Resources window (FX chains)... - just renamed (replaces "Open FX chains view...")
 - SWS/S&M: Open Resources window (track templates)...
 - SWS/S&M: Load/apply track template to selected tracks, slot n - where n is in [1;10]
 - SWS/S&M: Load/apply track template to selected tracks, prompt for slot
 - SWS/S&M: Load/import tracks from track template, slot n - where n is in [1;10]
 - SWS/S&M: Load/import tracks from track template, prompt for slot
 - SWS/S&M: Clear track template slot...
 Added actions that paste FX chains slots (exiting ones only "apply", i.e. replace FX Chains):
 - SWS/S&M: Load/paste FX chain to selected tracks, slot n - where n is in [1;8]
 - SWS/S&M: Load/paste FX chain to selected tracks, prompt for slot
 - SWS/S&M: Load/paste FX chain to selected items, slot n - where n is in [1;8]
 - SWS/S&M: Load/paste FX chain to selected items, prompt for slot
 - SWS/S&M: Load/paste FX chain to selected items, all takes, prompt for slot
+New popup menu items:
 - For FX chains and track templates: added "Auto fill (from resource path)"
 - Load/apply track template to selected tracks
 - Load/import tracks from track template
 - Set FX chain auto save directory...
 - Set track template auto save directory...
 - Auto save FX chains and insert slots (from track selection)
 - Auto save track templates and insert slots (from track selection)
 -> those 2 last menu items do the same things than the auto-save button, files are saved and inserted at the selected slot
 - Delete slots & files
 -> on Win, files are sent to the recycle bin
 - Show path in Explorer/Finder...
+Column "Name" is now editable (file renaming from the view)
+Drag-drop improvements:
 - Internal drag-drop of slots (i.e. now moves slots rather than copying them)
 - More 'natural' + fixed shortcomings: d'n'd of empty slots, selection after d'n'd, d'n'd when the list is empty, etc..
+On Win, "Display track template/FX chain" (in the popup menu) now launches notepad
+Paths pointing to unexisting files aren't emptyied anymore
+Tagged "Xenakios/SWS: Load track template n" actions as deprecated

Updated SWS Autocolor view: now also features auto track icon (the view has been renamed into "SWS Auto Color/Icon"), demo http://reaper.mj-s.com/autoicon.gif|here|.
+Added a column "Icon" in the view (right-click in this column or double-click it to set an icon filename) and a tick box "Enable auto icon".
+Also added action "SWS/S&M Toggle auto icon enable".
Rmk: your current color configurations will be preserved when upgrading..

S&M Notes/help view updates:
+Action help: now, when selecting custom macros, the related (veeeery long!) custom id is displayed in the text field (i.e. custom notes about macros are no more saved but that eases the copy/paste of custom ids)
+Action help: added http://reaper.mj-s.com/alrButton.jpg|"ALR" button|, i.e. online help to the http://wiki.cockos.com/wiki/index.php/Action_List_Reference|Action List Reference| wiki
+Added actions in order to make things clear:
 - SWS/S&M: Open Notes/Help window (project notes)...
 - SWS/S&M: Open Notes/Help window (item notes)...
 - SWS/S&M: Open Notes/Help window (track notes )...
 - SWS/S&M: Open Notes/Help window (action help)...
Remark: here's an http://reaper.mj-s.com/OnlineHelp.gif|anim| showing how to use notes, action help & online help

S&M Live Configs updates:
+Added "Auto track selection" option/tick box
+Fixed activate/deactivate actions not obeying the config's "Enable" parameter
+Added actions (in the main section) "SWS/S&M: Toggle enable live config n" - where n is in [1;8]
+Added advanced parameter "CC_DELAY" in S&M.ini (in REAPER's resource directory) - to be tweaked manually!
 If this parameter is set to 0, MIDI CC events will trigger their related "Apply live config" action *immediately* but, in this case, when moving a fader on a large scale for example, all configs in between will also be applied. With a delay (e.g. 250ms, the default value) only the last stable CC value will be taken into account.
+Undo points for all controls

S&M Cue buss:
+"Open Cue Buss window" is now a toggle action (+ reports a toggle state)
+When creating a cue buss, auto scroll to created the track (TCP)

S&M house cleaning:
+Cleaned the main "Extensions" menu a bit + added following menu items:
 - S&M Cue Buss...
 - S&M Find...
 - S&M Live Configs...
+Removed the following split actions:
 Contrary to their related native versions, the following ones were splitting selected items *and only them*, see http://forum.cockos.com/showthread.php?t=51547|this related thread|.
 Due to REAPER v3.67's new native pref "If no items are selected, some split/trim/delete actions affect all items at the edit cursor",
 those actions are less useful (well, they would still split only selected items even if that native pref is ticked).
 Also removed because of the spam in the action list (many split actions).
 - SWS/S&M: Split selected items at play cursor
 - SWS/S&M: Split selected items at time selection
 - SWS/S&M: Split selected items at edit cursor (no change selection)
 - SWS/S&M: Split selected items at time selection (select left)
 - SWS/S&M: Split selected items at time selection (select right)
 - SWS/S&M: Split selected items at edit or play cursor
 - SWS/S&M: Split selected items at edit or play cursor
+Removed the following take actions:
 Due to native actions "Rotate take lanes forward/backward" added in REAPER v3.67 (move active take up/down actions still there, of course).
 - SWS/S&M: Takes - Move all up (cycling) in selected items"
 - SWS/S&M: Takes - Move all down (cycling) in selected items"

Other S&M updates/fixes:
+Added action: SWS/S&M: Left mouse click at cursor position (use w/o modifier)
+Themable GUIs: hover, pressed,.. states for buttons, actions are now performed on mouse up events, un-stretched PNGs, default focus tweaks, tick boxes look better, use theme 3D colors for dropdows (if defined), etc..
+Fixed Notes/help and Resources views toggle states
+Fixed Adam's Fills Gaps actions
+Fixed disabled some popup items not being grayed
+Fixed UI refresh issues for "Find" and "Notes/help" views

Issue 225: Fixed selected text in Notes/help view when switching between docker tabs

!SWS v1.x.x
Goto http://sws-extension.org/download/whatsnew_v1.txt|here| for older changes<|MERGE_RESOLUTION|>--- conflicted
+++ resolved
@@ -1,4 +1,3 @@
-<<<<<<< HEAD
 +Enable media file tagging features on Linux
 +Update TagLib on macOS to v1.11.1
 +Split the macOS release into 32-bit and 64-bit versions, delete reaper_sws_extension.dylib
@@ -29,7 +28,7 @@
 
 Other changes:
 - Enter key in Resources Filter textbox focuses list (Issue 1119)
-=======
+
 Fixes:
 +Issue 1140: "Xenakios/SWS: Rename takes and source files..."
  - automatically delete old .reapeaks files (also for "Xenakios/SWS: Rename take source files...")
@@ -37,7 +36,6 @@
 
  Other changes:
  "Xenakios/SWS: Rename takes and source files...", "Xenakios/SWS: Rename take source files...": add '(no undo)' in action name
->>>>>>> 83db33f8
 
 !v2.10.0 #1 Featured build (February 6, 2019)
 Mega thanks to nofish and cfillion for their many contributions, and X-Raym for doing the tedious work of merging everything into a release.
