<<<<<<< HEAD
+Enable media file tagging features on Linux
+Update TagLib on macOS to v1.11.1
+Split the macOS release into 32-bit and 64-bit versions, delete reaper_sws_extension.dylib
+Reworked the Windows installer
 - Allow installing SWS to paths containing characters outside of the system's ANSI codepage
 - Migrate the extension DLL to <resource path>\UserPlugins, reaper_sws.py to <resource path>\Scripts
 - Make installing the Python ReaScript support optional
 - Fix the install path being initially empty when launching the Windows installer if REAPER is not installed
 - Fix nonworking check for running REAPER processes
+Issue 1131: harden configvar against invalid type interpretation
Fixes:
Loudness - high precision mode:
 - Fix potential crash when analyzing items shorter than 3 seconds
 - Disable creating graph, disable go to max. short-term / momentary (Issue 1120) (these are currently not implemented for high precision mode)
 - ReaScript: automatically disable high precision mode for NF_AnalyzeTakeLoudness2() (to ensure correct max. short-term / momentary positions)

Fixes:
Issue 1117, Issue 1058: Support Measure grid line spacing

Fixes:
+Issue 455: Snapshots: Include track phase (polarity) in Full Track Mix, add separate Phase tickbox as custom filter

New features:
+Snapshots: Add option to (not) prompt for deleting abandoned items when recalling snapshots which contain deleted tracks (snapshots will be recalled and abandoned items deleted without confirmation with this option disabled) (Issue 1073)

Fixes:
+Don't block Del key in Filter textbox (Marker list, Track list, Resources) (Issue 1119)

Other changes:
- Enter key in Resources Filter textbox focuses list (Issue 1119)

Fixes:
+Issue 1140: "Xenakios/SWS: Rename takes and source files..."
 - automatically delete old .reapeaks files (also for "Xenakios/SWS: Rename take source files...")
 - don't double-append file extension if already contained in new filename/takename

 Other changes:
 "Xenakios/SWS: Rename takes and source files...", "Xenakios/SWS: Rename take source files...": add '(no undo)' in action name

Fixes:
+Fixed flickering in some vertical zooming actions.

Fixes:
- Fix 'Xenakios/SWS: Normalize selected takes to dB value...' if take polarity is flipped (report https://forum.cockos.com/showthread.php?t=219269|here|)
- Fix various other Xenakios take volume actions if take polarity is flipped

Fixes:
+Issue 1170, Global notes:
 - fix global notes only appearing in first project tab
 - internal tweaks (more efficient load/save)
 - display [modified] in notes window if global notes dirty
 - additionally to saving when project is saved, can be saved via notes window context menu (global notes are stored in <REAPER resource path>/SWS_global notes.txt)
New ReaScript functions:
+NF_TakeFX_GetModuleName() (take version of already existing BR_TrackFX_GetModuleName())

Other changes:
Issue 1175: "SWS/S&M: Remove all envelopes for selected tracks" - prompt before executing action, may be overridden by setting <REAPER resource path>/S&M.ini/[Misc]/RemoveAllEnvsSelTracksPrompt=0
=======
Fixes:
- Contextual toolbars: restore focus to last focused window when toolbar is auto closed (report https://forum.cockos.com/showthread.php?t=218978|here|)
>>>>>>> c76b0c80

!v2.10.0 #1 Featured build (February 6, 2019)
Mega thanks to nofish and cfillion for their many contributions, and X-Raym for doing the tedious work of merging everything into a release.
Recommended use of REAPER 5.965.

Revert 'Track height actions and vertical zoom actions obey track height locking' (for not breaking existing workflows, may come back as optional later on)
"SWS/NF: Enable / Disable multichannel metering (...)" actions: Improve performance (report https://forum.cockos.com/showthread.php?p=2090523#post2090523|here|, thanks Edgemeal!)

!v2.10.0 pre-release build (February 2, 2019)
New features:
+Auto color/icon/layout: Add '(hide)' Layout to auto hide TCP / MCP of tracks (rightclick in "TCP Layout" / "MCP Layout" fields to set) (Issue 1008)
+Global notes
+Loudness: Add 'high precision' analyzing mode
 Set in 'SWS/BR: Analyze loudness...' window -> Options or via action, see below), to ensure full compliance with BS.1770-4. Off by default.
 Notes: This mode is slower than the 'normal' analyzing mode and should only be needed when ensuring exact results of max. momentary values in certain (corner) cases is required.
 All other results should be compliant with BS.1770-4 also in 'normal' analyzing mode.
 Technically this mode uses 100 Hz refresh rate / 10 ms buffer rather than default 5 Hz refresh rate / 200 ms buffer for analyzing.
 For background see https://github.com/reaper-oss/sws/issues/1046#issuecomment-428914818|here| and https://github.com/jiixyj/libebur128/issues/93#issuecomment-429043548|here|.
 ReScript Loudness functions respect this preference.
 - Add action 'SWS/BR/NF: Toggle use high precision mode for loudness analyzing'

Actions:
+New actions (Main section):
 - Snapshots: Add actions to delete current/all snapshots (request https://forum.cockos.com/showthread.php?p=1997530|here|)
 - SWS: Select nearest previous folder, SWS: Select nearest next folder (Issue 981)
 - SWS/FNG: Apply selected groove (use curent settings from opened groove tool)
 - SWS/NF: Disable multichannel metering (all tracks)
 - SWS/NF: Disable multichannel metering (selected tracks)
 - SWS/NF: Enable multichannel metering (all tracks)
 - SWS/NF: Enable multichannel metering (selected tracks)
 - SWS/NF: Cycle through MIDI recording modes (also available in ME section) (Issue 994)
 - SWS/NF: Cycle through track automation modes (Issue 995)
 - SWS/S&M: Show/Hide take ... envelope, SWS/S&M: Toggle show take ... envelope (unlike the native "Take: Toggle take ... envelope" actions these change visibility only) (Issue 1078)

Fixes:
+Issue 537: Snapshots: (Attempt to) Fix longstanding issue with send envelopes not restored when recalling snapshots (thanks ovnis for testing!)
 Note: Since snapshots are based on state chunks, changes within AI envelopes are not recalled currently (https://forum.cockos.com/showthread.php?t=205406|FR|), though AI properties (e.g. position) should be recalled correctly. Also note that when deleting an AI and trying to recall a previously stored snapshot which contains this AI it won't be recalled correctly.
+Issue 938: SWS/S&M: Copy FX Chain (Depending on Focus) - if take FX chain, also copy take FX chain channel count
+Issue 966: Track height actions and vertical zoom actions obey track height locking (REAPER 5.78+)
+Issue 1041: m3u/pls playlist import
 - Fix crash when cancelling playlist import
 - Fix items always being created for missing files when importing playlists
+Issue 1047: ReaConsole: Redraw the status label when resizing the window on Windows
+Issue 1054: "SWS/S&M: Show take volume envelopes" - obey volume fader scaling preference if new envelope is created
+Issue 1057: Fix quantize actions moving items to incorrect positions or hanging in some cases when the grid line spacing is set to Frames, typically when a project start time offset is used
+Issue 1060: Fix "SWS/Shane: Batch Render Regions" crashing when a region contains a slash on Linux and macOS
+Issue 1077: Fix crash after stopping the active track preview from another project tab
+Issue 1086: Fix envelope reconstitution when automation items are connected to the underlying envelope
+Auto color/icon/layout: "(vca master)" filter - also apply rules to groups 33 - 64 (report https://forum.cockos.com/showthread.php?t=207722|here|) (REAPER 5.70+)
+Cycle Action editor: Fix minor issue with not opening with correct section (report https://forum.cockos.com/showpost.php?p=1986045&postcount=3|here|)
+Fix hang when parsing item chunks containing lines bigger than 255 characters (https://github.com/reaper-oss/sws/issues/912#issuecomment-426892230|Issue 912 (comment)|)
+Fix freeze when running "SWS/S&M: Remove all envelopes for selected tracks" with the master track selected (regression from v2.9.8)
+"SWS/S&M: Close all FX chain windows", "SWS/S&M: Close all floating FX windows (...)" - include take FX (report https://forum.cockos.com/showpost.php?p=1978820&postcount=2425|here|)
+"SWS/NF: Enable / Disable multichannel metering (...)" actions: Improve performance (report https://forum.cockos.com/showthread.php?p=2090523#post2090523|here|, thanks Edgemeal!)
+Auto group:
 - Revert creating explicit undo point (match behaviour prior v2.95)
 - Prevent grouping of selected items on not record armed tracks
+Loudness:
 - Revert (mistakenly) changing integrated Loudness relative gate threshold from -10.0 LU to -20.0 LU in SWS v2.9.8 (https://github.com/jiixyj/libebur128/issues/92#issuecomment-426889385|technical explaination|)
 - Fix getting project sample rate
 - Don't apply item vol. and pan/vol. envelope correction beyond actual audio data (Issue 1074)
 - Fix item Loudness analysis if take contains vol. envelope and item position not 0.0 (thanks X-Raym!) (Issue 957, https://github.com/reaper-oss/sws/issues/957#issuecomment-371233030|details|)
 - Pan/vol. envelope correction is now sample accurate (instead of being processed in blocks)
 - Fix export format wildcard descriptions not being translated (report https://forum.cockos.com/showthread.php?t=206229|here|)
 - Harden 'prevent items going offline during analysis' (also prevent during quick reanalyze)
+ReaScript:
 +Issue 950: Make BR_SetItemEdges() only work on item passed in function (rather than all selected items), refix from v2.9.8
 - Avoid crashing in BR_Win32{Get,Write}PrivateProfileString when keyName is empty
 - BR_GetMouseCursorContext_MIDI() - add support for Notation Events lane (Issue 1082)
 - Fix BR_MIDI_CCLaneRemove(), BR_MIDI_CCLaneReplace() (report https://forum.cockos.com/showpost.php?p=2002814&postcount=1|here|.)
 - Repair CF_LocateInExplorer()

New ReaScript functions:
(thanks Breeder!)
+BR_Win32_CB_FindString()
+BR_Win32_CB_FindStringExact()
+BR_Win32_ClientToScreen()
+BR_Win32_FindWindowEx()
+BR_Win32_GET_X_LPARAM()
+BR_Win32_GET_Y_LPARAM()
+BR_Win32_GetConstant()
+BR_Win32_GetCursorPos()
+BR_Win32_GetFocus()
+BR_Win32_GetForegroundWindow()
+BR_Win32_GetMainHwnd()
+BR_Win32_GetMixerHwnd()
+BR_Win32_GetMonitorRectFromRect()
+BR_Win32_GetParent()
+BR_Win32_GetWindow()
+BR_Win32_GetWindowLong()
+BR_Win32_GetWindowRect()
+BR_Win32_GetWindowText()
+BR_Win32_HIBYTE()
+BR_Win32_HIWORD()
+BR_Win32_HwndToString()
+BR_Win32_IsWindow()
+BR_Win32_IsWindowVisible()
+BR_Win32_LOBYTE()
+BR_Win32_LOWORD()
+BR_Win32_MAKELONG()
+BR_Win32_MAKELPARAM()
+BR_Win32_MAKELRESULT()
+BR_Win32_MAKEWORD()
+BR_Win32_MAKEWPARAM()
+BR_Win32_MIDIEditor_GetActive()
+BR_Win32_ScreenToClient()
+BR_Win32_SendMessage()
+BR_Win32_SetFocus()
+BR_Win32_SetForegroundWindow()
+BR_Win32_SetWindowLong()
+BR_Win32_SetWindowPos()
+BR_Win32_ShowWindow()
+BR_Win32_StringToHwnd()
+BR_Win32_WindowFromPoint()
+CF_EnumMediaSourceCues()
+CF_ExportMediaSource()
+CF_GetMediaSourceMetadata()
+CF_GetMediaSourceRPP()
+CF_GetMediaSourceBitDepth() (Issue 1010)
+CF_GetMediaSourceOnline()
+CF_SetMediaSourceOnline()
+CF_EnumerateActions()
+CF_EnumSelectedFX()
+CF_GetCommandText()
+CF_GetFocusedFXChain()
+CF_GetTakeFXChain()
+CF_GetTrackFXChain()
+CF_GetSWSVersion() (Issue 975)
+NF_AnalyzeMediaItemPeakAndRMS() (Issue 674)
+NF_GetMediaItemMaxPeakAndMaxPeakPos() (Issue 953)
+Issue 755:
 - NF_GetSWSMarkerRegionSub()
 - NF_SetSWSMarkerRegionSub()
 - NF_UpdateSWSMarkerRegionSubWindow()

Other changes:
- Rename "SWS: Analyze and display item peak and RMS" to "SWS: Analyze and display item peak and RMS (entire item)" (https://forum.cockos.com/showthread.php?p=2074089#post2074089|background|)
- Rename and deprecate "Xenakios/SWS: Toggle stop playback at end of time selection" (Issue 1066)
- Rename "SWS/S&M: Show/Hide take ... envelope" actions to "SWS/S&M: Show/Hide and unbypass/bypass take ... envelope" (Issue 1078)
- Rename 'take ... envelopes' to 'take ... envelope' (to be consistent with native actions)
- Remove useless code vulnerable to buffer overflows
+"SWS/NF: Eraser tool...":
 - Add 'ignoring snap' variant
 - Change functionality (now cuts item sections on shortcut release rather than continuous erasing because it didn't work well with Ripple editing), changed action description to reflect this change
+ReaScript:
 - Mark SNM_MoveOrRemoveTrackFX() as deprecated (native API equivalent added in REAPER 5.95)
 - Remove NF_TrackFX/TakeFX_ Set/GetOffline() (native API equivalent added in REAPER 5.95)
+TagLib VS 2017 update for Windows (from v1.6.3. to v1.11.1)

!v2.9.8 pre-release build (March 5, 2018)
Now requires REAPER 5.50+!

Actions:
+New actions (Main section):
 - SWS/NF: Eraser tool (perform until shortcut released)
   Note: Should be assigned to a shortcut key without modifier, for not clashing with other mouse modifiers
 - SWS: Split items at time selection (if exists), else at edit cursor (also during playback)
 - SWS: Split items at time selection, edit cursor (also during playback), or mouse cursor
 - SWS/S&M: Region Playlist - Options/Toggle smooth seek (only in Region Playlist) (Issue 890)
 - SWS/S&M: Region Playlist - Options/Enable smooth seek (only in Region Playlist)
 - SWS/S&M: Region Playlist - Options/Disable smooth seek (only in Region Playlist)
 - SWS/S&M: Region Playlist - Play next region (based on current playing region)
 - SWS/S&M: Region Playlist - Play previous region (based on current playing region)
+Renamed "SWS: Split items at time selection (if exists), else at edit cursor" to "SWS: Split items at time selection (if exists), play cursor (during playback), else at edit cursor" (Issue 796)
+Renamed "SWS: Split items at time selection, edit cursor, or mouse cursor" to "SWS: Split items at time selection, edit cursor, play cursor (during playback), or mouse cursor" (Issue 796)
+Renamed "SWS: Crossfade adjacent selected items (move later items)" to "SWS: Crossfade adjacent selected items (move edges of adjacent items)" (Issue 902)

Fixes:
+Issue 936: Auto layout didn't work without also enabling Auto color or Auto icon
+Issue 802: Disable FXID filtering in SNM_MoveOrRemoveTrackFX() (thanks Justin!)
+Crossfade actions: Prevent item content movement if takes contain stretch markers (https://forum.cockos.com/showthread.php?t=197584 posts #11, #12) and / or take playrate is other than 1.0
 (Also fix for  "SWS/AW: Fade in/out/crossfade selected area of selected items" and "SWS/AW: Trim selected items to fill selection")
+Loudness:
 - Issue 927: Change relative gating threshold from -10.0 LU to -20.0 LU (to match with EBU TECH3342 notes)
 - Prevent items going offline during analysis (hopefully fixes cornercase issue with occasionally wrong analysis results)
 - Enable the Cancel button only while analyzing
 - Fix crashing with bad params/too little memory
 - Sort the true peak column by the numerical value
 - fix potential crash when normalizing and nothing is selected https://forum.cockos.com/showthread.php?t=202718
+Issue 864: "SWS/S&M: Float next FX (and close others) for selected tracks" now skips over offline FX
+Issue 918: Fix various issues with "SWS/S&M: Remove all envelopes for selected tracks"
+Support for UTF-8 resource paths on Windows (Issues #934, #935)
+Issue 942: Fix column header context menu when a langpack is used
+Issue 886: Potentially fix occasional skipping of adjacent regions in Region Playlist, needs testing
+Issue 945: "SWS/S&M: Toolbar - Toggle track envelopes in touch/latch/write" - add latch preview
+Issue 950: Prevent takes envelopes and stretch markers offset with  BR_SetItemEdges() and "SWS/BR: Trim MIDI item to active content"

New ReaScript functions:
+CF_ShellExecute
+CF_LocateInExplorer
+NF_TrackFX_GetOffline()
+NF_TrackFX_SetOffline()
+NF_TakeFX_GetOffline()
+NF_TakeFX_SetOffline()
+NF_GetSWSTrackNotes() (Issue 755)
+NF_SetSWSTrackNotes() (Issue 755)

!v2.9.7 featured build (September 28, 2017)
Fixes:
+Issue 897: Fix major issues with OSX 10.13 High Sierra
+Issue 877: Fix ReaConsole default shortcut on Linux and Windows
+Fix missing null terminator in CF_GetClipboard on Windows when clipboard length >= buffer size
+Fix NF_GetMediaItemAverageRMS() calculation
+Fix issue with action "SWS/AW/NF: Toggle assign random colors if auto group newly recorded items is enabled" (http://forum.cockos.com/showpost.php?p=1882461&postcount=422)

New ReaScript functions:
+CF_GetClipboardBig (Thanks cfillion!)
+NF_GetMediaItemPeakRMS_Windowed()
+NF_GetMediaItemPeakRMS_NonWindowed()

!v2.9.6 featured build (September 4, 2017)
Fixes:
+Fix BR Envelope action/ReaScript crashes on Reaper <= 5.4
+Fix small issue with action "SWS/AW: Toggle auto group newly recorded items"

!v2.9.5 pre-release build (August 30, 2017)
Action
+New action (Main section):
 - SWS/SN: Focus MIDI editor

New ReaScript functions:
+SN_FocusMIDIEditor() - focuses windowed or docked MIDI editor
+Issue 880: (thanks, nofish!)
 - NF_AnalyzeTakeLoudness_IntegratedOnly()
 - NF_AnalyzeTakeLoudness()
 - NF_AnalyzeTakeLoudness2()
+CF_SetClipboard() - Write a given string into the system clipboard
+CF_GetClipboard() - Read the contents of the system clipboard

Fixes:
+Issue 587: "SWS/AW: Toggle auto group newly recorded items" now also works in takes recording mode
 - Added related action "SWS/AW/NF: Toggle assign random colors if auto group newly recorded items is enabled"
+Issue 865: Fix SWS/FNG: Set selected MIDI items name to first note - Ignores MIDI Octave Name Display Offset
+Issue 860: Fix automation item removed after SWS/wol: Set selected envelope height... actions

!v2.9.4 pre-release build (April 6, 2017)
New ReaScript function:
+BR_IsMidiOpenInInlineEditor() - Check to see if a midi take has the inline editor open

Fixes:
+Issue 821: Fix "SWS/BR: Split selected items at stretch markers"
+Fixed some OSX window issues that cropped up since v2.9.2

!v2.9.3 pre-release build (April 2, 2017)
Actions
+New actions (MIDI editor) (Issue 514):
 - SWS/NF: Toggle dotted grid
 - SWS/NF: Toggle triplet grid
 (reflect toggle state when used as ME toolbar buttons)

New ReaScript functions (Issue 781)
+NF_GetMediaItemMaxPeak()
+NF_GetMediaItemAverageRMS()

Removed deprecated "SWS/AW: Grid to x" actions (sorry if this breaks your toolbars, please replace with native actions)

Fixes
+Issue 850: "SWS/Xenakios Create markers from selected items..." should now order markers properly
+Issue 851: Fix odd behavior of "SWS: Normalize item(s) to peak RMS

!v2.9.2 pre-release build (March 27, 2017)
Fixes
+Issue 533: Add custom color swatches to OSX "Set custom color" menu items
+Issue 811: Fix "Xenakios/SWS: Reposition selected items" on OSX
+Issue 839: "Remove all automation envelopes for selected tracks" now removes Trim Volume.
+Issue 843: Fix snapshots with complicated sets of sends not being saved/replicated properly

!v2.9.1 pre-release build (March 24, 2017)
Auto color/icon/layout
+Add filter "(vca master)"

Actions
+New actions (Main section):
 - SWS/wol: Save height of selected envelope, slot n (8 slots)
 - SWS/wol: Apply height to selected envelope, slot n (8 slots)

Fixes
+Issue 771: BR_GetMouseCursorContext now ignores mouse Y position when checking for stretch markers.  This isn't perfect, see issue link for discussion.
+Issue 823: Removed buggy "Insert random points to selected envelopes" action
+Issue 831: Fix quanitize items edges not behaving correctly
+Issue 832: Avoid Clear Midi CC Lane Toggle RPP file size runaway
+Issue 846: Don't add a newline to the end of single filenames for "SWS/BR: Copy take media source file path of selected items to clipboard"

!v2.9.0 pre-release build (March 14, 2017)
Actions
+New actions (Main section):
 - SWS/NF: Bypass FX (except VSTi) for selected tracks

Fixes
+Issue 837: Fix TCP handle lookup from the master track

!v2.8.8 featured build (March 13, 2017)
<strong>We're back!</strong>

This is just the 2.8.7 pre-release build officially released, and rebuilt to better support latest REAPER versions.
I plan to continue on and work on some of the bug fixes next.  I hope everyone is well!  -SWS

!v2.8.7 pre-release build (March 26, 2016)
<strong>Reminder: this new SWS version requires REAPER v5.15pre1+!</strong>

Auto color/icon/layout
+Add filter "(record armed)"
+Fix http://forum.cockos.com/showpost.php?p=1634111|rules with icons in sub-folders|

Fixes
+Fix various http://forum.cockos.com/showpost.php?p=1633922|Resources window issues| introduced in v2.8.6
+Fix various BR/FNG/Xenakios envelope issues
+Fix various actions/features vs tempo maps
+Media file actions: fix playback stop vs certain media files
+About box: fix pre-release what's new URL

Other
+Speed up REAPER launch and REAPER exit
+OS X: smaller build, internal improvements (SWS imports REAPER's SWELL)
+Windows OS: prevent reaper_sws_whatsnew.txt deployment
+Windows OS: reduce list views flickering
+Windows OS: improve DLL file tags (copyright, authors, etc)

!v2.8.6 pre-release build (February 5, 2016)
<strong>Reminder: this new SWS version requires REAPER v5.15pre1+!</strong>

Live Configs
+<strong>Remove the action section "S&M Extension"</strong>
 This section is useless now (it was introduced to workaround some old API limitations).
 <strong>All related actions have been moved to to the "Main" section. If you have learned some of these actions, you will need to update these controller bindings (sorry for the trouble!)</strong>
+Support up to 8 controllers/configs
+Add option "Disarm all but active track"
 Note: this new option is disabled/grayed if an input track is defined (incompatible)
+Input track: mute sends when creating an input track or when adding new config tracks (prevent sound blast)
+Fix/improve preset display and context menus (esp. for VST3 presets)
+Improve support of user presets: support shell plug-ins (e.g. Waves plug-ins), DX plug-ins, etc
+Internal updates (RPP state)

Notes window
+Properly support REAPER project notes
+Add a new type of notes: "Extra project notes"
+Windows OS: remove "Action help"

Fixes
+Fix context menu issues vs multiple monitors
+OS X: make sure comments will be preserved when saving the S&M.ini file
+Fix action "Select project (MIDI/OSC only)" (could stop working)
+Fix action "Trigger preset [...] (MIDI/OSC only)" (could stop working)
+Fix preset actions vs VST3 factory preset files (.vstpreset files)
+Auto color/icon/layout: fix http://forum.cockos.com/showpost.php?p=1628164&postcount=2080|drag-drop slowdown|

Other
+Speed up REAPER exit
+Improve support for files transferred from/to OS X from/to Win
+Improve list view sort (logical sort)
+Improve color menus (logical sort)
+Improve some envelope actions (e.g. remove all/arm all envelope actions also take HW send envelopes into account)
+Improve "Dump action list/wiki ALR" actions (don't require the action window to be open anymore)
+ReaScript: tweak documentation

!v2.8.5 pre-release build (January 29, 2016)
<strong>This new SWS version requires REAPER v5.15pre1+!</strong>

Auto color/icon/layout
+Fix automatic layout http://forum.cockos.com/showpost.php?p=1629507&postcount=201|issues|, thanks cfillion!
+Major performance improvements
 <strong>Note: requires REAPER v5.15pre6+, automatic track icons will not work otherwise!</strong>

Actions
+Improve performances vs mass item selection
+Improve performances vs track selection

!v2.8.4 pre-release build (January 28, 2016)
Auto color/icon/layout
+Issue 756: support automatic layouts (e.g. changing track names can automatically change track layouts)
 - Double-click the new columns "TCP Layout" (track panel) and/or "MCP Layout" (mixer panel) to enter layout names
 - Enable the related option in Main menu > Extensions > SWS Options > Enable auto track layout
+Improve performances (more to come), various tweaks

Live Configs
+Fix potential stuck notes (vs sustain pedal events, CC64) when switching configs
+Improve support of JSFX and AU user presets (.rpl files)
+Improve support of VST3 user presets
+Support VST3 factory preset files (.vstpreset files, REAPER v5.11+ is required)
+Input track: don't mute sends to out-of-config tracks
+Improve tiny fades: preserve user preferences, fix corner case issues (e.g. the option "mute all but active track" was not working when tiny fades were disabled)
+Improve performances, wordings, monitoring windows (prevent overlapped texts, etc)

"All notes off" actions/features
+Fix potential stuck notes vs sustain pedal events (now also reset CC64)
+Send "All notes off" events in a synchronous way (e.g. can now be reliably used in macros)
+Add similar action "SWS/S&M: Send all sounds off to selected tracks" (i.e. http://www.blitter.com/~russtopia/MIDI/~jglatt/tech/midispec/sndoff.htm|CC120| on selected tracks)

Fixes
+Zoom actions: fix "breathing" room (3% on each side)
+Issue 789: fix actions "Horizontal scroll to put edit/play cursor at x%"
+Issue 783: fix BR_GetMouseCursorContext_MIDI return value
+Fix "SWS/BR: Save/restore selected items' mute state" actions (http://forum.cockos.com/showpost.php?p=1625781&postcount=2079|incorrect slots|)
+Fix "SWS/BR: Save/restore track solo/mute states" actions (incorrect states)

Other
+<strong>OS X: new compiler, optimized build</strong>
+Improve many zoom action/features (requires REAPER v5.12pre4+)
+Region Playlist: improve monitoring mode (prevent overlapped texts, misc. tweaks)
+Snapshot paste: http://forum.cockos.com/showpost.php?p=1605660&postcount=2051|improve name-matching|

!v2.8.3 featured build (January 8, 2016)
New global startup action (in addition to per-project startup actions)
+The global startup action is performed one time, when launching REAPER
+To edit/view/clear startup actions: Main menu / Extensions / Startup actions
+Tip: if you want to perform several actions at launch time, create a macro and set it as the global startup action

Actions
+New actions (Main section):
 - SWS/wol: Full zoom selected envelope (in media lane only) to upper/lower half in time selection
 - SWS/wol: Vertical zoom selected envelope (in media lane only) to upper/lower half
 - SWS/wol: Put selected envelope in media/envelope lane
+Remove outdated actions (issue 787):
 - Xenakios/SWS: Process item with csound phase vocoder
 - Xenakios/SWS: Process item with RubberBand
+Prevent various delete take/item/source file actions to delete subproject files

Other
+Harden functions exported to ReaScript
+Support new ReaScript command IDs (REAPER v5.11pre14+)
+Update win32 installer to NSIS 2.5.0, resolves security issues

!v2.8.2 featured build (November 3, 2015)
Snapshots
+Fixed http://forum.cockos.com/showthread.php?t=166652|snapshots with bypassed FX Chains|
+Improved snapshot recall (faster)

Cycle Actions
+Ease action selection (works regardless of the displayed columns in the Action window)
+Support new ReaScript command IDs (REAPER v5.05pre1+)

Autocolor: Make sure the color picker is always visible

Fixes
+Localization: fixed partly broken user LangPacks (thanks ecl!)
+Localization: http://forum.cockos.com/showpost.php?p=1579264&postcount=242|various fixes| (thanks Mr Data!)
+Fixed http://forum.cockos.com/showpost.php?p=1579114&postcount=2010|"SWS/AW: Consolidate Selection" potential crash|

!v2.8.1 featured build (September 10, 2015)
New actions
+Main:
 - SWS/BR: Options - Set "Run FX after stopping for" to x ms (various values)
 - SWS/wol: Adjust selected envelope height, zoom center to middle arrange/mouse cursor (MIDI CC relative/mousewheel)
 - SWS/wol: Adjust selected envelope or last touched track height, zoom center to middle arrange/mouse cursor (MIDI CC relative/mousewheel)
 - SWS/wol: Adjust envelope or track height under mouse cursor, zoom center to mouse cursor (MIDI CC relative/mousewheel)

Autorender
+Fallback to WAV render if no render settings are found
+Updated/added guiding messages

Fixes
+Fixed http://forum.cockos.com/showpost.php?p=1567618&postcount=1968|mass item selection hang| vs grouped/pooled items, requires REAPER v5.02pre3+
+Fixed http://forum.cockos.com/showpost.php?p=1563402&postcount=191|potential crash in zoom functions|
+Issue 761: Obey preference for volume envelope scaling when creating volume send envelopes with various actions
+Issue 757: fixed actions "SWS: Set snapshots to 'mix' mode" and "SWS: Set snapshots to 'visibility' mode"
+Issue 765: Fixed various actions and ReaScript API not working properly with stretch markers at mouse cursor when take playrate is modified
+Renamed "SWS/wol: Set "Vertical/Horizontal zoom center" to..." actions to "SWS/wol: Options - Set "Vertical/Horizontal zoom center" to..." to be consistent with Breeder's actions.
+Added missing undo points for some SWS and Xenakios actions
+ReaConsole: fixed default key shortcut "C"

Other
+SWS auto-update now checks for REAPER compatibility before announcing a new SWS version is available
+Increased all SWS/BR slot actions count to 16
+Optimizations around item/take selection/activation

ReaScript
+Added functions:
 - BR_TrackFX_GetFXModuleName
+Issue 764, issue 760: fixed BR_GetMediaTrackLayout/BR_SetMediaTrackLayout issues, requires REAPER v5.02+

!v2.8.0 featured build (August 13, 2015)
<strong>This new SWS version requires and supports REAPER v5.0+!</strong><br>
Lots of new features/fixes: everything listed below is new, down to v2.6 (all intermediate versions were pre-releases/beta/fixup builds).
</strong>

New actions
+Main:
 - SWS/BR: Options - Automatically insert stretch markers when inserting tempo markers with SWS actions
  - Note:  The option is enabled by default. It allows for stretch markers to get automatically inserted when editing tempo map with various SWS/BR features (warp grid, freehand draw, tempo mapping). When appropriate, some of these features (i.e. warp grid) won't insert stretch markers in items with effective timebase time. See some examples http://stash.reaper.fm/24586/sws%20auto%20stretch%20markers.gif|here|
 - SWS/BR: Copy selected points in selected envelope to envelope at mouse cursor
 - SWS/BR: Copy points in time selection in selected envelope to envelope at mouse cursor
 - SWS/BR: Copy selected points in selected envelope to to envelope at mouse cursor (paste at edit cursor)
 - SWS/BR: Copy points in time selection in selected envelope to envelope at mouse cursor (paste at edit cursor)
 - SWS/BR: Options - Set "Run FX after stopping for" to x ms (various values)
 - SWS/BR: Toggle play from mouse cursor position
 - SWS/BR: Toggle play from mouse cursor position and solo active item's track for the duration
 - SWS/BR: Toggle play from mouse cursor position and solo active item for the duration
 - SWS/BR: Toggle play from edit cursor position and solo active item's track for the duration
 - SWS/BR: Toggle play from edit cursor position and solo active item for the duration
+MIDI editor:
 - SWS/BR: Toggle play from mouse cursor position
 - SWS/BR: Toggle play from mouse cursor position and solo track under mouse for the duration
 - SWS/BR: Toggle play from mouse cursor position and solo item and track under mouse for the duration
 - SWS/BR: Toggle play from edit cursor position and solo track under mouse for the duration
 - SWS/BR: Toggle play from edit cursor position and solo item and track under mouse for the duration
 - SWS/BR: Move active floating window to mouse cursor (9 version with different horizontal and vertical positions in regards to mouse cursor)

Contextual toolbars
+Fixes:
 - Fixed stretch marker detection when take had modified playrate
+Other:
 - Added toggle states to all actions for toggling toolbars

ReaScript
+Other:
 - BR_GetMouseCursorContext: fixed stretch marker detection when take had modified playrate

Fixes
+Fixed SWS/BR actions that show send envelopes. In certain corner cases they didn't work and could potentially remove FXs from receiving track
+Fixed SWS/BR actions that copy other stuff to envelopes (CC events, envelope points from other envelopes etc...) when dealing with FX envelopes

!v2.7.3 pre-release build (July 8, 2015)
ReaScript: fixed missing exported functions

!v2.7.2 pre-release build (July 7, 2015)
<strong>REAPER v5.0rc1+ is required!</strong>

New actions
+Main:
 - Resources: brought back all "prompt for slot" actions
 - SWS/BR: Preview take under mouse (lots of different versions, see action list)
 - SWS/BR: Hide all but selected track envelope for all/selected tracks (except envelopes in separate lanes)
 - SWS/BR: Hide all but selected track envelope for all/selected tracks (except envelopes in track lanes)
 - SWS/BR: Options - Toggle "Send all-notes-off on stop/play"
 - SWS/BR: Options - Toggle "Reset pitch on stop/play"
 - SWS/BR: Options - Toggle "Reset CC on stop/play"
 - SWS/BR: Options - Toggle "Flush FX on stop"
 - SWS/BR: Options - Toggle "Flush FX when looping"
 - SWS/BR: Options - Toggle "Move edit cursor to start of time selection on time selection change"
 - SWS/BR: Options - Toggle "Move edit cursor when pasting/inserting media"
 - SWS/BR: Options - Toggle "Move edit cursor to end of recorded items on record stop"
 - SWS/BR: Options - Toggle "Stop/repeat playback at end of project"
 - SWS/BR: Options - Toggle "Scroll view to edit cursor on stop"
 - SWS/BR: Options - Set grid/marker line Z order (6 actions that cover all settings)
 - SWS/wol: Adjust envelope or track height under mouse cursor (MIDI CC relative/mousewheel)
+MIDI editor:
 - SWS/BR: Show only used CC lanes with selected events (detect 14-bit)
 - SWS/BR: Move last clicked CC lane up/down
 - SWS/BR: Set all CC lanes' height to x pixel
 - SWS/BR: Increase/Decrease all CC lanes' height by x pixel
 - SWS/BR: Delete all events in last clicked lane
 - SWS/BR: Delete selected events in last clicked lane
+Main and MIDI editor:
 - SWS/BR: Convert selected points in selected envelope to CC events (various versions)
 - SWS/BR: Convert selected envelope's curve in time selection to CC events (various versions)
  - Note: when converting envelope curve, event density is determined by setting "Events per quarter note when drawing in CC lanes" (Preferences->Editing Behavior->MIDI Editor)

ReaScript
+Added functions:
 - BR_GetMidiTakePoolGUID
 - BR_GetCurrentTheme
 - BR_Win32_GetPrivateProfileString
 - BR_Win32_ShellExecute
 - BR_Win32_WritePrivateProfileString
+Fixes:
 - BR_GetClosestGridDivision, BR_GetNextGridDivision, BR_GetPrevGridDivision now work properly with frame grid
 - BR_Env functions now account for take playrate when it's set to something other than 1
+Other:
 - BR_GetSetTrackSendInfo: added support for linking volume/pan to MIDI
 - Hardened BR_Env functions so they don't crash REAPER in certain scenarios (reported and explained http://forum.cockos.com/showthread.php?p=1529077#post1529077|here|)

Fixes
+Fixed Groove tool crash vs duplicate Control Change events (report http://forum.cockos.com/showpost.php?p=1519436&postcount=111|here|)
+Hardened various actions related to takes
+Potential OSC output fixes (Region Playlist, Live Configs)
+Fixed possible crash in MIDI editor actions that show/hide used CC lanes
+Fixed various problems with envelope functionality related to volume envelope range when default volume envelope scaling was set to amplitude
+Fixed various issues related to take envelopes when takes playrate was set to something other than 1
+Various actions will now properly work with frame grid
+Fixed the action <em>SWS/BR: Trim MIDI item to active content</em>
+Preview actions now work properly in certain scenarios on MIDI items (looped items, MIDI editor timebase set to source (beats) etc...)
+<em>SWS/BR: Disable "Ignore project tempo" for selected MIDI items preserving time position of MIDI events</em> should now work properly when dealing with looped items
+Fixed "perform until shortcut released" playback actions playing back muted tracks/items shortly after shortcut release
+"perform until shortcut released" playback actions restore view when starting the playback from mouse cursor (if option "scroll view to edit cursor on stop" is turned on)
+Fixed missing check mark in context menu of docked SWS dialogs next to menu item "Dock window in Docker"
+Actions that move closest grid line now work properly when "Grid snap settings follow grid visibility" is disabled

Other
+When using "perform until shortcut released" playback actions, create undo point for restoring track/item mute/solo state in case of project changes during playback
+Renamed various actions (removed (s) prefix - this way it's more uniform with rest of the REAPER and easier to search in the action list)
+Disabled Marker Actions while rendering
+Removed actions to simplify title bar. It wasn't reliable in certain situations and may not be morally right :)

!v2.7.1 pre-release build (May 7, 2015)
<strong>OSX:</strong>
+<strong>New installation disk image (.dmg)</strong>
 - The new .dmg proposes to install the SWS Extension in a different directory:
   /Library/Application Support/REAPER/UserPlugins (instead of ~/Library/Application Support/REAPER/UserPlugins)
 - This eases the installation ("normal" drag-drop .dmg, no more script), fixes some security issues, etc but has a small inconvenience when upgrading too, some information messages will guide you in this case though
 - More details http://forum.cockos.com/showpost.php?p=1518816&postcount=96|here|
+Fixed UI issues with listviews on Yosemite and trackpads

Region Playlist
+Crop project to playlist, paste playlist, etc support automation on folder/empty tracks (issue 701)
+Fixed some corner-case playback issues

Resources
+Issue 709: More commands obey multiple selection in the list view (e.g. play all selected media files in one go, open a bunch of project tabs in one go, etc)

Added actions
+Main:
 - SWS/AW: Set selected tracks timebase to project default
 - SWS/AW: Set selected items timebase to project/track default
 - SWS/AW: Set selected items timebase to time
 - SWS/AW: Set selected items timebase to beats (position only)
 - SWS/AW: Set selected items timebase to beats (position, length, rate)
 - SWS/BR: Disable "Ignore project tempo" for selected MIDI items preserving time position of MIDI events
 - SWS/BR: Move active floating track FX window to mouse cursor (9 version with different horizontal and vertical positions in regards to mouse cursor)

ReaScript
+Added functions:
 - BR_GetArrangeView
 - BR_GetMidiTakeTempoInfo
 - BR_GetNextGridDivision
 - BR_GetPrevGridDivision
 - BR_SetMidiTakeTempoInfo

Fixes
+Fixed various buglets (Region Playlist, marker/region actions, etc) when some regions/markers/envelopes end later than the last media item
+Using SWS/BR actions to enable "ignore project tempo" will not change tempo information of items that are already ignoring project tempo
+Fixed various envelope functionality in regards to certain FX parameter envelopes (for example, freehand actions not properly setting the envelope to mouse cursor vertical position on ReaEQ gain parameter envelopes, like seen http://forum.cockos.com/showpost.php?p=1517026&postcount=4|here|)
+Fixed various small usability corner-cases of envelope freehand actions
+Fixed positions of certain check boxes in Contextual toolbar dialog

!v2.7.0 featured build (May 7, 2015)
OSX: fixed UI issues with listviews on Yosemite and trackpads

Fixed various buglets (Region Playlist, marker/region actions, etc) when some regions/markers end later than the last media item

!v2.6.4 pre-release build (May 1, 2015)
<strong>REAPER v5.0pre21+ is required!</strong>

<strong>Custom mouse cursors</strong>
+From now on you can create custom mouse cursors to replace existing SWS cursors. All future updates in regards to this will be shown in what's new under <strong>Custom mouse cursors</strong> section to ease things for theme and cursor developers when new things are added or changed
+Current list of customizable mouse cursors can be found http://wiki.cockos.com/wiki/index.php/SWS_mouse_cursors|on Cockos wiki|
+Some SWS/BR actions got new cursors, but not to clog the change log with all the details, see upper wiki link. Note that these cursors are not set in stone, if you think you could contribute better default cursors, let us know (you can do it on our dedicated http://forum.cockos.com/showthread.php?t=153702|forum topic|)

Contextual toolbars
+Contextual toolbars dialog:
 - When checking for modifications in contextual toolbars dialog (in case of closing the dialog or switching from the unsaved preset) also check position offset and auto close properties
 - Added an option to <em>Set toolbar to foreground</em>. When enabled, toolbar will be set to foreground (focused) every time it's shown. The option is disabled by default
+Fixed various issues with toolbar window manipulation (set always on top, auto close, position offset/override) when toolbar had the same name as some other window (i.e. toolbar was named "Mixer")

Added actions
+Main:
 - SWS/BR: Freehand draw envelope while snapping points to left side grid line (perform until shortcut released)
  - Note: also works with tempo map (2 versions, one that draws on selected envelope and the other which draws on envelope at mouse cursor)
 - SWS/BR: Select envelope at mouse cursor and set closest (left side) envelope point's value to mouse cursor (perform until shortcut released)
 - SWS/BR: Apply next action to all visible (record-armed) envelopes in selected tracks
 - SWS/BR: Apply next action to all visible (record-armed) envelopes in selected tracks if there is no track envelope selected
 - SWS/BR: Copy selected points in selected envelope to all visible (record-armed) envelopes in selected tracks (2 versions: direct copy and at edit cursor)
 - SWS/BR: Copy points in time selection in selected envelope to all visible (recorded-armed) envelopes in selected tracks (2 versions: direct copy and at edit cursor)
 - SWS/BR: Select all partial time signature markers
 - SWS/BR: Reset position of selected partial time signature markers
 - SWS/BR: Snap position of selected partial time signature markers to closest grid line
 - SWS/BR: Move active floating window to mouse cursor (9 version with different horizontal and vertical positions in regards to mouse cursor)
 - SWS/BR: Simplify main window title bar (3 mutually exclusive versions) (windows only, sorry OSX users)
 - SWS/BR: Toggle "Display media item take name"
 - SWS/BR: Toggle "Display media item pitch/playrate if set"
 - SWS/BR: Toggle "Display media item gain if set"
 - SWS/BR: Project track selection action - Set/Show/Clear...
  - Note: action set with this should get called every time a track gets selected by clicking the track with the mouse in TCP/MCP. Known limitation: the action won't get called if Mixer option "Scroll view when tracks activated" is disabled.
 - SWS/BR: Play from edit cursor position (perform until shortcut released)
 - SWS/BR: Play from edit cursor position and solo track under mouse for the duration (perform until shortcut released)
 - SWS/BR: Play from edit cursor position and solo item and track under mouse for the duration (perform until shortcut released)
+MIDI editor:
 - SWS/BR: Play from edit cursor position (perform until shortcut released)
 - SWS/BR: Play from edit cursor position and solo active item's track for the duration (perform until shortcut released)
 - SWS/BR: Play from edit cursor position and solo active item for the duration (perform until shortcut released)

ReaScript
+Improved Python function wrappers (sws_python*.py)
+Fixed BR_EnvGetProperties not returning correct values for envelope types
+Issue 702: Fixed ULT_SetMediaItemNote
+Added media file tagging functions, see http://taglib.github.io|TagLib| for supported tags/files
 - SNM_TagMediaFile
 - SNM_ReadMediaFileTag
+Added functions to convert track/item/take from and to GUID:
 - BR_GetMediaItemByGUID
 - BR_GetMediaItemGUID
 - BR_GetMediaItemTakeGUID (function to get take from GUID already exists, see SNM_GetMediaItemTakeByGUID)
 - BR_GetMediaTrackByGUID
 - BR_GetMediaTrackGUID
+Added other functions:
 - BR_EnvSortPoints
 - BR_GetClosestGridDivision
 - BR_GetMediaItemImageResource
 - BR_GetMediaTrackFreezeCount
 - BR_GetMediaTrackLayouts
 - BR_GetMediaTrackSendInfo_Envelope
 - BR_GetMediaTrackSendInfo_Track
 - BR_GetMidiSourceLenPPQ
 - BR_GetSetTrackSendInfo
 - BR_GetTakeFXCount
 - BR_IsTakeMidi
 - BR_SetArrangeView
 - BR_SetItemEdges
 - BR_SetMediaItemImageResource
 - BR_SetMediaTrackLayouts

Fixes
+Notes/Windows OS: fixed "wrap text" option (Issue 690)
+Issue 709: Prevent loading templates when loading projects in new tabs
+Compatibility fixes for new envelope max display options of +12db or +24db (introduced in REAPER v5.0pre21)
+Autorender/OSX: fixed UTF8 issues with media file tags (Issue 670)
+Preserve metronome patterns when editing tempo envelope with various actions and dialogs
+Fixed non-selectable radio buttons in SWS/BR: Select and adjust tempo markers... dialog
+Don't change solo state of tracks if mouse is over master track when running certain "perform until shortcut released" playback actions
+Fixed various SWS/BR actions so they work properly with hardware sends envelopes
+Fixed wrong vertical position of shadowed area when using Zoom tool (marquee) with master track visible
+Fixed various zooming issues when zooming tracks that have more than one envelope lane visible
+<em>SWS/S&M: Open/close image window</em> now reports it's state
+Fixed <em>SWS/BR: Delete tempo marker (preserve overall tempo and positions if possible)</em> not deleting moved partial time signature markers properly
+Fixed <em>SWS/BR: Set closest (left side) envelope point's value to mouse cursor (perform until shortcut released)</em> reseting position of moved partial time signature markers

Other
+Added ability to select only partial time signatures with <em>SWS/BR: Select and adjust tempo markers...</em>
+Toggle state of all docked SWS dialogs will be set to ON only when the window is visible in the docker (same behavior REAPER is using for its own docked dialogs)
+When running <em>SWS/BR: Set closest (left side) envelope point's value to mouse cursor (perform until shortcut released)</em> on mute envelope, snap values to top or bottom

!v2.6.3 pre-release build (March 12, 2015)
<strong>REAPER v5.0pre14b+ is required!</strong>

Contextual toolbars
+Fixes:
 - Fixed toolbars not loading in certain instances if some tracks are hidden from TCP (this also probably fixes some other issues)
 - Fixed MIDI editor flickering when setting detected CC lane as last clicked
+Other:
 - Toolbar is always shown within monitor bounds (previously, this was the case only if toolbar had position override/offset set)
 - When closing toolbar, restore focus to last focused window

Added actions
+Main:
 - SWS: Zoom to selected items/tracks (ignore last track's envelope lanes)
 - SWS: Vertical zoom to selected items/tracks (ignore last track's envelope lanes)
 - SWS: Toggle zoom to selected tracks/items/time selection (ignore last track's envelope lanes)
 - SWS/BR: Save/Restore selected/all items' mute state, slot x (8 slots)
 - SWS/BR: Save/Restore selected/all tracks' solo and mute state, slot x (8 slots)
 - SWS/BR: Play from mouse cursor position (perform until shortcut released)
 - SWS/BR: Play from mouse cursor position and solo track under mouse for the duration (perform until shortcut released)
 - SWS/BR: Play from mouse cursor position and solo item and track under mouse for the duration (perform until shortcut released)
+MIDI editor:
 - SWS/BR: Create CC lane and make it last clicked
 - SWS/BR: Copy selected CC events in active item to last clicked CC lane/lane under mouse cursor
 - SWS/BR: Play from mouse cursor position (perform until shortcut released)
 - SWS/BR: Play from mouse cursor position and solo active item's track for the duration (perform until shortcut released)
 - SWS/BR: Play from mouse cursor position and solo active item for the duration (perform until shortcut released)

ReaScript
+Updated BR_EnvGetProperties and BR_EnvSetProperties (volume envelope fader scaling support)

Fixes
+SWS/BR:Set closest envelope point's value to mouse cursor now properly formats tooltip value for FX envelopes
+Fixed certain SWS/BR actions in MIDI editor so they work properly with looped MIDI items
+Fixed SWS/BR preview active item actions in MIDI editor not working right in certain cases
+Don't create redundant undo point when using:
 - SWS: Save selected track(s) selected item(s), slot x
 - SWS: Save selected item(s)
+Zooming functionality:
 - Restored behavior of actions that zoom vertically to selected tracks/items so they include track envelopes of the last selected item/track (changed in v2.5.1)
 - Fixed problems with master track (reported http://forum.cockos.com/showpost.php?p=1458143&postcount=1725|here|)
 - Fixes related to hidden TCP tracks and actions that hide unselected tracks when zooming
 - Make sure zoomed tracks fill TCP completely when appropriate (related only to actions that minimize other tracks)

Other:
+Optimized various envelope actions and ReaScript envelope functions using new envelope API (testing showed increase in performance up to x10) (not applicable to tempo envelope)
+Various fixes for REAPER 5 compatibility (contextual toolbars, envelope actions, MIDI editor actions)

!v2.6.2 pre-release build (January 16, 2015)
<strong>REAPER v5.0pre6+ is required!</strong> (this REAPER version supports SWS functions exported to EEL and Lua)

Fixes:
+REAPER 5/Windows OS: fixed crash vs unsupported REAPER versions
+Hardened SWS initialization, display error messages

!v2.6.1 pre-release build (January 7, 2015)
<strong>REAPER v5.0pre4+ is required!</strong>

REAPER 5 preliminary support
+ReaScript function export to EEL and Lua
+Fixed action selection broken in various places (e.g. Cycle Action editor)

!v2.6.0 featured build (January 7, 2015)
Notes window
+Added "Wrap text" option in the context menu
+Import SubRip file: name regions with subtitles content
+Issue 686: fixed new lines added in subtitles when saving the project

!v2.5.2 pre-release build (December 11, 2014)
<strong>REAPER v4.75+ is required!</strong>

Contextual toolbars
+Contextual toolbars dialog:
 - Added support for auto close:
  - If enabled, toolbar will automatically get closed after pressing any of it's buttons
  - Option exists separately for each context. To enable or disable the option, right-click or double click the <em>Auto close</em> column in the context list
  - Note that you can't set the option if context doesn't have a toolbar assigned to it
 - Added support for custom positioning of the toolbar:
  - There are two separate ways to set custom positioning of the toolbar:
   - Position override found in <em>Options</em> under group <em>All</em>. Enable to set where you want <strong>all the toolbars</strong> to appear in relation to mouse cursor.
   - Position offset that can be set up separately for each context. To set the option, right-click or double click the <em>Position offset</em> column in context list and type desired offset values
  - Setting one option doesn't exclude the other, they are cumulative.
  - If toolbar position is managed by Contextual toolbars, toolbar will never get displayed out of monitor bounds
  - Note that you can't set the option if context doesn't have a toolbar assigned to it
 -Other:
  - Previously, you always had to right-click the context list to edit it, now it's also possible to edit it by double clicking the cell
+Other:
 - Toolbars that are set to be <em>always on top</em> don't hide the tooltip anymore. Note that this works only for toolbars loaded by Contextual toolbars, the issue where REAPER hides tooltip behind pinned toolbar still exists and is reported http://forum.cockos.com/project.php?issueid=5199|here|
 - Renamed the actions <em>SWS/BR: <strong>Exclusive toggle</strong> contextual toolbar under mouse cursor, preset x</em> to <em>SWS/BR: <strong>Open/close</strong> contextual toolbar under mouse cursor, preset x</em>
 - Removed <em>Named notes mode</em> context from <em>Inline MIDI editor</em> group. It's currently not supported by REAPER and was mistakenly put there in the first place
+Added actions:
 - SWS/BR: Exclusive toggle contextual toolbar under mouse cursor, preset x (added in all sections: Main, MIDI editor, etc...)
  - Note: unlike other actions which simply close all toolbars if at least one of them is open, this will always open the contextual toolbar if valid toolbar is found for the context under mouse cursor. If found toolbar is already visible or no toolbar has been found, all toolbars will get closed

Analyze and normalize loudness
+Analyze loudness dialog:
 - Disable analyze button while analysis is progress

Added actions
+Main:
 - SWS/BR: Adjust playrate (MIDI CC only)
 - SWS/BR: Adjust playrate options...
  - Note: These two actions work in tandem. The first action changes playrate so you can automate it.The second action opens the dialog where you can set automatable playrate range. Also note that due to the API problems, actions can't respond to OSC, but in this case it shouldn't matter since you can configure REAPER OSC to manage playrate.

Fixes
+Resources: http://forum.cockos.com/showthread.php?p=1440002|fixed lost bookmarks|
+These actions now work properly when item is trimmed or stretched:
 - SWS/BR: Split selected items at stretch markers
 - SWS/BR: Create project markers from stretch markers in selected items
+Don't reload FX when undoing certain SWS actions

!v2.5.1 pre-release build (November 24, 2014)
<strong>REAPER v4.74+ is required!</strong>
New API functions were introduced in this version, they enable various improvements in the SWS/S&M Extension.
Thank you Cockos!

<strong>Contextual toolbars</strong>
+Functionality in general:
 - Feature relies heavily on existing REAPER toolbars. The basic concept is fairly simple. User assigns different REAPER toolbars to different contexts (things like TCP, item, piano roll, etc...) and loads them under mouse cursor by calling a single action. The action will then load an appropriate toolbar for a thing under the mouse cursor, http://wiki.cockos.com/wiki/images/3/3c/Contextual_toolbars_example.gif|like this.|
 - For more information, please http://wiki.cockos.com/wiki/index.php/Contextual_toolbars_with_SWS|visit the wiki on the subject| (which is also accessible from the Contextual toolbars dialog). In case you want to contribute to the wiki, you're more than welcome.
+Contextual toolbars dialog:
 - To open a dialog for setting up contextual toolbars either run the action SWS/BR: Contextual toolbars... or go to Main menu > Extensions > Contextual toolbars...
 - Dialog is divided into 3 parts, preset selector, list of possible contexts, and various options tied to those contexts. Select an arbitrary preset and right click contexts to assign them toolbars. Options can be found on the right and are executed only when toolbar is loaded. Once set up, use provided actions to load toolbars for each preset.
+Added actions:
  - SWS/BR: Contextual toolbars...
  - SWS/BR: Exclusive toggle contextual toolbar under mouse cursor, preset x (8 presets) (added in all sections: Main, MIDI editor, etc...)
   - Note: Actions work as toggle switches. If any of the toolbars set up in Contextual toolbars dialog is visible, all of them will get closed - otherwise toolbar corresponding to context under mouse cursor will get loaded.
+<strong>Feedback needed:</strong>
 - Note that while new contexts won't get added at this time (but fades and volume handles are planned) now is the time to help us. Any feedback, comments and criticism of current contexts hierarchy is highly welcome. For example, http://wiki.cockos.com/wiki/index.php/Contextual_toolbars_with_SWS#Special_cases:_item_stretch_markers_and_take_envelopes|this workaround| would definitely benefit from discussion. Don't hesitate to express your opinion on http://forum.cockos.com/showthread.php?t=150702|dedicated forum topic.| Thanks!

Analyze and normalize loudness
+Analyze loudness dialog:
 - Analyzer can now measure true peak (disabled by default since it prolongs analysis due to resampling - see Options to enable/disable)
  - Double-click true peak cell to move edit cursor to true peak location (or right-click selected item/track in list view to reveal the option)
 - Added user preference to display either LUFS or LU (see Options->Unit).
  - To set reference level for 0 LU and formatting of LU unit, see Options->Global preferences (or run SWS/BR: Global loudness preferences)
  - Right-click menu entry for normalizing follows Options->Unit and will alternate between "Normalize to -23 LUFS" and "Normalize to 0 LU"
  - Normalizing to specific value can normalize to both LUFS and LU
 - Export list of analyzed items/tracks to clipboard or file
  - To export the list, select items in list view, right-click them and select "Export formated list to clipboard/file"
  - For setting the format of exported items, see Options->Export format
   - Formating supports wildcards. Wildcards description can be found in the same dialog. To hide description, simply resize the dialog
   - Besides typing, wildcards can also be inserted using the "Wildcard" button.
   - Previously used format patterns are stored in the "Wildcard" button submenu
 - Analyzed objects are now restored on project load
 - Other:
  - Right-click menu entry for creating loudness graph no longer queries range, instead it uses range set in Options->Global preferences (or SWS/BR: Global loudness preferences)
  - Normalize dialog is no longer modal (but will be closed if loudness analyzer is closed/hidden to avoid confusion)
  - Display new items/tracks in list view as soon as they're analyzed
  - Analyze button changes caption depending on what is to be analyzed
  - Added Help... menu entry to options menus
   - Note: opens http://wiki.cockos.com/wiki/index.php/Measure_and_normalize_loudness_with_SWS|wiki page on everything loudness related in SWS| which is currently unfinished (if you want to contribute you're more than welcome. Big thanks to user http://forum.cockos.com/member.php?u=1482|Airon| for the work so far)
  - Various small fixes
+Added actions:
 +SWS/BR: Global loudness preferences...
  - Note: Preferences set here affect everything loudness related in SWS (analyze loudness dialog and separate normalize actions)
   - 0 LU reference can be set to an arbitrary value (most common values are provided in the dropdown)
   - LU unit format only affects display of LU unit in various dialogs
   - Envelope graph range affects drawing range when drawing loudness envelopes in Analyze loudness dialog
 +SWS/BR: Normalize loudness of selected items to 0 LU
 +SWS/BR: Normalize loudness of selected tracks to 0 LU
+Other:
 - Renamed SWS/BR: Normalize loudness of selected items to SWS/BR: Normalize loudness of selected items/tracks (also no longer modal)
 - Removed SWS/BR: Normalize loudness of selected tracks

Added actions
+Main:
 - SWS/BR: Select envelope points on/between grid (2 versions: time selection and normal)
 - SWS/BR: Add envelope points located on/between grid to existing selection (2 versions: time selection and normal)
 - SWS/BR: Delete envelope points on/between grid (2 versions: time selection and normal)
 - SWS/BR: Create project marker at mouse cursor
 - SWS/BR: Create project marker at mouse cursor (obey snapping)
 - SWS/BR: Insert 2 envelope points at time selection to all visible track envelopes
 - SWS/BR: Insert 2 envelope points at time selection to all visible track envelopes in selected tracks
 - SWS/BR: Show all active FX envelopes for selected tracks
 - SWS/BR: Show all FX envelopes for selected tracks
 - SWS/BR: Show all/volume/pan/mute active send envelopes for selected track
 - SWS/BR: Show all/volume/pan/mute send envelopes for selected track
  - Note: all show FX/send envelope actions come in 3 flavors : show, hide and toggle show
 - SWS/BR: Show/hide track envelope for last adjusted send (3 verions)
  - Note: that's right, due to API limitation it's last adjusted, not touched
 - SWS/BR: Enable "Ignore project tempo" for selected MIDI items preserving time position of MIDI events (use tempo at item's start)
  - Note: the action is meant for http://forum.cockos.com/showthread.php?p=1374175#post1374175|these kind of issues|
 - SWS/BR: Select all MIDI/audio/video/click/timecode/empty/PiP items
 - SWS/BR: Move closest project marker to edit/play/mouse cursor (2 versions: normal and obey snapping) (Issue 668)
 - SWS/BR: Focus tracks
 - SWS/BR: Unselect envelope
 - SWS/BR: Increase/Decrease selected envelope points by x db (volume envelope only) (multiple versions: 0.1, 0.5, 1, 5 and 10 db)
 - SWS/BR: Delete take under mouse cursor (Issue 124)
 - SWS/BR: Select TCP/MCP track under mouse cursor (Issue 124)
 - SWS/BR: Select envelope under mouse cursor (Issue 124)
 - SWS/BR: Select/Delete envelope point under mouse cursor (2 versions: selected envelope only and whatever envelope is under mouse cursor) (Issue 124)
 - SWS/BR: Split selected items at stretch markers
 - SWS/wol: Select all tracks except folder parents
 - SWS: Toggle horizontal zoom to selected items/time selection
+MIDI editor:
 - SWS/BR: Save/Restore selected events in last clicked CC lane (8 slots) (Save has 2 versions: last clicked lane, lane under mouse cursor. Restore has 3 versions: last clicked lane, lane under mouse cursor, all visible lanes)
 - SWS/BR: Insert CC event at edit cursor in CC lane under mouse cursor (active item only)
 - SWS/BR: Hide last clicked/under mouse cursor CC lane
 - SWS/BR: Hide all CC lanes except last clicked/under mouse cursor CC lane
 - SWS/BR: Toggle hide all CC lanes except last clicked/mouse cursor CC lane (multiple versions: one normal and bunch of others that set lane to specific height)
 - SWS/BR: Convert selected CC events to envelope points in selected envelope (multiple versions for different point shape and clearing existing envelope points)

ReaScript
+BR_GetMouseCursorContext:
 - Fixes related to MIDI editor (changes introduced in REAPER v4.7 broke it)
 - Fixed segment detection in ruler
 - Added support for stretch markers
+Changed envelope object type in BR_EnvAlloc and other functions to avoid confusion (existing scripts should be unaffected)

Fixes
+Improved deleting tempo markers with different time signatures when using SWS/BR: Delete tempo marker and preserve position and length of items (including MIDI events)
+Preserve options between REAPER sessions set with these actions:
 - SWS/BR: Set "Apply trim when adding volume/pan envelope"
 - SWS/BR: Toggle "Playback position follows project timebase when changing tempo"
 - SWS/wol: Set "Vertical/Horizontal zoom center"
+MIDI editor actions that hide/show used CC lanes now obey filter's channel settings
+Prevent toggling zoom with zoom actions when inappropriate (i.e. toggling zoom to selected items when there are no selected items)
+All SWS/BR actions now obey lock settings
+Zooming functionality:
 - All zoom actions now obey track sizes set by custom themes (things like small/medium/full track height)
 - Actions that zoom vertically to selected tracks/items never show track envelopes of the last selected item/track
 - Fixed save/restore arrange view actions not working on envelopes with high point count (Issue 660)
+Fixed target BPM not updating when adjusting BPM by percent in Select and adjust tempo markers
+OSX: Fixed "Unselect tempo markers" child dialog of "Select and adjust tempo markers". It got hidden behind other dialogs when it lost focus
+Issue 678: removed duplicate configurable actions in the S&M.ini file
+Issue 671 and issue 673: fixed Region Playlist misbehavior

Other
+Increased all SWS/BR slot actions to 8 slots
+Display proper dialog icon (same one REAPER uses) in all dialogs (win only)
+Added tempo actions to Main menu > Extensions > Tempo
+Renamed certain actions for uniformity (time sel to time selection, sel items to selected items etc...)

!v2.5.0 #1 featured build (December 11, 2014)
+Resources: http://forum.cockos.com/showthread.php?p=1440002|fixed lost bookmarks|

!v2.5.0 featured build (November 24, 2014)
Notes window
+Added "Wrap text" option in the context menu
+Import SubRip file: name regions with subtitles content
+Issue 686: fixed new lines added in subtitles when saving the project

!v2.4.0 #10 pre-release build (July 11, 2014)
<strong>REAPER v4.70+ is required!</strong>
New API functions were introduced in this version, they enable various improvements in the SWS/S&M Extension.
Thank you Cockos!

Analyze and normalize loudness
+Added an option to preserve already analyzed tracks/items when analyzing selected tracks/items
+Creating graph in selected envelope functionality now works with take envelopes
+Fixes:
 - Analyzing items with different channel modes should now work properly
 - Fixed analyzing short items/tracks
 - Fixed undo when normalizing tracks
 - Pressing DELETE key will delete selected list view entries

Added actions
+Main:
 - SWS/wol: Set selected envelope height to default/minimum/maximum
 - SWS/wol: Adjust selected envelope height (MIDI CC relative/mousewheel)
 - SWS/wol: Adjust selected envelope or last touched track height (MIDI CC relative/mousewheel)
 - SWS/wol: Toggle enable extended zoom for envelopes in track lane
 - SWS/wol: Toggle enable envelopes overlap for envelopes in track lane
 - SWS/wol: Force overlap for selected envelope in track lane in its track height
 - SWS/wol: Restore previous envelope overlap settings
 - SWS/wol: Horizontal zoom to selected envelope in time selection
 - SWS/wol: Full zoom to selected envelope in time selection
 - SWS: Save/Restore current arrange view (5 slots)
 - SWS/BR: Fit selected envelope points to time selection
 - SWS/BR: Create project markers from stretch markers in selected items
 - SWS/BR: Set closest (left side) envelope point's value to mouse cursor (perform until shortcut released)
   - Note: these 2 actions are actually meant to solve the problem of freehand points editing in the tempo map. Use SWS/BR: Create tempo markers at grid after every selected tempo marker to set needed density of the tempo map and then use this action to easily edit the tempo map.
 - SWS/BR: Trim MIDI item to active content
 - SWS/AW: Grid to 1/64 notes
 - SWS/AW: Grid to 1/128 notes
+Main and MIDI editor:
 - SWS/BR: Play from mouse cursor position (3 versions)
+MIDI editor:
 - SWS/BR: Preview active media item (lots of versions: from mouse position, selected notes only, measure sync etc...)
 - SWS/BR: Save/Restore note selection from/to active take (5 slots)
 - SWS/BR: Save/Restore edit cursor position (5 slots)
  - Note: edit cursor slots are shared with already existing actions in Main
 - SWS/FNG: Cycle through CC lanes
 - SWS/FNG: Cycle through CC lanes (keep lane heights constant)
 - SWS/FNG: Show only used CC lanes
 - SWS/FNG: Hide unused CC lanes
 - SWS/FNG: Show only top CC lane
 - SWS/FNG: Select muted MIDI notes
 - SWS/FNG: Select notes nearest edit cursor
 - SWS/FNG: Apply groove to selected MIDI notes (within 16th)/(withing 32nd)
 - SWS/BR: Show only used CC lanes (detect 14-bit)
 - SWS/S&M: Restore displayed CC lanes, slot n - where 'n' is in [1; 8], http://forum.cockos.com/showthread.php?p=984786#post984786|customizable in the S&M.ini file)
 - SWS/S&M: Save displayed CC lanes, slot n - where 'n' is in [1; 8], http://forum.cockos.com/showthread.php?p=984786#post984786|customizable in the S&M.ini file)
   - Note: these 2 actions are also present in the main section. These new instances allow to bind them to MIDI toolbars, for ex.

ReaScript
+BR_GetMouseCursorContext:
 - Added support for MIDI editor
 - Fixed BR_GetMouseCursorContext envelope detection when envelope is in track lane
 - Changed return strings (ruler segments) in BR_GetMouseCursorContext
+Added functions:
 - BR_EnvAlloc, BR_EnvCountPoints, BR_EnvDeletePoint, BR_EnvFind, BR_EnvFindNext, BR_EnvFindPrevious, BR_EnvFree, BR_EnvGetParentTake, BR_EnvGetParentTrack, BR_EnvGetPoint, BR_EnvGetProperties, BR_EnvSetPoint, BR_EnvSetProperties, BR_EnvVauelAtPos
 - BR_MIDI_CCLaneRemove
 - BR_MIDI_CCLaneReplace

Fixes
+Cycle Actions / issue 636: fixed ON/OFF state corner case (as reported http://forum.cockos.com/showpost.php?p=1344403&postcount=1747|here|)
+Notes window / issue 642: fixed loading notes containing special characters
+Localization: fix for actions dealing with the Media Explorer
+Localization / Windows OS: fixed stuff that could potentially make things broken when using:
 - SWS/BR: Preview media item under mouse
 - SWS/BR: Move closest grid line to mouse cursor
 - ReaScript BR_GetMouseCursorContext and similar functions
 - Project navigation functionality (zoom/scroll etc...)
+Prevent moving project markers with the same ID:
 - SWS: Auto Color/Icon
 - SWS: Nudge marker under cursor left/right
 - Xenakios/SWS: Rename project markers with ascending numbers
+Preview media item actions:
  - Preview stops after last note/CC/sysex event when previewing MIDI
  - Actions that pause playback should work properly now
  - Prevent toggling preview state during recording
+Fixed unresponsive SWS/BR: Move closest envelope point to edit cursor
+SWS/FNG: Hide unused CC lanes in active midi editor:
 - Wasn't working if all displayed lanes were empty
 - Wasn't detecting 14-bit lanes properly
+SWS/FNG: Expand/Compress amplitude of selected envelope points around midpoint now obeys tempo map timebase
+These actions now work with take envelopes:
 - SWS/BR: Move edit cursor to next/previous envelope point
 - SWS/BR: Select next/previous envelope point
 - SWS/BR: Expand/Shrink envelope point selection to the right/left
 - SWS/BR: Shift envelope point selection left/right
 - SWS/BR: Select peaks/dips in envelope
 - SWS/BR: Unselect envelope points outside/in time selection
 - SWS/BR: Set selected envelope points to next/previous/last selected/first selected point's value
 - SWS/BR: Move closest (selected) envelope point to edit cursor
 - SWS/BR: Insert 2 envelope points at time selection
 - SWS/BR: Insert new envelope point at mouse cursor
 - SWS/BR: Save/Restore envelope point selection
 - SWS/FNG: Move selected envelope points up/down/left/right
 - SWS/FNG: Shift selected envelope points up/down on left/right
 - SWS/FNG: Expand/Compress amplitude of selected envelope points around midpoint
 - SWS/FNG: Time compress/stretch selected envelope points
 - Xenakios/SWS: Shift current envelope to left/right
+Fixed SWS/BR: Create project markers from notes in selected MIDI items not working properly with looped items
+OSX: Fixed various things when detecting mouse cursor at the top of arrange (ReaScript, Warp grid actions etc...)
+Issue 645: "Xenakios/SWS: Select takes in selected items, shuffled random" now does not select the same take number 1+ times consecutively

Other:
+Renamed FNG MIDI actions in Main section (remove MIDI prefix and added "in active MIDI editor" description at the end)
+Capitalized certain FNG actions names
+OSX: Change mouse cursor while using SWS/BR: Move closest tempo marker/grid line to mouse cursor (this was win only feature until now)
+Renamed SWS: Save/Restore current arrange view to SWS: Save/Restore current arrange view, slot 1
+Renamed SWS/BR: Move closest tempo marker/grid line/ to mouse cursor (added (perform until shortcut released) to clearly reflect how they work)
+Renamed SWS/BR: Hide all but active envelope for all/selected tracks (so it's clear that it works only with selected track envelopes)
+Renamed SWS/BR: Insert new envelope point at mouse cursor (added "using value at current position (obey snapping)" at the end)
+S&M Notes maximum length raised to 64kb
+Better startup error message (can now be displayed over the splash window)

!v2.4.0 #9 pre-release build (April 19, 2014)
<strong>This version requires REAPER v4.62pre8+</strong>, an "Incompatible version" error message will be displayed otherwise...

Cycle Actions support conditional statements (IF, IF NOT, etc) in the MIDI Editor

Fixes
+Windows OS: fixed extension not being loaded
+Cycle Action editor: fixed "Run" context menu item

!v2.4.0 #8 pre-release build (April 13, 2014)
Cycle Actions can be registered in any section of the action list (e.g. MIDI Editor)
Note: <strong>requires REAPER v4.62pre7+</strong>

!v2.4.0 #7 pre-release build (April 9, 2014)
Added actions in the MIDI Editor action list (<strong>requires REAPER v4.62pre7+</strong>)
+SWS/S&M: Hide all CC lanes
+SWS/S&M: Create CC lane
+SWS/S&M: Restore displayed CC lanes, slot n (where 'n' is in [1; 8], http://forum.cockos.com/showthread.php?p=984786#post984786|customizable in the S&M.ini file|, up to 99 slots)
+SWS/S&M: Save displayed CC lanes, slot n
 Note: these actions were already present in the "Main" section of the action list, they will remain there (not to break users' configs), but these versions are deprecated now

Snapshots: the default number of recall actions is now configurable in REAPER.ini
Edit the key "DefaultNbSnapsRecall" in the section [SWS] (quit REAPER before editing this file!)

!v2.4.0 #6 pre-release build (April 6, 2014)
Misc
+Cycle Actions: improved toolbar refresh
+Exclusive toggle actions are now off on start-up
+Prevent conflicts with dupe/clone extensions

Fixes
+Fixed some memory leaks (loudness, tempo)
+Fixed undo in certain instances when moving grid to mouse cursor

!v2.4.0 #5 pre-release build (March 30, 2014)
<strong>Analyze and normalize loudness</strong>
+Functionality in general:
 - Loudness is measured according to EBU 3342 standard thanks to excellent http://github.com/jiixyj/libebur128|libebur128| by Jan Kokemuller
 - Due to <strong>limitations in Reaper API</strong>, we can extract audio data only from certain parts of the audio chain. Chart can be found http://wiki.cockos.com/wiki/images/5/50/SWS_loudness_analysis_signal_flow_chart.png|here|. A few gotchas:
   - You can't use item fades for extensive volume control
   - If you need to use FX, current workaround is to put one item with needed FX in an empty track and measure that track
+Added actions:
 - SWS/BR: Normalize loudness of selected items/tracks...
 - SWS/BR: Normalized loudness of selected items/tracks to -23 LUFS
 - SWS/BR: Analyze loudness...
+Analyze loudness dialog:
 - Accessible from the Action list or Main menu > Extensions > Loudness...
 - Right-click on the dialog or just click "Options" button for various settings
 - Measures integrated, range, short-term and momentary loudness of selected items and tracks
 - To normalize items or tracks, right-click analyzed targets in the list view - often faster than using separate actions because data for already analyzed targets in the dialog is cached (to prevent needles reanalyzing before normalization if nothing changed)
 - Draw momentary and short-term loudness graph to selected envelope. Right-clicking analyzed item should reveal the feature. You can use dummy JS effects from http://stash.reaper.fm/v/20187/SWS%20dummy%20loudness%20graph|here| as a canvas for loudness graphs
 - After the target is analyzed, it's possible to position edit cursor over maximum short-term and momentary loudness interval by double-clicking cells holding their measurements. There is also an option to create time selection over that part of the item/track.
 - Dialog is designed to follow project state. If you rename or delete analyzed target, the change will get reflected in the dialog. For various settings relating to this, check dialog options
 - Analyzing happens in a separate thread so user is free to keep on using Reaper while it's happening.

Warp grid
+SWS/BR: Move closest grid line/tempo marker to mouse cursor:
 - Prevent creating multiple undo points while shortcut is kept on being pressed
 - Smoother reaction to mouse movements, not depending on the OS keyboard settings anymore
 - While the shortcut is pressed, target grid gets "locked" to mouse so it isn't possible to accidentally edit surrounding grids
 - Change mouse cursor when using the action (win only)
 - Improved efficiency when dealing with high tempo marker count
 - Note: due to the way upper improvements are made, you can't arm the action from the toolbar (as some users are doing http://forum.cockos.com/showthread.php?p=1332827#post1332827|here|). If you really need that, you can create a separate macro just for that:
     - SWS/BR Save edit cursor position, slot x
     - View: Move edit cursor to mouse cursor (no snapping)
     - SWS/BR: Move closest grid to edit cursor
     - SWS/BR Restore edit cursor position, slot x
+Added actions:
 - SWS/BR: Move closest (measure) grid line to edit/play cursor (Issue 638)
 - SWS/BR: Move closest left/right side grid line to edit cursor

Project startup action
+Added "SWS/S&M: Show project startup action"
+Added dedicated menu items in Main menu > Extensions > Project startup action (for easier set-up)
+The action (and new menu item) "SWS/S&M: Set project startup action" now prompts to overwrite

Cycle actions
+Added "LOOP x" statement (thanks wol!): prompts the user for the number of times to repeat something
+Tiny fixes (corner cases)

Marker list
+Export formatted marker list to clipboard now works on OSX

Added actions
+SWS/wol: Set "Vertical zoom center" to "Track at center of view"
+SWS/wol: Set "Vertical zoom center" to "Top visible track
+SWS/wol: Set "Vertical zoom center" to "Last selected track"
+SWS/wol: Set "Vertical zoom center" to "Track under mouse cursor"
+SWS/wol: Set "Horizontal zoom center" to "Edit cursor or play cursor (default)"
+SWS/wol: Set "Horizontal zoom center" to "Edit cursor"
+SWS/wol: Set "Horizontal zoom center" to "Center of view"
+SWS/wol: Set "Horizontal zoom center" to "Mouse cursor"
+SWS/BR: Copy take media source file path of selected items to clipboard
+SWS/BR: Toggle "Playback position follows project timebase when changing tempo"
+SWS/BR: Move closest (selected) envelope point to edit cursor
+SWS/BR: Insert 2 envelopes points at time selection

Added ReaScript functions
+ULT_GetMediaItemNote
+ULT_SetMediaItemNote

Fixes
+The action "SWS/BR: Delete tempo marker and preserve position and length of (selected) items (including MIDI events)" should now work properly
 - Note: due to bug in the API, please update to 4.611 otherwise you will lose any text and sysex events
+Fixed rounding issues when converting projects markers to tempo markers in time selection (reported http://forum.cockos.com/showthread.php?p=1330369#post1330369|here|)

!v2.4.0 #4 (March 13, 2014)
<strong>REAPER v4.60+ is required!</strong>
New API functions were introduced in this version, they enable various improvements in the SWS/S&M Extension.
Thank you Cockos!

Added actions
+SWS/BR: Preview media item under mouse (versions for pausing project playback during preview)
+SWS/BR: Toggle media item online/offline
+SWS/BR: Set selected envelope points to next/previous point's value
+SWS/BR: Set selected envelope points to first/last selected point's value
+SWS/BR: Delete tempo marker while preserving position and length of (selected) items (including MIDI events)
+SWS/BR: Move closest tempo marker to mouse cursor
+SWS/BR: Move closest (measure) grid line to mouse cursor (may create tempo marker)
 Hint: There is an interesting effect if you keep shortcut key pressed while moving the mouse - grid/tempo marker will follow it.
 The only con is that a bunch of undo points will get created
+Added stock toggle actions:
 - SWS/S&M: Dummy toggle n (where 'n' is in [1; 8], http://forum.cockos.com/showthread.php?p=984786#post984786|customizable in the S&M.ini file|, up to 99 toggles)
 - SWS/S&M: Exclusive toggle An (where 'n' is in [1; 4], http://forum.cockos.com/showthread.php?p=984786#post984786|customizable in the S&M.ini file|, up to 99 toggles)
 - SWS/S&M: Exclusive toggle Bn (where 'n' is in [1; 4])
 - SWS/S&M: Exclusive toggle Cn (where 'n' is in [1; 4])
 - SWS/S&M: Exclusive toggle Dn (where 'n' is in [1; 4])
   "Exclusive toggle" means only one toggle action is ON at a time.
   For ex: in the set of toggles "A", if "Exclusive toggle A03" is ON, A01 A02 and A04 are OFF.
   These actions come in handy with Cycle Actions for example, see details and use-cases http://forum.cockos.com/showpost.php?p=1315222&postcount=1652|here| (thanks Reno.thestraws!)

Resources: auto-save media files improvements

ReaConsole
+Issue 588: added option in the context menu to invert ENTER and  CRTL+ENTER (CMD+ENTER on OS X) key shortcuts:
 - The ENTER key can either perform commands and let the console open, while CRTL+ENTER performs commands but closes it
   Useful when ReaConsole is docked for example, default behavior
 - Or the ENTER key can perform commands and close the console, while CRTL+ENTER performs commands but let it open
   Useful when using ReaConsole the old-school way, as a dialog box
+New default shortcut 'c' to open ReaConsole ('C' might conflict with the native action "Insert time signature/tempo Marker")

Cycle actions
+Issue 634: our new project member wol has added some conditional statements, thanks!
 - IF AND: if both next actions are ON
 - IF NAND: if at least 1 of the next 2 actions is OFF
 - IF OR: if at least 1 of the next 2 actions is ON
 - IF NOR: if both next actions are OFF
 - IF XOR: if the next 2 actions' states are different
 - IF XNOR: if the next 2 actions' states are the same
 Note: these new statements must be followed by <strong>two</strong> actions that report a toggle state
+Editor: commands indentation
+Editor: better description of conditional statements (in plain English)
+Tweaks: better context menu, message dialog box, etc

Added ReaScript functions
+BR_GetMouseCursorContext
+BR_GetMouseCursorContext_Envelope
+BR_GetMouseCursorContext_Item
+BR_GetMouseCursorContext_Position
+BR_GetMouseCursorContext_Take
+BR_GetMouseCursorContext_Track
+BR_ItemAtMouseCursor
+BR_PositionAtMouseCursor
+BR_TakeAtMouseCursor
+BR_TrackAtMouseCursor
+BR_GetMediaSourceProperties
+BR_SetMediaSourceProperties
+BR_SetTakeSourceFromFile2

Fixes
+Preview media item actions now send all-notes-off when stopping MIDI item preview
+More efficient toolbars auto refresh in certain instances
+Action "SWS/BR: Create project markers from notes in selected MIDI items" now works properly with looped items

!v2.4.0 #3 (February 5, 2014)
Added actions
+Xenakios/SWS: Preview selected media item through track (toggle and normal)
+SWS/BR: Preview media item under mouse (lots of different versions, see action list) (Note: "Xenakios/SWS: Stop current media item preview" works on these too)
+SWS/BR: Select next/previous envelope point
+SWS/BR: Expand envelope point selection to the right/left (normal and end point only version)
+SWS/BR: Shrink envelope point selection from the right/left (normal and end point only version)
+SWS/BR: Shift envelope point selection left/right
+SWS/BR: Select peaks/dips in envelope
+SWS/BR: Unselect envelope points outside/in time selection
+SWS/BR: Insert new envelope point at mouse cursor
+SWS/BR: Save/Restore envelope point selection (5 slots)
+SWS/BR: Save/Restore edit cursor position (5 slots)
+SWS/BR: Toggle "Grid snap settings follow grid visibility"
+SWS/BR: Set "Apply trim when adding volume/pan envelopes"
+SWS/BR: Cycle through record modes
+SWS/BR: Focus arrange window

Fixes
+<strong>Windows OS / Issue 619, issue 621:</strong>
 fixed various features which were broken when using LangPacks and certain regional settings (i.e. comma as a decimal mark)
+OS X 64-bit: fixed broken list views (as reported http://forum.cockos.com/showpost.php?p=1307498&postcount=39|here|)
+Issue 613 / Region Playlist: fixed rounding issues (with adjacent regions)
+Issue 618: fixed cycle actions using toggle states from other cycle actions (starting with IF/IF NOT statements)
+Fixed broken actions "SWS: Set auto crossfade on/off"
+Action "Xenakios/SWS: Preview selected media item" now works properly with muted items

Other
+OS X DMG / Issue 608: added info allowing Mavericks/10.9+ users to run the installation script
+Made .beats optional for the action "SWS/S&M: Insert silence (measures.beats)", e.g. enter 5 (or 5.0) to insert 5 measures of silence/empty space
+Cycle Actions & Live Configs editors: shorten action names when possible, e.g. "<s>SWS/S&M: </s>Insert silence (measures.beats)"
+Better Snapshot details/descriptions
+SWS: Exported marker list format dialog opens centered
+Added "..." to the end of all (hopefully) Xenakios dialog actions that were missing it
+Small renames of captions in SWS/BR dialogs
+Xenakios's preview actions will stop on transport stop (same goes for new SWS/BR preview actions)
+The following Xenakios' dialog boxes are now themed:
 - Auto-rename selected takes
 - Create new tracks
 - Disk space calculator
 - Find missing media for project's takes
 - Insert random points to selected envelope
 - Item property interpolator
 - Normalize selected takes to dB value
 - Process item with Rubberband/csound phase vocoder
 - Project media
 - Randomize item positions
 - Remap item positions
 - Rename selected takes
 - Rename selected tracks
 - Rename takes
 - Render item to new take with tail
 - Repeat paste
 - Reposition selected items
 - Scale item positions/lengths by percentage
 - Search takes
 - Set volume and pan of selected takes
 - Set volume of selected items
 - Show/hide floating item/track info
 - Skip select items from selected items
 - Skip select items in selected tracks
 - Spread selected items over tracks
 - Swing item positions
 - Take mixer
 - Toggle selected items selected randomly

!v2.4.0 #2 (November 15, 2013)
<strong>MIDI/OSC actions support learn with both MIDI Pitch and "normalized" OSC messages</strong>
+To enable this new option: set "LearnPitchAndNormOSC" to 1 in the section [General] of the S&M.ini file (quit REAPER first!)
+When the new option is enabled, all actions of the section "S&M Extension" can be learned with:
 - <strong>New:</strong> OSC messages with floating-point argument in [0, 1] (14-bit resolution)
   Useful for OSC controllers that cannot handle absolute float values, e.g. <strong>TouchOSC for Android needs this!</strong>
 - <strong>New:</strong> MIDI Pitch messages (14-bit resolution)
 - MIDI CC messages (absolute and relative modes, as usual)

Region Playlist
+<strong>Fixed playback that could get out of sync randomly</strong>
+Added option "Smooth seek (seek immediately if disabled)" in the context menu, details http://forum.cockos.com/showthread.php?t=128371|here|

Auto color/icon
+Issue 602: Marker/region rules now support the filters (any) and (unnamed)
+Issue 600 / Windows OS: fixed potential crash when changing colors
+Fixed marker/region auto-coloring rules not obeying priorities

Cycle Actions
+Cycle Actions now support all 3rd party extensions' actions
+Issue 607: better recursion detection/protection, thanks Big Bob!
+Editor: reject unreliable command ids for SWS actions, macros and scripts

Notes window
+Make it possible to monitor/edit marker/region names and subtitles separately,
 i.e. added "Marker names", "Marker subtitles", "Region names" and "Region subtitles"
 in the dropdown box (in addition to "Marker/region names" and "Marker/region subtitles")
+Added related actions:
 - SWS/S&M: Open/close Notes window (marker names)
 - SWS/S&M: Open/close Notes window (region names)
 - SWS/S&M: Open/close Notes window (marker subtitles)
 - SWS/S&M: Open/close Notes window (region subtitles)
+If REAPER >= v4.55: Mark project dirty (needing save) rather than creating undo points for each key stroke
+Potential fix for http://forum.cockos.com/showpost.php?p=1180135&postcount=1595|"things that smells like Pont-l'�v�que"|
+House cleaning: allow notes for macros and scripts (aka "Action help")
 To easy copy/paste, string identifiers used to be displayed in the Notes window for macros/scripts.
 This is now useless since the action list offers "Copy selected action cmdID/identifier string".

Resources / Issue 591: make it possible to save and use new slots/files only via user macros (w/o tweaking the S&M.ini file, etc..)
+Made "Auto-save" slots/files <em>actions</em> more macro-friendly: they won't prompt for anything
 Note: the "Auto-save" <em>button</em> still prompt to overwrite selected slots/files
+Added a "last slot" version for all existing slot actions (i.e. new actions to deal with "auto-saved slots")
 A few examples:
 - SWS/S&M: Resources - Apply track template to selected tracks, <em>last slot</em>
 - SWS/S&M: Resources - Apply track template (+envelopes/items) to selected tracks, <em>last slot</em>
 - SWS/S&M: Resources - Import tracks from track template, <em>last slot</em>
 - etc..
+Added actions to cleanup things at the end of user macros, if needed:
 - SWS/S&M: Resources - Delete last track template slot/file
 - SWS/S&M: Resources - Delete last FX chain slot/file
 - SWS/S&M: Resources - Delete last media slot/file
 - SWS/S&M: Resources - Delete last project slot/file
 - SWS/S&M: Resources - Delete last theme slot/file
 - SWS/S&M: Resources - Delete last image slot/file

Resources: other updates
+Tag bookmark names with [x] when relevant slot actions are attached to them
+Media files: added "Add media file" options in the context menu (+ related actions)
 - Stretch/loop to fit time selection
 - Try to match tempo 0.5x
 - Try to match tempo 1x
 - Try to match tempo 2x
 <strong>Note: all existing "Add media file" slot actions obey these new options too</strong>
+Track templates: fixed the option "Offset items/envelopes by edit cursor" not being obeyed, sometimes
+Track templates: added actions where 'n' is in [1; 4], http://forum.cockos.com/showthread.php?p=984786#post984786|customizable in the S&M.ini file|:
 - SWS/S&M: Resources - Paste (replace) template items to selected tracks, slot n
 - SWS/S&M: Resources - Paste (replace) template items to selected tracks, last slot
 - SWS/S&M: Resources - Paste template items to selected tracks, slot n
 - SWS/S&M: Resources - Paste template items to selected tracks, last slot
+GUI tweaks, better wordings and undo point names (with slot numbers), etc..
+<strong>House cleaning: Removed all "prompt for slot" actions (*)</strong>
 Prehistoric actions that used to make sense when there was no dedicated GUI...
+<strong>House cleaning: Deprecated the "project loader/selecter" tool (*)</strong>
 This tool was useful to switch projects or select project tabs (during live performances, for ex.)
 Instead, you can just create a new dedicated bookmark (say "Live projects": click the tiny button +),
 add projects to it (drag-drop RPP files from an Explorer/Finder), and attach relevant slot actions to
 it via the context menu > Bookmark > Attach project slot actions to this bookmark.
 Deprecated actions have been replaced as follow:
 - "Resources - Project loader/selecter: next (cycle)"  ->  "Resources - Open project, next slot (cycle)"
 - "Resources - Project loader/selecter: previous (cycle)"  ->  "Resources - Open project, previous slot (cycle)"
 Also added:
 - SWS/S&M: Resources - Open project, next slot (new tab, cycle)
 - SWS/S&M: Resources - Open project, previous slot (new tab, cycle)
+(*) If you have any trouble because of that, please http://code.google.com/p/sws-extension/issues/list|say something|!

ReaScript function export
+Added function BR_SetTakeSourceFromFile()
+Issue 598: fixed potential crash with FNG_FreeMidiTake

Ruler's drag zoom / Issue 540: added actions for better usability
+SWS: Toggle drag zoom enable (ruler top half)
+SWS: Toggle drag zoom enable (ruler bottom half)

Fixes
+Issue 603: fixed potential crash when pasting track groups
+Localization / Windows OS: fixed broken features/actions when the extension was translated (thanks drikssa� & neilerua):
 - Most of zoom features
 - Xenakios "Scroll track view" actions
 - S&M "Toggle offscreen item selection" actions
+Issue 595: cut/copy/paste take actions now handle multiple item selection
+The action "Cut active take" now removes items if needed (rather than leaving empty items)
+Issue 601: fixed marker <-> region conversion actions (and export actions) that could affect playback
+Issue 606 / OS X: fixed text display � la "Big Clock" for Notes, Region Playlist and Live Config Monitor windows
+S&M actions to switch FX presets now support concurrent use (e.g. tweaking 2 knobs at the same time)
+Fixed the toggle state reported by some "Toggle offscreen item selection" actions

Other
+<strong>Various performance/timing improvements</strong>
+Various font rendering improvements
+Windows OS: ClearType font rendering is now enabled by default (still optionnal via the S&M.ini file)
+Update checker: wait for project to load completely before displaying startup dialog
+S&M project startup action: faster, safer, reject unreliable command ids for SWS actions, macros and scripts
+The About box is now modeless
+Issue 517 / OS X: S&M actions and commands that open the Finder now also reveal files (like on Windows OS)
+Issue 593: increased maximum cell length for all list views

!v2.4.0 #1 (August 6, 2013)
Fixed some actions learned with <strong>relative</strong> MIDI CC events
+SWS/S&M: Select project (MIDI CC/OSC only)
+SWS/S&M: Trigger preset for FX n of selected track (MIDI CC/OSC only) - where 'n' is in [1; 8]
 Note: FX 4 to FX 8 are new actions
+SWS/S&M: Trigger preset for selected FX of selected track (MIDI CC/OSC only)
+Reminder: those actions belong to the section "S&M extension" of the action list (top-right dropdown box)

Live Configs:
+Allow switches to "comments-only" configs (e.g. OSC feedback with random/custom strings)
+Added actions (where 'n' is in [1; 4], http://forum.cockos.com/showthread.php?p=984786#post984786|customizable in the S&M.ini file|):
 - SWS/S&M: Live Config n - Preload next config
 - SWS/S&M: Live Config n - Preload previous config
 Notes: useful to preload configs with -/+ controllers (like pedals), there already are similar actions to switch to the next/previous config
+Monitor windows:
 - Mouse wheel/trackpad gesture now cycles back to the first/last config
 - Mouse wheel/trackpad gesture now obeys the option "Ignore switches to empty configs"
+Editor window tweaks:
 - More guiding context menus
 - Allow cell edition in the columns "Activate action" and "Deactivate action"
 - Skinned knobs (if knob images are available in the current theme)

Cycle Action editor: copy/paste commands with Ctrl-C, Ctrl-V, Ctrl-X (on OS X: CMD-C, etc..)

!v2.3.0 #23 (July 22, 2013)
Fixed theme actions http://forum.cockos.com/showthread.php?p=1213324#post1213324|vs some user preferences|, thanks Breeder!

Resources window:
+Improved context menus (right-click the bookmark dropdown box, the attached project label, etc..)
+OS X: Context menu > "Edit file..." opens files with the default text editor (like on Windows OS)

ReaScript function export:
+Truncate or delete midi notes which go past the all-notes-off event
+ConfigVar functions now cover global MIDI preferences too (in case it works on REAPER's end someday)

!v2.3.0 #22 (July 15, 2013)
Fixed screenset saving

!v2.3.0 #21 (July 11, 2013)
Fixes:
+Screenset fixes as reported http://forum.cockos.com/showpost.php?p=1209144&postcount=1329|here|
+Image window: restore last displayed image on startup
+Issue 507: Fix OS X ReaConsole character highlighting

!v2.3.0 #20 (July 9, 2013)
Added actions:
+SWS/BR: Hide all but active envelope for selected tracks
+SWS/BR: Enable "Ignore project tempo" for selected MIDI items (use tempo at item's start)
+SWS/BR: Disable "Ignore project tempo" for selected MIDI items

Other:
+Cycle Action editor: improved context menu (http://forum.cockos.com/showpost.php?p=1205514&postcount=5|as discussed here|)
+Cycle Action editor: make it obvious when the Apply button is being disabled
+Live Config editor: various undo improvements
+Issue 577: Snapshot paste defaults to (none) for the destination track when non matching track is found

Fixes:
+Prevent creating redundant undo points in SWS/BR: Randomize selected tempo markers...
+SWS/BR windows always refresh toolbar buttons properly
+SWS/BR: Increase/decrease tempo marker:
 - fixed unresponsiveness in certain corner-cases involving square points
 - fixed behavior for consequential selections
+SWS/BR: Alter slope of gradual tempo marker:
 - fixed behavior for consequential selections

Enabled more code optimizations on Windows builds to increase action speed in some cases, especially with x64.

!v2.3.0 #19 (June 27, 2013)
Fixes:
+Issue 585 / OS X: fixed font rendering crashes, thank YOU Justin!
+More screenset fixes (including http://code.google.com/p/sws-extension/source/detail?r=1077|these issues|)

Added actions:
+SWS/BR: Hide all but active track envelope (issue 456)

Other:
+<strong>Renamed a bunch of S&M "slot actions" to make it clear they are attached to the Resources window</strong>
 For ex.: <em>SWS/S&M: Import tracks from track template, slot 3</em> has been renamed into <em>SWS/S&M: <strong>Resources - </strong>Import tracks from track template, slot 3</em>
+Cycle Action editor: display unregistered cycle actions as such (IDs in parenthesis)
+Actions that renumber marker/region IDs now create undo points

!v2.3.0 #18 (June 9, 2013)
Issue 517 / Windows OS: S&M actions and commands that open the Explorer now also reveal files
OS X: better fonts in S&M windows (again!)

Fixes:
+SWS/FNG: Compress/Expand amplitude of selected envelope points around midpoint (inconsistent behavior for playrate and width envelopes)
+More screenset fixes as reported http://forum.cockos.com/showpost.php?p=1172448&postcount=1283|here|
+Resources/Windows OS: fixed "Edit file..."
+Issue 576: fixed auto-icon crash
+Issue 581 / OS X port: the action "SWS/S&M: Set project startup action" now prompts for a command ID or an identifier string
 (to copy such IDs, right-click an action in the Actions window > Copy selected action cmdID/identifier string)

!v2.3.0 #17 (April 30, 2013)
<strong>REAPER v4.33+ is required!</strong>
New API functions were introduced in this version, they enable various improvements in the SWS/S&M Extension.
Thank you Cockos!

Cycle Action (CA)
+Cycle Actions for all sections (Media Explorer, Inline MIDI Editor, etc..)
+Support macros & scripts in all sections
+Improved the timing of Cycle Actions (again!)
+Support special macros using actions like "No-op", "Wait n seconds before next action", etc..
+Editor: various usability improvements, incl. a bit of issue 565
+Editor / Issue 562: added instruction LABEL to run Label Processor commands (and make your own "Label Processor actions")
 Example: LABEL /Lmy_suffix
 Reminder: the syntax is described in Main menu > Extensions > Label Processor
+Editor: fixed paranoid test that was preventing some valid CAs to be registered, thanks Big Bob!
+Fixed possible "no-op" CAs in the Action list

Resources window and related "slot actions"
+<strong>Issue 560: added commands and options to attach/detach resource files to/from projects</strong>
 When saving your work to another directory (using save as/copy media), all files that have been attached to the project in the Resources window will be backed up too.
 When a bookmark is attached to a project, any file/slot that will be added to (or removed from) this bookmark will be automatically attached to (or detached from) the project.
 Use-case examples: Comping, http://forum.cockos.com/showthread.php?t=121131|"Revolver tracks"|
 - Added Context menu > Bookmark > "Attach bookmark to X.RPP" and "Detach bookmark from Y.RPP"
 - Added option "Attach bookmark to this project" when creating new bookmarks
 - Added label for the attached project name (if any), right-click to load/select the said project
+<strong>Added custom bookmarks</strong>: Context menu > Bookmark > New bookmark > Custom...
 The definition format is: resource_directory_name,description,file_extensions (no spaces around commas)
 - Example1: Configurations,ReaConfig,ReaperConfigZip
   => Bank of configs example: auto-fill, then double-click slots to switch ReaConfigs (or, on Win, drag-drop slots to the arrange)
 - Example2: Docs,Document,txt,rtf,pdf => Multiple file extensions example
 - Example3: Misc,Any file,* => Can be useful to attach any type of file to a project, for example
+<strong>Theme bookmarks and related slots actions: OS X port + now support both .ReaperthemeZip and .ReaperTheme files</strong>
 For Mac users, an interesting new action is "SWS/S&M: Load theme, slot n" - where 'n' is in [1; 4], http://forum.cockos.com/showthread.php?p=984786#post984786|customizable in the S&M.ini file|: up to 99 themes
+Image bookmarks and related slots actions now support the same image formats than REAPER: PNG, JPG, BMP, etc..
 Note: Image bookmarks were limited to PNG files before this version (only the action "SWS/S&M: Show image, slot n" is still limited to PNG)
+Project bookmarks and related slots actions now support the same project files than REAPER: RPP, EDL, RPP-BAK, etc..
 Note: Project bookmarks were limited to RPP files before this version
+Context menus: new commands
+Various tweaks, tiny fixes (localization, media file filters, etc..)

Fixes:
+Notes window: undoing "remove tracks" now restores tracks notes, if any
+Removed default shortcut Ctrl+Shift+M ("SWS: Open marker list"): conflict with the default/native shortcut for "View: show track manager window"
+Removed default shortcut Ctrl+F (for "SWS/S&M: Find"): no known conflict but more future-proof
+Screenset load now sets size/position of undocked SWS windows as reported http://forum.cockos.com/showpost.php?p=1158117&postcount=1248|here|

!v2.3.0 #16 (April 18, 2013)
Added H:M:S.F to marker list export format

Fixes:
+Fixed screensets broken in v2.3.0 #15
+OS X now supports all track template files, thanks mustgroove!
 This fixes this http://forum.cockos.com/showpost.php?p=1157294&postcount=31|Resources window issue| (and probably other things on OS X)
+Issue 552: auto-saved track templates now sync to tempo (i.e. added beat information in auto-saved templates)

!v2.3.0 #15 (April 8, 2013)
Live Configs:
+Added basic OSC feedback
 To bind an OSC device: Live Configs window > Context menu > OSC feedback, and choose a device in the list
 Devices listed there are the OSC "control surfaces" defined in Options > Preferences > Control Surfaces
 Note: only the name, IP, max packet size and output port parameters are required.
 Unless you need REAPER feedback as well, you do not need to tick the option "Send to port"
 Up to 4 OSC devices are managed, i.e. distinct feedback for Live Config #1, #2, #3 and #4
 The possible OSC messages (with string arguments) are:
 - /snm/liveconfig<strong>n</strong>/current/changed - when the active config changed for the Live Config #<strong>n</strong>
 - /snm/liveconfig<strong>n</strong>/current/changing - when the active config is changing for the Live Config #<strong>n</strong> (same as grayed display in monitoring windows)
 - /snm/liveconfig<strong>n</strong>/preload/changed - when the preloaded config changed for the Live Config #<strong>n</strong>
 - /snm/liveconfig<strong>n</strong>/preload/changing - when the active config is changing for the Live Config #<strong>n</strong> (same as grayed display in monitoring windows)
+Fixed ~1s delay when switching configs (with the option "Send all notes off when switching configs"), thanks Breeder!
+Undoing config switches now properly update monitoring windows
 Note: just fixed for the sake of it as it is recommended to disable undo points for live performances!

Region Playlist:
+Support main transport pause
 Before this version the playlist was stopped on pause, now it just plays again when "un-pausing", as expected
+Added basic OSC feedback
 To bind an OSC device, etc.. see above: same as the Live Configs' OSC feedback
 The possible OSC messages (with string arguments) are:
 - /snm/rgnplaylist/current - current region
 - /snm/rgnplaylist/next - next region

Added actions:
+SWS: Set takes in selected item(s) to random custom color(s)
+SWS: Set takes in selected item(s) to color gradient
+SWS: Set takes in selected item(s) to ordered custom colors
+SWS/BR: Create tempo markers at grid after every selected tempo marker
+Issue 180:
 - SWS/BR: Create project markers from selected items (name by item's notes)
 - SWS/BR: Create regions from selected items (name by item's notes)

Fixes:
+About box: fixed update checker connection issues in certain instances (Win only)
+Cycle actions: fixed ReaScript support broken in v2.3.0 #14, thanks gofer!
+OS X x64: fixed font rendering crash (when using alpha)
+Fixed crazy behavior (SWS stops working) when running these actions on empty items:
 - SWS/BR: Create project markers from notes in selected MIDI items
 - SWS/FNG: legato selected media items on same track (change rate)
 - SWS/FNG: Time compress/stretch selected items
+Refresh arrange after running SWS/FNG: unselect items that do not start in time selection
+Prevent loss of item selection when running Xenakios/SWS: Remove muted items
+Small rename (for the sake of clarity) of 2 actions: Xenakios/SWS: Shuffle order of selected items
+Don't skip last fade shape when using Xenakios/SWS: Set next/previous fade in/out shape for items
+More consistent behavior for:
 - Xenakios/SWS: Explode selected items to new tracks (keeping positions)
 - Xenakios/SWS: Select takes in selected items, shuffled random
 - Xenakios/SWS: Select takes of selected items cyclically
+These actions now work with empty items (issue 281):
 - SWS: Create regions from sel item(s) named with take
 - Xenakios/SWS: Create markers from selected items (name by take source file name)
 - Xenakios/SWS: Explode selected items to new tracks (keeping positions)
 - Xenakios/SWS: Remove muted items
 - Xenakios/SWS: Reverse order of selected items
 - Xenakios/SWS: Shuffle order of selected items
 - Xenakios/SWS: Shuffle order of selected items (2)
 - Xenakios/SWS: Select items under edit cursor on selected tracks
 - Xenakios/SWS: Time selection adaptive delete
 - Xenakios/SWS: Toggle selected items selected randomly

Other:
+OS X: better font rendering

!v2.3.0 #14 (March 23, 2013)
Cycle Actions (CAs)
+Improved timing when performing CAs
+Issue 550: CAs can now contain <em>other</em> CAs, recursively
+The character comma (,) can now be used in CONSOLE instructions
+Added instruction ELSE
+Improved toggle states reporting
 - CAs can now either report fake toggle states (like it was before v2.3.0 #9) or real ones (i.e. toggle state of the first relevant "sub-action")
   This ensures transparent upgrades from older versions. This toggle state is configurable in the column "Toggle" of the editor, <strong>see details http://forum.cockos.com/showpost.php?p=1090262&postcount=1136|here|</strong>
 - Better initialization for CAs that report real toggle states (i.e. <strong>avoid to run some of them one time before they sync properly</strong>)
+Editor: display MIDI action names (with REAPER >= v4.33pre16)
+Editor: new menu items to cut/copy/paste commands (works across CAs)
+Editor: new menu item to explode CAs, custom actions (i.e. macros) and ReaConsole actions into individual actions
 <strong>This helps sharing Cycle Actions with other users, see important remarks http://forum.cockos.com/showpost.php?p=1170459&postcount=1267|here|</strong>
 (before this version you probably had to share other files, now you just have to export a single file where all CAs have been "exploded")
+Editor tweaks: added CA text filter, more helpful messages (again), etc...
+Fixed missing undo points for CONSOLE commands (when the option "Consolidate undo points" was disabled)
+Removed "cycling tooltips" (when CAs were attached to toolbar buttons, the reason why is detailed http://forum.cockos.com/showpost.php?p=1212048&postcount=1331|here|)
 Note: when the opetion "Consolidate undo points" is enabled, steps like !bla or !foo still provide distinct undo point names though ("Undo foo", "Undo bla")

Live Configs
+Ignore preload over the current/active track
+Improved action learn: prompt to replace current bindings or to add a new binding (with REAPER >= v4.33pre20)
+Monitoring windows: improved redraw + click the "CURRENT" panel to show/hide the "PRELOAD" one
+Fixed Cut command and corner-cases

Snapshot improvements: (Thanks for the contributions, Chris!)
+Added Previous and Next buttons for navigating snapshots and added associated actions
+Added Move Up & Down buttons for re-ordering snapshots list and added similar actions
+Added Notes field (limited to 100 characters)
+Changed the way snapshots are deleted so the sort column remains continuously numbered

Added actions:
+Issue 543: SWS/S&M: Go to/select region n (obeys smooth seek)
 where 'n' is in [1; 4], http://forum.cockos.com/showthread.php?p=984786#post984786|customizable in the S&M.ini file|: up to 99 actions/regions
+Issue 307: actions to increase/decrease the metronome volume (by steps of ~ 0.15dB)
 SWS/S&M: Increase metronome volume
 SWS/S&M: Decrease metronome volume
+SWS/BR: Move closest tempo marker to edit cursor

Other:
+"SWS: Minimize selected track(s)" now returns a toggle state:
 reports ON if the selected track (or all selected tracks) is (are) minimized
+ReaConcole: reduced minimum height and margins
+S&M project startup actions: tweaks to support theme switching on project load (details http://forum.cockos.com/showpost.php?p=1140973&postcount=18|here|)

Fixes:
+<strong>S&M Notes window / OS X 10.7+: fixed refresh issues, thanks chriscomfort!</strong>
+OS X 10.7+ x64: fixed list views being right aligned
+All S&M windows: fixed button display for some themes (e.g. http://forum.cockos.com/showpost.php?p=1124199&postcount=169|Apollo theme|)
+Fixed action "SWS/S&M: Open project path in explorer/finder"
 This action was opening the project's parent folder, not the project's folder
+About box: fixed disabled button in update checker in certain instances
+ReaMote: fixed unexpected "Version Incompatibility" error message

!v2.3.0 #13 (February 2, 2013)
ReaConsole updates
+Create actions made of console commands directly in the Cycle Action editor, see below + example and details http://forum.cockos.com/showpost.php?p=1115796&postcount=1179|here|
 In other words, to create your own console actions, <strong>you do not need to create/tweak a text file anymore</strong> (i.e. reaconsole_customcommands.txt)
 => better action names, for example: a custom "Select bass tracks" instead of "SWS: Run console command: s*bass*"
 => simpler configuration (no file edition/re-start)
 => benefit from other Cycle Actions' features: toggle state reporting, etc..
 => indirectly fixes little issues on OS X
 Note: although it is deprecated now, the file reaconsole_customcommands.txt still parsed for ascendant compatibility
+<strong>New command 'x' to add track FX</strong> by names, see examples and details http://forum.cockos.com/showpost.php?p=1115796&postcount=1179|here|
 Note: the command will do nothing if the FX is already present
+<strong>New command '/' to send local OSC messages</strong> (as if they were sent by a device on the network), see examples and details http://forum.cockos.com/showpost.php?p=1115796&postcount=1179|here|
 Longer console commands.. but this opens a bunch of doors: receives, sends, FX parameters, FX presets, etc..
+Issue 484: the ReaConsole window is now modeless, dockable, resizable, etc..
 <strong>=> key shortcuts swap!</strong>
 - The ENTER key runs a command and now keeps the Console window open
 - CTRL+ENTER (CMD+ENTER on OS X) will now close the Console window after running a command
+Fixed a few console commands' undo points that were ignored

Cycle Action editor updates
+Added instruction CONSOLE to run ReaConsole commands, see example and details http://forum.cockos.com/showpost.php?p=1115796&postcount=1179|here|
 Example: CONSOLE x ReaComp
 Reminder: the syntax of ReaConsole commands is detailed http://www.standingwaterstudios.com/reaconsole.php|here|
+More helpful messages
+Improved toggle states for cycle actions using instructions IF and IF NOT

Ported more features to OS X:
+<strong>Theme helpers for OS X</strong> (actions referenced in the http://www.houseofwhitetie.com/reaper/walter_themers_guide.pdf|WALTER user manual|):
 - SWS/S&M: Show theme helper (all tracks)
 - SWS/S&M: Show theme helper (selected tracks)
+More toolbar auto-refresh actions:
 - SWS/S&M: Toolbar - Toggle offscreen item selection (top)
 - SWS/S&M: Toolbar - Toggle offscreen item selection (bottom)
+More CMD+A support in text fields (select all)

Issue 524: new actions to detect and unselect offscreen items (just to unify the 4 existing actions "Toggle offscreen item selection (left/right/top/bottom)")
+SWS/S&M: Unselect offscreen items
+SWS/S&M: Toolbar - Toggle offscreen item selection
 This one deselects offscreen items and reselects them on toggle
+Reminder: toolbar buttons of those actions automatically light-up when at least one selected item is offscreen
 (the option "Main menu > Extensions > SWS options > Auto-refresh toolbars" must be enabled)

Other:
+Cue buss dialog box: key shortcuts pass through to the main window
+Fixed potential issues with relative paths like "./stuff.rpp"

!v2.3.0 #12 (January 30, 2013)
Automatic check for updates:
+Option can be found in REAPER > Extensions > About SWS Extensions
 - Performed once per day (startup check is silent, user gets notified only if new version is available)
 - Turned on by default for official updates
 - When searching manually (instead of startup search) both official and beta updates are checked

Tempo improvements:
+Convert project markers to tempo markers:
 - More sane results when creating gradual tempo changes (thanks to middle points)
 - Option to split middle point into 2 points to smooth things out
+Added actions:
 - SWS/BR: Randomize selected tempo markers...
 - SWS/BR: Delete tempo marker (preserve overall tempo and positions if possible)
 - SWS/BR: Set tempo marker shape to linear (preserve positions)
 - SWS/BR: Set tempo marker shape to square (preserve positions)
 - SWS/BR: Set tempo marker shape (options)...
 - SWS/BR: Increase/Decrease tempo marker (preserve it's time position) (% and BPM versions)
   => These actions are mostly intended for manipulation of linear (gradual) tempo. See documentation for more
 - SWS/BR: Alter slope of gradual tempo marker (increase/decrease) (% and BPM versions)
   => As the name suggest, these actions work only on gradual tempo markers. See documentation for more
 - SWS/BR: Create project markers from selected tempo markers
 - SWS/BR: Create project markers from notes in selected MIDI items
+Other:
 - All dialogs under SWS/BR:
     - Options are preserved through sessions
     - Tiny OS X cosmetic fixes
 - All existing tempo operations should be much faster when dealing with a lot of points
 - Tiny renames of move actions for easier readability
 - Documentations available on http://wiki.cockos.com/wiki/index.php/Category:Tempo|wiki.cockos.com|, namely http://wiki.cockos.com/wiki/index.php/Tempo-mapping_in_Reaper|here| and http://wiki.cockos.com/wiki/index.php/Tweaking_tempo|here|
   => Big thanks to user http://forum.cockos.com/member.php?u=22191|G-Sun| for all the wiki work, suggestions and testing

Added actions:
+Issue 544: SWS/S&M: Set project startup action (and SWS/S&M: Clear project startup action)
 Note: startup actions are defined <strong>per project</strong>. If you need to run an action when launching REAPER (or with new blank projects),
 define a project template (in Preferences > Project) and a startup action for this template.
+SWS/BR: Check for new SWS version...

Fix for OSC & MIDI CC relative "mode 3" learn

!v2.3.0 #11 (January 15, 2013)
Fix for snapshot merge crash

!v2.3.0 #10 (January 11, 2013)
Live Configs: support OSC and rotary controllers
+Improved the "learnability" of the following actions of the "S&M Extension" section, they have been renamed accordingly:
 - SWS/S&M: Apply Live Config n (MIDI CC absolute only)  ->  SWS/S&M: Apply Live Config n (MIDI CC/OSC only)
 - SWS/S&M: Preload Live Config n (MIDI CC absolute only) ->  SWS/S&M: Preload Live Config n (MIDI CC/OSC only)
+Support all types of MIDI CC controllers (like endless rotary encoders)
 - In addition to the "Absolute" mode, all "Relative" modes of the Learn dialog box are now supported too
 - Acceleration is also supported
+Support OSC learn (OSC message with float parameter)
 - Example: say you have learned the action "SWS/S&M: Apply Live Config 3 (MIDI CC/OSC only)" with the OSC message "/blabla",
   sending "/blabla/f/107.0" will switch to the instrument/effect #107 of the Live Config #3

Added actions (http://forum.cockos.com/showthread.php?p=984786#post984786|customizable in the S&M.ini file|):
+SWS/S&M: Bypass all FX (except n) for selected tracks - where 'n' is in [1; 8] by default
 - Might be useful for FX comparisons (A/B)
+SWS/S&M: Set all FX (except n) offline for selected tracks - where 'n' is in [1; 8] by default
 - Might be useful for live applications
The following new actions are a bit specific, so they are <strong>hidden by default</strong> (n=0 in the S&M.ini file)
+SWS/S&M: Unbypass all FX (except n) for selected tracks
+SWS/S&M: Set all FX (except n) online for selected tracks
+SWS/S&M: Dummy toggle n
 - These actions just report a toggle state
+SWS/S&M: Exclusive toggle n
 - These actions just report a toggle state, only one of them is ON at a time (all others are automatically turned OFF)

ReaScript:
+Added function SNM_AddTCPFXParm()
+Hardened http://forum.cockos.com/showpost.php?p=1099358&postcount=1162|SNM_TieResourceSlotActions()|

Auto color/icon:
+Fixed color edition in place in the list view
+Fixed possible crash when the extension is localized

Other:
+Updated action "Xenakios/SWS: Randomize item positions...":
 - Added an option to move all grouped items by the same amount
+All actions of the "S&M Extension" section now support OSC and rotary controllers

!v2.3.0 #9 (December 23, 2012)
<strong>Live Configs: big overhaul, merged a dedicated extension plugin.</strong>
The fine details will be posted in this http://forum.cockos.com/showthread.php?p=1079515#post1079515|thread/PDF| (not up-to-date yet!), in the meantime major changes are:
+New "core" to ensure smooth/glitch-free config switches, new "All notes off" logic (now optional)
+Added Preload feature: you can prepare an instrument/effect while playing another
 This can be done with a second controller (click the new "Learn" button) or multi-touch gesture (see below).
 Once a config is preloaded, you can switch/switch-back between the preloaded and the current config with new actions like
 "SWS/S&M: Live Config n - Apply preloaded config (swap preload/current)"
 Preload comes in handy when switching FX chains, or Track Templates or with the new option "Offline all but active/preloaded tracks" (see below)
+<strong>Added Monitoring windows, demo http://stash.reaper.fm/14847/S%26M_LiveConfigMonitor.gif|here|</strong>
 - Useful with controllers that do not provide visual feedback
 - Support 2 fingers scroll gesture over "Current" and "Preload" areas, e.g. switch or preload instruments/effects with a trackpad
 - Click on the "Preload" area to swap the preloaded and the current config
 - Up to 4 Monitor Windows can be used simultaneously, i.e. one per Live Config/controller
+Added (per config) option: "Offline all but active/preloaded tracks (RAM savings)"
 When enabled, instruments/effects will be only be loaded for the current and preloaded tracks.
 Other tracks that are not part of the config will remain as they are, of course.
 This option works without preload too (switches will be slower though).
 Note: handle with care! Do not use <del>this option with</del> buggy instruments/effects!
+Added (per config) option: "Ignore switches to empty configs"
 When enabled, you will switch to the next/previous valid config whatever is the gap of empty configs in between.
 Especially useful for -/+ controllers (like pedals) and "Apply next/previous config" actions
+Added (per config) option: "Send all notes off when switching configs"
+Added (per config) option: "Select/scroll to track on list view click"
+Added (per config) option "Automatically update sends from the input track"
 When enabled, sends of the "Input track" will be automatically created/updated,
 each a new track is added/removed from the editor's list view, for example
+New logic for "Activation" and "Deactivation" actions/macros/scripts:
 - If a track is defined for a config (a row), only this track will be selected when the
   "Activation" (or "Deactivation") action is performed.
   Track selection is restored right after the action is performed.
   => Useful since many actions deal with "selected track(s)"
 - If no track is defined for a config, no track will be selected when the "Activation" (or "Deactivation")
   action is performed, track selection is restored right after
   => Useful to master the current selection state when performing actions
+Added "Tiny fades" knob
 It tweaks lengths of tiny fades-out/in when deactivating/activating configs.
 Disabling fades is allowed but instrument/effect switches might be glitchy!
 Note: when a config is made of trailing effects (delay, verb, etc..), you can either disable tiny fades,
 or better, route the (tiny faded) audio to a track which is not used by the Live Configs
+Added "Learn" button: direct action learn for "Apply" and "Preload" actions
+Added "Create input track" in the context menu (creates a track with needed properties and sends)
+Added "Switch delay" knob (no more S&M.ini file tweaks needed). One "Switch delay" per config.
+Added a bunch of actions (preload, toggle options or tiny fades on/off, open/close monitoring windows, etc..): filter the action list with "Live Config"!
 Note: some of the new actions are very specific and thus hidden by default (http://forum.cockos.com/showthread.php?p=984786#post984786|customizable in the S&M.ini file|)
+New context menu items in the Live Configs editor:
 - Copy/cut/paste configs (rows)
 - Insert config (shift rows up/down) + obey INSERT key
 - Apply/preload configs
 - Shortcuts: "Show FX chain..." and "Show routing window..." in Track column and Input track context menus

Region Playlist
+<strong>Playlist re-synchronization when seeking by hand or via actions</strong> (issue 532)
 Use-case example: now, you can also use actions like "Regions: Go to region #n" to switch regions defined in a playlist
 Note: when seeking to a position that is not part of the playlist, the extension will switch back ASAP to the region it was supposed to play
+Re-synchronize the playlist when editing it while playing (or when its regions are edited)
+Fixed various corner cases: audio block rounding, possible issues with unknown regions (e.g. deleted), etc..
+Improved monitoring mode (separate region numbers and region names, display number of remaining loops, new red "sync loss" status, etc..)
+Added options (in the context menu): "Seek play" and "Scroll view when selecting regions"
+Reorganized the window a bit: added columns, moved playlist length as tooltip, etc..

Cycle actions
+<strong>Added basic instructions: IF, IF NOT, and LOOP n</strong>
 This is mainly to ensure consistent toggle states for cycle actions but this also introduces conditional macros, see details and examples http://forum.cockos.com/showpost.php?p=1090262&postcount=1136|here|
 This is a "basic" support because you cannot yet have nested LOOPs or nested IFs. However you can have an IF in a LOOP or a LOOP in an IF.
+Toggle cycle actions now report real toggle states (i.e. the state of the first relevant action)
+Cycle action editor
 - Right list view: insert commands rather than adding them (avoids to systematically drag new commands)
 - Right list view: added "Add/insert instruction" in the context menu
 - Various tweaks, including new tiny buttons to enlarge list views

Export functions to ReaScript
+Fixed possible FNG function crash
+Added functions:
 - SNM_RemoveReceivesFrom()
 - SNM_SelectResourceBookmark()
 - http://forum.cockos.com/showpost.php?p=1099358&postcount=1162|SNM_TieResourceSlotActions()|
+Updated API, updated SNM_AddReceive() to obey preferences

Added actions
+Added "go to" marker/region actions
 REAPER already proposes 30 goto actions for markers and 40 for regions,
 so those new actions are just meant to target up to 99 regions/markers, they are <strong>hidden by default!</strong>
 This number of actions is http://forum.cockos.com/showthread.php?p=984786#post984786|customizable in the S&M.ini file|
 Note: comes in handy with the new Region Playlist "re-synchronization" feature, see above
 - SWS/S&M: Go to marker n (obeys smooth seek)
 - SWS/S&M: Go to region n (obeys smooth seek)
+Issue 528:
 - SWS/S&M: Insert marker at edit cursor
 - SWS/S&M: Insert marker at play cursor
+Issue 535:
 - SWS: Select unmuted items
 - SWS: Select unmuted items on selected tracks
+New on OS X (were already there on Windows OS):
 - SWS/S&M: Dump action list (w/o SWS extension)
 - SWS/S&M: Dump action list (SWS extension only)
 - SWS/S&M: Dump action list (custom actions only)

All list views:
+Obey to HOME, END, PAGE UP and PAGE DOWN keys
+OS X: obey to CMD-A like on Windows OS (select all)
+Windows OS: fixed a themed grid line glitch

Other:
+Fixed possible Auto color/icon crash when exiting REAPER
+Fixed possible crash with FX selection actions
+OS X: directory browsers allow directory creation (issue 511)
+OS X: fixed single line tooltips
+The action "SWS/S&M: Insert silence (measures.beats)" now supports tempo/time signature markers
+Offline FX actions now fully unload VST plugins
+Localization: sorted menus like default English menus
+Snapshot window: replaced the button "show/hide options" with 2 tiny buttons, i.e. fixes http://forum.cockos.com/showpost.php?p=1034735&postcount=969|this report|
+Resources window: moved the tick box "Tie slot actions to this bookmark" to the context menu ("advanced" stuff)
+Updated all S&M windows: removed margins when possible, every pixel counts!

!v2.3.0 #8 (November 1, 2012)
<strong>Region playlist: http://forum.cockos.com/showpost.php?p=1063758&postcount=10|new features for live use!|</strong>
+Support for infinite region loops, screenshot http://stash.reaper.fm/14468/S%26M_rgnplaylist_infiniteloop.jpg|here|
 Such regions will loop forever unless you switch to another region thanks to the new actions "Play previous/next region (smooth seek)".
+Added "Monitoring" mode, i.e. displays current/next regions with a "big font", screenshot http://stash.reaper.fm/14469/S%26M_rgnplaylist_monitoring.jpg|here|
 Click the new lock button to toggle monitoring/edition modes (or use the new related action).
 Note: the "big font" name can be customized in the S&M.ini file ("BigFontName" in the section [RegionPlaylist])
+Added actions:
 - SWS/S&M: Region Playlist - Play previous region (smooth seek)
 - SWS/S&M: Region Playlist - Play next region (smooth seek)
 - SWS/S&M: Region Playlist - Toggle monitoring/edition mode
+Seek play when switching regions/playlists
+Project edition:
 - Improved append/paste playlist/regions commands and actions (faster)
 - Fixed possible undo unstability for "crop project to playlist" commands/actions

Export functions to ReaScript
+Issue 531: fixed MIDI notes shrinking bug
+Fixed SNM_GetMediaItemTakeByGUID() crash

Other
+Issue 174: improved S&M cut/copy/paste sends/receives/routings actions as detailed http://forum.cockos.com/showpost.php?p=1061214&postcount=1529|here|
+Notes window: improved "big font" rendering (now uses all the available width)

!v2.3.0 #7 (October 17, 2012)
Export functions to ReaScript
+Added functions (more details in REAPER > Main menu > Help > HTML Lists > ReaScript documentation):
 - SNM_MoveOrRemoveTrackFX
 - SNM_SetProjectMarker
 - SNM_GetProjectMarkerName - because ReaScript cannot handle the char** param of RPR_EnumProjectMarkers()
+Issue 520: removed SNM_DeleteObject, added SNM_DeleteFastString

Added actions
+Issue 517: SWS/S&M: Open selected item path in explorer/finder
+SWS/S&M: Remove selected FX for selected tracks
+SWS/S&M: Dump action list (custom actions only)
+SWS/BR: Move edit cursor to next/previous envelope point
+SWS/BR: Move edit cursor to next/previous envelope point and add to selection
 Note: this last action (that adds points to selection) can make tinny changes to the envelope.
 It's a bug in Reaper, you can read about it http://forum.cockos.com/project.php?issueid=4416|here|

Other
+Cycle action editor: double-click in the "Id" column (or pressing the RETURN key) runs the selected cycle action
+Issue 488/Image window: display image filenames/slot numbers in tooltips
+Issue 525: the master track obeys the action "SWS: Minimize selected tracks"
+OS X / S&M windows: better fonts

Fixes
+Issue 519: fixed "SWS: Hide docker" and "SWS: Show docker" (broken since REAPER v4 and multi-dockers)
+Fixed a possible crash in Convert project markers to tempo markers dialog

House cleaning, renamed cryptic "auto-refreshed" toolbar actions:
+SWS/S&M: Toolbar left item selection toggle -> SWS/S&M: Toolbar - Toggle offscreen item selection (left)
+SWS/S&M: Toolbar right item selection toggle -> SWS/S&M: Toolbar - Toggle offscreen item selection (right)
+SWS/S&M: Toolbar top item selection toggle -> SWS/S&M: Toolbar - Toggle offscreen item selection (top)
+SWS/S&M: Toolbar bottom item selection toggle -> SWS/S&M: Toolbar - Toggle offscreen item selection (bottom)
+SWS/S&M: Toolbar track envelopes in touch/latch/write mode toggle -> SWS/S&M: Toolbar - Toggle track envelopes in touch/latch/write

Tempo manipulation improvements:
+Convert project markers to tempo markers:
 - Added an option to create gradual tempo changes (aka linear tempo points)
+Select and adjust tempo markers improvements:
 - Option to invert selection only if marker obeys criteria. (possible usage: invert only within time selection)
 - Added button for deselecting markers that conform to criteria
 - Added button that toggles supplementary dialog which lets you deselect every Nth marker selected (possible usage: easier manipulation of linear points)

!v2.3.0 #6 (October 3, 2012)
<strong>Auto color for regions and markers, thanks Brado231!</strong> (issue 339)
+Added column "Type" (type = track, marker or region) in the "Auto color/icon" window's list
+Reorganized the window/context menus a bit
+Added options (new actions + new button "Options" + main menu > extensions > sws options)
 - Enable auto marker coloring - Disabled by default!
 - Enable auto region coloring - Disabled by default!

<strong>Localization: (almost) everything can be translated!</strong>
Fixes/improvements (thanks Mr Data!):
+Fixed unused translations in various windows/dialog boxes
+Fixed stupid assumption that plural strings always end with 's'
+Auto-resize some buttons according to string lengths
Notes for translators:
+A new SWS Template LangPack file is available http://code.google.com/p/sws-extension/downloads/list|here|
+The following tools are intentionally not localized (to avoid useless translations):
 - S&M Find (a new version will come at some point)
 - SWS TrackList (might be removed at some point, over exceeded by the new native Track Manager)
 - A few (exotic) Xenakios tools

Export functions to ReaScript
+Added functions (more details in REAPER > Main menu > Help > HTML Lists > ReaScript documentation):
 - SNM_GetSetObjectState()
 - SNM_GetSetSourceState2()
 - SNM_GetSourceType()
 - SNM_RemoveReceive()
 - SNM_CreateFastString()
 - SNM_GetFastString()
 - SNM_GetFastStringLength()
 - SNM_SetFastString()
 - SNM_DeleteObject()
 - FNG_AllocMidiTake()
 - FNG_FreeMidiTake()
 - FNG_CountMidiNotes()
 - FNG_GetMidiNote()
 - FNG_GetMidiNoteIntProperty()
 - FNG_SetMidiNoteIntProperty()
 - FNG_AddMidiNote()
+Updated some APIs functions with WDL_FastString* parameters (tighter memory allocation + get rid of string length limitations for ReaScripters)
 Might be temporary, see details & example http://forum.cockos.com/showpost.php?p=1040948&postcount=1016|here|
+<strong>To request some functions please use/see issue 513</strong> (exported functions wish-list)

Added actions:
+SWS/BR: Move selected tempo markers forward
+SWS/BR: Move selected tempo markers back
+SWS/BR: Move selected tempo markers forward X ms
+SWS/BR: Move selected tempo markers back X ms
 Note: These actions don't screw with unselected points positions. Ideal for extensive tempo manipulation.
 First two actions move points depending on zoom, more zoom means less movement - recommended for keybinding.
 Others move points by predetermined values in milliseconds
+SWS/BR: Select and adjust tempo markers...
+SWS/BR: Move edit cursor to next/previous envelope point and select it
+SWS/S&M: Pan active takes of selected items to 25%, 50%, and 75% left and right
+SWS/S&M: [developer] Write C++ API functions header
 Internal stuff, for SWS devs only.

Updated actions "Set selected tracks folder states"
+Renamed actions:
 - "SWS/S&M: Set selected tracks folder states to on"  ->  "[...] to parent"
 - "SWS/S&M: Set selected tracks folder states to off"  ->  "[...] to normal"
+Added actions (they were missing for the above ones to make sense..):
 - SWS/S&M: Set selected tracks folder states to last of all folders
 - SWS/S&M: Set selected tracks folder states to last in folder
 Note: when this last action is performed on a track which is already the last one in a folder,
 running it again will turn the track into the last in the innermost and next-innermost folders, etc..

Region playlist
+Paste/crop to playlist: make sure envelopes are pasted too
 (whatever is the pref. "Envelope points move with media items")
+Avoid "flashy" cursor while playing playlists
+Reorganized the window/context menus a bit

Other
+Updated action "SWS/S&M: Remove all envelopes for selected tracks":
 This action removes all track/plugin envelopes. Now it also removes parameter modulations.
+Cycle action editor: added button "Import/export..."
+Issue 516/Resources: auto-save actions now overwrite empty selected slots
+Issue 515/Find window: RETURN key = find next (reminder: F3/Shift-F3 = find next/previous)
+GUI tweaks: smaller fonts on OS X, preserve XP style for list views on Windows OS, etc..

Fixes
+Issue 459: fixed possible crash when applying grooves
+Fixed some Xenakios actions related to takes
+Fixed inverted left/right channels for "SWS/S&M: Pan active takes of selected items to 100% left/right"
+Fixed faulty undo point for "Xenakios/SWS: Toggle selected takes normalized/unity gain"
+Minor fix in warning dialog for SWS/BR: Convert project markers to tempo markers

!v2.3.0 #5 (September 13, 2012)
<strong>Issue 432: Export functions to ReaScript and/or to other extensions. See documentation http://code.google.com/p/sws-extension/wiki/Functions_export_to_ReaScript|here|</strong>.
Added functions:
+SNM_GetSetSourceState()
+SNM_GetMediaItemTakeByGUID()
+SNM_AddReceive()
+SNM_GetIntConfigVar()
+SNM_SetIntConfigVar()
+SNM_GetDoubleConfigVar()
+SNM_SetDoubleConfigVar()

Convert project Markers dialog is now toggleable and has a state
Issue 504: (re-)added horizontal scrollbar in the Notes window
Issue 512: improved http://stash.reaper.fm/13968/sws_dmg.jpg|OS X install disk| (added a script that does all the job, just double-click on it!)

Added "What's new?" (via HTML file generation)
+Added a button "What's new?" in the About box
+Added action "SWS/S&M - What's new?"

Added actions:
+SWS/BR: Convert project markers to tempo markers
+SWS/BR: Split selected items at tempo markers

Removed actions (were already available - use native actions):
+SWS/BR: Move edit cursor to next tempo marker
+SWS/BR: Move edit cursor to previous tempo marker

!v2.3.0 #4 (August 30, 2012)
<strong>REAPER v4.26+ is required</strong>

A big welcome to our latest developer, Breeder!  He added actions:
+SWS/BR: Move edit cursor to next tempo marker
+SWS/BR: Move edit cursor to previous tempo marker

External MIDI file support + MIDI source offset support (action "SWS/S&M: Takes - Remove empty MIDI takes/items among selected items", etc..)
Improved "All notes off" handling (Live Configs tool + "All notes off" actions)
Fixed/improved "Xenakios/SWS: Create markers from selected items" (bug reported http://forum.cockos.com/showpost.php?p=1022691&postcount=961|here|)
OS X / Resources window: better text filter behavior

!v2.3.0 #3 (August 22, 2012)
Issue 498: OS X - Fixed docked SWS window close issues

!v2.3.0 #2 (July 28, 2012)
Fixed theming issues on Windows XP/7 (reported http://forum.cockos.com/showpost.php?p=1003969&postcount=918|here|)
Fixed Label processor crash (reported http://forum.cockos.com/showpost.php?p=1004406&postcount=926|here|)
More localization for the Groove tool

!v2.3.0 #1 (July 22, 2012)
<strong>REAPER v4.25+ is required</strong>

!v2.2.0 #17 (July 13, 2012)
Label processor:
+Added option to process all takes
+Added take count (/K) and take number (/k)

Windows OS: fixed possible stuck tooltips and buttons stuck on hover state
Fix for OS X ini files

!v2.2.0 #16 (July 9, 2012)
Full localization for "Fill gaps", "Snapshots merge" and "ReaConsole" tools
Main dialog boxes are now themed
Fixed actions "SWS/S&M: Move selected FX up/down in chain for selected tracks" (broken in v2.2.0 #3)
Fixed actions "SWS/S&M: Active MIDI Editor - Save/Restore displayed CC lanes, slot n" (broken in v2.2.0 #3)
House cleaning: removed actions "SWS/S&M: Takes - Build lanes for selected tracks/items" (those glorious actions are useless now: REAPER features take alignment)

!v2.2.0 #15 (June 25, 2012)
The following windows are now themed:
+Snapshots
+Auto Color/Icon
+MarkerList
+TrackList
+ProjectList
+Groove Tool

OS X / Live Configs
+Browse FX user presets like on Windows OS
+Support for AU user presets

List views
+OS X: themed grid lines (almost like on Windows OS)
+OS X: column reordering (drag-drop column headers like on Windows OS)
+Little fixes

Localization for item/track color and snapshot context menus (thanks neilerua!)
Removed smooth scroll, please use native version

!v2.2.0 #14 (June 14, 2012)
Resources window and related slots actions
+"Paste" and "Paste (replace)" items from a track template file that contains several tracks now obeys multi-track selection
+Applying a track template file that contains several tracks now obeys multi-track selection - http://forum.cockos.com/showthread.php?t=104140|Example|: applying folder tracks to other projects
 Reminder: track template files can be applied in 2 different ways, either use items/envelopes present in template files or preserve existing items/envelopes, see details http://forum.cockos.com/showpost.php?p=979823&postcount=16|here|
 The following updates deal with the latter option:
 - Applying track templates now preserves all existing track envelopes (except FX parameter envelopes since FX Chains are replaced with templates' ones)
 - Applying track templates now preserves folder states

Region Playlist
+The playlist being played can be different from the displayed one
+SWS/S&M: Region Playlist #n - Play (where 'n' is in [1; 4], http://forum.cockos.com/showthread.php?p=984786#post984786|customizable in the S&M.ini file|: up to 99 playlists)
+SWS/S&M: Region Playlist - Set repeat off
+SWS/S&M: Region Playlist - Set repeat on
+SWS/S&M: Region Playlist - Toggle repeat

Live Configs
+Activation/Deactivation columns: totally hide action IDs stuff for the user (action names are displayed instead, to edit: context menu > learn action)
+Fix for track template files containing more than 1 track

Notes window: better refresh, fixed broken helper to copy/paste custom macro IDs
Cue buss generator: fix for track template files containing more than 1 track
Added undo points for track icon actions
Issue 458: Fixed zoom actions that "hide others"
Issue 486: added actions SWS/S&M: Show next/previous image slot

!v2.2.0 #13 (June 6, 2012)
Localization
+Fixed broken Resources window with non-English LangPacks
+Fixed UTF-8 issues in the Cue Buss Generator, Envelope Processor, LFO Generator and Fills Gaps window
+Full localization for the MarkerList (context menus, messages, etc..)
+Full localization for IX's Label Processor
Note: a new SWS template LangPack will be released with the next official SWS version!

!v2.2.0 #12 (June 3, 2012)
Issue 476: Fix deleting of descriptions in MarkerList, Notes window too
Notes window: now can select all text with Ctrl-A (Windows only)
OS X: fixed macro learn (Cycle Action editor and Live Configs)
OS X: list view selections behave like on Windows OS
Fixed a few localized strings that were ignored

!v2.2.0 #11 (May 31, 2012)
Issue 475: region playlist stops in sync
Issue 473/Resources window: the auto-save button now prompts to overwrite selected slots/files
Fixed "file not found" label

!v2.2.0 #10 (May 29, 2012)
Resources window
+Pasting template envelopes obeys the option "Offset template items/envelopes by edit cusor" (in previous versions, only items were offseted according to this pref)
+Fixed "Paste" and "Paste (replace)" template items commands (when template files were containing more than 1 track)
+The tiny "+" button now adds a new bookmark without copying currents slots
+Creating new bookmarks now sets auto-save and auto-fill directories to the default resource path (i.e. you will not be promped for directories anymore)

Region playlist: added repeat button
Notes window: re-added marker/region names edition (and display à la "Big clock" when text edition is locked)
Added actions (for issue 470 & macros based on cue buss actions)
+SWS/S&M: Save default track send preferences
+SWS/S&M: Recall default track send preferences
+SWS/S&M: Set default track sends to audio and MIDI
+SWS/S&M: Set default track sends to audio only
+SWS/S&M: Set default track sends to MIDI only

!v2.2.0 #9 (May 16, 2012)
Added source filename (/s) to Label processor
Issue 471: fixed file renaming from the Resources window

!v2.2.0 #8 (May 11, 2012)
Fixed lost actions (reported http://forum.cockos.com/showpost.php?p=957863&postcount=823|here|)
Issue 469: fixed playlist loop

!v2.2.0 #7 (May 8, 2012)
Issue 466: fixed "add all regions" and related issues in Region Playlist window (broken in v2.2.0 #6)
Issue 467: fixed possible crash when pasting text in the Notes window
More UTF-8 fixes
Added action "Export formatted marker list to file"

Improved all S&M track FX actions: use new native APIs + configurable bypass/unbypass and online/offline actions (http://forum.cockos.com/showthread.php?p=984786#post984786|in the S&M.ini file|, up to 99 FX)
Added very specific track FX actions (hidden by default, i.e. default number of actions = 0 in the S&M.ini file)
+SWS/S&M: Toggle all FX (except n) online/offline for selected tracks
+SWS/S&M: Toggle all FX (except n) bypass for selected tracks

!v2.2.0 #6 (May 1, 2012)
Region Playlist
+Fixed append/crop/paste playlist actions and commands
+"Paste playlist at edit cursor" can now insert playlists in the middle of projects (rather than "pasting over"). Demo: http://stash.reaper.fm/12421/S%26M%20Region%20Playlist%20-%20Paste%20plalist%20at%20edit%20cursor.gif|here|
+Context menu: added commands to append/paste selected regions
+Better list view refresh (new region lengths, renamed regions, etc..)

Added actions
+Issue 345: SWS/S&M: Remove all envelopes for selected tracks - Works with the master track, fx param envelopes, frozen tracks (i.e. "frozen envelopes" are preserved), etc..
+SWS/S&M: Insert silence (seconds)
+SWS/S&M: Insert silence (measures.beats)
+SWS/S&M: Insert silence (samples)

Other
+Fixed handling of midi events which precede the item start position by resizing the take and adjusting the take offset
+Added undo point for "SWS/gofer: Split selected items at mouse cursor (obey snapping)"

!v2.2.0 #5 (April 23, 2012)
Region Playlist
+<strong>Play preview: no more constraint on region ends, the play preview now exactly follows region boundaries! REAPER v4.23+ is required</strong> (pre-release at the moment)
 Consequences: removed play preview options added in v2.2.0 #4 (useless now), added a warning message when there are nested regions/markers (due to the new smooth seek option)
+Do not force envelope points updates when pasting/cropping a playlist but obeys the preference "envelope points move with media items" instead (so both behaviors are now possible: copy/move envelope points or not)
+Fixed actions "Paste playlist" and "Append playlist" that were ignoring items smaller than region sizes
+Issue 461: fixed actions "Paste playlist" and "Append playlist" that were unexpectedly splitting items at region boundaries

SWS localization
+Fixed many dialog boxes/windows that were ignoring translated strings
+Fixed UTF-8 issuess in action names (translations could be ignored)
+Win 7 (x64): fixed UTF-8 issues in list views and dropdown boxes
+Added/fixed localization for (few) missing action names

OS X love:
+Fixed broken context menus. Important for the Resources window for example, where right-clicking auto-save and auto-fill buttons was impossible on OS X!
+Cycle action editor: added action learn (right-click in the right list view). Note: the editor is now exactly the same as on Windows OS.
+Live Configs: added action learn (right-click the columns "Activation" and "Deactivation"). Note: the Live Configs window is now exactly the same as on Windows OS.
+Better tooltips

Other
+Fixed possible cue buss volume bug when no default send gain was defined in the prefs (reported http://forum.cockos.com/showpost.php?p=949269&postcount=1378|here|)
+Issue 358: now fixed everywhere in the extension

!v2.2.0 #4 (April 9, 2012)
<strong>SWS localization</strong>
The SWS extension now also uses the language pack file defined in the preferences (just like REAPER).
The SWS template LangPack file is available http://code.google.com/p/sws-extension/downloads/list|here| (it will be regulary updated for "official" SWS releases).
This file should be merged with the main <strong>translated</strong> REAPER LangPack file as explained http://forum.cockos.com/showpost.php?p=941893&postcount=810|here|.
All action names can be translated (and most of undo point names: same string). Many dialog boxes and windows can be translated.
Full localization support for (on-going work..):
+Sanpshots
+Auto Color/Icon
+All S&M windows (+dynamically sized according to string lengths)

Region playlist
+Fixes, tweaks (added tooltips, retain current playlist, etc..)
+Added options (right-click the play button): "Play regions until next measure" and "Play regions until next beat" (see the note in the v2.2.0 #3 changelog)
Added actions (and new context menu items):
+SWS/S&M: Region Playlist - Crop project to playlist
+SWS/S&M: Region Playlist - Crop project to playlist (new project tab)
+SWS/S&M: Region Playlist - Append playlist to project
+SWS/S&M: Region Playlist - Paste playlist at edit cursor

Other
+Fixed some dropped character bugs in Label processor
+ClearType for tooltips too
 Optional: set "ClearTypeFont" to 1 in the section [General] of the S&M.ini file (quit REAPER first!)
+Refresh some S&M views when changing time mode

!v2.2.0 #3 (March 25, 2012)
<strong>Dropped support for REAPER v3.x, REAPER v4.20+ is required!</strong>

<strong>REAPER localization support</strong>: fixed broken Snapshots and LFO Generator vs localized envelope names, fixed action learn in S&M windows, Theme helper, etc..
Note: localization of the SWS extension is coming soon!

<strong>Added new "S&M Region Playlist" window</strong> - http://reaper.mj-s.com/S&M_RegionPlaylist.jpg|Screenshot|
Useful to preview different song structures (i.e. non-linear play) and apply them via the command "Crop project to playlist".
Use the context menu to add/remove/etc.. regions, use drag-drop to reorder regions in the playlist. Undo points are created for playlist editions.
Manage several playlists: top left dropdown box and tiny plus/minus buttons. Playlists are saved in project files.
Note: the play preview is based on "smooth seeking" so regions are played until the next measure (start positions of regions do not matter). Croping a project to a playlist will respect regions boundaries, of course.
Added related actions:
+SWS/S&M: Open/close Region Playlist window
+SWS/S&M: Play (Region Playlist)

Live Configs:
+OS X: FX presets support like on Windows OS
+All FX presets are now supported via the new Learn command: VST patches (.fxp), AU factory/user Presets (.aupreset), etc.. Note: support was limited to user presets (.rpl files) before this version.
+Send all notes-off when deactivating a track
+Context menu: added "Learn current preset"

Cue buss generator:
+New dropdown box "Cue buss settings": up to 8 different settings can be defined
+Added actions "SWS/S&M: Create cue buss from track selection, settings n" where 'n' is in [1; 8]
+Tweaks: removed confusing "save properties" button (settings are now saved on the fly), better OS X display, added error messages, etc..

Resources window and related "slot actions":
+<strong>All "SWS/S&M: Apply track template" actions now preserve receives.</strong> This is to use track templates a bit like snapsshots (track sends were already preserved).
 The same goes with "Apply track template" commands in the Resources window (on double-click or ENTER key).
+New option to sync auto-save and auto-fill directories: changing one changes the other
+Maximum number of bookmarks raised to 32
+Issue 450: retain the last used path when loading slots

Label processor:
+Added item duration (/D) and source offset (/O)

FX presets actions improvements: OS X support + improved on Windows OS (use new dedicated APIs)
Added in the main section of the action list (new on OS X):
+SWS/S&M: Trigger next preset for FX n of selected tracks - where 'n' is in [1; 4], http://forum.cockos.com/showthread.php?p=984786#post984786|customizable in the S&M.ini file| (up to 99 slots)
+SWS/S&M: Trigger previous preset for FX n of selected tracks - where 'n' is in [1; 4], http://forum.cockos.com/showthread.php?p=984786#post984786|customizable in the S&M.ini file| (up to 99 slots)
+SWS/S&M: Trigger next preset for selected FX of selected tracks
+SWS/S&M: Trigger previous preset for selected FX of selected tracks
Added in the "S&M extension" of the action list (new on OS X):
+SWS/S&M: Trigger preset for selected FX of selected tracks (MIDI CC absolute only)" }, "S&M_SELFX_PRESET", TriggerFXPreset, NULL, -1},
+SWS/S&M: Trigger preset for FX n of selected tracks (MIDI CC absolute only)- where 'n' is in [1; 4]
Added new FX preset actions in the main section (new on OS X and Windows OS):
+SWS/S&M: Trigger next preset for last touched FX
+SWS/S&M: Trigger previous preset for last touched FX

Marker list:
+Convert markers to regions
+Convert regions to markers

Other, fixes:
+All S&M windows: optional Windows-rendered fonts (ClearType)
 To enable this option set "ClearTypeFont" to 1 in the section [General] of the S&M.ini file (quit REAPER first!)
+Support the global preference "Disable saving full plugin states"
+Fixed all S&M copy/cut/paste sends/receives/routings actions (possible problem with multi track selection, see issue 174).
 Note: this also fixes SWS smart cut/copy actions: "SWS: Copy items/tracks/env, obeying time sel" and "SWS: Cut items/tracks/env, obeying time sel"
+Auto Color/Icon: fixed broken drag-drop of rows (i.e. useful to order rule priorities - reminder: drag-drop only works when the sorted column is the 1st one!)
+SWS List views tweaks: drag-drop of multiple rows, no arrow displayed when not sortable, etc..

Added other actions:
+SWS/IX: Import m3u/pls playlist. Imports local files from playlist to new track (streaming media ignored)
+SWS/S&M: Split and select items in region near cursor
+SWS/S&M: Select only track with selected envelope

!v2.2.0 #2 (March 7, 2012)
Fixed groove tool context menu
Added label processor (Extensions->Label processor). Automatic labelling of selected items using various parameters.  <= Thanks IXix!

!v2.2.0 #1 (February 13, 2012)
<strong>Lots of changes from 2.1 -> 2.2.  The fine details are below, but the major changes are:</strong>
+Snapshots fully working with v4 - pans, frozen tracks, all envelopes, etc.
+Markerlist supports region/marker colors
+S&M windows are themed to match Reaper
+Cycle action editor for OS X
+Item normalizing to RMS
+Too many Resources window/Live Configs updates to list here
+Notes/help subtitle support
+Lots of stability and performance improvements.  We <strong>strongly</strong> recommend you update to v2.2 if you're still running SWS v2.1.0.

Fixed support for REAPER 3.x
Issue 449: fixed cue buss actions not copying track levels to buss' receives when in pre-fader mode
Faster undos (UNDO_STATE_MISCCFG & UNDO_STATE_ALL)
Fixed flickering of docked SWS and S&M windows when resizing them (http://stash.reaper.fm/11694/ShakeThisOut.gif|before fix|, http://stash.reaper.fm/11695/ShakeThisOut_fixed.gif|after|)
List views: fixed wrong context menu when columns were hidden/moved (Auto Color/Icon, Live Configs, etc...)
List views (Windows OS): fixed possible missing vertical grid lines and better grid display vs cell edition
All S&M track group actions now also support the master track
Issue 256: Fixed "SWS: Toggle auto add envelopes when tweaking in write mode" also affecting other preferences

Live Configs:
+Added "Learn from Actions window" (in the context menu of columns "Activate action" and "Deactivate action") - Windows OS only
+GUI fixes and tweaks: fixed FX 1st preset display, "Edit" menu items, support for INSERT and F2 keys, etc..
Added actions (useful to switch configs without MIDI CC controller, e.g. -/+ controllers (like pedals) sending MIDI note messages)
+SWS/S&M: Live Config #n - Next (where 'n' is in [1; 8])
+SWS/S&M: Live Config #n - Previous (where 'n' is in [1; 8])

Resources window:
+More "macro friendly" slots actions: when the list view is empty, add the needed number of slots and browse for file (rather than displaying an error message)
+Auto-fill now hehaves like Auto-save: new top left button for auto-fill too, same context menu, etc.. (issue 436, indirectly)
+Added Bookmark commands in the context menu: new, delete and rename bookmarks (issue 436)
+Auto-save: fixed automatic building of filenames (strip forbidden characters)
+Dedicated context menus for auto-fill and auto-save buttons (faster access to options, http://stash.reaper.fm/11693/S%26M_ResourcesView_ContextMenu.gif|demo|)
+Tweaks: support for INSERT key (insert empty slot), better tooltips, etc..
Resources/Track templates slots:
+Issue 441: new auto-save option to retain envelopes in templates (the option to retain items was already there)
+Added tick box for the new REAPER v4.15 option "Offset template items/envelopes by edit cusor"
+Added actions "SWS/S&M: Apply track template (with envelopes/items) to selected tracks, slot n" where 'n' is in [1; 4], http://forum.cockos.com/showthread.php?p=984786#post984786|customizable in the S&M.ini file| (up to 99 slots)

Cycle action editor:
+Additional consistency checks before aplying/registering cycle actions
+Support for DELETE and F2 keys (remove/renames cycle actions and commands)

House cleaning:
+All S&M windows: better/tighter context menus
+Tagged "Xenakios/SWS: Load project template" actions as deprecated (you can use "SWS/S&M: Open/select project template, slot n" instead: these new actions are not tied to paths/filenames)
+Renamed all toggle actions "SWS/S&M: Open [...] window" into "SWS/S&M: Open/close [...] window"
+Renamed all actions "[...]Notes/Subtitles/Help[...]" into "[...]Notes[...]"
+Beware! The following actions have new custom ids => an update is needed if they were used in toolbars, macros, etc.. (sorry about that! SWS localization side-effect..)
 SWS/S&M: Open Cycle Action editor
 SWS/S&M: Open Cycle Action editor (event list)
 SWS/S&M: Open Cycle Action editor (piano roll)

!v2.1.0 #28 (January 25, 2012)
Fixed "SWS/AW: Split selected items at edit cursor w/crossfade on left" - now crossfade time is zoom independent

!v2.1.0 #27 (January 23, 2012)
Remove broken/confusing action "Toggle visibility of selected folder parent's children in mixer".  Replace with macro "sel children"/"toggle mixer vis" if you like.
Move cursor left/right ms/config seconds now respects preference "When moving edit cursor via action or control surface: Scrub/Do not scrub"

!v2.1.0 #26 (January 4, 2012)
Fingers MIDI action fixes:
+Remove negative Midi Events before commiting
+Fix for MIDI event positioning when take has an offset and playrate != 1.0

Issue 426: Fixed snapshots problem with 'frozen' tracks
On Windows OS: all S&M list views now support grid lines, i.e. they use the color "Window list grid lines" of the Theme Editor
OS X: Fixed "beachball" when running cycle actions

!v2.1.0 #25 (January 1, 2012)
Cycle actions: OS X cleanup/fixes (thanks to Kundalinguist and CaptainHook!)
+Fixed import and edition of cycle actions
+Added "Cycle Action Editor" in main menu > extensions (like on Windows OS)
+Cycle Action Editor it is now available out of the box

Resources window:
+New auto-save preferences for FX chains: Context menu > Auto-save configuration > "Create filename from track/item name" (default) and "Create filename from 1st FX name" (useful to create FX libraries)
Resources/Media file slots: new option and actions for playback synchronization
+SWS/S&M: Play media file in selected tracks (sync with next measure), slot n - where 'n' is in [1; 4], http://forum.cockos.com/showthread.php?p=984786#post984786|customizable in the S&M.ini file| (up to 99 slots)
+SWS/S&M: Loop media file in selected tracks (sync with next measure), slot n - where 'n' is in [1; 4], http://forum.cockos.com/showthread.php?p=984786#post984786|customizable in the S&M.ini file| (up to 99 slots)
+Added "advanced" option in the S&M.ini file to synchronously play/stop/pause/etc.. media files across tracks (see details in issue 435)

Notes/Subtitles/Help window:
+Fixed refresh problem introduced in v2.1.0 #23
+The "big font" name can be customized in the S&M.ini file: "BigFontName" in the section [NOTES_HELP_VIEW]
+House cleaning: removed "Region/marker names" deprecated since v2.1.0 #23 (added marker and region subtitles/notes)

Added other actions:
+SWS/S&M: Clear image window
+SWS/S&M: Open image window

!v2.1.0 #24 (December 16, 2011)
Image window:
+Fixed alpha channel problem
+Added stretch option in the context menu

Resources window: bookmark names as defined by the user

!v2.1.0 #23 (December 15, 2011)
Notes/Help window -> Notes/Subtitles/Help
+Subtitles support: new mode "Marker/Region subtitles" in the top left dropdown box.
 You can edit notes for regions and/or markers. Such notes are saved in project files.
 When the view/text edition is locked, notes are displayed with a dynamic sized font (display à la "Big clock") and they follow the play cursor position (i.e. subtitles!).
 Useful for lyrics, video stuff (you can display subtitles or even to edit them in REAPER), etc...
 Also added new buttons and actions to import/export SubRip subtitle files (.srt files, this format is supported by most video players) :
+SWS/S&M: Notes/Subtitles/Help - Import subtitle file... - It adds a region with notes for each subtitle of the loaded file
+SWS/S&M: Notes/Subtitles/Help - Export subtitle file... - It exports current region/marker notes as a subtitle file

Resources window updates:
+Fixed few slot actions that could not be tied to bookmarks (they were not obeying the tick box "Tie slot actions")
Added clear/delete slot actions (Issue 431):
+SWS/S&M: Delete all FX chain slots
+SWS/S&M: Delete all track template slots
+SWS/S&M: Delete all project template slots
+SWS/S&M: Delete all media file slots
+SWS/S&M: Delete all image slots
+SWS/S&M: Delete all theme slots - On Windows OS only
 <strong>Important:</strong> a bit specific, so the following actions are hidden by default (i.e. 0 slot in the S&M.ini file but this is http://forum.cockos.com/showthread.php?p=984786#post984786|customizable|: up to 99 slots)
+SWS/S&M: Clear FX chain slot n
+SWS/S&M: Clear track template slot n
+SWS/S&M: Clear project template slot n
+SWS/S&M: Clear media file slot n
+SWS/S&M: Clear image slot n
+SWS/S&M: Clear theme slot n - On Windows OS only

Resources/Media file slots improvements:
+Only send all notes off when MIDI files are stopped (i.e. no extra CC123 MIDI messages when MIDI files are played until the end). Useful for MIDI hardware outputs.
+Other improvements when stopping media files (better fix for issue 411)
Added actions with pause:
+SWS/S&M: Play media file in selected tracks (toggle pause), slot n - where 'n' is in [1; 4], http://forum.cockos.com/showthread.php?p=984786#post984786|customizable in the S&M.ini file| (up to 99 slots)
+SWS/S&M: Play media file in selected tracks (toggle pause), prompt for slot
+SWS/S&M: Loop media file in selected tracks (toggle pause), prompt for slot - Infinite looping! To be stopped!
 <strong>Important:</strong> due to its scary name, the following action is hidden by default (i.e. 0 slot in the S&M.ini file but this is http://forum.cockos.com/showthread.php?p=984786#post984786|customizable|: up to 99 slots)
+SWS/S&M: Loop media file in selected tracks (toggle pause), slot n - Infinite looping! To be stopped!

New "Images" slot type in the Resources window: manage slots for PNG files (Issue 418)
+Reminder: you can switch the Resources window to "Images" in the top left dropdown box
+External drag-drop (e.g. drag a bunch of PNG files from an external tool -> drop them into the Resources window)
+Internal drag-drop (e.g. re-order slots, drag a slot from the Resources window -> drop it into a track) - Windows OS only
+Context menu: show image, set as track icon, etc.. various "auto-fill slots" features, insert/add/clear/etc..
In this view, double-click and the ENTER key can be customized to:
+Show an image (in a dedicated dockable/resizable "S&M - Image" window)
+Set an image as track icon
+Add an image as an item to the current track
Added slot actions for images:
+SWS/S&M: Open Resources window (images)
+SWS/S&M: Show image, slot n - where 'n' is in [1; 4], customizable in the S&M.ini file (up to 99 slots)
+SWS/S&M: Show image, prompt for slot
+SWS/S&M: Set track icon for selected tracks, slot n - where 'n' is in [1; 4], customizable in the S&M.ini file (up to 99 slots)
+SWS/S&M: Set track icon for selected tracks, prompt for slot
+SWS/S&M: Clear image slot...
+SWS/S&M: Open/clear image window

Issue 430: Added Rename to Markerlist context menu, F2 renames too
Issue 433: fixed creation of cycle actions broken in v2.1.0 #22

House cleaning:
+Renamed all actions "SWS/S&M: Select/load project template [...]" into "Open/select project template [...]"
+Renamed all actions "SWS/S&M: Play/loop media file [...]" into "Loop media file [...]"
+Removed Media Pool dialog - replaced natively plus with Resource window "play" actions

!v2.1.0 #22 (December 12, 2011)
Resources window updates:
Issue 408: added resource slot bookmarks
+New tiny add/delete bookmark buttons
+New tick box: slots actions can be tied to bookmarks instead of default resource types (FX chains, Track templates, etc..)
Added actions (Issue 422):
+SWS/S&M: Auto-save FX Chain slots for selected tracks
+SWS/S&M: Auto-save input FX Chain slots for selected tracks
+SWS/S&M: Auto-save FX Chain slots for selected items
+SWS/S&M: Auto-save track template slots
+SWS/S&M: Auto-save track template (with items) slots
+SWS/S&M: Auto-save project template slot
+SWS/S&M: Auto-save media file slots for selected items
Other:
+Added tooltips
+Issue 412: reorganized the GUI a bit, better docking/resizing behavior
+Default customizable action: the ENTER key now also acts as double-click

Cycle action editor: re-fixed drag-drop of commands in the right list view re-broken in v2.1.0 #21
Live Configs: the ENTER key activates the selected config
Notes/help window: less flickering
Properly keep marker/region colors when renumbering

!v2.1.0 #21 (November 28, 2011)
Cycle actions improvements:
+The Cycle action editor is now resizable, dockable, themable, etc..
 Note: import, export and reset features have been moved to the context menu
+Cycle actions are now saved in a distinct file S&M_Cyclactions.ini (they were saved in the S&M.ini file before)
 This is to ease REAPER's configurations export/import (ReaperConfigZip or copy/paste): the new S&M_Cyclactions.ini is exchangeable, not the S&M.ini file (which can contain local paths, etc..)
 Auto upgrade: the new S&M_Cyclactions.ini file is automatically created with your current cycle actions (if needed, a S&M_Cyclactions.BAK file is also saved).
+OS X support: to be enabled in the S&M.ini file, details http://code.google.com/p/sws-extension/issues/detail?id=416#c0|here|: same editor than on Windows OS (minus the "action learn" feature)

Live Configs:
+Fixed possible crash on Win 7 (when switching projects)
+Fixed possible loss of the "Input track" dropdown box (with veeeery long track names)

Resources window:
+Track templates: new double click option, better context menu item names, etc..
+Fixed possible crash when removing a custom resource type from the S&M.ini file
+<strong>Limited "spam" in the action list: all slot actions now only have 4 instances by default</strong> (http://forum.cockos.com/showthread.php?p=984786#post984786|customizable in the S&M.ini file|, up to 99 slots per action)
 Note: your current numbers of slot actions are preserved, of course!

Notes/help: do not update region/marker names when playing and editing (but only when the view is locked)

<strong>S&M windows theming</strong>
S&M windows now use themed buttons (i.e. toolbar_blank.png and composite_toolbar_overlay.png, if it exists)
List views also obey following colors of the Theme Editor (REAPER > v4.11, on Windows OS and OS X!) :
+Window list selection bg
+Window list selection fg
+Window list selection inactive bg
+Window list selection inactive fg

The following media item actions will work whatever is the current track selection:
+SWS/S&M: Takes - Move active up (cycling) in selected items
+SWS/S&M: Takes - Move active down (cycling) in selected items
+SWS/S&M: Takes - Activate lanes from selected items
+SWS/S&M: Takes - Activate lane under mouse cursor

!v2.1.0 #20 (November 19, 2011)
Added action:
+SWS/S&M: Send all notes off to selected tracks

Resources window:
+Custom resource types !? Details http://forum.cockos.com/showpost.php?p=851041&postcount=690|here|.
+More REAPER-ish text filter (by name, by path and/or by comment, configurable in the context menu)
Auto-save for media file slots:
+Select some items (incl. in-project MIDI items) and click on the top left Auto-save button
+The auto-save directory can be displayed/changed in the context menu
Issue 411, fixes for S&M media files slot actions (thanks Anton9!):
+Fixed play and loop toggle actions when MIDI files are imported as in-project MIDI items (in the preferences)
+Fixed toggle states for all actions "Play/loop media file, slot n (toggle)" (toggle states were stuck to "off")
+Send all notes off when stopping MIDI files (i.e. fixed stuck notes)

House cleaning:
+Renamed all "SWS/S&M: Apply FX chain [...]" actions into "Paste (replace) FX chain [...]"
+Notes/help window (in "Action help" mode): renamed the button "Wiki ALR" into "Online help..."
+Windows OS: do not systematically send deleted files to the recycle bin (hard delete for temp files)
+OS X: S&M logos like on Windows OS

Fixed toggle states for all actions "SWS/S&M: Toggle arming of [...] envelope for selected tracks" (toggle states were stuck to "off")
Issue 400: Fixed marker set paste in Reaper v4.x

!v2.1.0 #19 (November 14, 2011)
Issue 375: Fixed "SWS: Nudge master output 1 volume -1db" action

!v2.1.0 #18 (November 14, 2011)
<strong>Resources window: two new slot types, Media files and Themes!</strong>

Resources window: new "Media files" slot type
Manage slots for all media file types supported by REAPER (WAV, MIDI, etc..).
+Reminder: you can switch the Resources window to "Media files" in the top left dropdown box
+External drag-drop (e.g. drag a bunch of files from an external tool -> drop them into the Resources window)
+Internal drag-drop (e.g. re-order slots, drag a bunch of slots from the Resources window -> drop them into the arrange) - Windows OS only
Context menu:
+Various "auto-fill slots" features, rename & delete file(s), insert/add/clear/etc.. slot, show path in explorer/finder, etc..
+Bulk-add multiple selected media file slots to current track, to new tracks or to selected items as takes
+Bulk-play or loop multiple media file slots
In the list view the double-click can be customized to:
+Toggle play or loop in selected tracks
+Add media file to current track, to new track or to selected items as takes
Added slot actions for media files:
+SWS/S&M: Open Resources window (Media files)
+SWS/S&M: Add media file to current track, slot n  - where 'n' is in [1; 4], http://forum.cockos.com/showthread.php?p=984786#post984786|customizable in the S&M.ini file| (up to 99 slots)
+SWS/S&M: Add media file to new track, slot n  - where 'n' is in [1; 4], customizable
+SWS/S&M: Add media file to selected items as takes, slot n - where 'n' is in [1; 4], customizable
+SWS/S&M: Play media file in selected tracks, slot n - where 'n' is in [1; 8], customizable
+SWS/S&M: Play media file in selected tracks, prompt for slot
+SWS/S&M: Play media file in selected tracks (toggle), slot n - where 'n' is in [1; 8], customizable
+SWS/S&M: Play media file in selected tracks (toggle), prompt for slot
+SWS/S&M: Play/loop media file in selected tracks (toggle), slot n - where 'n' is in [1; 8], customizable
+SWS/S&M: Play/loop media file in selected tracks (toggle), prompt for slot
+SWS/S&M: Play/loop media file in selected tracks, slot n - where 'n' is in [1; 8], customizable
+SWS/S&M: Play/loop media file in selected tracks, prompt for slot
+SWS/S&M: Stop playing media files
+SWS/S&M: Stop playing media files in selected tracks

New "Themes" slot type in the Resources window (on Windows OS only):
Manage slots for themes, i.e. slots for ReaperthemeZip files (unpacked themes are not supported).
+Reminder: you can switch the Resources window to "Themes" in the top left dropdown box
+External drag-drop (e.g. drag a bunch of .ReaperthemeZip files -> drop them into the Resources window)
+Internal drag-drop (e.g. re-order slots, drag a slot from the Resources window -> drop it into the arrange)
+Context menu: load theme, various "auto-fill slots" features, insert/add/clear/etc..
Added slot actions for themes:
+SWS/S&M: Open Resources window (Themes)
+SWS/S&M: Load theme, slot n - where 'n' is in [1; 4], customizable in the S&M.ini file (up to 99 slots)
+SWS/S&M: Load theme, prompt for slot
+SWS/S&M: Clear theme slot...

Show Bank Select and Bank/Program Select lanes in FNG CC lane actions
Fixed FNG crashes (issue 410 and issue 390)

Issue 375: Added actions to control the master track hardware output:
+SWS: Nudge master output 1 volume +1/-1db
+SWS: Set master output 1 volume to 0db

Fixed issue 409: bad theming colors when REAPER version was < v4.11
Many Xenakios actions now have consistent undo names (vs action names), removed a log file
S&M.ini file: better presentation of configurable slot actions

!v2.1.0 #17 (November 2, 2011)
Added media file slot actions (details in issue 386):
+SWS/S&M: Play media file in selected tracks, slot n - where 'n' is in [1; 8], http://forum.cockos.com/showthread.php?p=984786#post984786|customizable in the S&M.ini file| (up to 99 slots). Supports any media file (.mid, .wav, etc..).
+SWS/S&M: Clear media file slot...

Cycle action editor:
+Added "Consolidated undo points" tick box. On OS X (with basic cycle action editor), this option can be changed in the S&M.ini file, e.g. [Cyclactions]Undos=0
+Action learn: now, SWS actions can be learned whatever are the displayed columns in the action list
+Macro learn: a clear error message is displayed when the column "Custom ID" is not displayed in the action list

Notes/Help window: region names can be edited too (they are edited/displayed according to edit/play cursor position)

Resources window: the context menu item "Select/load project templates (new tab)" now also opens multiple selected projects in separate tabs (issue 369)

All S&M themable windows use the following configurable colors of the Theme Editor (on Windows & REAPER v4.11):
+Window background
+Window text
+Window edit background
+Window list background
+Window list text
+I/O Window 3D highlight and shadows colors ("Main Window 3D" colors are poorly defined in the v4 default theme..)

Optimizations:
+Many actions run faster
+"Auto-refresh toolbars" option (Main menu > Extensions > SWS options): optimizations for large projects

House cleaning:
+Removed buggy/deprecated "Xenakios/SWS: Save current contents of actions list to file" (issue 311)

!v2.1.0 #16 (October 14, 2011)
S&M themable windows: fixed 3D highlight/shadow colors

Resource window: Project Loader/Selecter overhauled
+Added context menu items "Set project loader/selecter from selection" and "Clear project loader/selecter configuration"
+Slots that are part of the configuration are now surrounded as such (in the 1st column)
+Added actions:
 - SWS/S&M: Project loader/selecter: next (cycle)
 - SWS/S&M: Project loader/selecter: previous (cycle)
+The current open project slot is automatically selected
+Reminder: the Project Loader/Selecter allows you opening some projects (or selecting project tabs) with following actions.
 It is useful for live performance. Details and demo http://forum.cockos.com/showpost.php?p=831103&postcount=655|here|.

Fixed autogrouping broken in 2.1.0 #15

!v2.1.0 #15 (October 13, 2011)
Added actions:
+SWS/AW: Toggle auto group newly recorded items
+SWS/S&M: Set selected tracks to first unused group (default flags)
+SWS/S&M: Set selected tracks to group n (default flags) - where 'n' is in [1; 8], http://forum.cockos.com/showthread.php?p=984786#post984786|customizable in the S&M.ini file| (up to 32 groups)
+SWS/S&M: Remove track grouping for selected tracks

Cue Buss Generator & Live Configs: track templates improvements (same as issue 376)
Resources window: saved FX chains and track templates are now indented
Notes/Help window: better resizing, improved "big font" display (less flickering)
Faster REAPER startup, especially with large projects (for real this time!)

House cleaning:
+Removed following actions (the action "Create cue buss track from track selection (use last settings)" is enough):
 - SWS/S&M: Create cue buss track from track selection (pre-fader/post-FX)
 - SWS/S&M: Create cue buss track from track selection (post-fader)
 - SWS/S&M: Create cue buss track from track selection (pre-FX)
+Some actions were slightly renamed ("ME" -> "MIDI Editor")

!v2.1.0 #14 (October 9, 2011)
"Auto-refresh toolbars" option (Main menu > Extensions > SWS options): added toolbar enabled actions and advanced parameter
+SWS/AW: Set selected tracks timebase to time
+SWS/AW: Set selected tracks timebase to beats (position only)
+SWS/AW: Set selected tracks timebase to beats (position/length/rate)
+Added advanced parameter "ToolbarsAutoRefreshFreq" in the S&M.ini file: the default value should be fine but you can tweak it so that toolbars are refreshed without noticeable lag
+ToolbarsAutoRefreshFreq is in ms (min: 100, max: 5000). Make sure you exited REAPER before editing the INI file.

SWS list views:
+Fixed SWS list views not obeying to sort requests (sometimes)
+Faster sort when clicking on headers

Issue 394: SWS Wait... actions don't work on OS X, removed from OS X release.

Added actions:
+SWS: Set selected items length...
+SWS/AW: Set selected tracks pan mode to stereo balance
+SWS/AW: Set selected tracks pan mode to 3.x balance
+SWS/AW: Set selected tracks pan mode to stereo pan
+SWS/AW: Set selected tracks pan mode to dual pan

OS X: Now building with Xcode 3.2, please report any regression issues.

!v2.1.0 #13 (September 23, 2011)
Issue 385: Fixed slow REAPER startup introduced in v2.1.0 #11
Issue 377: Frozen tracks support

!v2.1.0 #12 (September 21, 2011)
Issue 380: Fixed possible hang when exiting REAPER on Windows 7
Issue 372:
+"SWS: Name selected track(s) like first sel item" is now "Name sel track(s) like first sel item on track"
+Added "SWS: Name sel track(s) like first sel item in project"
+Added undo point
+Fixed naming with in-project MIDI items

!v2.1.0 #11 (September 15, 2011)
Resources window / track templates: auto-save now fully mimics the way track templates are saved natively (details in issue 376)
Resources window / FX Chains: auto-save now fully mimics the way FX Chains are saved natively (Issue 376)

Optimization: faster SWS init / REAPER startup

REAPER v4.03pre's track freeze: some actions won't have any effect on frozen tracks
(temporary until this new native feature is not officially released and properly managed in SWS extensions)

!v2.1.0 #10 (September 13, 2011)
Live configs:
+Smoother switching between configs: now respects the native "track mute fade" preference (more to come..)
+Auto track selection: make sure that only configured tracks are selected while performing "Activate" and "Deactivate" actions (and restore selection just after)
+Live configs window: now displays user preset names (rather than ids)
+Fixed ignored FX presets switches (when "Auto track selection" was not ticked)

Resources window:
+Context menu (issue 373): added menu items "Auto-save", "Auto-fill from project path" and "Auto-fill..."
+OS X (issue 373): multiple selection of slots
+Text filter: added "Name" criteria, filtering by path now ignores trailing filenames

Issue 371: Added action "SWS: Normalize items to overall peak RMS", adjusts all selected items by the same amount (eg adjusting volume of a split/comped line)

!v2.1.0 #9 (September 7, 2011)
Issue 367: OS X: Fixed issues after opening docked windows

!v2.1.0 #8 (September 4, 2011)
Fixed crashing on undo reported in the main reaper forum thread
Fixed possible SWS list views refresh issues introduced in v2.1.0 #5
Cycle action editor: fixed drag & drop of commands (right list view) broken since v2.1.0 #5

!v2.1.0 #7 (September 2, 2011)
Issue 366: Fixed crash with Show Used CC lanes
Issue 348: Fixed note on left hand edge of take sometimes being missed when applying groove
Faster parsing and construction of midi takes
Fix crash with groove quantize when no notes are selected
Cycle action editor: fixed action renaming bug introduced in v2.1.0 #5
Cycle action editor: fixed corrupted "Right click here..." cycle action introduced in v2.1.0 #5

Marker list now supports save/restore and changing of colors ("Set color..." in the context menu), including en masse with ctrl-click - requires Reaper v4.03

Resources window: "Auto-fill" (context menu) now adds slots rather than inserting them (i.e. do not change existing slot numbers)
Resources window/FX Chains: support for track channels when FX Chains are saved in the Resources view (Issue 363)
Resources window/Projects: added "Add recent projects" in the context menu (it adds all recent projects as listed in Main menu>File>Recent projects)
Resources window/Projects: added project loader/selecter actions (useful for live performance):
+SWS/S&M: Project loader/selecter: configuration - This one allows you defining start/end slots (empty slot gaps are ignored)
+SWS/S&M: Project loader/selecter: next (cycle)
+SWS/S&M: Project loader/selecter: previous (cycle)

Cycle actions:
+Undoing a cycle action now also restores its previous state (Issue 361)
+Cycle action buttons are now refreshed on undo

Added action:
+SWS/S&M: Open project path in explorer/finder

!v2.1.0 #6 (August 28, 2011)
Issue 358: Fixed possible crash on project load
Issue 360: Fixed SWS list crash introduced in v2.1.0 #5
Issue 362: Fixed possible cycle action corruption and other sort issues

!v2.1.0 #5 (August 22, 2011)
Issue 353: Much improved SWS window list performance (eg Markerlist with many, many markers)
Issue 354: Fixed crash when importing non-RPP project files.
Removed broken "SWS/AW: Toggle TCP"

!v2.1.0 #4 (August 21, 2011)
Issue 352: fixed cycle actions that contain Custom actions

Cycle action editor:
+Better drag & drop support for the right list view (drag & drop of commands)
+Cycle actions now support SWS/FNG actions

!v2.1.0 #3 (August 21, 2011)
Issue 77/Issue 147: Snapshots now store native envelopes:
+"Vol" option now stores pre and post FX envelopes
+"Pan" option now stores pre and post pan and width envelopes
+"Mute" option now stores mute envelopes

Bug fix for new SWS install defaulting to deprecated FX snapshot storage (thanks, cylens!)

!v2.1.0 #2 (August 18, 2011)
Issue 340 / Issue 60: Added actions for item/sample analysis, especially drum sample pack creating:
+SWS: Normalize items to RMS (entire item)
+SWS: Normalize items to peak RMS (Like watching for the highest a RMS meter goes over time)
+SWS: Organize items by peak
+SWS: Organize items by RMS (entire item)
+SWS: Organize items by peak RMS
+SWS: Set RMS analysis/normalize options (Sets target db for normalize and window size for peak RMS calculation)
+Also similar are existing actions "SWS: Analyze and display item peak and RMS" and "SWS: Move cursor to item peak amplitude"

Issue 77 / Issue 147: Added pan law to pan snapshots

!v2.1.0 #1 (August 9, 2011)
Offical SWS v2.1 release to coincide with Reaper v4!  Please note this version of SWS will work with both Reaper v3 and v4, but v3 support will be dropped in the future.  Please support Cockos and purchase a v4 license if you do not already own one.

!v2.0.0 #35 (August 8, 2011)
Issue 332: OS X: Fixed cycle action editor -- now replaced with a basic "create cycle action" modal dialog box. The dialog box can be opened from the actions list (there are 3 "create cycle action" actions) but not from the main "Extensions" menu like on Windows.
Issue 335: OS X: Fixed crash when starting Reaper with Notes/Help window previously open

Added actions:
+SWS/AW: Paste (pastes intelligently obeying "trim behind" mode to include empty space)
+SWS/AW: Insert click track (inserts a new track named "Click" with a click source)
+SWS/AW: Toggle click track mute (intelligently mutes the click track if it exists, or toggles the built in metronome if there is no click track)

!v2.0.0 #34 (August 3, 2011)
Fixed cycle actions window context menu on OS X

!v2.0.0 #33 (August 2, 2011)
Fixed "stuck" cycle actions window on OS X

!v2.0.0 #31 (July 31, 2011)
Added configurable slot actions (hidden by default, http://forum.cockos.com/showthread.php?p=984786#post984786|customizable in the S&M.ini file|):
+SWS/S&M: Apply input FX chain to selected tracks, slot n
+SWS/S&M: Paste input FX chain to selected tracks, slot n

Issue 324: Snapshot support for v4 pan styles/settings
Added action "SWS: Toggle selecting one grouped item selects group"
Fixed x64 installer issue
Renamed actions "Set displayed CC lanes, slot n" into "Restore displayed CC lanes, slot n"
Removed useless action "SWS/S&M: Notes/Help - Disables auto updates"

!v2.0.0 #30 (July 7, 2011)
Issue 309: Add action "SWS: Open last project"
Issue 310: Fixed Autorender not working in Reaper v4.0 beta
Issue 315: Add action "SWS: Toggle between current and saved track selection"
Issue 319: Fixed double-click renaming of fields on OS X
Issue 323: Fixed duplicated "Recall snapshot" actions
Issue 326: Renamed "set/unset/toggle master send" actions to "master outputs", added toggles to 12

S&M Resources window:
<strong>The number of slot actions can now be customized in the S&M.ini file, in the new section [NbOfActions].</strong>
*Quit REAPER* before customizing the number of slots/actions (none: 0, max: 99).
An example (with the current list of configurable actions and their default numbers) is http://reaper.mj-s.com/NbOfActions.txt|here|.
This also "unhides" (i.e. 0 slot by default) 2 new actions:
+SWS/S&M: Apply FX chain to selected items, all takes, slot n
+SWS/S&M: Paste FX chain to selected items, all takes, slot n

Beware! following actions are now configurable but their custom ids have changed:
+SWS/S&M: Trigger next preset for FX n of selected tracks
+SWS/S&M: Trigger previous preset for FX n of selected tracks
 => if used in toolbars, macros, etc.. an update is needed (sorry about that!)

!v2.0.0 #29 (June 30, 2011)
<strong>Added "Cycle action editor"</strong> (Main menu > Extensions > Cycle Action editor):
+<strong>A step-by-step example showing how to create a Cycle Action is available http://forum.cockos.com/showthread.php?t=84978|here|</strong> (thanks Mercado_Negro!)
+Unlimited number of cycle actions
+Unlimited number of commands per cycle action
+Import/export features
+Learn selected commands of the action list (Windows OS only)

Other cycle action updates:
+Performance improvements
+Consolidated undo points

S&M Notes/help:
+When the view is locked, the text is now displayed with a dynamic sized font (i.e. display à la "Big clock")
+Added marker names (in the top left dropdown box). They are edited/displayed according to edit/play cursor position (can be used for lyrics, etc..)
+Demo http://reaper.mj-s.com/S&M_big_notes.gif|here|

Issue 308: Fixed "Select/load project template" actions
Issue 317: Fixed Shorcircuit hang when set online with open GUI (needs "BuggyPlugsSupport=1" in the S&M.ini file, full story http://code.google.com/p/sws-extension/issues/detail?id=317|here|)
Tweaks: little Unicode fixes, better message boxes on OS X..

Added actions:
+SWS/S&M: Open Resources window (project templates)
+SWS/S&M: Clear project template slot...

!v2.0.0 #28 (June 13, 2011)
Fixed duplicated "take pan envelopes" actions
Fixed subtle "recursive cycle action" cases (e.g. a cycle action that calls a macro that calls a cycle action)

Added actions:
+SWS/S&M: Copy FX chain (depending on focus)
+SWS/S&M: Paste FX chain (depending on focus)
+SWS/S&M: Paste (replace) FX chain (depending on focus)
+SWS/S&M: Cut FX chain (depending on focus)

S&M Find: added "Zoom/Scroll" option (when searching for items)

<strong>S&M Resources: now also supports project templates</strong> (i.e. new option in top left dropdown box)
Added options/popup menu items common for FX chains, track template & project templates:
+Display current auto-save path
+Set auto-save directory to default resource path
+Set auto-save directory to project path (/FXChains, TrackTemplate or ProjectTemplates)
Added project template slot actions:
+SWS/S&M: Select/load project template, slot n  - where 'n' is in [1; 10]
+SWS/S&M: Select/load project template, prompt for slot
+SWS/S&M: Select/load project template (new tab), slot n  - where 'n' is in [1; 10]
+SWS/S&M: Select/load project template (new tab), prompt for slot

House cleaning: simplified a bunch of actions names (i.e. "Load/apply", "Load/paste", etc.. => "Apply", "Paste", etc..)

!v2.0.0 #27 (June 4, 2011)
Issue 301: Fixed "Crossfade adjacent selected items" crash
Issue 302: Fixed "Move right by 1 sample (on grid)" action
Issue 298: Find "all" now zooms to found items (reminder: find "next/prev" scrolls to the found item)

Added actions:
+SWS/S&M: Toggle all take FX online/offline for selected items
+SWS/S&M: Set all take FX offline for selected items
+SWS/S&M: Set all take FX online for selected items
+SWS/S&M: Toggle all take FX bypass for selected items
+SWS/S&M: Bypass all take FX for selected items
+SWS/S&M: Unbypass all take FX for selected items
+SWS/S&M: Set active take pan envelopes to 100% right
+SWS/S&M: Set active take pan envelopes to 100% left
+SWS/S&M: Set active take pan envelopes to center
+SWS/S&M: Scroll to selected item (no undo)

S&M Resources window:
+Fixed grayed "Add slot" and "Insert slot" popup menu items (since v2.0.0 #26)
+Track templates: auto save now also works with the master track (saving a "master track template" is not possible natively)
+Track templates: applying track templates to the master track is now possible
+Track templates: tweaks (new popup menu items, wordings..)

Padre's Envelope Processor and LFO generator now respect the "Per-take pitch envelope range" preference (was hard coded to 3 semitones before)

!v2.0.0 #26 (May 28, 2011)
Merged tiny extension plugin (2 new actions that can help WALTERing themes
+SWS/S&M: Show theme helper (all tracks) - Windows OS only
+SWS/S&M: Show theme helper (selected track) - Windows OS only

Theming updates for all S&M windows (Find, Resources, Notes/help and Live Configs):
+Dynamic positioning of themed dropdowns, buttons, etc.. (i.e. no more truncated texts, no more unaligned components)
+Windows OS: more use of themes' background colors (instead of "white backgrounds")
+Fonts are now updated when switching themes

Added actions:
+SWS/S&M: Set selected tracks MIDI input to all channels
+SWS/S&M: Set selected tracks MIDI input to channel n - where 'n' is in [1; 16]
+Issue 291: SWS/S&M: Map selected tracks MIDI input to source channel
+Issue 291: SWS/S&M: Map selected tracks MIDI input to channel n - where 'n' is in [1; 16]

S&M Resource window updates:
+New option (in popup menu) to filter the list view by comments or paths
+Switch to "fast listview" mode only if there are more than 500 slots

S&M Find updates:
+Issue 298: move view to found item (more to come..)
+Use text buttons rather than icons (looked bad with some themes)
+Red "Not found!" message

House cleaning:
+S&M Live Configs: dropped OS X support for user FX presets (=> Windows OS only)
+Removed "SWS/S&M: Close all routing windows"
+Removed "SWS/S&M: Close all envelope windows"

Issue 300: Fixed "Open REAPER project in item BWAV info" crash

!v2.0.0 #25 (May 22, 2011)
Issue 273: New actions for moving the edit cursor:
+SWS: Move cursor left/right 1 sample (on grid)
+SWS: Move cursor left/right 1ms/5ms
+SWS: Move cursor left/right by default fade length

Issue 283: New action "SWS: Select unmuted tracks"
Issue 286: New actions "SWS: Set master mono" and "SWS: Set master stereo"
Issue 297: Fixed bug with project file size increasing with each save after using groove tool. Load and resave affected projects to automatically fix.

!v2.0.0 #24 (May 18, 2011)
Zoom updates:
+Option to seek play when moving the edit cursor on zoom in
+Mouse cursor doesn't move in Y when drag zooming, more Abelton Live like (Windows OS only)

S&M Resource window updates:
+Fixed drag-drop of slots within the list view (comments were lost)
+Fixed text editing when some columns are hidden/moved

!v2.0.0 #23 (May 17, 2011)
Fixed ruler not moving edit cursor

!v2.0.0 #22 (May 17, 2011)
SWS Zoom updates:
+Merged in Boreg's drag zoom plugin, see the http://forum.cockos.com/showthread.php?t=42722|related thread|. Open SWS Zoom preferences (Extensions menu) to enable (OS X, too!)
+Issue 212: Added options "Move edit cursor when zooming in" and "Set time selection when zooming in"

Snapshot improvements:
+Issue 107: Add option to snapshots window for "Show snapshots for selected tracks only"
 This filters the snapshots to include only snaps that include selected tracks
+Issue 179: Separate "selected tracks only" options for save/recall
+Issue 294: Fixed "Save over current snapshot" and others inappropriately clearing the active snapshot

Fixed the following actions/dialog boxes (crash with v4 empty take lanes):
+Xenakios/SWS: Rename selected takes (deprecated)...
+Xenakios/SWS: Take mixer
+Xenakios/SWS: Toggle selected takes normalized/unity gain
+Xenakios/SWS: Trim/untrim item left edge to edit cursor
+Xenakios/SWS: Implode items to takes and pan symmetrically
+Xenakios/SWS: Pan takes of item symmetrically
+Xenakios/SWS: Set item playrate based on item pitch (and reset pitch)
+Xenakios/SWS: Set item pitch based on item playrate
+Xenakios/SWS: Switch item contents to next cue
+Xenakios/SWS: Switch item contents to next cue (preserve item length)
+Xenakios/SWS: Switch item contents to previous cue
+Xenakios/SWS: Switch item contents to previous cue (preserve item length)
+Xenakios/SWS: Switch item contents to first cue
+Xenakios/SWS: Switch item contents to random cue
+Xenakios/SWS: Switch item contents to random cue (preserve item length)

House cleaning:
+Dropped OS X support for all "SWS/S&M: Trigger preset" actions (=> Windows OS only)
+Removed "Xenakios/SWS: Select last track of folder" ("not implemented" message, issue 284)
+Removed duplicate "Xenakios/SWS: Toggle selected tracks visible in mixer"

!v2.0.0 #21 (May 11, 2011)
Fixed browsing for folder in Windows when path contains unicode characters
Fixed opening of groove presets with unicode characters in paths on Windows
Toolbar auto-refresh option disabled by default
House cleaning: removed "SWS/S&M: Let REAPER breathe" (see why http://forum.cockos.com/showpost.php?p=737539&postcount=378|here|.)

Cycle action updates:
+MIDI Editor cycle actions can also run custom macro or ReaScripts
+Cycle actions can also run SWS actions
+More customizable cycle actions (and toolbar buttons):
 - Optional dynamic action renaming (e.g. different tooltips for each step)
 - Optional toggle state (buttons can light up or not)

!v2.0.0 #20 (May 5, 2011)
Added cycle actions (user configurable):
+SWS/S&M: Create cycle action
+SWS/S&M: Create cycle ME action (event list)
+SWS/S&M: Create cycle ME action (piano roll)

Added actions:
+SWS/AW: Render tracks to stereo stem tracks, obeying time selection
+SWS/AW: Render tracks to mono stem tracks, obeying time selection
+SWS/AW: Cascade selected track inputs
+SWS/AW: Split selected items at edit cursor w/crossfade on left

Bug fixes:
+Fixed bug in "autogroup" actions

!v2.0.0 #19 (April 29, 2011)
Added toolbar actions with "auto-refreshed" button states (if the new option "Main menu > Extensions > SWS Options > Enable toolbars auto refresh" is ticked):
+SWS/S&M: Toolbar right item selection toggle
+SWS/S&M: Toolbar left item selection toggle
+SWS/S&M: Toolbar top item selection toggle - Windows OS only!
+SWS/S&M: Toolbar bottom item selection toggle - Windows OS only!
 These actions are to prevent user errors with selected items that are offscreen.
 The idea is to put those actions into a toolbar: they will light up when some selected items are not visible in the arrange (offscreen).
 Clicking those buttons will deselect offscreen items (and re-selects them on toggle).
 See details, howto and toolbar auto-refresh anim http://forum.cockos.com/showpost.php?p=728774&postcount=315|here|.
+AW's grid actions button states now reflect the current grid setting (when changed elsewhere in REAPER)
 See grid toolbar auto-refresh anim http://stash.reaper.fm/8523/awGridToolbar.gif|here| and details about Adam's grid actions http://forum.cockos.com/showthread.php?p=706294|here|.
+SWS/S&M: Toolbar track envelopes in touch/latch/write mode toggle
 This action sets track envelopes that are in one of the write modes into read mode and re-sets those previous write modes on toggle. Related toolbar buttons will light up if any envelope is in one of the write modes.
+SWS/S&M: Toggle toolbars auto refresh enable

Added FX preset actions (v4 only, see implementation remarks http://forum.cockos.com/showpost.php?p=728774&postcount=315|here|). They works with any type of FX and any presets (user or factory presets):
+SWS/S&M: Trigger next preset for selected FX of selected tracks
+SWS/S&M: Trigger previous preset for selected FX of selected tracks
+SWS/S&M: Trigger next preset for FX n of selected tracks - where 'n' is in [1; 4]
+SWS/S&M: Trigger previous preset for FX n of selected tracks - where 'n' is in [1; 4]
+SWS/S&M: Trigger preset for selected FX of selected tracks (MIDI CC absolute only)
+SWS/S&M: Trigger preset for FX n of selected tracks (MIDI CC absolute only) - where 'n' is in [1; 4]
 Remarks: these 2 last MIDI actions are present in the "S&M Extension" section (see top right dropdown in the action dialog box).
 They are a bit different from the native "Link to PG change" feature: they work with any type of FX (e.g. JS).
 Bonus: since v4, "Program Change" MIDI events can be learned.
+S&M Live Configs window: the "User preset" column is back !

Added other actions:
+SWS/S&M: Pan active takes of selected items to 100% right
+SWS/S&M: Pan active takes of selected items to 100% left
+SWS/S&M: Pan active takes of selected items to center
 Note: "pan takes" not "pan cakes".
+SWS/S&M: Dump action list (w/o SWS extension) - Windows OS only!
+SWS/S&M: Dump action list (w/ SWS extension) - Windows OS only!
 Note: dumped files are formatted (readable in Excel for example). See how to use these 2 actions http://wiki.cockos.com/wiki/index.php/S%26M_Dump_action_list|here|.

Find window:
+SWS/S&M: Find next
+SWS/S&M: Find previous
+Preserve the searched string (when closing, undocking, etc.)
+Added shortcuts when the window is focused (F3 = find next, shift-F3 = find previous)

Fixes, tweaks, house cleaning:
+Fixed issue 287 (Unexpected behavior of "SWS/S&M: focus next floating fx for selected tracks (cycle)")
+Many S&M track FX (and FX chain) actions run faster ("fix" for http://forum.cockos.com/showpost.php?p=724194&postcount=13|this report|)
+All S&M track envelope arming actions now support v4 panning (width/dual pan)
+Updated "SWS/S&M: Dump ALR Wiki summary [snip]" actions (FNG extension merge)
+Removed "SWS/S&M: Toggle show all routing windows" (too much limitations)
+Removed "SWS/S&M: Toggle show all envelope windows" (too much limitations)
+Removed "SWS/S&M: Save selected item as item/take template..." (private)

!v2.0.0 #18 (March 28, 2011)
Added actions:
+Issue 256: "SWS: Toggle auto add envelopes when tweaking in write mode"
+Issue 280: "SWS: Toggle grid lines over/under items"
+"SWS: Horizontal scroll to put play cursor at 10%"

Readded Xenakios' "Command parameters" to the Extensions menu
Fix crash when parsing a MIDI take with a large extended MIDI event.

!v2.0.0 #17 (March 16, 2011)
Added actions (issue 165, Windows OS only):
+SWS/S&M: Focus main window (close others)
+SWS/S&M: Focus next window (cycle, hide/unhide others)
+SWS/S&M: Focus previous window (cycle, hide/unhide others)
Remark: for these actions to work, keyboard shortcuts must use modifiers in order to pass-through to the main window (ex: Ctrl+minus = focus previous, Ctrl+plus = focus next)

House cleaning, removed "duplicated" actions (remaining focus actions now also focus the main window on cycle):
+SWS/S&M: Focus previous floating FX for selected tracks (+ main window on cycle)
+SWS/S&M: Focus next floating FX for selected tracks (+ main window on cycle)
+SWS/S&M: Focus previous floating FX (+ main window on cycle)
+SWS/S&M: Focus next floating FX (+ main window on cycle)

New actions from Adam Wathan:
+SWS/AW: Enable 'link time selection and edit cursor'
+SWS/AW: Disable 'link time selection and edit cursor'
+SWS/AW: Toggle 'link time selection and edit cursor'
+SWS/AW: Enable clear loop points on click in ruler
+SWS/AW: Disable clear loop points on click in ruler
+SWS/AW: Toggle clear loop points on click in ruler
+SWS/AW: Set project timebase to time
+SWS/AW: Set project timebase to beats (position only)
+SWS/AW: Set project timebase to beats (position, length, rate)

S&M Notes/help window: optimizations, fixed issue 204 (actions were not refreshed when the view was docked)
S&M GUI tweaks
Bug fixes for "Fill Gaps" and "AW Fade" actions

!v2.0.0 #16 (March 9, 2011)
Added actions:
+SWS: Ignore next marker action
+SWS: Move cursor and time sel left to grid
+SWS: Move cursor and time sel right to grid

"Load project template X" actions are now automatically added for any number of project templates that exist in the ProjectTemplates directory.

!v2.0.0 #15 (March 4, 2011)
These actions now support v4 empty take lanes as well as alternate peak (.reapeaks) cache path:
+SWS/S&M: Delete selected items' takes and source files (prompt, no undo)
+SWS/S&M: Delete selected items' takes and source files (no undo)
+SWS/S&M: Delete active take and source file in selected items (prompt, no undo)
+SWS/S&M: Delete active take and source file in selected items (no undo)

Added actions (issue 268):
+SWS/S&M: Reassign MIDI learned channels of all FX for selected tracks (prompt)
+SWS/S&M: Reassign MIDI learned channel of selected FX for selected tracks (prompt)
+SWS/S&M: Reassign MIDI learned channels of all FX to input channel for selected tracks

Fixes:
+Some v4 empty take lanes management in S&M actions
+"Load/apply and Load/paste fx chain to selected tracks" actions that were adding input-fx-chains instead of standard track-fx-chains

Shift-click in marker list now makes a time selection

!v2.0.0 #14 (March 1, 2011)
Performance improvements (REAPER startup, S&M actions related to notes, FX, FX chains and track grouping)
S&M FX chains actions now properly manage FX comments

v4 input FX chains support
+Added input FX chain features in the S&M Resources window (see below)
+Added actions:
 - SWS/S&M: Clear input FX chain for selected tracks
 - SWS/S&M: Copy input FX chain from selected track
 - SWS/S&M: Cut input FX chain from selected tracks
 - SWS/S&M: Paste (replace) input FX chain to selected tracks
 - SWS/S&M: Paste input FX chain to selected tracks
Remark:
+With S&M FX chain actions, you can copy a FX chain from a track, an item and paste it as an *input* FX chain and vice et versa (shared FX chain clipboard)
+v4 only! (those actions are visible in v3 but are no-op)

S&M Resources window updates:
+Auto save button (top right) now *adds* new slots. Note: before, a new slot was inserted before the selected one but this could mess slot actions (because all following slot ids were changed..)
+Auto save button now proposes to define the auto save directory when needed
+Tweaks (better undo wordings, few user prefs were not saved, popup menu clean-up, etc.)
In "FX chain" mode (i.e. "FX chain" selected in the top left dropdown box):
+Added double click option to apply (or paste) FX chain slots as *input* FX chains (visible but nop in v3, see http://reaper.mj-s.com/S&M_ResourcesView_InputFx.jpg|screenshot|)
+Auto save FX chain (top right button) can now be configured to save track FX chains, *input* FX chains as well as active takes' FX chains, see http://reaper.mj-s.com/S&M_ResourcesView_popup.jpg|new popup menu|

Added actions (issue 258):
+SWS/S&M: Move selected FX up in chain for selected tracks
+SWS/S&M: Move selected FX down in chain for selected tracks
+SWS/S&M: Select last FX for selected tracks

!v2.0.0 #13 (February 24, 2011)
Installers updated to include grooves (installed in Reaper resource path\Grooves on Win, manual install for OS X)
Fixed sws-autocoloricon.ini reading on OS X
S&M Find now supports v4 empty take lanes
Fixed issue 262: pre-FX and post-fader S&M cue buss actions now obey send & HW output default prefs (i.e. prefrences > project > track/send defaults). Note: pre-fader busses still mimic the volume of selected tracks.
Restored deprecated Xen's "Load track template n" (where n>10) actions

!v2.0.0 #12 (February 18, 2011)
Autorender: Fixed another silent render bug for relative media items not in the project root directory

!v2.0.0 #11 (February 16, 2011)
Issue 245: Added "SWS: Goto/select next marker/region" and "SWS: Goto/select previous marker/region"
Autorender: Fixed bug where projects with relative paths to media files rendered silent tracks
Removed "SWS: Toggle auto fades for new items", use native "Toggle enable/disable default fadein/fadeout" instead

!v2.0.0 #10 (February 7, 2011)
Support for v4 empty take lanes:
+S&M build lanes actions now turn "take mosaics" into lanes using v4 empty takes (rather than v3 empty takes)
 These actions still useful to create take lanes à la v4 from older project saved with "mosaics", for example.
+The action "S&M Remove empty take/item among selected items" now also removes v4 empty takes
 Remark: this action was limited to v3 empty takes before, i.e. takes with empty source
+The action "S&M Clear active take/items" now clears takes using v4 empty takes (rather than v3 empty takes). If all takes of an item are empty, the item is removed.
 Remark: a v4 empty take can be removed thanks to "S&M Cut active take" (removing an empty take is not yet possible natively)

Main "Extensions" menu:
+Added AW's "Fill gaps..."
+Fixed "Envelope Processor..." menu item
+(Temporary?) removed "Item/Take" sub-menu (Xenakios actions need to be updated for v4)

Autorender:
+Added option to only render tracks with a specified prefix (and optionally remove that prefix from rendered files)
+Added global preferences menu
+Added option to not prepend track numbers to rendered files
+Added limited support to append duplicate numbers to rendered files that would otherwise overwrite each other (This Song(2).mp3)
+Added auto-calculation of track pad length (for projects with large numbers of regions to be rendered)

Fixed crash when running some of the S&M Resources window's slot actions (applying, importing, pasting, etc. track templates or FX chains from unexisting slots)
Fixed corner case refresh bug in S&M Resources window
Issue 250: Added action "SWS: Toggle auto fades for new items"
Added action "SWS: Toolbar mute toggle"
Fixed directory scan for grooves on OS X

!v2.0.0 #9 (February 4, 2011)
Autorender:
+Added global preferences dialog with default render directory option, option to allow stem rendering
+Fixed crash with new portable installations

Added actions:
+"SWS: Toolbar solo toggle" (Note, this replaces "SWS: Are any tracks soloed? [no-op, for toolbar]", please re-add to toolbar)
+"SWS: Toolbar arm toggle"
+"SWS: Set all sel tracks inputs to match first sel track"

Duplicate recording input check now ignores "input monitoring only" record mode.
Fixed possible S&M.ini file corruption (thanks Mercado Negro!)

House cleaning (more to come):
+Main menu: Moved all SWS, S&M and Shane extension menu items in the main "Extensions" menu
+Main "Extensions" menu filled in alphabetical order (and not structured by developper anymore)

!v2.0.0 #8 (February 1, 2011)
Autorender updates:
+No need to enter data into the project notes field, now use "Autorender: Edit project metadata"
+Unicode character support (Windows only? Testing needed)

Support for v4 empty take lanes (more to come):
+Fixed all S&M actions relate to takes
+Fixed take envelope processing in Padre's Envelope LFO Generator and Envelope Processor
+Example: with items starting with a v4 empty take, some actions were broken or had no effect..

Added pitch take envelope support for Padre's Envelope LFO Generator and Envelope Processor (v4 only)

Added actions:
+SWS/S&M: Copy active take
+SWS/S&M: Cut active take
+SWS/S&M: Paste take
+SWS/S&M: Paste take (after active take)

House cleaning (more to come):
+Main "Extensions" menu: added Padre's Envelope LFO Generator and Envelope Processor
+Main "Extensions" menu: removed Xenakios' "Misc/Experimental" sub-menu (actions remain available in the action list)
+Media item context menu: removed Xenakios' "Item/Take selection" and "Item/Take manipulation" sub-menus (actions remain available in the action list and in the main "Extensions" menu)
+TCP context menu: removed Xenakios' "Track/Mixer/Envelopes" sub-menu (actions remain available in the action list and in the main "Extensions" menu)
+Tagged action "Xenakios/SWS: Project media..." as deprecated

Issue 50:  SWS: Create regions from sel item(s) named with take
Issue 126: Warn about recording same inputs on multiple tracks: http://www.standingwaterstudios.com/shup/RecInputCheck.png Also added actions "SWS: Enable/Disable checking for duplicate inputs when recording."
Issue 244: Added "SWS: Set selected take(s) to custom color X" actions
Issue 246: Added toolbar-status only action "SWS: Are any tracks soloed? [no-op, for toolbar]"
Fixed using Windows generated reaconsole_customcommands.txt files on OS X.

!v2.0.0 #7 (January 29, 2011)
NEW: Preliminary version of "Autorender."  Thanks, Shane!  For more information, run Autorender: show instructions from the File->Autorender menu (or actions).

Added actions:
+SWS/S&M: Show take pitch envelope - v4 only (visible but no-op in v3)
+SWS/S&M: Hide take pitch envelope - v4 only (visible but no-op in v3)
+SWS/S&M: Copy selected track grouping
+SWS/S&M: Cut selected tracks grouping
+SWS/S&M: Paste grouping to selected tracks

Notes/help window fixes:
+Pass keystrokes to the main window when locked (i.e. lock button)
+Properly init S&M project notes with REAPER ones when possible

!v2.0.0 #6 (January 27, 2011)
Fixed corruption of last item in auto color list
Fixed keyboard focus issues
Improved groove tool keyboard handling
(#5b) Improved "SWS: Set all takes to next/prev mono/stereo channel mode" actions

!v2.0.0 #5 (January 26, 2011)
FNG Groove Tool Updates:
+Fixed applying strength to velocity groove quantize
+Added separate velocity strength control to Groove Tool (set to zero to disable either)
+Fixed refresh of groove list in Groove Tool when changing folders
+Remove zero length notes when modifying MIDI take state (bad things happen otherwise)
+Code cleanup and performance improvements for MIDI take state reading and writing
+Added "FNG: Groove Tool..." to the Extensions menu
+Removed menu bar and moved applicable items to the context menu
+Removed "passthrough" action/keyboard section workaround

S&M updates:
+Resources window:
 - Performance improvements: REAPER start-up & shutdown, show/hide, auto fill, all editions features, filtering, etc.
 - Track templates: added "Paste items to sel. tracks" and "Replace items of sel. tracks" as customizable double-click behaviours
 - Track templates: added toggle popup menu item "Save track templates with items" (so that track templates can be auto-saved w/ or w/o items)
+Notes/help window:
 - Project notes: now displays the related RPP filename
 - Project notes: initialize S&M project notes with REAPER's ones when possible (i.e. when S&M ones don't exist but REAPER's ones exist)
 Reminder: due to an API limitation, for the moment the "project notes" displayed in the Notes/help window are different from REAPER's one
+Other:
 - Performance improvements for all cue buss & routing actions
 - Fixed corner case Cue buss crash
 - GUI tweaks

Fixed bug that "silently" deleted items in SWS lists while renaming (Thanks, Bevosss)
4 new actions: "SWS: Set all takes to next/prev mono/stereo channel mode"

!v2.0.0 #4 (January 23, 2011)
Groove Tool fixes:
+Fixed pass through to main window
+Fixed muted midi events bug introduced in v2.0.0 #3
+Modified Undo handling for items

Fixed auto color needing to be forced in some situations
Fixed some screenset loading issues

!v2.0.0 #3 (January 22, 2011)
<strong>Fingers/FNG extension update/merge!</strong>
+Issue 238: Groove quantize now supports velocity
+Issue 234: Added support for unquantize for MIDI for any FNG action modifying MIDI data
+Update dialog to use SWS-style dockable windows
+Note: grooves are not part of the installer, yet. Download FingersExtras.zip from the beta download area.

Auto color/icon fixes from really broken build #2.
Auto color/icon information is stored in a new file sws-autocoloricon.ini for easy sharing (old settings copied for you)
Issue 225: Fixed selected text in Notes/help window when switching between docker tabs
Fix for toggle actions to focus SWS views when docked

!v2.0.0 #2 (January 21, 2011)
Fix to close our windows on initial screenset load (thanks Bevosss)
Auto color/icon updates:
+Icons are removed if a track changes name to something not recognized
+Auto-icon won't overwrite custom icons
+Added "Ignore" field to the color, so you can auto-icon without changing color of that track too
+Proper priority order icon setting
+Performance enhancements

!v2.0.0 #1 (January 19, 2011)
<strong>BETA: CAUTION !</strong>
Due to a change in the way S&M.ini file is managed, you may face some issues when switching between SWS official <-> SWS beta.
Well, a clean upgrade is automatically managed when SWS official -> SWS beta, but you'll probably loose your FX Chains setup when switching back to SWS beta -> SWS official.
So a backup of the "official" S&M.ini might be a good idea (or sticking with the beta as the new S&M.ini format won't change).

<strong>Short changelog:</strong>

+PiP support
+Many S&M updates (including new http://reaper.mj-s.com/resourceview.jpg|"Resources" window|: FX chains + Track templates + goodies). See details below.
+Updated SWS Autocolor view: now also features auto track icon. Demo http://reaper.mj-s.com/autoicon.gif|here|.
+Preliminary V4 updates (S&M, Padre, Xenakios)
+House cleaning, fixes

<strong>Changelog details:</strong>

Added S&M http://reaper.mj-s.com/resourceview.jpg|Resources window|
The "FX chains" view turned into a "Resources" window: FX chains + Track templates + goodies
The same features that exist for FX chains are now available for track templates too. A cool thing now is that we can patch existing tracks with track templates (and not only  "add track template as new track"). Well, some other sort of snapshots..
Also, saving track templates and FX chains is eased thanks to the "auto-save" feature, see below. A new feature "Auto-fill" also allows creating slots automatically.
Bonus: check out Tallisman's awesome FX Chain library, http://forum.cockos.com/showthread.php?t=35128|here|!
+Auto-save feature:
 An "Auto-save" button has been added: it automatically saves the selected tracks' FX chains (or track templates) and insert the related files/slots in the resource list.
 It's a one "click feature", i.e. no file browser is displayed: filenames are automatically generated from track names and saved in REAPER's default FX chains (or track templates) resource path.
 This "auto save" directory can be customized (new popup menu items "Set auto save directory") and filenames can now be renamed ("Name" column is editable).
+Auto-fill feature:
 If not already present, all FX chain (or track template) files found in the related resource path and its sub-folders are automatically inserted at the selected slot.
+Applying track templates preserves items:
 - if there's no item present in an applied track template file, the current ones are preserved
 - if some items are present in an applied track template file, those ones are used instead
 - if several tracks are present in a track template file, only the first one is used (when *applying*, when importing, all tracks present in the file are added)
+New actions:
 - SWS/S&M: Open Resources window (FX chains)... - just renamed (replaces "Open FX chains view...")
 - SWS/S&M: Open Resources window (track templates)...
 - SWS/S&M: Load/apply track template to selected tracks, slot n - where n is in [1;10]
 - SWS/S&M: Load/apply track template to selected tracks, prompt for slot
 - SWS/S&M: Load/import tracks from track template, slot n - where n is in [1;10]
 - SWS/S&M: Load/import tracks from track template, prompt for slot
 - SWS/S&M: Clear track template slot...
 Added actions that paste FX chains slots (exiting ones only "apply", i.e. replace FX Chains):
 - SWS/S&M: Load/paste FX chain to selected tracks, slot n - where n is in [1;8]
 - SWS/S&M: Load/paste FX chain to selected tracks, prompt for slot
 - SWS/S&M: Load/paste FX chain to selected items, slot n - where n is in [1;8]
 - SWS/S&M: Load/paste FX chain to selected items, prompt for slot
 - SWS/S&M: Load/paste FX chain to selected items, all takes, prompt for slot
+New popup menu items:
 - For FX chains and track templates: added "Auto fill (from resource path)"
 - Load/apply track template to selected tracks
 - Load/import tracks from track template
 - Set FX chain auto save directory...
 - Set track template auto save directory...
 - Auto save FX chains and insert slots (from track selection)
 - Auto save track templates and insert slots (from track selection)
 -> those 2 last menu items do the same things than the auto-save button, files are saved and inserted at the selected slot
 - Delete slots & files
 -> on Win, files are sent to the recycle bin
 - Show path in Explorer/Finder...
+Column "Name" is now editable (file renaming from the view)
+Drag-drop improvements:
 - Internal drag-drop of slots (i.e. now moves slots rather than copying them)
 - More 'natural' + fixed shortcomings: d'n'd of empty slots, selection after d'n'd, d'n'd when the list is empty, etc..
+On Win, "Display track template/FX chain" (in the popup menu) now launches notepad
+Paths pointing to unexisting files aren't emptyied anymore
+Tagged "Xenakios/SWS: Load track template n" actions as deprecated

Updated SWS Autocolor view: now also features auto track icon (the view has been renamed into "SWS Auto Color/Icon"), demo http://reaper.mj-s.com/autoicon.gif|here|.
+Added a column "Icon" in the view (right-click in this column or double-click it to set an icon filename) and a tick box "Enable auto icon".
+Also added action "SWS/S&M Toggle auto icon enable".
Rmk: your current color configurations will be preserved when upgrading..

S&M Notes/help view updates:
+Action help: now, when selecting custom macros, the related (veeeery long!) custom id is displayed in the text field (i.e. custom notes about macros are no more saved but that eases the copy/paste of custom ids)
+Action help: added http://reaper.mj-s.com/alrButton.jpg|"ALR" button|, i.e. online help to the http://wiki.cockos.com/wiki/index.php/Action_List_Reference|Action List Reference| wiki
+Added actions in order to make things clear:
 - SWS/S&M: Open Notes/Help window (project notes)...
 - SWS/S&M: Open Notes/Help window (item notes)...
 - SWS/S&M: Open Notes/Help window (track notes )...
 - SWS/S&M: Open Notes/Help window (action help)...
Remark: here's an http://reaper.mj-s.com/OnlineHelp.gif|anim| showing how to use notes, action help & online help

S&M Live Configs updates:
+Added "Auto track selection" option/tick box
+Fixed activate/deactivate actions not obeying the config's "Enable" parameter
+Added actions (in the main section) "SWS/S&M: Toggle enable live config n" - where n is in [1;8]
+Added advanced parameter "CC_DELAY" in S&M.ini (in REAPER's resource directory) - to be tweaked manually!
 If this parameter is set to 0, MIDI CC events will trigger their related "Apply live config" action *immediately* but, in this case, when moving a fader on a large scale for example, all configs in between will also be applied. With a delay (e.g. 250ms, the default value) only the last stable CC value will be taken into account.
+Undo points for all controls

S&M Cue buss:
+"Open Cue Buss window" is now a toggle action (+ reports a toggle state)
+When creating a cue buss, auto scroll to created the track (TCP)

S&M house cleaning:
+Cleaned the main "Extensions" menu a bit + added following menu items:
 - S&M Cue Buss...
 - S&M Find...
 - S&M Live Configs...
+Removed the following split actions:
 Contrary to their related native versions, the following ones were splitting selected items *and only them*, see http://forum.cockos.com/showthread.php?t=51547|this related thread|.
 Due to REAPER v3.67's new native pref "If no items are selected, some split/trim/delete actions affect all items at the edit cursor",
 those actions are less useful (well, they would still split only selected items even if that native pref is ticked).
 Also removed because of the spam in the action list (many split actions).
 - SWS/S&M: Split selected items at play cursor
 - SWS/S&M: Split selected items at time selection
 - SWS/S&M: Split selected items at edit cursor (no change selection)
 - SWS/S&M: Split selected items at time selection (select left)
 - SWS/S&M: Split selected items at time selection (select right)
 - SWS/S&M: Split selected items at edit or play cursor
 - SWS/S&M: Split selected items at edit or play cursor
+Removed the following take actions:
 Due to native actions "Rotate take lanes forward/backward" added in REAPER v3.67 (move active take up/down actions still there, of course).
 - SWS/S&M: Takes - Move all up (cycling) in selected items"
 - SWS/S&M: Takes - Move all down (cycling) in selected items"

Other S&M updates/fixes:
+Added action: SWS/S&M: Left mouse click at cursor position (use w/o modifier)
+Themable GUIs: hover, pressed,.. states for buttons, actions are now performed on mouse up events, un-stretched PNGs, default focus tweaks, tick boxes look better, use theme 3D colors for dropdows (if defined), etc..
+Fixed Notes/help and Resources views toggle states
+Fixed Adam's Fills Gaps actions
+Fixed disabled some popup items not being grayed
+Fixed UI refresh issues for "Find" and "Notes/help" views

Issue 225: Fixed selected text in Notes/help view when switching between docker tabs

!SWS v1.x.x
Goto http://sws-extension.org/download/whatsnew_v1.txt|here| for older changes<|MERGE_RESOLUTION|>--- conflicted
+++ resolved
@@ -1,4 +1,3 @@
-<<<<<<< HEAD
 +Enable media file tagging features on Linux
 +Update TagLib on macOS to v1.11.1
 +Split the macOS release into 32-bit and 64-bit versions, delete reaper_sws_extension.dylib
@@ -56,10 +55,9 @@
 
 Other changes:
 Issue 1175: "SWS/S&M: Remove all envelopes for selected tracks" - prompt before executing action, may be overridden by setting <REAPER resource path>/S&M.ini/[Misc]/RemoveAllEnvsSelTracksPrompt=0
-=======
+
 Fixes:
 - Contextual toolbars: restore focus to last focused window when toolbar is auto closed (report https://forum.cockos.com/showthread.php?t=218978|here|)
->>>>>>> c76b0c80
 
 !v2.10.0 #1 Featured build (February 6, 2019)
 Mega thanks to nofish and cfillion for their many contributions, and X-Raym for doing the tedious work of merging everything into a release.
