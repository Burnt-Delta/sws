--- conflicted
+++ resolved
@@ -1,4 +1,3 @@
-<<<<<<< HEAD
 Region Playlist:
 +Add toggle action to enable shuffling of region playlists
 
@@ -42,13 +41,12 @@
 
 Contextual toolbars:
 +Fix empty toolbar/auto close/position offset columns when the window is restored at REAPER startup
-=======
+
 Linux:
 Implement the list column customization context menu when right-clicking on the column header
 
 macOS:
 Fix the list column customization context menu not being displayed when the list is scrolled
->>>>>>> 81a23d32
 
 !v2.11.0 pre-release build
 <strong>Reminder: this new SWS version requires REAPER v5.979+!</strong>
