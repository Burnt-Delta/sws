<<<<<<< HEAD
Region Playlist:
+Add toggle action to enable shuffling of region playlists

Snapshots:
#Fix 'Prompt on recalling deleted tracks' option (report https://github.com/reaper-oss/sws/issues/1073#issuecomment-562705617|here|)
ReaScript API:
+Added NF_Win32_GetSystemMetrics (Issue 1235)
<strong>Reminder: this new SWS version requires REAPER v5.982+!</strong>

Miscellaneous:
+Fix scrolling the arrange view to track envelopes (2.11.0 regression, report https://forum.cockos.com/showthread.php?p=2212495|here|)
+Fix inserting new envelope point at mouse cursor when the arrange view is scrolled (2.11.0 regression, Issue 1266)

ReaScript API:
+Fix crash in CF_GetClipboard and CF_GetClipboardBig when the text clipboard does not have data (regression from v2.11.0)
+Add support for REAPER v6's new auto-stretch item timebase in "SWS/AW: Set selected items timebase" actions (report https://forum.cockos.com/showthread.php?p=2210126|here|, REAPER v6.01+ only)
Localization:
+Fix SWS/SN: Focus MIDI editor localization
Envelopes:
 #SWS/S&M: Remove all envelopes for selected tracks: if prompt enabled, prompt only if there are envelopes present (report https://forum.cockos.com/showthread.php?p=2215029#post2215029|here|) 
Notes:
+Fix bad encoding conversion and truncation to 256 characters when toggling "Wrap text" on Windows (Issue 1252)
+Fix non-working word wrapping on Linux and macOS
Windows installer:
+Add support for silent installs and setting the REAPER install path from the command line (Issue 1247)

ReaScript API:
+Fix BR_GetCurrentTheme (was broken since REAPER 5) and mark as deprecated (use REAPER's GetLastColorThemeFile instead) (report https://forum.cockos.com/showthread.php?p=2218974|here|)
Contextual toolbars:
+Add an option to auto-close toolbars when losing focus rather than on button click (Issue 1260)
Cycle actions:
+Check whether CONSOLE statements are valid ReaConsole commands
+Fix single-letter ReaConsole commands being recognized as invalid (report https://forum.cockos.com/showpost.php?p=2223834|here|)
+Fix the "SWS/AW: Set selected tracks pan mode" actions not redrawing the MCP in REAPER v6 (Issue 1267)

Contextual toolbars:
+Fix the MIDI Inline Editor context not being detected unless the Arrange context has a toolbar assigned (Issue 1261)

Cycle actions:
+Allow using scripts with a toggle state in conditions (Note: the toggle state is not refreshed while the cycle action is running)

Contextual toolbars:
+Fix empty toolbar/auto close/position offset columns when the window is restored at REAPER startup

Linux:
Implement the list column customization context menu when right-clicking on the column header

macOS:
Fix the list column customization context menu not being displayed when the list is scrolled
Unindent selected track(s):
+Allow unindending folder tracks
+Fix subsequent unintented tracks becoming mistakenly indented (Issue 1275)

Miscellaneous:
+Disable scrollbar size compensation in REAPER v6 (Issue #1279)
New actions:
+Xenakios/SWS/NF: Set selected tracks heights to A/B, respect height locked tracks (report https://forum.cockos.com/showthread.php?t=229948|here|)
Auto color/icon/layout:
+Limit the minimum width of the window to prevent overlapping buttons

ReaScript API:
+Allow omitting the buffer/buffer_sz arguments of the following functions in Lua:
 - BR_TrackFX_GetFXModuleName
 - CF_EnumerateActions
 - CF_GetClipboard
 - CF_GetMediaSourceRPP
 - CF_GetSWSVersion
 - NF_ReadID3v2Tag
 - NF_TakeFX_GetModuleName
 - SNM_ReadMediaFileTag
Region playlist:
+Fix the "Move edit cursor when clicking regions" option being persisted as "Seek playback when clicking regions" (Issue 1289)

Miscellaneous:
+Fix reference track defaulting to the master track (v2.11 regression, report https://forum.cockos.com/showthread.php?p=2233601|here|)

Notes:
+Fix potential crash/writing garbage when saving
+Prevent creating SWS_Global notes.txt if global notes feature isn't used (report https://forum.cockos.com/showpost.php?p=2233645&postcount=2755|here|)

ReaScript API:
+Fix crash in NF_GetPeak/RMS functions when passing null pointer (nil) (Issue 1295) 

Miscellaneous:
+Fix opening projects from list not creating new tabs if active tabs were closed (v2.11 regression, Issue 1293)

ReaConsole:
+Fix corrupted track colors when the green channel is higher than 127 (report https://forum.cockos.com/showthread.php?p=2225496|here|)
+Fix inverted red and blue channels when coloring tracks on Linux and macOS

Cycle actions:
+Prevent UI from flickering when running cycle actions

ReaScript API:
+Add "track" to tags supported by SNM_ReadMediaFileTag/SNM_TagMediaFile in ReaScript documentation (it was undocumented previously) (Issue 1302)

+Fix crash in "SWS/BR: Options - Cycle through record modes" when the record mode is set to time selection auto punch (regression from 2.11, report https://forum.cockos.com/showthread.php?p=2251882|here|)

ReaScript API:
+Let CF_GetTrackFXChain and CF_GetTakeFXChain find docked FX chains (Issue 1305)
+Let CF_GetTrackFXChain find the floating FX chain of folder tracks (Issue 1305)

Miscellaneous:
Fix 'SWS/S&M: Unselect offscreen items' for items that are vertically offscreen, 'SWS/S&M: Toolbar - Toggle offscreen item selection (top)/(bottom)'  (Issue 1250)
Note that these work on horizontal track borders, so it may not be totally reliable when track is set to free item positioning mode (not a new issue though)

Theme helper:
+Add support for REAPER v6 (report https://forum.cockos.com/showthread.php?t=230558|here|)
+Fix master track showing empty track name instead of "[MASTER]" in REAPER v5 implementation

Snapshots:
+Support store/recall track playback offset (REAPER v6.0+) (Issue 1313)
+Add Phase (was missing previously) and Offset checkboxes to Snapshot Paste dialog

ReaScript API:
+Added NF_GetSWS_RMSoptions, NF_SetSWS_RMSoptions

ReaScript API:
+Add CF_SelectTrackFX

Snapshots:
+Allow customizing the amount of "Save as snapshot n" actions via [NbOfActions]/SWSSNAPSHOT_SAVE in S&M.ini (Issue 1310)
+Replace the setting [SWS]/DefaultNbSnapsRecall in reaper.ini by [NbOfActions]/SWSSNAPSHOT_GET in S&M.ini
=======
New actions:
+Added SWS/NF: Toggle swing grid (Issue 1243)
+Added SWS/AW: Toggle swing grid (Issue 1244) (unlike the native action, this one obeys the MIDI editor setting to sync grid changes with arrange)
+Added SWS/AW: Set grid to X preserving grid type (Issue 1244)

Fixes:
+SWS/AW: Toggle dotted/triplet grid actions now obey MIDI editor setting to sync grid changes with arrange
>>>>>>> b5f7203c

!v2.11.0 pre-release build
<strong>Reminder: this new SWS version requires REAPER v5.979+!</strong>

<strong>Update notice:</strong> The SWS extension filenames have changed in this release. Linux and macOS users should remove the previous version before updating.

Envelopes:
+Fix hiding send envelopes accidentally removing the subsequent send/receive (Issue 1183)
+Fix wrong point values when using envelope-related actions with fader scaling mode (regression from 2.10.0, report https://forum.cockos.com/showthread.php?p=2094872|here|, requires REAPER 5.979 or newer)
+LFO Generator: allow for generating more points and account for take playrate (Issue 1158)
+Prompt before executing "SWS/S&M: Remove all envelopes for selected tracks" (may be disabled by setting <REAPER resource path>/S&M.ini/[Misc]/RemoveAllEnvsSelTracksPrompt=0) (Issue 1175)

Contextual toolbars:
+Restore focus to last focused window when toolbar is auto closed (report https://forum.cockos.com/showthread.php?t=218978|here|)

Global notes: (Issue 1170)
+Display a [modified] indicator in the notes window after editing global notes until saving
+Fix global notes only appearing in first project tab
+Fix text flickering (report https://forum.cockos.com/showpost.php?p=2141877&postcount=2611|here|)
+Internal tweaks (more efficient load/save)
+Additionally to saving when project is saved, can be saved via notes window context menu (global notes are stored in <REAPER resource path>/SWS_global notes.txt)

Linux:
+Added official Linux ARM builds (32-bit and 64-bit)
+Enable media file tagging features
+Fix "show in explorer/finder" and edit file actions
+Fix empty list cells leading to misaligned columns (Issue 1147)

Loudness:
+Improve handling of incomplete sample buffers when analyzing video items (Issue 1210)
+High precision mode:
 - Disable creating graph, disable go to max. short-term / momentary (Issue 1120) (these are currently not implemented for high precision mode)
 - Fix potential crash when analyzing items shorter than 3 seconds
 - Fix potentially invalid max. short-term/momentary measurements

Note: details about high precision mode use case https://forum.cockos.com/showthread.php?p=2118098#post2118098|here|

macOS:
+Harden "show in explorer/finder" and edit file actions against command injection
+Split the extension file into 32-bit and 64-bit versions
+Update TagLib to v1.11.1

Marker List and Track List:
+Don't block the Del key (Issue 1119)

Miscellaneous:
+Add support for REAPER v6's new TCP/EnvCP/MCP architecture (thanks Justin!)
+Fix 'Xenakios/SWS: Normalize selected takes to dB value...' if take polarity is flipped (report https://forum.cockos.com/showthread.php?t=219269|here|)
+Fix flickering in some vertical zooming actions
+Fix various Xenakios take volume actions if take polarity is flipped
+Harden against various potential crashes (eg. unexpectedly long translations in language packs)
+Quantize actions / BR_Env actions / grid line API: support Measure grid line spacing (Issue 1117, Issue 1058)
+"SWS/S&M: Select FX x for selected tracks": fix creating undo point (create if at least one track is updated, rather than only if last track is updated), improve performance when the FX chain is open
+"Xenakios/SWS: [Deprecated] Load project template ...": don't change default save path, REAPER 5.983+ (report https://forum.cockos.com/showpost.php?p=2140690&postcount=2605|here|)

New actions:
+Add SWS/NF: Toggle render speed (apply FX/render stems) realtime/not limited (Issue 1065)

Play from edit/mouse cursor actions:
+Obey 'Solo defaults to in-place solo' preference (Issue 1181)
+Prevent UI updates from being disabled when stopping BR mouse playback via ReaScript (thanks Justin!) (Issue 1180)

Preview media item/take under mouse cursor actions:
+Fix media item preview through track when transport is paused (Issue 1189)

ReaScript API:
+Added NF_ReadID3v2Tag (request https://forum.cockos.com/showpost.php?p=2175039|here|)
+Added NF_TakeFX_GetModuleName (take version of already existing BR_TrackFX_GetModuleName)
+BR_EnvGet/SetProperties: add optional parameter automationItemsOptions (REAPER v5.979+), add second ACT token from track envelope state chunk (automation items options) (Issue 1153, partly)
+Deprecate CF_GetClipboardBig (use CF_GetClipboard instead)
+Extend CF_GetClipboard to allow reading more than 1023 characters
+Fix CF_GetTrackFXChain with named tracks (Issue 1222) and disambiguate FX chains across all opened projects
+Harden ConfigVar functions against invalid type interpretation (Issue 1131)

Region Playlist:
+Fix pasting region playlists containing grouped items (Issue 1118)
+Fix pasting region playlists when "Overlap and crossfade items when splitting" is enabled in Preferences > Project > Media Item Defaults (Issue 1204)

Resources:
+Enter key in Filter textbox focuses list and don't block Del key (Issue 1119)

Snapshots:
+Add option to (not) prompt for deleting abandoned items when recalling snapshots which contain deleted tracks (snapshots will be recalled and abandoned items deleted without confirmation with this option disabled) (Issue 1073)
+Harden getting send envelopes (displays error message in case of failure)
+Include track phase (polarity) in Full Track Mix, add separate Phase tickbox as custom filter (Issue 455)

Note: Send envelopes should now be stored/recalled correctly with Snapshots (long standing bug) as of SWS v2.10.0, though it hasn't been tested much. Since snapshots are based on state chunks, changes within automation items (AI) envelopes are not stored/recalled currently (https://forum.cockos.com/showthread.php?t=205406|FR|), though AI properties (e.g. position) should be recalled correctly. Also note that when deleting an AI and trying to recall a previously stored snapshot which contains this AI it won't be recalled correctly.

Windows installer:
+Allow installing SWS to paths containing characters outside of the system's ANSI codepage
+Fix nonworking check for running REAPER processes
+Fix the install path being initially empty when launching the Windows installer if REAPER is not installed
+Make installing the Python ReaScript support optional
+Migrate the extension DLL to <resource path>\UserPlugins, reaper_sws.py to <resource path>\Scripts

"Xenakios/SWS: Rename takes and source files...": (Issue 1140)
+Add '(no undo)' to the action name
+Automatically delete old .reapeaks files (also for "Xenakios/SWS: Rename take source files...")
+Don't double-append file extension if already contained in new filename/takename

!v2.10.0 #1 Featured build (February 6, 2019)
Mega thanks to nofish and cfillion for their many contributions, and X-Raym for doing the tedious work of merging everything into a release.
Recommended use of REAPER 5.965.

Revert 'Track height actions and vertical zoom actions obey track height locking' (for not breaking existing workflows, may come back as optional later on)
"SWS/NF: Enable / Disable multichannel metering (...)" actions: Improve performance (report https://forum.cockos.com/showthread.php?p=2090523#post2090523|here|, thanks Edgemeal!)

!v2.10.0 pre-release build (February 2, 2019)
New features:
+Auto color/icon/layout: Add '(hide)' Layout to auto hide TCP / MCP of tracks (rightclick in "TCP Layout" / "MCP Layout" fields to set) (Issue 1008)
+Global notes
+Loudness: Add 'high precision' analyzing mode
 Set in 'SWS/BR: Analyze loudness...' window -> Options or via action, see below), to ensure full compliance with BS.1770-4. Off by default.
 Notes: This mode is slower than the 'normal' analyzing mode and should only be needed when ensuring exact results of max. momentary values in certain (corner) cases is required.
 All other results should be compliant with BS.1770-4 also in 'normal' analyzing mode.
 Technically this mode uses 100 Hz refresh rate / 10 ms buffer rather than default 5 Hz refresh rate / 200 ms buffer for analyzing.
 For background see https://github.com/reaper-oss/sws/issues/1046#issuecomment-428914818|here| and https://github.com/jiixyj/libebur128/issues/93#issuecomment-429043548|here|.
 ReScript Loudness functions respect this preference.
 - Add action 'SWS/BR/NF: Toggle use high precision mode for loudness analyzing'

Actions:
+New actions (Main section):
 - Snapshots: Add actions to delete current/all snapshots (request https://forum.cockos.com/showthread.php?p=1997530|here|)
 - SWS: Select nearest previous folder, SWS: Select nearest next folder (Issue 981)
 - SWS/FNG: Apply selected groove (use curent settings from opened groove tool)
 - SWS/NF: Disable multichannel metering (all tracks)
 - SWS/NF: Disable multichannel metering (selected tracks)
 - SWS/NF: Enable multichannel metering (all tracks)
 - SWS/NF: Enable multichannel metering (selected tracks)
 - SWS/NF: Cycle through MIDI recording modes (also available in ME section) (Issue 994)
 - SWS/NF: Cycle through track automation modes (Issue 995)
 - SWS/S&M: Show/Hide take ... envelope, SWS/S&M: Toggle show take ... envelope (unlike the native "Take: Toggle take ... envelope" actions these change visibility only) (Issue 1078)

Fixes:
+Issue 537: Snapshots: (Attempt to) Fix longstanding issue with send envelopes not restored when recalling snapshots (thanks ovnis for testing!)
 Note: Since snapshots are based on state chunks, changes within AI envelopes are not recalled currently (https://forum.cockos.com/showthread.php?t=205406|FR|), though AI properties (e.g. position) should be recalled correctly. Also note that when deleting an AI and trying to recall a previously stored snapshot which contains this AI it won't be recalled correctly.
+Issue 938: SWS/S&M: Copy FX Chain (Depending on Focus) - if take FX chain, also copy take FX chain channel count
+Issue 966: Track height actions and vertical zoom actions obey track height locking (REAPER 5.78+)
+Issue 1041: m3u/pls playlist import
 - Fix crash when cancelling playlist import
 - Fix items always being created for missing files when importing playlists
+Issue 1047: ReaConsole: Redraw the status label when resizing the window on Windows
+Issue 1054: "SWS/S&M: Show take volume envelopes" - obey volume fader scaling preference if new envelope is created
+Issue 1057: Fix quantize actions moving items to incorrect positions or hanging in some cases when the grid line spacing is set to Frames, typically when a project start time offset is used
+Issue 1060: Fix "SWS/Shane: Batch Render Regions" crashing when a region contains a slash on Linux and macOS
+Issue 1077: Fix crash after stopping the active track preview from another project tab
+Issue 1086: Fix envelope reconstitution when automation items are connected to the underlying envelope
+Auto color/icon/layout: "(vca master)" filter - also apply rules to groups 33 - 64 (report https://forum.cockos.com/showthread.php?t=207722|here|) (REAPER 5.70+)
+Cycle Action editor: Fix minor issue with not opening with correct section (report https://forum.cockos.com/showpost.php?p=1986045&postcount=3|here|)
+Fix hang when parsing item chunks containing lines bigger than 255 characters (https://github.com/reaper-oss/sws/issues/912#issuecomment-426892230|Issue 912 (comment)|)
+Fix freeze when running "SWS/S&M: Remove all envelopes for selected tracks" with the master track selected (regression from v2.9.8)
+"SWS/S&M: Close all FX chain windows", "SWS/S&M: Close all floating FX windows (...)" - include take FX (report https://forum.cockos.com/showpost.php?p=1978820&postcount=2425|here|)
+"SWS/NF: Enable / Disable multichannel metering (...)" actions: Improve performance (report https://forum.cockos.com/showthread.php?p=2090523#post2090523|here|, thanks Edgemeal!)
+Auto group:
 - Revert creating explicit undo point (match behaviour prior v2.95)
 - Prevent grouping of selected items on not record armed tracks
+Loudness:
 - Revert (mistakenly) changing integrated Loudness relative gate threshold from -10.0 LU to -20.0 LU in SWS v2.9.8 (https://github.com/jiixyj/libebur128/issues/92#issuecomment-426889385|technical explaination|)
 - Fix getting project sample rate
 - Don't apply item vol. and pan/vol. envelope correction beyond actual audio data (Issue 1074)
 - Fix item Loudness analysis if take contains vol. envelope and item position not 0.0 (thanks X-Raym!) (Issue 957, https://github.com/reaper-oss/sws/issues/957#issuecomment-371233030|details|)
 - Pan/vol. envelope correction is now sample accurate (instead of being processed in blocks)
 - Fix export format wildcard descriptions not being translated (report https://forum.cockos.com/showthread.php?t=206229|here|)
 - Harden 'prevent items going offline during analysis' (also prevent during quick reanalyze)
+ReaScript:
 +Issue 950: Make BR_SetItemEdges() only work on item passed in function (rather than all selected items), refix from v2.9.8
 - Avoid crashing in BR_Win32{Get,Write}PrivateProfileString when keyName is empty
 - BR_GetMouseCursorContext_MIDI() - add support for Notation Events lane (Issue 1082)
 - Fix BR_MIDI_CCLaneRemove(), BR_MIDI_CCLaneReplace() (report https://forum.cockos.com/showpost.php?p=2002814&postcount=1|here|.)
 - Repair CF_LocateInExplorer()

New ReaScript functions:
(thanks Breeder!)
+BR_Win32_CB_FindString()
+BR_Win32_CB_FindStringExact()
+BR_Win32_ClientToScreen()
+BR_Win32_FindWindowEx()
+BR_Win32_GET_X_LPARAM()
+BR_Win32_GET_Y_LPARAM()
+BR_Win32_GetConstant()
+BR_Win32_GetCursorPos()
+BR_Win32_GetFocus()
+BR_Win32_GetForegroundWindow()
+BR_Win32_GetMainHwnd()
+BR_Win32_GetMixerHwnd()
+BR_Win32_GetMonitorRectFromRect()
+BR_Win32_GetParent()
+BR_Win32_GetWindow()
+BR_Win32_GetWindowLong()
+BR_Win32_GetWindowRect()
+BR_Win32_GetWindowText()
+BR_Win32_HIBYTE()
+BR_Win32_HIWORD()
+BR_Win32_HwndToString()
+BR_Win32_IsWindow()
+BR_Win32_IsWindowVisible()
+BR_Win32_LOBYTE()
+BR_Win32_LOWORD()
+BR_Win32_MAKELONG()
+BR_Win32_MAKELPARAM()
+BR_Win32_MAKELRESULT()
+BR_Win32_MAKEWORD()
+BR_Win32_MAKEWPARAM()
+BR_Win32_MIDIEditor_GetActive()
+BR_Win32_ScreenToClient()
+BR_Win32_SendMessage()
+BR_Win32_SetFocus()
+BR_Win32_SetForegroundWindow()
+BR_Win32_SetWindowLong()
+BR_Win32_SetWindowPos()
+BR_Win32_ShowWindow()
+BR_Win32_StringToHwnd()
+BR_Win32_WindowFromPoint()
+CF_EnumMediaSourceCues()
+CF_ExportMediaSource()
+CF_GetMediaSourceMetadata()
+CF_GetMediaSourceRPP()
+CF_GetMediaSourceBitDepth() (Issue 1010)
+CF_GetMediaSourceOnline()
+CF_SetMediaSourceOnline()
+CF_EnumerateActions()
+CF_EnumSelectedFX()
+CF_GetCommandText()
+CF_GetFocusedFXChain()
+CF_GetTakeFXChain()
+CF_GetTrackFXChain()
+CF_GetSWSVersion() (Issue 975)
+NF_AnalyzeMediaItemPeakAndRMS() (Issue 674)
+NF_GetMediaItemMaxPeakAndMaxPeakPos() (Issue 953)
+Issue 755:
 - NF_GetSWSMarkerRegionSub()
 - NF_SetSWSMarkerRegionSub()
 - NF_UpdateSWSMarkerRegionSubWindow()

Other changes:
- Rename "SWS: Analyze and display item peak and RMS" to "SWS: Analyze and display item peak and RMS (entire item)" (https://forum.cockos.com/showthread.php?p=2074089#post2074089|background|)
- Rename and deprecate "Xenakios/SWS: Toggle stop playback at end of time selection" (Issue 1066)
- Rename "SWS/S&M: Show/Hide take ... envelope" actions to "SWS/S&M: Show/Hide and unbypass/bypass take ... envelope" (Issue 1078)
- Rename 'take ... envelopes' to 'take ... envelope' (to be consistent with native actions)
- Remove useless code vulnerable to buffer overflows
+"SWS/NF: Eraser tool...":
 - Add 'ignoring snap' variant
 - Change functionality (now cuts item sections on shortcut release rather than continuous erasing because it didn't work well with Ripple editing), changed action description to reflect this change
+ReaScript:
 - Mark SNM_MoveOrRemoveTrackFX() as deprecated (native API equivalent added in REAPER 5.95)
 - Remove NF_TrackFX/TakeFX_ Set/GetOffline() (native API equivalent added in REAPER 5.95)
+TagLib VS 2017 update for Windows (from v1.6.3. to v1.11.1)

!v2.9.8 pre-release build (March 5, 2018)
Now requires REAPER 5.50+!

Actions:
+New actions (Main section):
 - SWS/NF: Eraser tool (perform until shortcut released)
   Note: Should be assigned to a shortcut key without modifier, for not clashing with other mouse modifiers
 - SWS: Split items at time selection (if exists), else at edit cursor (also during playback)
 - SWS: Split items at time selection, edit cursor (also during playback), or mouse cursor
 - SWS/S&M: Region Playlist - Options/Toggle smooth seek (only in Region Playlist) (Issue 890)
 - SWS/S&M: Region Playlist - Options/Enable smooth seek (only in Region Playlist)
 - SWS/S&M: Region Playlist - Options/Disable smooth seek (only in Region Playlist)
 - SWS/S&M: Region Playlist - Play next region (based on current playing region)
 - SWS/S&M: Region Playlist - Play previous region (based on current playing region)
+Renamed "SWS: Split items at time selection (if exists), else at edit cursor" to "SWS: Split items at time selection (if exists), play cursor (during playback), else at edit cursor" (Issue 796)
+Renamed "SWS: Split items at time selection, edit cursor, or mouse cursor" to "SWS: Split items at time selection, edit cursor, play cursor (during playback), or mouse cursor" (Issue 796)
+Renamed "SWS: Crossfade adjacent selected items (move later items)" to "SWS: Crossfade adjacent selected items (move edges of adjacent items)" (Issue 902)

Fixes:
+Issue 936: Auto layout didn't work without also enabling Auto color or Auto icon
+Issue 802: Disable FXID filtering in SNM_MoveOrRemoveTrackFX() (thanks Justin!)
+Crossfade actions: Prevent item content movement if takes contain stretch markers (https://forum.cockos.com/showthread.php?t=197584 posts #11, #12) and / or take playrate is other than 1.0
 (Also fix for  "SWS/AW: Fade in/out/crossfade selected area of selected items" and "SWS/AW: Trim selected items to fill selection")
+Loudness:
 - Issue 927: Change relative gating threshold from -10.0 LU to -20.0 LU (to match with EBU TECH3342 notes)
 - Prevent items going offline during analysis (hopefully fixes cornercase issue with occasionally wrong analysis results)
 - Enable the Cancel button only while analyzing
 - Fix crashing with bad params/too little memory
 - Sort the true peak column by the numerical value
 - fix potential crash when normalizing and nothing is selected https://forum.cockos.com/showthread.php?t=202718
+Issue 864: "SWS/S&M: Float next FX (and close others) for selected tracks" now skips over offline FX
+Issue 918: Fix various issues with "SWS/S&M: Remove all envelopes for selected tracks"
+Support for UTF-8 resource paths on Windows (Issues #934, #935)
+Issue 942: Fix column header context menu when a langpack is used
+Issue 886: Potentially fix occasional skipping of adjacent regions in Region Playlist, needs testing
+Issue 945: "SWS/S&M: Toolbar - Toggle track envelopes in touch/latch/write" - add latch preview
+Issue 950: Prevent takes envelopes and stretch markers offset with  BR_SetItemEdges() and "SWS/BR: Trim MIDI item to active content"

New ReaScript functions:
+CF_ShellExecute
+CF_LocateInExplorer
+NF_TrackFX_GetOffline()
+NF_TrackFX_SetOffline()
+NF_TakeFX_GetOffline()
+NF_TakeFX_SetOffline()
+NF_GetSWSTrackNotes() (Issue 755)
+NF_SetSWSTrackNotes() (Issue 755)

!v2.9.7 featured build (September 28, 2017)
Fixes:
+Issue 897: Fix major issues with OSX 10.13 High Sierra
+Issue 877: Fix ReaConsole default shortcut on Linux and Windows
+Fix missing null terminator in CF_GetClipboard on Windows when clipboard length >= buffer size
+Fix NF_GetMediaItemAverageRMS() calculation
+Fix issue with action "SWS/AW/NF: Toggle assign random colors if auto group newly recorded items is enabled" (http://forum.cockos.com/showpost.php?p=1882461&postcount=422)

New ReaScript functions:
+CF_GetClipboardBig (Thanks cfillion!)
+NF_GetMediaItemPeakRMS_Windowed()
+NF_GetMediaItemPeakRMS_NonWindowed()

!v2.9.6 featured build (September 4, 2017)
Fixes:
+Fix BR Envelope action/ReaScript crashes on Reaper <= 5.4
+Fix small issue with action "SWS/AW: Toggle auto group newly recorded items"

!v2.9.5 pre-release build (August 30, 2017)
Action
+New action (Main section):
 - SWS/SN: Focus MIDI editor

New ReaScript functions:
+SN_FocusMIDIEditor() - focuses windowed or docked MIDI editor
+Issue 880: (thanks, nofish!)
 - NF_AnalyzeTakeLoudness_IntegratedOnly()
 - NF_AnalyzeTakeLoudness()
 - NF_AnalyzeTakeLoudness2()
+CF_SetClipboard() - Write a given string into the system clipboard
+CF_GetClipboard() - Read the contents of the system clipboard

Fixes:
+Issue 587: "SWS/AW: Toggle auto group newly recorded items" now also works in takes recording mode
 - Added related action "SWS/AW/NF: Toggle assign random colors if auto group newly recorded items is enabled"
+Issue 865: Fix SWS/FNG: Set selected MIDI items name to first note - Ignores MIDI Octave Name Display Offset
+Issue 860: Fix automation item removed after SWS/wol: Set selected envelope height... actions

!v2.9.4 pre-release build (April 6, 2017)
New ReaScript function:
+BR_IsMidiOpenInInlineEditor() - Check to see if a midi take has the inline editor open

Fixes:
+Issue 821: Fix "SWS/BR: Split selected items at stretch markers"
+Fixed some OSX window issues that cropped up since v2.9.2

!v2.9.3 pre-release build (April 2, 2017)
Actions
+New actions (MIDI editor) (Issue 514):
 - SWS/NF: Toggle dotted grid
 - SWS/NF: Toggle triplet grid
 (reflect toggle state when used as ME toolbar buttons)

New ReaScript functions (Issue 781)
+NF_GetMediaItemMaxPeak()
+NF_GetMediaItemAverageRMS()

Removed deprecated "SWS/AW: Grid to x" actions (sorry if this breaks your toolbars, please replace with native actions)

Fixes
+Issue 850: "SWS/Xenakios Create markers from selected items..." should now order markers properly
+Issue 851: Fix odd behavior of "SWS: Normalize item(s) to peak RMS

!v2.9.2 pre-release build (March 27, 2017)
Fixes
+Issue 533: Add custom color swatches to OSX "Set custom color" menu items
+Issue 811: Fix "Xenakios/SWS: Reposition selected items" on OSX
+Issue 839: "Remove all automation envelopes for selected tracks" now removes Trim Volume.
+Issue 843: Fix snapshots with complicated sets of sends not being saved/replicated properly

!v2.9.1 pre-release build (March 24, 2017)
Auto color/icon/layout
+Add filter "(vca master)"

Actions
+New actions (Main section):
 - SWS/wol: Save height of selected envelope, slot n (8 slots)
 - SWS/wol: Apply height to selected envelope, slot n (8 slots)

Fixes
+Issue 771: BR_GetMouseCursorContext now ignores mouse Y position when checking for stretch markers.  This isn't perfect, see issue link for discussion.
+Issue 823: Removed buggy "Insert random points to selected envelopes" action
+Issue 831: Fix quanitize items edges not behaving correctly
+Issue 832: Avoid Clear Midi CC Lane Toggle RPP file size runaway
+Issue 846: Don't add a newline to the end of single filenames for "SWS/BR: Copy take media source file path of selected items to clipboard"

!v2.9.0 pre-release build (March 14, 2017)
Actions
+New actions (Main section):
 - SWS/NF: Bypass FX (except VSTi) for selected tracks

Fixes
+Issue 837: Fix TCP handle lookup from the master track

!v2.8.8 featured build (March 13, 2017)
<strong>We're back!</strong>

This is just the 2.8.7 pre-release build officially released, and rebuilt to better support latest REAPER versions.
I plan to continue on and work on some of the bug fixes next.  I hope everyone is well!  -SWS

!v2.8.7 pre-release build (March 26, 2016)
<strong>Reminder: this new SWS version requires REAPER v5.15pre1+!</strong>

Auto color/icon/layout
+Add filter "(record armed)"
+Fix http://forum.cockos.com/showpost.php?p=1634111|rules with icons in sub-folders|

Fixes
+Fix various http://forum.cockos.com/showpost.php?p=1633922|Resources window issues| introduced in v2.8.6
+Fix various BR/FNG/Xenakios envelope issues
+Fix various actions/features vs tempo maps
+Media file actions: fix playback stop vs certain media files
+About box: fix pre-release what's new URL

Other
+Speed up REAPER launch and REAPER exit
+OS X: smaller build, internal improvements (SWS imports REAPER's SWELL)
+Windows OS: prevent reaper_sws_whatsnew.txt deployment
+Windows OS: reduce list views flickering
+Windows OS: improve DLL file tags (copyright, authors, etc)

!v2.8.6 pre-release build (February 5, 2016)
<strong>Reminder: this new SWS version requires REAPER v5.15pre1+!</strong>

Live Configs
+<strong>Remove the action section "S&M Extension"</strong>
 This section is useless now (it was introduced to workaround some old API limitations).
 <strong>All related actions have been moved to to the "Main" section. If you have learned some of these actions, you will need to update these controller bindings (sorry for the trouble!)</strong>
+Support up to 8 controllers/configs
+Add option "Disarm all but active track"
 Note: this new option is disabled/grayed if an input track is defined (incompatible)
+Input track: mute sends when creating an input track or when adding new config tracks (prevent sound blast)
+Fix/improve preset display and context menus (esp. for VST3 presets)
+Improve support of user presets: support shell plug-ins (e.g. Waves plug-ins), DX plug-ins, etc
+Internal updates (RPP state)

Notes window
+Properly support REAPER project notes
+Add a new type of notes: "Extra project notes"
+Windows OS: remove "Action help"

Fixes
+Fix context menu issues vs multiple monitors
+OS X: make sure comments will be preserved when saving the S&M.ini file
+Fix action "Select project (MIDI/OSC only)" (could stop working)
+Fix action "Trigger preset [...] (MIDI/OSC only)" (could stop working)
+Fix preset actions vs VST3 factory preset files (.vstpreset files)
+Auto color/icon/layout: fix http://forum.cockos.com/showpost.php?p=1628164&postcount=2080|drag-drop slowdown|

Other
+Speed up REAPER exit
+Improve support for files transferred from/to OS X from/to Win
+Improve list view sort (logical sort)
+Improve color menus (logical sort)
+Improve some envelope actions (e.g. remove all/arm all envelope actions also take HW send envelopes into account)
+Improve "Dump action list/wiki ALR" actions (don't require the action window to be open anymore)
+ReaScript: tweak documentation

!v2.8.5 pre-release build (January 29, 2016)
<strong>This new SWS version requires REAPER v5.15pre1+!</strong>

Auto color/icon/layout
+Fix automatic layout http://forum.cockos.com/showpost.php?p=1629507&postcount=201|issues|, thanks cfillion!
+Major performance improvements
 <strong>Note: requires REAPER v5.15pre6+, automatic track icons will not work otherwise!</strong>

Actions
+Improve performances vs mass item selection
+Improve performances vs track selection

!v2.8.4 pre-release build (January 28, 2016)
Auto color/icon/layout
+Issue 756: support automatic layouts (e.g. changing track names can automatically change track layouts)
 - Double-click the new columns "TCP Layout" (track panel) and/or "MCP Layout" (mixer panel) to enter layout names
 - Enable the related option in Main menu > Extensions > SWS Options > Enable auto track layout
+Improve performances (more to come), various tweaks

Live Configs
+Fix potential stuck notes (vs sustain pedal events, CC64) when switching configs
+Improve support of JSFX and AU user presets (.rpl files)
+Improve support of VST3 user presets
+Support VST3 factory preset files (.vstpreset files, REAPER v5.11+ is required)
+Input track: don't mute sends to out-of-config tracks
+Improve tiny fades: preserve user preferences, fix corner case issues (e.g. the option "mute all but active track" was not working when tiny fades were disabled)
+Improve performances, wordings, monitoring windows (prevent overlapped texts, etc)

"All notes off" actions/features
+Fix potential stuck notes vs sustain pedal events (now also reset CC64)
+Send "All notes off" events in a synchronous way (e.g. can now be reliably used in macros)
+Add similar action "SWS/S&M: Send all sounds off to selected tracks" (i.e. http://www.blitter.com/~russtopia/MIDI/~jglatt/tech/midispec/sndoff.htm|CC120| on selected tracks)

Fixes
+Zoom actions: fix "breathing" room (3% on each side)
+Issue 789: fix actions "Horizontal scroll to put edit/play cursor at x%"
+Issue 783: fix BR_GetMouseCursorContext_MIDI return value
+Fix "SWS/BR: Save/restore selected items' mute state" actions (http://forum.cockos.com/showpost.php?p=1625781&postcount=2079|incorrect slots|)
+Fix "SWS/BR: Save/restore track solo/mute states" actions (incorrect states)

Other
+<strong>OS X: new compiler, optimized build</strong>
+Improve many zoom action/features (requires REAPER v5.12pre4+)
+Region Playlist: improve monitoring mode (prevent overlapped texts, misc. tweaks)
+Snapshot paste: http://forum.cockos.com/showpost.php?p=1605660&postcount=2051|improve name-matching|

!v2.8.3 featured build (January 8, 2016)
New global startup action (in addition to per-project startup actions)
+The global startup action is performed one time, when launching REAPER
+To edit/view/clear startup actions: Main menu / Extensions / Startup actions
+Tip: if you want to perform several actions at launch time, create a macro and set it as the global startup action

Actions
+New actions (Main section):
 - SWS/wol: Full zoom selected envelope (in media lane only) to upper/lower half in time selection
 - SWS/wol: Vertical zoom selected envelope (in media lane only) to upper/lower half
 - SWS/wol: Put selected envelope in media/envelope lane
+Remove outdated actions (issue 787):
 - Xenakios/SWS: Process item with csound phase vocoder
 - Xenakios/SWS: Process item with RubberBand
+Prevent various delete take/item/source file actions to delete subproject files

Other
+Harden functions exported to ReaScript
+Support new ReaScript command IDs (REAPER v5.11pre14+)
+Update win32 installer to NSIS 2.5.0, resolves security issues

!v2.8.2 featured build (November 3, 2015)
Snapshots
+Fixed http://forum.cockos.com/showthread.php?t=166652|snapshots with bypassed FX Chains|
+Improved snapshot recall (faster)

Cycle Actions
+Ease action selection (works regardless of the displayed columns in the Action window)
+Support new ReaScript command IDs (REAPER v5.05pre1+)

Autocolor: Make sure the color picker is always visible

Fixes
+Localization: fixed partly broken user LangPacks (thanks ecl!)
+Localization: http://forum.cockos.com/showpost.php?p=1579264&postcount=242|various fixes| (thanks Mr Data!)
+Fixed http://forum.cockos.com/showpost.php?p=1579114&postcount=2010|"SWS/AW: Consolidate Selection" potential crash|

!v2.8.1 featured build (September 10, 2015)
New actions
+Main:
 - SWS/BR: Options - Set "Run FX after stopping for" to x ms (various values)
 - SWS/wol: Adjust selected envelope height, zoom center to middle arrange/mouse cursor (MIDI CC relative/mousewheel)
 - SWS/wol: Adjust selected envelope or last touched track height, zoom center to middle arrange/mouse cursor (MIDI CC relative/mousewheel)
 - SWS/wol: Adjust envelope or track height under mouse cursor, zoom center to mouse cursor (MIDI CC relative/mousewheel)

Autorender
+Fallback to WAV render if no render settings are found
+Updated/added guiding messages

Fixes
+Fixed http://forum.cockos.com/showpost.php?p=1567618&postcount=1968|mass item selection hang| vs grouped/pooled items, requires REAPER v5.02pre3+
+Fixed http://forum.cockos.com/showpost.php?p=1563402&postcount=191|potential crash in zoom functions|
+Issue 761: Obey preference for volume envelope scaling when creating volume send envelopes with various actions
+Issue 757: fixed actions "SWS: Set snapshots to 'mix' mode" and "SWS: Set snapshots to 'visibility' mode"
+Issue 765: Fixed various actions and ReaScript API not working properly with stretch markers at mouse cursor when take playrate is modified
+Renamed "SWS/wol: Set "Vertical/Horizontal zoom center" to..." actions to "SWS/wol: Options - Set "Vertical/Horizontal zoom center" to..." to be consistent with Breeder's actions.
+Added missing undo points for some SWS and Xenakios actions
+ReaConsole: fixed default key shortcut "C"

Other
+SWS auto-update now checks for REAPER compatibility before announcing a new SWS version is available
+Increased all SWS/BR slot actions count to 16
+Optimizations around item/take selection/activation

ReaScript
+Added functions:
 - BR_TrackFX_GetFXModuleName
+Issue 764, issue 760: fixed BR_GetMediaTrackLayout/BR_SetMediaTrackLayout issues, requires REAPER v5.02+

!v2.8.0 featured build (August 13, 2015)
<strong>This new SWS version requires and supports REAPER v5.0+!</strong><br>
Lots of new features/fixes: everything listed below is new, down to v2.6 (all intermediate versions were pre-releases/beta/fixup builds).
</strong>

New actions
+Main:
 - SWS/BR: Options - Automatically insert stretch markers when inserting tempo markers with SWS actions
  - Note:  The option is enabled by default. It allows for stretch markers to get automatically inserted when editing tempo map with various SWS/BR features (warp grid, freehand draw, tempo mapping). When appropriate, some of these features (i.e. warp grid) won't insert stretch markers in items with effective timebase time. See some examples http://stash.reaper.fm/24586/sws%20auto%20stretch%20markers.gif|here|
 - SWS/BR: Copy selected points in selected envelope to envelope at mouse cursor
 - SWS/BR: Copy points in time selection in selected envelope to envelope at mouse cursor
 - SWS/BR: Copy selected points in selected envelope to to envelope at mouse cursor (paste at edit cursor)
 - SWS/BR: Copy points in time selection in selected envelope to envelope at mouse cursor (paste at edit cursor)
 - SWS/BR: Options - Set "Run FX after stopping for" to x ms (various values)
 - SWS/BR: Toggle play from mouse cursor position
 - SWS/BR: Toggle play from mouse cursor position and solo active item's track for the duration
 - SWS/BR: Toggle play from mouse cursor position and solo active item for the duration
 - SWS/BR: Toggle play from edit cursor position and solo active item's track for the duration
 - SWS/BR: Toggle play from edit cursor position and solo active item for the duration
+MIDI editor:
 - SWS/BR: Toggle play from mouse cursor position
 - SWS/BR: Toggle play from mouse cursor position and solo track under mouse for the duration
 - SWS/BR: Toggle play from mouse cursor position and solo item and track under mouse for the duration
 - SWS/BR: Toggle play from edit cursor position and solo track under mouse for the duration
 - SWS/BR: Toggle play from edit cursor position and solo item and track under mouse for the duration
 - SWS/BR: Move active floating window to mouse cursor (9 version with different horizontal and vertical positions in regards to mouse cursor)

Contextual toolbars
+Fixes:
 - Fixed stretch marker detection when take had modified playrate
+Other:
 - Added toggle states to all actions for toggling toolbars

ReaScript
+Other:
 - BR_GetMouseCursorContext: fixed stretch marker detection when take had modified playrate

Fixes
+Fixed SWS/BR actions that show send envelopes. In certain corner cases they didn't work and could potentially remove FXs from receiving track
+Fixed SWS/BR actions that copy other stuff to envelopes (CC events, envelope points from other envelopes etc...) when dealing with FX envelopes

!v2.7.3 pre-release build (July 8, 2015)
ReaScript: fixed missing exported functions

!v2.7.2 pre-release build (July 7, 2015)
<strong>REAPER v5.0rc1+ is required!</strong>

New actions
+Main:
 - Resources: brought back all "prompt for slot" actions
 - SWS/BR: Preview take under mouse (lots of different versions, see action list)
 - SWS/BR: Hide all but selected track envelope for all/selected tracks (except envelopes in separate lanes)
 - SWS/BR: Hide all but selected track envelope for all/selected tracks (except envelopes in track lanes)
 - SWS/BR: Options - Toggle "Send all-notes-off on stop/play"
 - SWS/BR: Options - Toggle "Reset pitch on stop/play"
 - SWS/BR: Options - Toggle "Reset CC on stop/play"
 - SWS/BR: Options - Toggle "Flush FX on stop"
 - SWS/BR: Options - Toggle "Flush FX when looping"
 - SWS/BR: Options - Toggle "Move edit cursor to start of time selection on time selection change"
 - SWS/BR: Options - Toggle "Move edit cursor when pasting/inserting media"
 - SWS/BR: Options - Toggle "Move edit cursor to end of recorded items on record stop"
 - SWS/BR: Options - Toggle "Stop/repeat playback at end of project"
 - SWS/BR: Options - Toggle "Scroll view to edit cursor on stop"
 - SWS/BR: Options - Set grid/marker line Z order (6 actions that cover all settings)
 - SWS/wol: Adjust envelope or track height under mouse cursor (MIDI CC relative/mousewheel)
+MIDI editor:
 - SWS/BR: Show only used CC lanes with selected events (detect 14-bit)
 - SWS/BR: Move last clicked CC lane up/down
 - SWS/BR: Set all CC lanes' height to x pixel
 - SWS/BR: Increase/Decrease all CC lanes' height by x pixel
 - SWS/BR: Delete all events in last clicked lane
 - SWS/BR: Delete selected events in last clicked lane
+Main and MIDI editor:
 - SWS/BR: Convert selected points in selected envelope to CC events (various versions)
 - SWS/BR: Convert selected envelope's curve in time selection to CC events (various versions)
  - Note: when converting envelope curve, event density is determined by setting "Events per quarter note when drawing in CC lanes" (Preferences->Editing Behavior->MIDI Editor)

ReaScript
+Added functions:
 - BR_GetMidiTakePoolGUID
 - BR_GetCurrentTheme
 - BR_Win32_GetPrivateProfileString
 - BR_Win32_ShellExecute
 - BR_Win32_WritePrivateProfileString
+Fixes:
 - BR_GetClosestGridDivision, BR_GetNextGridDivision, BR_GetPrevGridDivision now work properly with frame grid
 - BR_Env functions now account for take playrate when it's set to something other than 1
+Other:
 - BR_GetSetTrackSendInfo: added support for linking volume/pan to MIDI
 - Hardened BR_Env functions so they don't crash REAPER in certain scenarios (reported and explained http://forum.cockos.com/showthread.php?p=1529077#post1529077|here|)

Fixes
+Fixed Groove tool crash vs duplicate Control Change events (report http://forum.cockos.com/showpost.php?p=1519436&postcount=111|here|)
+Hardened various actions related to takes
+Potential OSC output fixes (Region Playlist, Live Configs)
+Fixed possible crash in MIDI editor actions that show/hide used CC lanes
+Fixed various problems with envelope functionality related to volume envelope range when default volume envelope scaling was set to amplitude
+Fixed various issues related to take envelopes when takes playrate was set to something other than 1
+Various actions will now properly work with frame grid
+Fixed the action <em>SWS/BR: Trim MIDI item to active content</em>
+Preview actions now work properly in certain scenarios on MIDI items (looped items, MIDI editor timebase set to source (beats) etc...)
+<em>SWS/BR: Disable "Ignore project tempo" for selected MIDI items preserving time position of MIDI events</em> should now work properly when dealing with looped items
+Fixed "perform until shortcut released" playback actions playing back muted tracks/items shortly after shortcut release
+"perform until shortcut released" playback actions restore view when starting the playback from mouse cursor (if option "scroll view to edit cursor on stop" is turned on)
+Fixed missing check mark in context menu of docked SWS dialogs next to menu item "Dock window in Docker"
+Actions that move closest grid line now work properly when "Grid snap settings follow grid visibility" is disabled

Other
+When using "perform until shortcut released" playback actions, create undo point for restoring track/item mute/solo state in case of project changes during playback
+Renamed various actions (removed (s) prefix - this way it's more uniform with rest of the REAPER and easier to search in the action list)
+Disabled Marker Actions while rendering
+Removed actions to simplify title bar. It wasn't reliable in certain situations and may not be morally right :)

!v2.7.1 pre-release build (May 7, 2015)
<strong>OSX:</strong>
+<strong>New installation disk image (.dmg)</strong>
 - The new .dmg proposes to install the SWS Extension in a different directory:
   /Library/Application Support/REAPER/UserPlugins (instead of ~/Library/Application Support/REAPER/UserPlugins)
 - This eases the installation ("normal" drag-drop .dmg, no more script), fixes some security issues, etc but has a small inconvenience when upgrading too, some information messages will guide you in this case though
 - More details http://forum.cockos.com/showpost.php?p=1518816&postcount=96|here|
+Fixed UI issues with listviews on Yosemite and trackpads

Region Playlist
+Crop project to playlist, paste playlist, etc support automation on folder/empty tracks (issue 701)
+Fixed some corner-case playback issues

Resources
+Issue 709: More commands obey multiple selection in the list view (e.g. play all selected media files in one go, open a bunch of project tabs in one go, etc)

Added actions
+Main:
 - SWS/AW: Set selected tracks timebase to project default
 - SWS/AW: Set selected items timebase to project/track default
 - SWS/AW: Set selected items timebase to time
 - SWS/AW: Set selected items timebase to beats (position only)
 - SWS/AW: Set selected items timebase to beats (position, length, rate)
 - SWS/BR: Disable "Ignore project tempo" for selected MIDI items preserving time position of MIDI events
 - SWS/BR: Move active floating track FX window to mouse cursor (9 version with different horizontal and vertical positions in regards to mouse cursor)

ReaScript
+Added functions:
 - BR_GetArrangeView
 - BR_GetMidiTakeTempoInfo
 - BR_GetNextGridDivision
 - BR_GetPrevGridDivision
 - BR_SetMidiTakeTempoInfo

Fixes
+Fixed various buglets (Region Playlist, marker/region actions, etc) when some regions/markers/envelopes end later than the last media item
+Using SWS/BR actions to enable "ignore project tempo" will not change tempo information of items that are already ignoring project tempo
+Fixed various envelope functionality in regards to certain FX parameter envelopes (for example, freehand actions not properly setting the envelope to mouse cursor vertical position on ReaEQ gain parameter envelopes, like seen http://forum.cockos.com/showpost.php?p=1517026&postcount=4|here|)
+Fixed various small usability corner-cases of envelope freehand actions
+Fixed positions of certain check boxes in Contextual toolbar dialog

!v2.7.0 featured build (May 7, 2015)
OSX: fixed UI issues with listviews on Yosemite and trackpads

Fixed various buglets (Region Playlist, marker/region actions, etc) when some regions/markers end later than the last media item

!v2.6.4 pre-release build (May 1, 2015)
<strong>REAPER v5.0pre21+ is required!</strong>

<strong>Custom mouse cursors</strong>
+From now on you can create custom mouse cursors to replace existing SWS cursors. All future updates in regards to this will be shown in what's new under <strong>Custom mouse cursors</strong> section to ease things for theme and cursor developers when new things are added or changed
+Current list of customizable mouse cursors can be found http://wiki.cockos.com/wiki/index.php/SWS_mouse_cursors|on Cockos wiki|
+Some SWS/BR actions got new cursors, but not to clog the change log with all the details, see upper wiki link. Note that these cursors are not set in stone, if you think you could contribute better default cursors, let us know (you can do it on our dedicated http://forum.cockos.com/showthread.php?t=153702|forum topic|)

Contextual toolbars
+Contextual toolbars dialog:
 - When checking for modifications in contextual toolbars dialog (in case of closing the dialog or switching from the unsaved preset) also check position offset and auto close properties
 - Added an option to <em>Set toolbar to foreground</em>. When enabled, toolbar will be set to foreground (focused) every time it's shown. The option is disabled by default
+Fixed various issues with toolbar window manipulation (set always on top, auto close, position offset/override) when toolbar had the same name as some other window (i.e. toolbar was named "Mixer")

Added actions
+Main:
 - SWS/BR: Freehand draw envelope while snapping points to left side grid line (perform until shortcut released)
  - Note: also works with tempo map (2 versions, one that draws on selected envelope and the other which draws on envelope at mouse cursor)
 - SWS/BR: Select envelope at mouse cursor and set closest (left side) envelope point's value to mouse cursor (perform until shortcut released)
 - SWS/BR: Apply next action to all visible (record-armed) envelopes in selected tracks
 - SWS/BR: Apply next action to all visible (record-armed) envelopes in selected tracks if there is no track envelope selected
 - SWS/BR: Copy selected points in selected envelope to all visible (record-armed) envelopes in selected tracks (2 versions: direct copy and at edit cursor)
 - SWS/BR: Copy points in time selection in selected envelope to all visible (recorded-armed) envelopes in selected tracks (2 versions: direct copy and at edit cursor)
 - SWS/BR: Select all partial time signature markers
 - SWS/BR: Reset position of selected partial time signature markers
 - SWS/BR: Snap position of selected partial time signature markers to closest grid line
 - SWS/BR: Move active floating window to mouse cursor (9 version with different horizontal and vertical positions in regards to mouse cursor)
 - SWS/BR: Simplify main window title bar (3 mutually exclusive versions) (windows only, sorry OSX users)
 - SWS/BR: Toggle "Display media item take name"
 - SWS/BR: Toggle "Display media item pitch/playrate if set"
 - SWS/BR: Toggle "Display media item gain if set"
 - SWS/BR: Project track selection action - Set/Show/Clear...
  - Note: action set with this should get called every time a track gets selected by clicking the track with the mouse in TCP/MCP. Known limitation: the action won't get called if Mixer option "Scroll view when tracks activated" is disabled.
 - SWS/BR: Play from edit cursor position (perform until shortcut released)
 - SWS/BR: Play from edit cursor position and solo track under mouse for the duration (perform until shortcut released)
 - SWS/BR: Play from edit cursor position and solo item and track under mouse for the duration (perform until shortcut released)
+MIDI editor:
 - SWS/BR: Play from edit cursor position (perform until shortcut released)
 - SWS/BR: Play from edit cursor position and solo active item's track for the duration (perform until shortcut released)
 - SWS/BR: Play from edit cursor position and solo active item for the duration (perform until shortcut released)

ReaScript
+Improved Python function wrappers (sws_python*.py)
+Fixed BR_EnvGetProperties not returning correct values for envelope types
+Issue 702: Fixed ULT_SetMediaItemNote
+Added media file tagging functions, see http://taglib.github.io|TagLib| for supported tags/files
 - SNM_TagMediaFile
 - SNM_ReadMediaFileTag
+Added functions to convert track/item/take from and to GUID:
 - BR_GetMediaItemByGUID
 - BR_GetMediaItemGUID
 - BR_GetMediaItemTakeGUID (function to get take from GUID already exists, see SNM_GetMediaItemTakeByGUID)
 - BR_GetMediaTrackByGUID
 - BR_GetMediaTrackGUID
+Added other functions:
 - BR_EnvSortPoints
 - BR_GetClosestGridDivision
 - BR_GetMediaItemImageResource
 - BR_GetMediaTrackFreezeCount
 - BR_GetMediaTrackLayouts
 - BR_GetMediaTrackSendInfo_Envelope
 - BR_GetMediaTrackSendInfo_Track
 - BR_GetMidiSourceLenPPQ
 - BR_GetSetTrackSendInfo
 - BR_GetTakeFXCount
 - BR_IsTakeMidi
 - BR_SetArrangeView
 - BR_SetItemEdges
 - BR_SetMediaItemImageResource
 - BR_SetMediaTrackLayouts

Fixes
+Notes/Windows OS: fixed "wrap text" option (Issue 690)
+Issue 709: Prevent loading templates when loading projects in new tabs
+Compatibility fixes for new envelope max display options of +12db or +24db (introduced in REAPER v5.0pre21)
+Autorender/OSX: fixed UTF8 issues with media file tags (Issue 670)
+Preserve metronome patterns when editing tempo envelope with various actions and dialogs
+Fixed non-selectable radio buttons in SWS/BR: Select and adjust tempo markers... dialog
+Don't change solo state of tracks if mouse is over master track when running certain "perform until shortcut released" playback actions
+Fixed various SWS/BR actions so they work properly with hardware sends envelopes
+Fixed wrong vertical position of shadowed area when using Zoom tool (marquee) with master track visible
+Fixed various zooming issues when zooming tracks that have more than one envelope lane visible
+<em>SWS/S&M: Open/close image window</em> now reports it's state
+Fixed <em>SWS/BR: Delete tempo marker (preserve overall tempo and positions if possible)</em> not deleting moved partial time signature markers properly
+Fixed <em>SWS/BR: Set closest (left side) envelope point's value to mouse cursor (perform until shortcut released)</em> reseting position of moved partial time signature markers

Other
+Added ability to select only partial time signatures with <em>SWS/BR: Select and adjust tempo markers...</em>
+Toggle state of all docked SWS dialogs will be set to ON only when the window is visible in the docker (same behavior REAPER is using for its own docked dialogs)
+When running <em>SWS/BR: Set closest (left side) envelope point's value to mouse cursor (perform until shortcut released)</em> on mute envelope, snap values to top or bottom

!v2.6.3 pre-release build (March 12, 2015)
<strong>REAPER v5.0pre14b+ is required!</strong>

Contextual toolbars
+Fixes:
 - Fixed toolbars not loading in certain instances if some tracks are hidden from TCP (this also probably fixes some other issues)
 - Fixed MIDI editor flickering when setting detected CC lane as last clicked
+Other:
 - Toolbar is always shown within monitor bounds (previously, this was the case only if toolbar had position override/offset set)
 - When closing toolbar, restore focus to last focused window

Added actions
+Main:
 - SWS: Zoom to selected items/tracks (ignore last track's envelope lanes)
 - SWS: Vertical zoom to selected items/tracks (ignore last track's envelope lanes)
 - SWS: Toggle zoom to selected tracks/items/time selection (ignore last track's envelope lanes)
 - SWS/BR: Save/Restore selected/all items' mute state, slot x (8 slots)
 - SWS/BR: Save/Restore selected/all tracks' solo and mute state, slot x (8 slots)
 - SWS/BR: Play from mouse cursor position (perform until shortcut released)
 - SWS/BR: Play from mouse cursor position and solo track under mouse for the duration (perform until shortcut released)
 - SWS/BR: Play from mouse cursor position and solo item and track under mouse for the duration (perform until shortcut released)
+MIDI editor:
 - SWS/BR: Create CC lane and make it last clicked
 - SWS/BR: Copy selected CC events in active item to last clicked CC lane/lane under mouse cursor
 - SWS/BR: Play from mouse cursor position (perform until shortcut released)
 - SWS/BR: Play from mouse cursor position and solo active item's track for the duration (perform until shortcut released)
 - SWS/BR: Play from mouse cursor position and solo active item for the duration (perform until shortcut released)

ReaScript
+Updated BR_EnvGetProperties and BR_EnvSetProperties (volume envelope fader scaling support)

Fixes
+SWS/BR:Set closest envelope point's value to mouse cursor now properly formats tooltip value for FX envelopes
+Fixed certain SWS/BR actions in MIDI editor so they work properly with looped MIDI items
+Fixed SWS/BR preview active item actions in MIDI editor not working right in certain cases
+Don't create redundant undo point when using:
 - SWS: Save selected track(s) selected item(s), slot x
 - SWS: Save selected item(s)
+Zooming functionality:
 - Restored behavior of actions that zoom vertically to selected tracks/items so they include track envelopes of the last selected item/track (changed in v2.5.1)
 - Fixed problems with master track (reported http://forum.cockos.com/showpost.php?p=1458143&postcount=1725|here|)
 - Fixes related to hidden TCP tracks and actions that hide unselected tracks when zooming
 - Make sure zoomed tracks fill TCP completely when appropriate (related only to actions that minimize other tracks)

Other:
+Optimized various envelope actions and ReaScript envelope functions using new envelope API (testing showed increase in performance up to x10) (not applicable to tempo envelope)
+Various fixes for REAPER 5 compatibility (contextual toolbars, envelope actions, MIDI editor actions)

!v2.6.2 pre-release build (January 16, 2015)
<strong>REAPER v5.0pre6+ is required!</strong> (this REAPER version supports SWS functions exported to EEL and Lua)

Fixes:
+REAPER 5/Windows OS: fixed crash vs unsupported REAPER versions
+Hardened SWS initialization, display error messages

!v2.6.1 pre-release build (January 7, 2015)
<strong>REAPER v5.0pre4+ is required!</strong>

REAPER 5 preliminary support
+ReaScript function export to EEL and Lua
+Fixed action selection broken in various places (e.g. Cycle Action editor)

!v2.6.0 featured build (January 7, 2015)
Notes window
+Added "Wrap text" option in the context menu
+Import SubRip file: name regions with subtitles content
+Issue 686: fixed new lines added in subtitles when saving the project

!v2.5.2 pre-release build (December 11, 2014)
<strong>REAPER v4.75+ is required!</strong>

Contextual toolbars
+Contextual toolbars dialog:
 - Added support for auto close:
  - If enabled, toolbar will automatically get closed after pressing any of it's buttons
  - Option exists separately for each context. To enable or disable the option, right-click or double click the <em>Auto close</em> column in the context list
  - Note that you can't set the option if context doesn't have a toolbar assigned to it
 - Added support for custom positioning of the toolbar:
  - There are two separate ways to set custom positioning of the toolbar:
   - Position override found in <em>Options</em> under group <em>All</em>. Enable to set where you want <strong>all the toolbars</strong> to appear in relation to mouse cursor.
   - Position offset that can be set up separately for each context. To set the option, right-click or double click the <em>Position offset</em> column in context list and type desired offset values
  - Setting one option doesn't exclude the other, they are cumulative.
  - If toolbar position is managed by Contextual toolbars, toolbar will never get displayed out of monitor bounds
  - Note that you can't set the option if context doesn't have a toolbar assigned to it
 -Other:
  - Previously, you always had to right-click the context list to edit it, now it's also possible to edit it by double clicking the cell
+Other:
 - Toolbars that are set to be <em>always on top</em> don't hide the tooltip anymore. Note that this works only for toolbars loaded by Contextual toolbars, the issue where REAPER hides tooltip behind pinned toolbar still exists and is reported http://forum.cockos.com/project.php?issueid=5199|here|
 - Renamed the actions <em>SWS/BR: <strong>Exclusive toggle</strong> contextual toolbar under mouse cursor, preset x</em> to <em>SWS/BR: <strong>Open/close</strong> contextual toolbar under mouse cursor, preset x</em>
 - Removed <em>Named notes mode</em> context from <em>Inline MIDI editor</em> group. It's currently not supported by REAPER and was mistakenly put there in the first place
+Added actions:
 - SWS/BR: Exclusive toggle contextual toolbar under mouse cursor, preset x (added in all sections: Main, MIDI editor, etc...)
  - Note: unlike other actions which simply close all toolbars if at least one of them is open, this will always open the contextual toolbar if valid toolbar is found for the context under mouse cursor. If found toolbar is already visible or no toolbar has been found, all toolbars will get closed

Analyze and normalize loudness
+Analyze loudness dialog:
 - Disable analyze button while analysis is progress

Added actions
+Main:
 - SWS/BR: Adjust playrate (MIDI CC only)
 - SWS/BR: Adjust playrate options...
  - Note: These two actions work in tandem. The first action changes playrate so you can automate it.The second action opens the dialog where you can set automatable playrate range. Also note that due to the API problems, actions can't respond to OSC, but in this case it shouldn't matter since you can configure REAPER OSC to manage playrate.

Fixes
+Resources: http://forum.cockos.com/showthread.php?p=1440002|fixed lost bookmarks|
+These actions now work properly when item is trimmed or stretched:
 - SWS/BR: Split selected items at stretch markers
 - SWS/BR: Create project markers from stretch markers in selected items
+Don't reload FX when undoing certain SWS actions

!v2.5.1 pre-release build (November 24, 2014)
<strong>REAPER v4.74+ is required!</strong>
New API functions were introduced in this version, they enable various improvements in the SWS/S&M Extension.
Thank you Cockos!

<strong>Contextual toolbars</strong>
+Functionality in general:
 - Feature relies heavily on existing REAPER toolbars. The basic concept is fairly simple. User assigns different REAPER toolbars to different contexts (things like TCP, item, piano roll, etc...) and loads them under mouse cursor by calling a single action. The action will then load an appropriate toolbar for a thing under the mouse cursor, http://wiki.cockos.com/wiki/images/3/3c/Contextual_toolbars_example.gif|like this.|
 - For more information, please http://wiki.cockos.com/wiki/index.php/Contextual_toolbars_with_SWS|visit the wiki on the subject| (which is also accessible from the Contextual toolbars dialog). In case you want to contribute to the wiki, you're more than welcome.
+Contextual toolbars dialog:
 - To open a dialog for setting up contextual toolbars either run the action SWS/BR: Contextual toolbars... or go to Main menu > Extensions > Contextual toolbars...
 - Dialog is divided into 3 parts, preset selector, list of possible contexts, and various options tied to those contexts. Select an arbitrary preset and right click contexts to assign them toolbars. Options can be found on the right and are executed only when toolbar is loaded. Once set up, use provided actions to load toolbars for each preset.
+Added actions:
  - SWS/BR: Contextual toolbars...
  - SWS/BR: Exclusive toggle contextual toolbar under mouse cursor, preset x (8 presets) (added in all sections: Main, MIDI editor, etc...)
   - Note: Actions work as toggle switches. If any of the toolbars set up in Contextual toolbars dialog is visible, all of them will get closed - otherwise toolbar corresponding to context under mouse cursor will get loaded.
+<strong>Feedback needed:</strong>
 - Note that while new contexts won't get added at this time (but fades and volume handles are planned) now is the time to help us. Any feedback, comments and criticism of current contexts hierarchy is highly welcome. For example, http://wiki.cockos.com/wiki/index.php/Contextual_toolbars_with_SWS#Special_cases:_item_stretch_markers_and_take_envelopes|this workaround| would definitely benefit from discussion. Don't hesitate to express your opinion on http://forum.cockos.com/showthread.php?t=150702|dedicated forum topic.| Thanks!

Analyze and normalize loudness
+Analyze loudness dialog:
 - Analyzer can now measure true peak (disabled by default since it prolongs analysis due to resampling - see Options to enable/disable)
  - Double-click true peak cell to move edit cursor to true peak location (or right-click selected item/track in list view to reveal the option)
 - Added user preference to display either LUFS or LU (see Options->Unit).
  - To set reference level for 0 LU and formatting of LU unit, see Options->Global preferences (or run SWS/BR: Global loudness preferences)
  - Right-click menu entry for normalizing follows Options->Unit and will alternate between "Normalize to -23 LUFS" and "Normalize to 0 LU"
  - Normalizing to specific value can normalize to both LUFS and LU
 - Export list of analyzed items/tracks to clipboard or file
  - To export the list, select items in list view, right-click them and select "Export formated list to clipboard/file"
  - For setting the format of exported items, see Options->Export format
   - Formating supports wildcards. Wildcards description can be found in the same dialog. To hide description, simply resize the dialog
   - Besides typing, wildcards can also be inserted using the "Wildcard" button.
   - Previously used format patterns are stored in the "Wildcard" button submenu
 - Analyzed objects are now restored on project load
 - Other:
  - Right-click menu entry for creating loudness graph no longer queries range, instead it uses range set in Options->Global preferences (or SWS/BR: Global loudness preferences)
  - Normalize dialog is no longer modal (but will be closed if loudness analyzer is closed/hidden to avoid confusion)
  - Display new items/tracks in list view as soon as they're analyzed
  - Analyze button changes caption depending on what is to be analyzed
  - Added Help... menu entry to options menus
   - Note: opens http://wiki.cockos.com/wiki/index.php/Measure_and_normalize_loudness_with_SWS|wiki page on everything loudness related in SWS| which is currently unfinished (if you want to contribute you're more than welcome. Big thanks to user http://forum.cockos.com/member.php?u=1482|Airon| for the work so far)
  - Various small fixes
+Added actions:
 +SWS/BR: Global loudness preferences...
  - Note: Preferences set here affect everything loudness related in SWS (analyze loudness dialog and separate normalize actions)
   - 0 LU reference can be set to an arbitrary value (most common values are provided in the dropdown)
   - LU unit format only affects display of LU unit in various dialogs
   - Envelope graph range affects drawing range when drawing loudness envelopes in Analyze loudness dialog
 +SWS/BR: Normalize loudness of selected items to 0 LU
 +SWS/BR: Normalize loudness of selected tracks to 0 LU
+Other:
 - Renamed SWS/BR: Normalize loudness of selected items to SWS/BR: Normalize loudness of selected items/tracks (also no longer modal)
 - Removed SWS/BR: Normalize loudness of selected tracks

Added actions
+Main:
 - SWS/BR: Select envelope points on/between grid (2 versions: time selection and normal)
 - SWS/BR: Add envelope points located on/between grid to existing selection (2 versions: time selection and normal)
 - SWS/BR: Delete envelope points on/between grid (2 versions: time selection and normal)
 - SWS/BR: Create project marker at mouse cursor
 - SWS/BR: Create project marker at mouse cursor (obey snapping)
 - SWS/BR: Insert 2 envelope points at time selection to all visible track envelopes
 - SWS/BR: Insert 2 envelope points at time selection to all visible track envelopes in selected tracks
 - SWS/BR: Show all active FX envelopes for selected tracks
 - SWS/BR: Show all FX envelopes for selected tracks
 - SWS/BR: Show all/volume/pan/mute active send envelopes for selected track
 - SWS/BR: Show all/volume/pan/mute send envelopes for selected track
  - Note: all show FX/send envelope actions come in 3 flavors : show, hide and toggle show
 - SWS/BR: Show/hide track envelope for last adjusted send (3 verions)
  - Note: that's right, due to API limitation it's last adjusted, not touched
 - SWS/BR: Enable "Ignore project tempo" for selected MIDI items preserving time position of MIDI events (use tempo at item's start)
  - Note: the action is meant for http://forum.cockos.com/showthread.php?p=1374175#post1374175|these kind of issues|
 - SWS/BR: Select all MIDI/audio/video/click/timecode/empty/PiP items
 - SWS/BR: Move closest project marker to edit/play/mouse cursor (2 versions: normal and obey snapping) (Issue 668)
 - SWS/BR: Focus tracks
 - SWS/BR: Unselect envelope
 - SWS/BR: Increase/Decrease selected envelope points by x db (volume envelope only) (multiple versions: 0.1, 0.5, 1, 5 and 10 db)
 - SWS/BR: Delete take under mouse cursor (Issue 124)
 - SWS/BR: Select TCP/MCP track under mouse cursor (Issue 124)
 - SWS/BR: Select envelope under mouse cursor (Issue 124)
 - SWS/BR: Select/Delete envelope point under mouse cursor (2 versions: selected envelope only and whatever envelope is under mouse cursor) (Issue 124)
 - SWS/BR: Split selected items at stretch markers
 - SWS/wol: Select all tracks except folder parents
 - SWS: Toggle horizontal zoom to selected items/time selection
+MIDI editor:
 - SWS/BR: Save/Restore selected events in last clicked CC lane (8 slots) (Save has 2 versions: last clicked lane, lane under mouse cursor. Restore has 3 versions: last clicked lane, lane under mouse cursor, all visible lanes)
 - SWS/BR: Insert CC event at edit cursor in CC lane under mouse cursor (active item only)
 - SWS/BR: Hide last clicked/under mouse cursor CC lane
 - SWS/BR: Hide all CC lanes except last clicked/under mouse cursor CC lane
 - SWS/BR: Toggle hide all CC lanes except last clicked/mouse cursor CC lane (multiple versions: one normal and bunch of others that set lane to specific height)
 - SWS/BR: Convert selected CC events to envelope points in selected envelope (multiple versions for different point shape and clearing existing envelope points)

ReaScript
+BR_GetMouseCursorContext:
 - Fixes related to MIDI editor (changes introduced in REAPER v4.7 broke it)
 - Fixed segment detection in ruler
 - Added support for stretch markers
+Changed envelope object type in BR_EnvAlloc and other functions to avoid confusion (existing scripts should be unaffected)

Fixes
+Improved deleting tempo markers with different time signatures when using SWS/BR: Delete tempo marker and preserve position and length of items (including MIDI events)
+Preserve options between REAPER sessions set with these actions:
 - SWS/BR: Set "Apply trim when adding volume/pan envelope"
 - SWS/BR: Toggle "Playback position follows project timebase when changing tempo"
 - SWS/wol: Set "Vertical/Horizontal zoom center"
+MIDI editor actions that hide/show used CC lanes now obey filter's channel settings
+Prevent toggling zoom with zoom actions when inappropriate (i.e. toggling zoom to selected items when there are no selected items)
+All SWS/BR actions now obey lock settings
+Zooming functionality:
 - All zoom actions now obey track sizes set by custom themes (things like small/medium/full track height)
 - Actions that zoom vertically to selected tracks/items never show track envelopes of the last selected item/track
 - Fixed save/restore arrange view actions not working on envelopes with high point count (Issue 660)
+Fixed target BPM not updating when adjusting BPM by percent in Select and adjust tempo markers
+OSX: Fixed "Unselect tempo markers" child dialog of "Select and adjust tempo markers". It got hidden behind other dialogs when it lost focus
+Issue 678: removed duplicate configurable actions in the S&M.ini file
+Issue 671 and issue 673: fixed Region Playlist misbehavior

Other
+Increased all SWS/BR slot actions to 8 slots
+Display proper dialog icon (same one REAPER uses) in all dialogs (win only)
+Added tempo actions to Main menu > Extensions > Tempo
+Renamed certain actions for uniformity (time sel to time selection, sel items to selected items etc...)

!v2.5.0 #1 featured build (December 11, 2014)
+Resources: http://forum.cockos.com/showthread.php?p=1440002|fixed lost bookmarks|

!v2.5.0 featured build (November 24, 2014)
Notes window
+Added "Wrap text" option in the context menu
+Import SubRip file: name regions with subtitles content
+Issue 686: fixed new lines added in subtitles when saving the project

!v2.4.0 #10 pre-release build (July 11, 2014)
<strong>REAPER v4.70+ is required!</strong>
New API functions were introduced in this version, they enable various improvements in the SWS/S&M Extension.
Thank you Cockos!

Analyze and normalize loudness
+Added an option to preserve already analyzed tracks/items when analyzing selected tracks/items
+Creating graph in selected envelope functionality now works with take envelopes
+Fixes:
 - Analyzing items with different channel modes should now work properly
 - Fixed analyzing short items/tracks
 - Fixed undo when normalizing tracks
 - Pressing DELETE key will delete selected list view entries

Added actions
+Main:
 - SWS/wol: Set selected envelope height to default/minimum/maximum
 - SWS/wol: Adjust selected envelope height (MIDI CC relative/mousewheel)
 - SWS/wol: Adjust selected envelope or last touched track height (MIDI CC relative/mousewheel)
 - SWS/wol: Toggle enable extended zoom for envelopes in track lane
 - SWS/wol: Toggle enable envelopes overlap for envelopes in track lane
 - SWS/wol: Force overlap for selected envelope in track lane in its track height
 - SWS/wol: Restore previous envelope overlap settings
 - SWS/wol: Horizontal zoom to selected envelope in time selection
 - SWS/wol: Full zoom to selected envelope in time selection
 - SWS: Save/Restore current arrange view (5 slots)
 - SWS/BR: Fit selected envelope points to time selection
 - SWS/BR: Create project markers from stretch markers in selected items
 - SWS/BR: Set closest (left side) envelope point's value to mouse cursor (perform until shortcut released)
   - Note: these 2 actions are actually meant to solve the problem of freehand points editing in the tempo map. Use SWS/BR: Create tempo markers at grid after every selected tempo marker to set needed density of the tempo map and then use this action to easily edit the tempo map.
 - SWS/BR: Trim MIDI item to active content
 - SWS/AW: Grid to 1/64 notes
 - SWS/AW: Grid to 1/128 notes
+Main and MIDI editor:
 - SWS/BR: Play from mouse cursor position (3 versions)
+MIDI editor:
 - SWS/BR: Preview active media item (lots of versions: from mouse position, selected notes only, measure sync etc...)
 - SWS/BR: Save/Restore note selection from/to active take (5 slots)
 - SWS/BR: Save/Restore edit cursor position (5 slots)
  - Note: edit cursor slots are shared with already existing actions in Main
 - SWS/FNG: Cycle through CC lanes
 - SWS/FNG: Cycle through CC lanes (keep lane heights constant)
 - SWS/FNG: Show only used CC lanes
 - SWS/FNG: Hide unused CC lanes
 - SWS/FNG: Show only top CC lane
 - SWS/FNG: Select muted MIDI notes
 - SWS/FNG: Select notes nearest edit cursor
 - SWS/FNG: Apply groove to selected MIDI notes (within 16th)/(withing 32nd)
 - SWS/BR: Show only used CC lanes (detect 14-bit)
 - SWS/S&M: Restore displayed CC lanes, slot n - where 'n' is in [1; 8], http://forum.cockos.com/showthread.php?p=984786#post984786|customizable in the S&M.ini file)
 - SWS/S&M: Save displayed CC lanes, slot n - where 'n' is in [1; 8], http://forum.cockos.com/showthread.php?p=984786#post984786|customizable in the S&M.ini file)
   - Note: these 2 actions are also present in the main section. These new instances allow to bind them to MIDI toolbars, for ex.

ReaScript
+BR_GetMouseCursorContext:
 - Added support for MIDI editor
 - Fixed BR_GetMouseCursorContext envelope detection when envelope is in track lane
 - Changed return strings (ruler segments) in BR_GetMouseCursorContext
+Added functions:
 - BR_EnvAlloc, BR_EnvCountPoints, BR_EnvDeletePoint, BR_EnvFind, BR_EnvFindNext, BR_EnvFindPrevious, BR_EnvFree, BR_EnvGetParentTake, BR_EnvGetParentTrack, BR_EnvGetPoint, BR_EnvGetProperties, BR_EnvSetPoint, BR_EnvSetProperties, BR_EnvVauelAtPos
 - BR_MIDI_CCLaneRemove
 - BR_MIDI_CCLaneReplace

Fixes
+Cycle Actions / issue 636: fixed ON/OFF state corner case (as reported http://forum.cockos.com/showpost.php?p=1344403&postcount=1747|here|)
+Notes window / issue 642: fixed loading notes containing special characters
+Localization: fix for actions dealing with the Media Explorer
+Localization / Windows OS: fixed stuff that could potentially make things broken when using:
 - SWS/BR: Preview media item under mouse
 - SWS/BR: Move closest grid line to mouse cursor
 - ReaScript BR_GetMouseCursorContext and similar functions
 - Project navigation functionality (zoom/scroll etc...)
+Prevent moving project markers with the same ID:
 - SWS: Auto Color/Icon
 - SWS: Nudge marker under cursor left/right
 - Xenakios/SWS: Rename project markers with ascending numbers
+Preview media item actions:
  - Preview stops after last note/CC/sysex event when previewing MIDI
  - Actions that pause playback should work properly now
  - Prevent toggling preview state during recording
+Fixed unresponsive SWS/BR: Move closest envelope point to edit cursor
+SWS/FNG: Hide unused CC lanes in active midi editor:
 - Wasn't working if all displayed lanes were empty
 - Wasn't detecting 14-bit lanes properly
+SWS/FNG: Expand/Compress amplitude of selected envelope points around midpoint now obeys tempo map timebase
+These actions now work with take envelopes:
 - SWS/BR: Move edit cursor to next/previous envelope point
 - SWS/BR: Select next/previous envelope point
 - SWS/BR: Expand/Shrink envelope point selection to the right/left
 - SWS/BR: Shift envelope point selection left/right
 - SWS/BR: Select peaks/dips in envelope
 - SWS/BR: Unselect envelope points outside/in time selection
 - SWS/BR: Set selected envelope points to next/previous/last selected/first selected point's value
 - SWS/BR: Move closest (selected) envelope point to edit cursor
 - SWS/BR: Insert 2 envelope points at time selection
 - SWS/BR: Insert new envelope point at mouse cursor
 - SWS/BR: Save/Restore envelope point selection
 - SWS/FNG: Move selected envelope points up/down/left/right
 - SWS/FNG: Shift selected envelope points up/down on left/right
 - SWS/FNG: Expand/Compress amplitude of selected envelope points around midpoint
 - SWS/FNG: Time compress/stretch selected envelope points
 - Xenakios/SWS: Shift current envelope to left/right
+Fixed SWS/BR: Create project markers from notes in selected MIDI items not working properly with looped items
+OSX: Fixed various things when detecting mouse cursor at the top of arrange (ReaScript, Warp grid actions etc...)
+Issue 645: "Xenakios/SWS: Select takes in selected items, shuffled random" now does not select the same take number 1+ times consecutively

Other:
+Renamed FNG MIDI actions in Main section (remove MIDI prefix and added "in active MIDI editor" description at the end)
+Capitalized certain FNG actions names
+OSX: Change mouse cursor while using SWS/BR: Move closest tempo marker/grid line to mouse cursor (this was win only feature until now)
+Renamed SWS: Save/Restore current arrange view to SWS: Save/Restore current arrange view, slot 1
+Renamed SWS/BR: Move closest tempo marker/grid line/ to mouse cursor (added (perform until shortcut released) to clearly reflect how they work)
+Renamed SWS/BR: Hide all but active envelope for all/selected tracks (so it's clear that it works only with selected track envelopes)
+Renamed SWS/BR: Insert new envelope point at mouse cursor (added "using value at current position (obey snapping)" at the end)
+S&M Notes maximum length raised to 64kb
+Better startup error message (can now be displayed over the splash window)

!v2.4.0 #9 pre-release build (April 19, 2014)
<strong>This version requires REAPER v4.62pre8+</strong>, an "Incompatible version" error message will be displayed otherwise...

Cycle Actions support conditional statements (IF, IF NOT, etc) in the MIDI Editor

Fixes
+Windows OS: fixed extension not being loaded
+Cycle Action editor: fixed "Run" context menu item

!v2.4.0 #8 pre-release build (April 13, 2014)
Cycle Actions can be registered in any section of the action list (e.g. MIDI Editor)
Note: <strong>requires REAPER v4.62pre7+</strong>

!v2.4.0 #7 pre-release build (April 9, 2014)
Added actions in the MIDI Editor action list (<strong>requires REAPER v4.62pre7+</strong>)
+SWS/S&M: Hide all CC lanes
+SWS/S&M: Create CC lane
+SWS/S&M: Restore displayed CC lanes, slot n (where 'n' is in [1; 8], http://forum.cockos.com/showthread.php?p=984786#post984786|customizable in the S&M.ini file|, up to 99 slots)
+SWS/S&M: Save displayed CC lanes, slot n
 Note: these actions were already present in the "Main" section of the action list, they will remain there (not to break users' configs), but these versions are deprecated now

Snapshots: the default number of recall actions is now configurable in REAPER.ini
Edit the key "DefaultNbSnapsRecall" in the section [SWS] (quit REAPER before editing this file!)

!v2.4.0 #6 pre-release build (April 6, 2014)
Misc
+Cycle Actions: improved toolbar refresh
+Exclusive toggle actions are now off on start-up
+Prevent conflicts with dupe/clone extensions

Fixes
+Fixed some memory leaks (loudness, tempo)
+Fixed undo in certain instances when moving grid to mouse cursor

!v2.4.0 #5 pre-release build (March 30, 2014)
<strong>Analyze and normalize loudness</strong>
+Functionality in general:
 - Loudness is measured according to EBU 3342 standard thanks to excellent http://github.com/jiixyj/libebur128|libebur128| by Jan Kokemuller
 - Due to <strong>limitations in Reaper API</strong>, we can extract audio data only from certain parts of the audio chain. Chart can be found http://wiki.cockos.com/wiki/images/5/50/SWS_loudness_analysis_signal_flow_chart.png|here|. A few gotchas:
   - You can't use item fades for extensive volume control
   - If you need to use FX, current workaround is to put one item with needed FX in an empty track and measure that track
+Added actions:
 - SWS/BR: Normalize loudness of selected items/tracks...
 - SWS/BR: Normalized loudness of selected items/tracks to -23 LUFS
 - SWS/BR: Analyze loudness...
+Analyze loudness dialog:
 - Accessible from the Action list or Main menu > Extensions > Loudness...
 - Right-click on the dialog or just click "Options" button for various settings
 - Measures integrated, range, short-term and momentary loudness of selected items and tracks
 - To normalize items or tracks, right-click analyzed targets in the list view - often faster than using separate actions because data for already analyzed targets in the dialog is cached (to prevent needles reanalyzing before normalization if nothing changed)
 - Draw momentary and short-term loudness graph to selected envelope. Right-clicking analyzed item should reveal the feature. You can use dummy JS effects from http://stash.reaper.fm/v/20187/SWS%20dummy%20loudness%20graph|here| as a canvas for loudness graphs
 - After the target is analyzed, it's possible to position edit cursor over maximum short-term and momentary loudness interval by double-clicking cells holding their measurements. There is also an option to create time selection over that part of the item/track.
 - Dialog is designed to follow project state. If you rename or delete analyzed target, the change will get reflected in the dialog. For various settings relating to this, check dialog options
 - Analyzing happens in a separate thread so user is free to keep on using Reaper while it's happening.

Warp grid
+SWS/BR: Move closest grid line/tempo marker to mouse cursor:
 - Prevent creating multiple undo points while shortcut is kept on being pressed
 - Smoother reaction to mouse movements, not depending on the OS keyboard settings anymore
 - While the shortcut is pressed, target grid gets "locked" to mouse so it isn't possible to accidentally edit surrounding grids
 - Change mouse cursor when using the action (win only)
 - Improved efficiency when dealing with high tempo marker count
 - Note: due to the way upper improvements are made, you can't arm the action from the toolbar (as some users are doing http://forum.cockos.com/showthread.php?p=1332827#post1332827|here|). If you really need that, you can create a separate macro just for that:
     - SWS/BR Save edit cursor position, slot x
     - View: Move edit cursor to mouse cursor (no snapping)
     - SWS/BR: Move closest grid to edit cursor
     - SWS/BR Restore edit cursor position, slot x
+Added actions:
 - SWS/BR: Move closest (measure) grid line to edit/play cursor (Issue 638)
 - SWS/BR: Move closest left/right side grid line to edit cursor

Project startup action
+Added "SWS/S&M: Show project startup action"
+Added dedicated menu items in Main menu > Extensions > Project startup action (for easier set-up)
+The action (and new menu item) "SWS/S&M: Set project startup action" now prompts to overwrite

Cycle actions
+Added "LOOP x" statement (thanks wol!): prompts the user for the number of times to repeat something
+Tiny fixes (corner cases)

Marker list
+Export formatted marker list to clipboard now works on OSX

Added actions
+SWS/wol: Set "Vertical zoom center" to "Track at center of view"
+SWS/wol: Set "Vertical zoom center" to "Top visible track
+SWS/wol: Set "Vertical zoom center" to "Last selected track"
+SWS/wol: Set "Vertical zoom center" to "Track under mouse cursor"
+SWS/wol: Set "Horizontal zoom center" to "Edit cursor or play cursor (default)"
+SWS/wol: Set "Horizontal zoom center" to "Edit cursor"
+SWS/wol: Set "Horizontal zoom center" to "Center of view"
+SWS/wol: Set "Horizontal zoom center" to "Mouse cursor"
+SWS/BR: Copy take media source file path of selected items to clipboard
+SWS/BR: Toggle "Playback position follows project timebase when changing tempo"
+SWS/BR: Move closest (selected) envelope point to edit cursor
+SWS/BR: Insert 2 envelopes points at time selection

Added ReaScript functions
+ULT_GetMediaItemNote
+ULT_SetMediaItemNote

Fixes
+The action "SWS/BR: Delete tempo marker and preserve position and length of (selected) items (including MIDI events)" should now work properly
 - Note: due to bug in the API, please update to 4.611 otherwise you will lose any text and sysex events
+Fixed rounding issues when converting projects markers to tempo markers in time selection (reported http://forum.cockos.com/showthread.php?p=1330369#post1330369|here|)

!v2.4.0 #4 (March 13, 2014)
<strong>REAPER v4.60+ is required!</strong>
New API functions were introduced in this version, they enable various improvements in the SWS/S&M Extension.
Thank you Cockos!

Added actions
+SWS/BR: Preview media item under mouse (versions for pausing project playback during preview)
+SWS/BR: Toggle media item online/offline
+SWS/BR: Set selected envelope points to next/previous point's value
+SWS/BR: Set selected envelope points to first/last selected point's value
+SWS/BR: Delete tempo marker while preserving position and length of (selected) items (including MIDI events)
+SWS/BR: Move closest tempo marker to mouse cursor
+SWS/BR: Move closest (measure) grid line to mouse cursor (may create tempo marker)
 Hint: There is an interesting effect if you keep shortcut key pressed while moving the mouse - grid/tempo marker will follow it.
 The only con is that a bunch of undo points will get created
+Added stock toggle actions:
 - SWS/S&M: Dummy toggle n (where 'n' is in [1; 8], http://forum.cockos.com/showthread.php?p=984786#post984786|customizable in the S&M.ini file|, up to 99 toggles)
 - SWS/S&M: Exclusive toggle An (where 'n' is in [1; 4], http://forum.cockos.com/showthread.php?p=984786#post984786|customizable in the S&M.ini file|, up to 99 toggles)
 - SWS/S&M: Exclusive toggle Bn (where 'n' is in [1; 4])
 - SWS/S&M: Exclusive toggle Cn (where 'n' is in [1; 4])
 - SWS/S&M: Exclusive toggle Dn (where 'n' is in [1; 4])
   "Exclusive toggle" means only one toggle action is ON at a time.
   For ex: in the set of toggles "A", if "Exclusive toggle A03" is ON, A01 A02 and A04 are OFF.
   These actions come in handy with Cycle Actions for example, see details and use-cases http://forum.cockos.com/showpost.php?p=1315222&postcount=1652|here| (thanks Reno.thestraws!)

Resources: auto-save media files improvements

ReaConsole
+Issue 588: added option in the context menu to invert ENTER and  CRTL+ENTER (CMD+ENTER on OS X) key shortcuts:
 - The ENTER key can either perform commands and let the console open, while CRTL+ENTER performs commands but closes it
   Useful when ReaConsole is docked for example, default behavior
 - Or the ENTER key can perform commands and close the console, while CRTL+ENTER performs commands but let it open
   Useful when using ReaConsole the old-school way, as a dialog box
+New default shortcut 'c' to open ReaConsole ('C' might conflict with the native action "Insert time signature/tempo Marker")

Cycle actions
+Issue 634: our new project member wol has added some conditional statements, thanks!
 - IF AND: if both next actions are ON
 - IF NAND: if at least 1 of the next 2 actions is OFF
 - IF OR: if at least 1 of the next 2 actions is ON
 - IF NOR: if both next actions are OFF
 - IF XOR: if the next 2 actions' states are different
 - IF XNOR: if the next 2 actions' states are the same
 Note: these new statements must be followed by <strong>two</strong> actions that report a toggle state
+Editor: commands indentation
+Editor: better description of conditional statements (in plain English)
+Tweaks: better context menu, message dialog box, etc

Added ReaScript functions
+BR_GetMouseCursorContext
+BR_GetMouseCursorContext_Envelope
+BR_GetMouseCursorContext_Item
+BR_GetMouseCursorContext_Position
+BR_GetMouseCursorContext_Take
+BR_GetMouseCursorContext_Track
+BR_ItemAtMouseCursor
+BR_PositionAtMouseCursor
+BR_TakeAtMouseCursor
+BR_TrackAtMouseCursor
+BR_GetMediaSourceProperties
+BR_SetMediaSourceProperties
+BR_SetTakeSourceFromFile2

Fixes
+Preview media item actions now send all-notes-off when stopping MIDI item preview
+More efficient toolbars auto refresh in certain instances
+Action "SWS/BR: Create project markers from notes in selected MIDI items" now works properly with looped items

!v2.4.0 #3 (February 5, 2014)
Added actions
+Xenakios/SWS: Preview selected media item through track (toggle and normal)
+SWS/BR: Preview media item under mouse (lots of different versions, see action list) (Note: "Xenakios/SWS: Stop current media item preview" works on these too)
+SWS/BR: Select next/previous envelope point
+SWS/BR: Expand envelope point selection to the right/left (normal and end point only version)
+SWS/BR: Shrink envelope point selection from the right/left (normal and end point only version)
+SWS/BR: Shift envelope point selection left/right
+SWS/BR: Select peaks/dips in envelope
+SWS/BR: Unselect envelope points outside/in time selection
+SWS/BR: Insert new envelope point at mouse cursor
+SWS/BR: Save/Restore envelope point selection (5 slots)
+SWS/BR: Save/Restore edit cursor position (5 slots)
+SWS/BR: Toggle "Grid snap settings follow grid visibility"
+SWS/BR: Set "Apply trim when adding volume/pan envelopes"
+SWS/BR: Cycle through record modes
+SWS/BR: Focus arrange window

Fixes
+<strong>Windows OS / Issue 619, issue 621:</strong>
 fixed various features which were broken when using LangPacks and certain regional settings (i.e. comma as a decimal mark)
+OS X 64-bit: fixed broken list views (as reported http://forum.cockos.com/showpost.php?p=1307498&postcount=39|here|)
+Issue 613 / Region Playlist: fixed rounding issues (with adjacent regions)
+Issue 618: fixed cycle actions using toggle states from other cycle actions (starting with IF/IF NOT statements)
+Fixed broken actions "SWS: Set auto crossfade on/off"
+Action "Xenakios/SWS: Preview selected media item" now works properly with muted items

Other
+OS X DMG / Issue 608: added info allowing Mavericks/10.9+ users to run the installation script
+Made .beats optional for the action "SWS/S&M: Insert silence (measures.beats)", e.g. enter 5 (or 5.0) to insert 5 measures of silence/empty space
+Cycle Actions & Live Configs editors: shorten action names when possible, e.g. "<s>SWS/S&M: </s>Insert silence (measures.beats)"
+Better Snapshot details/descriptions
+SWS: Exported marker list format dialog opens centered
+Added "..." to the end of all (hopefully) Xenakios dialog actions that were missing it
+Small renames of captions in SWS/BR dialogs
+Xenakios's preview actions will stop on transport stop (same goes for new SWS/BR preview actions)
+The following Xenakios' dialog boxes are now themed:
 - Auto-rename selected takes
 - Create new tracks
 - Disk space calculator
 - Find missing media for project's takes
 - Insert random points to selected envelope
 - Item property interpolator
 - Normalize selected takes to dB value
 - Process item with Rubberband/csound phase vocoder
 - Project media
 - Randomize item positions
 - Remap item positions
 - Rename selected takes
 - Rename selected tracks
 - Rename takes
 - Render item to new take with tail
 - Repeat paste
 - Reposition selected items
 - Scale item positions/lengths by percentage
 - Search takes
 - Set volume and pan of selected takes
 - Set volume of selected items
 - Show/hide floating item/track info
 - Skip select items from selected items
 - Skip select items in selected tracks
 - Spread selected items over tracks
 - Swing item positions
 - Take mixer
 - Toggle selected items selected randomly

!v2.4.0 #2 (November 15, 2013)
<strong>MIDI/OSC actions support learn with both MIDI Pitch and "normalized" OSC messages</strong>
+To enable this new option: set "LearnPitchAndNormOSC" to 1 in the section [General] of the S&M.ini file (quit REAPER first!)
+When the new option is enabled, all actions of the section "S&M Extension" can be learned with:
 - <strong>New:</strong> OSC messages with floating-point argument in [0, 1] (14-bit resolution)
   Useful for OSC controllers that cannot handle absolute float values, e.g. <strong>TouchOSC for Android needs this!</strong>
 - <strong>New:</strong> MIDI Pitch messages (14-bit resolution)
 - MIDI CC messages (absolute and relative modes, as usual)

Region Playlist
+<strong>Fixed playback that could get out of sync randomly</strong>
+Added option "Smooth seek (seek immediately if disabled)" in the context menu, details http://forum.cockos.com/showthread.php?t=128371|here|

Auto color/icon
+Issue 602: Marker/region rules now support the filters (any) and (unnamed)
+Issue 600 / Windows OS: fixed potential crash when changing colors
+Fixed marker/region auto-coloring rules not obeying priorities

Cycle Actions
+Cycle Actions now support all 3rd party extensions' actions
+Issue 607: better recursion detection/protection, thanks Big Bob!
+Editor: reject unreliable command ids for SWS actions, macros and scripts

Notes window
+Make it possible to monitor/edit marker/region names and subtitles separately,
 i.e. added "Marker names", "Marker subtitles", "Region names" and "Region subtitles"
 in the dropdown box (in addition to "Marker/region names" and "Marker/region subtitles")
+Added related actions:
 - SWS/S&M: Open/close Notes window (marker names)
 - SWS/S&M: Open/close Notes window (region names)
 - SWS/S&M: Open/close Notes window (marker subtitles)
 - SWS/S&M: Open/close Notes window (region subtitles)
+If REAPER >= v4.55: Mark project dirty (needing save) rather than creating undo points for each key stroke
+Potential fix for http://forum.cockos.com/showpost.php?p=1180135&postcount=1595|"things that smells like Pont-l'�v�que"|
+House cleaning: allow notes for macros and scripts (aka "Action help")
 To easy copy/paste, string identifiers used to be displayed in the Notes window for macros/scripts.
 This is now useless since the action list offers "Copy selected action cmdID/identifier string".

Resources / Issue 591: make it possible to save and use new slots/files only via user macros (w/o tweaking the S&M.ini file, etc..)
+Made "Auto-save" slots/files <em>actions</em> more macro-friendly: they won't prompt for anything
 Note: the "Auto-save" <em>button</em> still prompt to overwrite selected slots/files
+Added a "last slot" version for all existing slot actions (i.e. new actions to deal with "auto-saved slots")
 A few examples:
 - SWS/S&M: Resources - Apply track template to selected tracks, <em>last slot</em>
 - SWS/S&M: Resources - Apply track template (+envelopes/items) to selected tracks, <em>last slot</em>
 - SWS/S&M: Resources - Import tracks from track template, <em>last slot</em>
 - etc..
+Added actions to cleanup things at the end of user macros, if needed:
 - SWS/S&M: Resources - Delete last track template slot/file
 - SWS/S&M: Resources - Delete last FX chain slot/file
 - SWS/S&M: Resources - Delete last media slot/file
 - SWS/S&M: Resources - Delete last project slot/file
 - SWS/S&M: Resources - Delete last theme slot/file
 - SWS/S&M: Resources - Delete last image slot/file

Resources: other updates
+Tag bookmark names with [x] when relevant slot actions are attached to them
+Media files: added "Add media file" options in the context menu (+ related actions)
 - Stretch/loop to fit time selection
 - Try to match tempo 0.5x
 - Try to match tempo 1x
 - Try to match tempo 2x
 <strong>Note: all existing "Add media file" slot actions obey these new options too</strong>
+Track templates: fixed the option "Offset items/envelopes by edit cursor" not being obeyed, sometimes
+Track templates: added actions where 'n' is in [1; 4], http://forum.cockos.com/showthread.php?p=984786#post984786|customizable in the S&M.ini file|:
 - SWS/S&M: Resources - Paste (replace) template items to selected tracks, slot n
 - SWS/S&M: Resources - Paste (replace) template items to selected tracks, last slot
 - SWS/S&M: Resources - Paste template items to selected tracks, slot n
 - SWS/S&M: Resources - Paste template items to selected tracks, last slot
+GUI tweaks, better wordings and undo point names (with slot numbers), etc..
+<strong>House cleaning: Removed all "prompt for slot" actions (*)</strong>
 Prehistoric actions that used to make sense when there was no dedicated GUI...
+<strong>House cleaning: Deprecated the "project loader/selecter" tool (*)</strong>
 This tool was useful to switch projects or select project tabs (during live performances, for ex.)
 Instead, you can just create a new dedicated bookmark (say "Live projects": click the tiny button +),
 add projects to it (drag-drop RPP files from an Explorer/Finder), and attach relevant slot actions to
 it via the context menu > Bookmark > Attach project slot actions to this bookmark.
 Deprecated actions have been replaced as follow:
 - "Resources - Project loader/selecter: next (cycle)"  ->  "Resources - Open project, next slot (cycle)"
 - "Resources - Project loader/selecter: previous (cycle)"  ->  "Resources - Open project, previous slot (cycle)"
 Also added:
 - SWS/S&M: Resources - Open project, next slot (new tab, cycle)
 - SWS/S&M: Resources - Open project, previous slot (new tab, cycle)
+(*) If you have any trouble because of that, please http://code.google.com/p/sws-extension/issues/list|say something|!

ReaScript function export
+Added function BR_SetTakeSourceFromFile()
+Issue 598: fixed potential crash with FNG_FreeMidiTake

Ruler's drag zoom / Issue 540: added actions for better usability
+SWS: Toggle drag zoom enable (ruler top half)
+SWS: Toggle drag zoom enable (ruler bottom half)

Fixes
+Issue 603: fixed potential crash when pasting track groups
+Localization / Windows OS: fixed broken features/actions when the extension was translated (thanks drikssa� & neilerua):
 - Most of zoom features
 - Xenakios "Scroll track view" actions
 - S&M "Toggle offscreen item selection" actions
+Issue 595: cut/copy/paste take actions now handle multiple item selection
+The action "Cut active take" now removes items if needed (rather than leaving empty items)
+Issue 601: fixed marker <-> region conversion actions (and export actions) that could affect playback
+Issue 606 / OS X: fixed text display � la "Big Clock" for Notes, Region Playlist and Live Config Monitor windows
+S&M actions to switch FX presets now support concurrent use (e.g. tweaking 2 knobs at the same time)
+Fixed the toggle state reported by some "Toggle offscreen item selection" actions

Other
+<strong>Various performance/timing improvements</strong>
+Various font rendering improvements
+Windows OS: ClearType font rendering is now enabled by default (still optionnal via the S&M.ini file)
+Update checker: wait for project to load completely before displaying startup dialog
+S&M project startup action: faster, safer, reject unreliable command ids for SWS actions, macros and scripts
+The About box is now modeless
+Issue 517 / OS X: S&M actions and commands that open the Finder now also reveal files (like on Windows OS)
+Issue 593: increased maximum cell length for all list views

!v2.4.0 #1 (August 6, 2013)
Fixed some actions learned with <strong>relative</strong> MIDI CC events
+SWS/S&M: Select project (MIDI CC/OSC only)
+SWS/S&M: Trigger preset for FX n of selected track (MIDI CC/OSC only) - where 'n' is in [1; 8]
 Note: FX 4 to FX 8 are new actions
+SWS/S&M: Trigger preset for selected FX of selected track (MIDI CC/OSC only)
+Reminder: those actions belong to the section "S&M extension" of the action list (top-right dropdown box)

Live Configs:
+Allow switches to "comments-only" configs (e.g. OSC feedback with random/custom strings)
+Added actions (where 'n' is in [1; 4], http://forum.cockos.com/showthread.php?p=984786#post984786|customizable in the S&M.ini file|):
 - SWS/S&M: Live Config n - Preload next config
 - SWS/S&M: Live Config n - Preload previous config
 Notes: useful to preload configs with -/+ controllers (like pedals), there already are similar actions to switch to the next/previous config
+Monitor windows:
 - Mouse wheel/trackpad gesture now cycles back to the first/last config
 - Mouse wheel/trackpad gesture now obeys the option "Ignore switches to empty configs"
+Editor window tweaks:
 - More guiding context menus
 - Allow cell edition in the columns "Activate action" and "Deactivate action"
 - Skinned knobs (if knob images are available in the current theme)

Cycle Action editor: copy/paste commands with Ctrl-C, Ctrl-V, Ctrl-X (on OS X: CMD-C, etc..)

!v2.3.0 #23 (July 22, 2013)
Fixed theme actions http://forum.cockos.com/showthread.php?p=1213324#post1213324|vs some user preferences|, thanks Breeder!

Resources window:
+Improved context menus (right-click the bookmark dropdown box, the attached project label, etc..)
+OS X: Context menu > "Edit file..." opens files with the default text editor (like on Windows OS)

ReaScript function export:
+Truncate or delete midi notes which go past the all-notes-off event
+ConfigVar functions now cover global MIDI preferences too (in case it works on REAPER's end someday)

!v2.3.0 #22 (July 15, 2013)
Fixed screenset saving

!v2.3.0 #21 (July 11, 2013)
Fixes:
+Screenset fixes as reported http://forum.cockos.com/showpost.php?p=1209144&postcount=1329|here|
+Image window: restore last displayed image on startup
+Issue 507: Fix OS X ReaConsole character highlighting

!v2.3.0 #20 (July 9, 2013)
Added actions:
+SWS/BR: Hide all but active envelope for selected tracks
+SWS/BR: Enable "Ignore project tempo" for selected MIDI items (use tempo at item's start)
+SWS/BR: Disable "Ignore project tempo" for selected MIDI items

Other:
+Cycle Action editor: improved context menu (http://forum.cockos.com/showpost.php?p=1205514&postcount=5|as discussed here|)
+Cycle Action editor: make it obvious when the Apply button is being disabled
+Live Config editor: various undo improvements
+Issue 577: Snapshot paste defaults to (none) for the destination track when non matching track is found

Fixes:
+Prevent creating redundant undo points in SWS/BR: Randomize selected tempo markers...
+SWS/BR windows always refresh toolbar buttons properly
+SWS/BR: Increase/decrease tempo marker:
 - fixed unresponsiveness in certain corner-cases involving square points
 - fixed behavior for consequential selections
+SWS/BR: Alter slope of gradual tempo marker:
 - fixed behavior for consequential selections

Enabled more code optimizations on Windows builds to increase action speed in some cases, especially with x64.

!v2.3.0 #19 (June 27, 2013)
Fixes:
+Issue 585 / OS X: fixed font rendering crashes, thank YOU Justin!
+More screenset fixes (including http://code.google.com/p/sws-extension/source/detail?r=1077|these issues|)

Added actions:
+SWS/BR: Hide all but active track envelope (issue 456)

Other:
+<strong>Renamed a bunch of S&M "slot actions" to make it clear they are attached to the Resources window</strong>
 For ex.: <em>SWS/S&M: Import tracks from track template, slot 3</em> has been renamed into <em>SWS/S&M: <strong>Resources - </strong>Import tracks from track template, slot 3</em>
+Cycle Action editor: display unregistered cycle actions as such (IDs in parenthesis)
+Actions that renumber marker/region IDs now create undo points

!v2.3.0 #18 (June 9, 2013)
Issue 517 / Windows OS: S&M actions and commands that open the Explorer now also reveal files
OS X: better fonts in S&M windows (again!)

Fixes:
+SWS/FNG: Compress/Expand amplitude of selected envelope points around midpoint (inconsistent behavior for playrate and width envelopes)
+More screenset fixes as reported http://forum.cockos.com/showpost.php?p=1172448&postcount=1283|here|
+Resources/Windows OS: fixed "Edit file..."
+Issue 576: fixed auto-icon crash
+Issue 581 / OS X port: the action "SWS/S&M: Set project startup action" now prompts for a command ID or an identifier string
 (to copy such IDs, right-click an action in the Actions window > Copy selected action cmdID/identifier string)

!v2.3.0 #17 (April 30, 2013)
<strong>REAPER v4.33+ is required!</strong>
New API functions were introduced in this version, they enable various improvements in the SWS/S&M Extension.
Thank you Cockos!

Cycle Action (CA)
+Cycle Actions for all sections (Media Explorer, Inline MIDI Editor, etc..)
+Support macros & scripts in all sections
+Improved the timing of Cycle Actions (again!)
+Support special macros using actions like "No-op", "Wait n seconds before next action", etc..
+Editor: various usability improvements, incl. a bit of issue 565
+Editor / Issue 562: added instruction LABEL to run Label Processor commands (and make your own "Label Processor actions")
 Example: LABEL /Lmy_suffix
 Reminder: the syntax is described in Main menu > Extensions > Label Processor
+Editor: fixed paranoid test that was preventing some valid CAs to be registered, thanks Big Bob!
+Fixed possible "no-op" CAs in the Action list

Resources window and related "slot actions"
+<strong>Issue 560: added commands and options to attach/detach resource files to/from projects</strong>
 When saving your work to another directory (using save as/copy media), all files that have been attached to the project in the Resources window will be backed up too.
 When a bookmark is attached to a project, any file/slot that will be added to (or removed from) this bookmark will be automatically attached to (or detached from) the project.
 Use-case examples: Comping, http://forum.cockos.com/showthread.php?t=121131|"Revolver tracks"|
 - Added Context menu > Bookmark > "Attach bookmark to X.RPP" and "Detach bookmark from Y.RPP"
 - Added option "Attach bookmark to this project" when creating new bookmarks
 - Added label for the attached project name (if any), right-click to load/select the said project
+<strong>Added custom bookmarks</strong>: Context menu > Bookmark > New bookmark > Custom...
 The definition format is: resource_directory_name,description,file_extensions (no spaces around commas)
 - Example1: Configurations,ReaConfig,ReaperConfigZip
   => Bank of configs example: auto-fill, then double-click slots to switch ReaConfigs (or, on Win, drag-drop slots to the arrange)
 - Example2: Docs,Document,txt,rtf,pdf => Multiple file extensions example
 - Example3: Misc,Any file,* => Can be useful to attach any type of file to a project, for example
+<strong>Theme bookmarks and related slots actions: OS X port + now support both .ReaperthemeZip and .ReaperTheme files</strong>
 For Mac users, an interesting new action is "SWS/S&M: Load theme, slot n" - where 'n' is in [1; 4], http://forum.cockos.com/showthread.php?p=984786#post984786|customizable in the S&M.ini file|: up to 99 themes
+Image bookmarks and related slots actions now support the same image formats than REAPER: PNG, JPG, BMP, etc..
 Note: Image bookmarks were limited to PNG files before this version (only the action "SWS/S&M: Show image, slot n" is still limited to PNG)
+Project bookmarks and related slots actions now support the same project files than REAPER: RPP, EDL, RPP-BAK, etc..
 Note: Project bookmarks were limited to RPP files before this version
+Context menus: new commands
+Various tweaks, tiny fixes (localization, media file filters, etc..)

Fixes:
+Notes window: undoing "remove tracks" now restores tracks notes, if any
+Removed default shortcut Ctrl+Shift+M ("SWS: Open marker list"): conflict with the default/native shortcut for "View: show track manager window"
+Removed default shortcut Ctrl+F (for "SWS/S&M: Find"): no known conflict but more future-proof
+Screenset load now sets size/position of undocked SWS windows as reported http://forum.cockos.com/showpost.php?p=1158117&postcount=1248|here|

!v2.3.0 #16 (April 18, 2013)
Added H:M:S.F to marker list export format

Fixes:
+Fixed screensets broken in v2.3.0 #15
+OS X now supports all track template files, thanks mustgroove!
 This fixes this http://forum.cockos.com/showpost.php?p=1157294&postcount=31|Resources window issue| (and probably other things on OS X)
+Issue 552: auto-saved track templates now sync to tempo (i.e. added beat information in auto-saved templates)

!v2.3.0 #15 (April 8, 2013)
Live Configs:
+Added basic OSC feedback
 To bind an OSC device: Live Configs window > Context menu > OSC feedback, and choose a device in the list
 Devices listed there are the OSC "control surfaces" defined in Options > Preferences > Control Surfaces
 Note: only the name, IP, max packet size and output port parameters are required.
 Unless you need REAPER feedback as well, you do not need to tick the option "Send to port"
 Up to 4 OSC devices are managed, i.e. distinct feedback for Live Config #1, #2, #3 and #4
 The possible OSC messages (with string arguments) are:
 - /snm/liveconfig<strong>n</strong>/current/changed - when the active config changed for the Live Config #<strong>n</strong>
 - /snm/liveconfig<strong>n</strong>/current/changing - when the active config is changing for the Live Config #<strong>n</strong> (same as grayed display in monitoring windows)
 - /snm/liveconfig<strong>n</strong>/preload/changed - when the preloaded config changed for the Live Config #<strong>n</strong>
 - /snm/liveconfig<strong>n</strong>/preload/changing - when the active config is changing for the Live Config #<strong>n</strong> (same as grayed display in monitoring windows)
+Fixed ~1s delay when switching configs (with the option "Send all notes off when switching configs"), thanks Breeder!
+Undoing config switches now properly update monitoring windows
 Note: just fixed for the sake of it as it is recommended to disable undo points for live performances!

Region Playlist:
+Support main transport pause
 Before this version the playlist was stopped on pause, now it just plays again when "un-pausing", as expected
+Added basic OSC feedback
 To bind an OSC device, etc.. see above: same as the Live Configs' OSC feedback
 The possible OSC messages (with string arguments) are:
 - /snm/rgnplaylist/current - current region
 - /snm/rgnplaylist/next - next region

Added actions:
+SWS: Set takes in selected item(s) to random custom color(s)
+SWS: Set takes in selected item(s) to color gradient
+SWS: Set takes in selected item(s) to ordered custom colors
+SWS/BR: Create tempo markers at grid after every selected tempo marker
+Issue 180:
 - SWS/BR: Create project markers from selected items (name by item's notes)
 - SWS/BR: Create regions from selected items (name by item's notes)

Fixes:
+About box: fixed update checker connection issues in certain instances (Win only)
+Cycle actions: fixed ReaScript support broken in v2.3.0 #14, thanks gofer!
+OS X x64: fixed font rendering crash (when using alpha)
+Fixed crazy behavior (SWS stops working) when running these actions on empty items:
 - SWS/BR: Create project markers from notes in selected MIDI items
 - SWS/FNG: legato selected media items on same track (change rate)
 - SWS/FNG: Time compress/stretch selected items
+Refresh arrange after running SWS/FNG: unselect items that do not start in time selection
+Prevent loss of item selection when running Xenakios/SWS: Remove muted items
+Small rename (for the sake of clarity) of 2 actions: Xenakios/SWS: Shuffle order of selected items
+Don't skip last fade shape when using Xenakios/SWS: Set next/previous fade in/out shape for items
+More consistent behavior for:
 - Xenakios/SWS: Explode selected items to new tracks (keeping positions)
 - Xenakios/SWS: Select takes in selected items, shuffled random
 - Xenakios/SWS: Select takes of selected items cyclically
+These actions now work with empty items (issue 281):
 - SWS: Create regions from sel item(s) named with take
 - Xenakios/SWS: Create markers from selected items (name by take source file name)
 - Xenakios/SWS: Explode selected items to new tracks (keeping positions)
 - Xenakios/SWS: Remove muted items
 - Xenakios/SWS: Reverse order of selected items
 - Xenakios/SWS: Shuffle order of selected items
 - Xenakios/SWS: Shuffle order of selected items (2)
 - Xenakios/SWS: Select items under edit cursor on selected tracks
 - Xenakios/SWS: Time selection adaptive delete
 - Xenakios/SWS: Toggle selected items selected randomly

Other:
+OS X: better font rendering

!v2.3.0 #14 (March 23, 2013)
Cycle Actions (CAs)
+Improved timing when performing CAs
+Issue 550: CAs can now contain <em>other</em> CAs, recursively
+The character comma (,) can now be used in CONSOLE instructions
+Added instruction ELSE
+Improved toggle states reporting
 - CAs can now either report fake toggle states (like it was before v2.3.0 #9) or real ones (i.e. toggle state of the first relevant "sub-action")
   This ensures transparent upgrades from older versions. This toggle state is configurable in the column "Toggle" of the editor, <strong>see details http://forum.cockos.com/showpost.php?p=1090262&postcount=1136|here|</strong>
 - Better initialization for CAs that report real toggle states (i.e. <strong>avoid to run some of them one time before they sync properly</strong>)
+Editor: display MIDI action names (with REAPER >= v4.33pre16)
+Editor: new menu items to cut/copy/paste commands (works across CAs)
+Editor: new menu item to explode CAs, custom actions (i.e. macros) and ReaConsole actions into individual actions
 <strong>This helps sharing Cycle Actions with other users, see important remarks http://forum.cockos.com/showpost.php?p=1170459&postcount=1267|here|</strong>
 (before this version you probably had to share other files, now you just have to export a single file where all CAs have been "exploded")
+Editor tweaks: added CA text filter, more helpful messages (again), etc...
+Fixed missing undo points for CONSOLE commands (when the option "Consolidate undo points" was disabled)
+Removed "cycling tooltips" (when CAs were attached to toolbar buttons, the reason why is detailed http://forum.cockos.com/showpost.php?p=1212048&postcount=1331|here|)
 Note: when the opetion "Consolidate undo points" is enabled, steps like !bla or !foo still provide distinct undo point names though ("Undo foo", "Undo bla")

Live Configs
+Ignore preload over the current/active track
+Improved action learn: prompt to replace current bindings or to add a new binding (with REAPER >= v4.33pre20)
+Monitoring windows: improved redraw + click the "CURRENT" panel to show/hide the "PRELOAD" one
+Fixed Cut command and corner-cases

Snapshot improvements: (Thanks for the contributions, Chris!)
+Added Previous and Next buttons for navigating snapshots and added associated actions
+Added Move Up & Down buttons for re-ordering snapshots list and added similar actions
+Added Notes field (limited to 100 characters)
+Changed the way snapshots are deleted so the sort column remains continuously numbered

Added actions:
+Issue 543: SWS/S&M: Go to/select region n (obeys smooth seek)
 where 'n' is in [1; 4], http://forum.cockos.com/showthread.php?p=984786#post984786|customizable in the S&M.ini file|: up to 99 actions/regions
+Issue 307: actions to increase/decrease the metronome volume (by steps of ~ 0.15dB)
 SWS/S&M: Increase metronome volume
 SWS/S&M: Decrease metronome volume
+SWS/BR: Move closest tempo marker to edit cursor

Other:
+"SWS: Minimize selected track(s)" now returns a toggle state:
 reports ON if the selected track (or all selected tracks) is (are) minimized
+ReaConcole: reduced minimum height and margins
+S&M project startup actions: tweaks to support theme switching on project load (details http://forum.cockos.com/showpost.php?p=1140973&postcount=18|here|)

Fixes:
+<strong>S&M Notes window / OS X 10.7+: fixed refresh issues, thanks chriscomfort!</strong>
+OS X 10.7+ x64: fixed list views being right aligned
+All S&M windows: fixed button display for some themes (e.g. http://forum.cockos.com/showpost.php?p=1124199&postcount=169|Apollo theme|)
+Fixed action "SWS/S&M: Open project path in explorer/finder"
 This action was opening the project's parent folder, not the project's folder
+About box: fixed disabled button in update checker in certain instances
+ReaMote: fixed unexpected "Version Incompatibility" error message

!v2.3.0 #13 (February 2, 2013)
ReaConsole updates
+Create actions made of console commands directly in the Cycle Action editor, see below + example and details http://forum.cockos.com/showpost.php?p=1115796&postcount=1179|here|
 In other words, to create your own console actions, <strong>you do not need to create/tweak a text file anymore</strong> (i.e. reaconsole_customcommands.txt)
 => better action names, for example: a custom "Select bass tracks" instead of "SWS: Run console command: s*bass*"
 => simpler configuration (no file edition/re-start)
 => benefit from other Cycle Actions' features: toggle state reporting, etc..
 => indirectly fixes little issues on OS X
 Note: although it is deprecated now, the file reaconsole_customcommands.txt still parsed for ascendant compatibility
+<strong>New command 'x' to add track FX</strong> by names, see examples and details http://forum.cockos.com/showpost.php?p=1115796&postcount=1179|here|
 Note: the command will do nothing if the FX is already present
+<strong>New command '/' to send local OSC messages</strong> (as if they were sent by a device on the network), see examples and details http://forum.cockos.com/showpost.php?p=1115796&postcount=1179|here|
 Longer console commands.. but this opens a bunch of doors: receives, sends, FX parameters, FX presets, etc..
+Issue 484: the ReaConsole window is now modeless, dockable, resizable, etc..
 <strong>=> key shortcuts swap!</strong>
 - The ENTER key runs a command and now keeps the Console window open
 - CTRL+ENTER (CMD+ENTER on OS X) will now close the Console window after running a command
+Fixed a few console commands' undo points that were ignored

Cycle Action editor updates
+Added instruction CONSOLE to run ReaConsole commands, see example and details http://forum.cockos.com/showpost.php?p=1115796&postcount=1179|here|
 Example: CONSOLE x ReaComp
 Reminder: the syntax of ReaConsole commands is detailed http://www.standingwaterstudios.com/reaconsole.php|here|
+More helpful messages
+Improved toggle states for cycle actions using instructions IF and IF NOT

Ported more features to OS X:
+<strong>Theme helpers for OS X</strong> (actions referenced in the http://www.houseofwhitetie.com/reaper/walter_themers_guide.pdf|WALTER user manual|):
 - SWS/S&M: Show theme helper (all tracks)
 - SWS/S&M: Show theme helper (selected tracks)
+More toolbar auto-refresh actions:
 - SWS/S&M: Toolbar - Toggle offscreen item selection (top)
 - SWS/S&M: Toolbar - Toggle offscreen item selection (bottom)
+More CMD+A support in text fields (select all)

Issue 524: new actions to detect and unselect offscreen items (just to unify the 4 existing actions "Toggle offscreen item selection (left/right/top/bottom)")
+SWS/S&M: Unselect offscreen items
+SWS/S&M: Toolbar - Toggle offscreen item selection
 This one deselects offscreen items and reselects them on toggle
+Reminder: toolbar buttons of those actions automatically light-up when at least one selected item is offscreen
 (the option "Main menu > Extensions > SWS options > Auto-refresh toolbars" must be enabled)

Other:
+Cue buss dialog box: key shortcuts pass through to the main window
+Fixed potential issues with relative paths like "./stuff.rpp"

!v2.3.0 #12 (January 30, 2013)
Automatic check for updates:
+Option can be found in REAPER > Extensions > About SWS Extensions
 - Performed once per day (startup check is silent, user gets notified only if new version is available)
 - Turned on by default for official updates
 - When searching manually (instead of startup search) both official and beta updates are checked

Tempo improvements:
+Convert project markers to tempo markers:
 - More sane results when creating gradual tempo changes (thanks to middle points)
 - Option to split middle point into 2 points to smooth things out
+Added actions:
 - SWS/BR: Randomize selected tempo markers...
 - SWS/BR: Delete tempo marker (preserve overall tempo and positions if possible)
 - SWS/BR: Set tempo marker shape to linear (preserve positions)
 - SWS/BR: Set tempo marker shape to square (preserve positions)
 - SWS/BR: Set tempo marker shape (options)...
 - SWS/BR: Increase/Decrease tempo marker (preserve it's time position) (% and BPM versions)
   => These actions are mostly intended for manipulation of linear (gradual) tempo. See documentation for more
 - SWS/BR: Alter slope of gradual tempo marker (increase/decrease) (% and BPM versions)
   => As the name suggest, these actions work only on gradual tempo markers. See documentation for more
 - SWS/BR: Create project markers from selected tempo markers
 - SWS/BR: Create project markers from notes in selected MIDI items
+Other:
 - All dialogs under SWS/BR:
     - Options are preserved through sessions
     - Tiny OS X cosmetic fixes
 - All existing tempo operations should be much faster when dealing with a lot of points
 - Tiny renames of move actions for easier readability
 - Documentations available on http://wiki.cockos.com/wiki/index.php/Category:Tempo|wiki.cockos.com|, namely http://wiki.cockos.com/wiki/index.php/Tempo-mapping_in_Reaper|here| and http://wiki.cockos.com/wiki/index.php/Tweaking_tempo|here|
   => Big thanks to user http://forum.cockos.com/member.php?u=22191|G-Sun| for all the wiki work, suggestions and testing

Added actions:
+Issue 544: SWS/S&M: Set project startup action (and SWS/S&M: Clear project startup action)
 Note: startup actions are defined <strong>per project</strong>. If you need to run an action when launching REAPER (or with new blank projects),
 define a project template (in Preferences > Project) and a startup action for this template.
+SWS/BR: Check for new SWS version...

Fix for OSC & MIDI CC relative "mode 3" learn

!v2.3.0 #11 (January 15, 2013)
Fix for snapshot merge crash

!v2.3.0 #10 (January 11, 2013)
Live Configs: support OSC and rotary controllers
+Improved the "learnability" of the following actions of the "S&M Extension" section, they have been renamed accordingly:
 - SWS/S&M: Apply Live Config n (MIDI CC absolute only)  ->  SWS/S&M: Apply Live Config n (MIDI CC/OSC only)
 - SWS/S&M: Preload Live Config n (MIDI CC absolute only) ->  SWS/S&M: Preload Live Config n (MIDI CC/OSC only)
+Support all types of MIDI CC controllers (like endless rotary encoders)
 - In addition to the "Absolute" mode, all "Relative" modes of the Learn dialog box are now supported too
 - Acceleration is also supported
+Support OSC learn (OSC message with float parameter)
 - Example: say you have learned the action "SWS/S&M: Apply Live Config 3 (MIDI CC/OSC only)" with the OSC message "/blabla",
   sending "/blabla/f/107.0" will switch to the instrument/effect #107 of the Live Config #3

Added actions (http://forum.cockos.com/showthread.php?p=984786#post984786|customizable in the S&M.ini file|):
+SWS/S&M: Bypass all FX (except n) for selected tracks - where 'n' is in [1; 8] by default
 - Might be useful for FX comparisons (A/B)
+SWS/S&M: Set all FX (except n) offline for selected tracks - where 'n' is in [1; 8] by default
 - Might be useful for live applications
The following new actions are a bit specific, so they are <strong>hidden by default</strong> (n=0 in the S&M.ini file)
+SWS/S&M: Unbypass all FX (except n) for selected tracks
+SWS/S&M: Set all FX (except n) online for selected tracks
+SWS/S&M: Dummy toggle n
 - These actions just report a toggle state
+SWS/S&M: Exclusive toggle n
 - These actions just report a toggle state, only one of them is ON at a time (all others are automatically turned OFF)

ReaScript:
+Added function SNM_AddTCPFXParm()
+Hardened http://forum.cockos.com/showpost.php?p=1099358&postcount=1162|SNM_TieResourceSlotActions()|

Auto color/icon:
+Fixed color edition in place in the list view
+Fixed possible crash when the extension is localized

Other:
+Updated action "Xenakios/SWS: Randomize item positions...":
 - Added an option to move all grouped items by the same amount
+All actions of the "S&M Extension" section now support OSC and rotary controllers

!v2.3.0 #9 (December 23, 2012)
<strong>Live Configs: big overhaul, merged a dedicated extension plugin.</strong>
The fine details will be posted in this http://forum.cockos.com/showthread.php?p=1079515#post1079515|thread/PDF| (not up-to-date yet!), in the meantime major changes are:
+New "core" to ensure smooth/glitch-free config switches, new "All notes off" logic (now optional)
+Added Preload feature: you can prepare an instrument/effect while playing another
 This can be done with a second controller (click the new "Learn" button) or multi-touch gesture (see below).
 Once a config is preloaded, you can switch/switch-back between the preloaded and the current config with new actions like
 "SWS/S&M: Live Config n - Apply preloaded config (swap preload/current)"
 Preload comes in handy when switching FX chains, or Track Templates or with the new option "Offline all but active/preloaded tracks" (see below)
+<strong>Added Monitoring windows, demo http://stash.reaper.fm/14847/S%26M_LiveConfigMonitor.gif|here|</strong>
 - Useful with controllers that do not provide visual feedback
 - Support 2 fingers scroll gesture over "Current" and "Preload" areas, e.g. switch or preload instruments/effects with a trackpad
 - Click on the "Preload" area to swap the preloaded and the current config
 - Up to 4 Monitor Windows can be used simultaneously, i.e. one per Live Config/controller
+Added (per config) option: "Offline all but active/preloaded tracks (RAM savings)"
 When enabled, instruments/effects will be only be loaded for the current and preloaded tracks.
 Other tracks that are not part of the config will remain as they are, of course.
 This option works without preload too (switches will be slower though).
 Note: handle with care! Do not use <del>this option with</del> buggy instruments/effects!
+Added (per config) option: "Ignore switches to empty configs"
 When enabled, you will switch to the next/previous valid config whatever is the gap of empty configs in between.
 Especially useful for -/+ controllers (like pedals) and "Apply next/previous config" actions
+Added (per config) option: "Send all notes off when switching configs"
+Added (per config) option: "Select/scroll to track on list view click"
+Added (per config) option "Automatically update sends from the input track"
 When enabled, sends of the "Input track" will be automatically created/updated,
 each a new track is added/removed from the editor's list view, for example
+New logic for "Activation" and "Deactivation" actions/macros/scripts:
 - If a track is defined for a config (a row), only this track will be selected when the
   "Activation" (or "Deactivation") action is performed.
   Track selection is restored right after the action is performed.
   => Useful since many actions deal with "selected track(s)"
 - If no track is defined for a config, no track will be selected when the "Activation" (or "Deactivation")
   action is performed, track selection is restored right after
   => Useful to master the current selection state when performing actions
+Added "Tiny fades" knob
 It tweaks lengths of tiny fades-out/in when deactivating/activating configs.
 Disabling fades is allowed but instrument/effect switches might be glitchy!
 Note: when a config is made of trailing effects (delay, verb, etc..), you can either disable tiny fades,
 or better, route the (tiny faded) audio to a track which is not used by the Live Configs
+Added "Learn" button: direct action learn for "Apply" and "Preload" actions
+Added "Create input track" in the context menu (creates a track with needed properties and sends)
+Added "Switch delay" knob (no more S&M.ini file tweaks needed). One "Switch delay" per config.
+Added a bunch of actions (preload, toggle options or tiny fades on/off, open/close monitoring windows, etc..): filter the action list with "Live Config"!
 Note: some of the new actions are very specific and thus hidden by default (http://forum.cockos.com/showthread.php?p=984786#post984786|customizable in the S&M.ini file|)
+New context menu items in the Live Configs editor:
 - Copy/cut/paste configs (rows)
 - Insert config (shift rows up/down) + obey INSERT key
 - Apply/preload configs
 - Shortcuts: "Show FX chain..." and "Show routing window..." in Track column and Input track context menus

Region Playlist
+<strong>Playlist re-synchronization when seeking by hand or via actions</strong> (issue 532)
 Use-case example: now, you can also use actions like "Regions: Go to region #n" to switch regions defined in a playlist
 Note: when seeking to a position that is not part of the playlist, the extension will switch back ASAP to the region it was supposed to play
+Re-synchronize the playlist when editing it while playing (or when its regions are edited)
+Fixed various corner cases: audio block rounding, possible issues with unknown regions (e.g. deleted), etc..
+Improved monitoring mode (separate region numbers and region names, display number of remaining loops, new red "sync loss" status, etc..)
+Added options (in the context menu): "Seek play" and "Scroll view when selecting regions"
+Reorganized the window a bit: added columns, moved playlist length as tooltip, etc..

Cycle actions
+<strong>Added basic instructions: IF, IF NOT, and LOOP n</strong>
 This is mainly to ensure consistent toggle states for cycle actions but this also introduces conditional macros, see details and examples http://forum.cockos.com/showpost.php?p=1090262&postcount=1136|here|
 This is a "basic" support because you cannot yet have nested LOOPs or nested IFs. However you can have an IF in a LOOP or a LOOP in an IF.
+Toggle cycle actions now report real toggle states (i.e. the state of the first relevant action)
+Cycle action editor
 - Right list view: insert commands rather than adding them (avoids to systematically drag new commands)
 - Right list view: added "Add/insert instruction" in the context menu
 - Various tweaks, including new tiny buttons to enlarge list views

Export functions to ReaScript
+Fixed possible FNG function crash
+Added functions:
 - SNM_RemoveReceivesFrom()
 - SNM_SelectResourceBookmark()
 - http://forum.cockos.com/showpost.php?p=1099358&postcount=1162|SNM_TieResourceSlotActions()|
+Updated API, updated SNM_AddReceive() to obey preferences

Added actions
+Added "go to" marker/region actions
 REAPER already proposes 30 goto actions for markers and 40 for regions,
 so those new actions are just meant to target up to 99 regions/markers, they are <strong>hidden by default!</strong>
 This number of actions is http://forum.cockos.com/showthread.php?p=984786#post984786|customizable in the S&M.ini file|
 Note: comes in handy with the new Region Playlist "re-synchronization" feature, see above
 - SWS/S&M: Go to marker n (obeys smooth seek)
 - SWS/S&M: Go to region n (obeys smooth seek)
+Issue 528:
 - SWS/S&M: Insert marker at edit cursor
 - SWS/S&M: Insert marker at play cursor
+Issue 535:
 - SWS: Select unmuted items
 - SWS: Select unmuted items on selected tracks
+New on OS X (were already there on Windows OS):
 - SWS/S&M: Dump action list (w/o SWS extension)
 - SWS/S&M: Dump action list (SWS extension only)
 - SWS/S&M: Dump action list (custom actions only)

All list views:
+Obey to HOME, END, PAGE UP and PAGE DOWN keys
+OS X: obey to CMD-A like on Windows OS (select all)
+Windows OS: fixed a themed grid line glitch

Other:
+Fixed possible Auto color/icon crash when exiting REAPER
+Fixed possible crash with FX selection actions
+OS X: directory browsers allow directory creation (issue 511)
+OS X: fixed single line tooltips
+The action "SWS/S&M: Insert silence (measures.beats)" now supports tempo/time signature markers
+Offline FX actions now fully unload VST plugins
+Localization: sorted menus like default English menus
+Snapshot window: replaced the button "show/hide options" with 2 tiny buttons, i.e. fixes http://forum.cockos.com/showpost.php?p=1034735&postcount=969|this report|
+Resources window: moved the tick box "Tie slot actions to this bookmark" to the context menu ("advanced" stuff)
+Updated all S&M windows: removed margins when possible, every pixel counts!

!v2.3.0 #8 (November 1, 2012)
<strong>Region playlist: http://forum.cockos.com/showpost.php?p=1063758&postcount=10|new features for live use!|</strong>
+Support for infinite region loops, screenshot http://stash.reaper.fm/14468/S%26M_rgnplaylist_infiniteloop.jpg|here|
 Such regions will loop forever unless you switch to another region thanks to the new actions "Play previous/next region (smooth seek)".
+Added "Monitoring" mode, i.e. displays current/next regions with a "big font", screenshot http://stash.reaper.fm/14469/S%26M_rgnplaylist_monitoring.jpg|here|
 Click the new lock button to toggle monitoring/edition modes (or use the new related action).
 Note: the "big font" name can be customized in the S&M.ini file ("BigFontName" in the section [RegionPlaylist])
+Added actions:
 - SWS/S&M: Region Playlist - Play previous region (smooth seek)
 - SWS/S&M: Region Playlist - Play next region (smooth seek)
 - SWS/S&M: Region Playlist - Toggle monitoring/edition mode
+Seek play when switching regions/playlists
+Project edition:
 - Improved append/paste playlist/regions commands and actions (faster)
 - Fixed possible undo unstability for "crop project to playlist" commands/actions

Export functions to ReaScript
+Issue 531: fixed MIDI notes shrinking bug
+Fixed SNM_GetMediaItemTakeByGUID() crash

Other
+Issue 174: improved S&M cut/copy/paste sends/receives/routings actions as detailed http://forum.cockos.com/showpost.php?p=1061214&postcount=1529|here|
+Notes window: improved "big font" rendering (now uses all the available width)

!v2.3.0 #7 (October 17, 2012)
Export functions to ReaScript
+Added functions (more details in REAPER > Main menu > Help > HTML Lists > ReaScript documentation):
 - SNM_MoveOrRemoveTrackFX
 - SNM_SetProjectMarker
 - SNM_GetProjectMarkerName - because ReaScript cannot handle the char** param of RPR_EnumProjectMarkers()
+Issue 520: removed SNM_DeleteObject, added SNM_DeleteFastString

Added actions
+Issue 517: SWS/S&M: Open selected item path in explorer/finder
+SWS/S&M: Remove selected FX for selected tracks
+SWS/S&M: Dump action list (custom actions only)
+SWS/BR: Move edit cursor to next/previous envelope point
+SWS/BR: Move edit cursor to next/previous envelope point and add to selection
 Note: this last action (that adds points to selection) can make tinny changes to the envelope.
 It's a bug in Reaper, you can read about it http://forum.cockos.com/project.php?issueid=4416|here|

Other
+Cycle action editor: double-click in the "Id" column (or pressing the RETURN key) runs the selected cycle action
+Issue 488/Image window: display image filenames/slot numbers in tooltips
+Issue 525: the master track obeys the action "SWS: Minimize selected tracks"
+OS X / S&M windows: better fonts

Fixes
+Issue 519: fixed "SWS: Hide docker" and "SWS: Show docker" (broken since REAPER v4 and multi-dockers)
+Fixed a possible crash in Convert project markers to tempo markers dialog

House cleaning, renamed cryptic "auto-refreshed" toolbar actions:
+SWS/S&M: Toolbar left item selection toggle -> SWS/S&M: Toolbar - Toggle offscreen item selection (left)
+SWS/S&M: Toolbar right item selection toggle -> SWS/S&M: Toolbar - Toggle offscreen item selection (right)
+SWS/S&M: Toolbar top item selection toggle -> SWS/S&M: Toolbar - Toggle offscreen item selection (top)
+SWS/S&M: Toolbar bottom item selection toggle -> SWS/S&M: Toolbar - Toggle offscreen item selection (bottom)
+SWS/S&M: Toolbar track envelopes in touch/latch/write mode toggle -> SWS/S&M: Toolbar - Toggle track envelopes in touch/latch/write

Tempo manipulation improvements:
+Convert project markers to tempo markers:
 - Added an option to create gradual tempo changes (aka linear tempo points)
+Select and adjust tempo markers improvements:
 - Option to invert selection only if marker obeys criteria. (possible usage: invert only within time selection)
 - Added button for deselecting markers that conform to criteria
 - Added button that toggles supplementary dialog which lets you deselect every Nth marker selected (possible usage: easier manipulation of linear points)

!v2.3.0 #6 (October 3, 2012)
<strong>Auto color for regions and markers, thanks Brado231!</strong> (issue 339)
+Added column "Type" (type = track, marker or region) in the "Auto color/icon" window's list
+Reorganized the window/context menus a bit
+Added options (new actions + new button "Options" + main menu > extensions > sws options)
 - Enable auto marker coloring - Disabled by default!
 - Enable auto region coloring - Disabled by default!

<strong>Localization: (almost) everything can be translated!</strong>
Fixes/improvements (thanks Mr Data!):
+Fixed unused translations in various windows/dialog boxes
+Fixed stupid assumption that plural strings always end with 's'
+Auto-resize some buttons according to string lengths
Notes for translators:
+A new SWS Template LangPack file is available http://code.google.com/p/sws-extension/downloads/list|here|
+The following tools are intentionally not localized (to avoid useless translations):
 - S&M Find (a new version will come at some point)
 - SWS TrackList (might be removed at some point, over exceeded by the new native Track Manager)
 - A few (exotic) Xenakios tools

Export functions to ReaScript
+Added functions (more details in REAPER > Main menu > Help > HTML Lists > ReaScript documentation):
 - SNM_GetSetObjectState()
 - SNM_GetSetSourceState2()
 - SNM_GetSourceType()
 - SNM_RemoveReceive()
 - SNM_CreateFastString()
 - SNM_GetFastString()
 - SNM_GetFastStringLength()
 - SNM_SetFastString()
 - SNM_DeleteObject()
 - FNG_AllocMidiTake()
 - FNG_FreeMidiTake()
 - FNG_CountMidiNotes()
 - FNG_GetMidiNote()
 - FNG_GetMidiNoteIntProperty()
 - FNG_SetMidiNoteIntProperty()
 - FNG_AddMidiNote()
+Updated some APIs functions with WDL_FastString* parameters (tighter memory allocation + get rid of string length limitations for ReaScripters)
 Might be temporary, see details & example http://forum.cockos.com/showpost.php?p=1040948&postcount=1016|here|
+<strong>To request some functions please use/see issue 513</strong> (exported functions wish-list)

Added actions:
+SWS/BR: Move selected tempo markers forward
+SWS/BR: Move selected tempo markers back
+SWS/BR: Move selected tempo markers forward X ms
+SWS/BR: Move selected tempo markers back X ms
 Note: These actions don't screw with unselected points positions. Ideal for extensive tempo manipulation.
 First two actions move points depending on zoom, more zoom means less movement - recommended for keybinding.
 Others move points by predetermined values in milliseconds
+SWS/BR: Select and adjust tempo markers...
+SWS/BR: Move edit cursor to next/previous envelope point and select it
+SWS/S&M: Pan active takes of selected items to 25%, 50%, and 75% left and right
+SWS/S&M: [developer] Write C++ API functions header
 Internal stuff, for SWS devs only.

Updated actions "Set selected tracks folder states"
+Renamed actions:
 - "SWS/S&M: Set selected tracks folder states to on"  ->  "[...] to parent"
 - "SWS/S&M: Set selected tracks folder states to off"  ->  "[...] to normal"
+Added actions (they were missing for the above ones to make sense..):
 - SWS/S&M: Set selected tracks folder states to last of all folders
 - SWS/S&M: Set selected tracks folder states to last in folder
 Note: when this last action is performed on a track which is already the last one in a folder,
 running it again will turn the track into the last in the innermost and next-innermost folders, etc..

Region playlist
+Paste/crop to playlist: make sure envelopes are pasted too
 (whatever is the pref. "Envelope points move with media items")
+Avoid "flashy" cursor while playing playlists
+Reorganized the window/context menus a bit

Other
+Updated action "SWS/S&M: Remove all envelopes for selected tracks":
 This action removes all track/plugin envelopes. Now it also removes parameter modulations.
+Cycle action editor: added button "Import/export..."
+Issue 516/Resources: auto-save actions now overwrite empty selected slots
+Issue 515/Find window: RETURN key = find next (reminder: F3/Shift-F3 = find next/previous)
+GUI tweaks: smaller fonts on OS X, preserve XP style for list views on Windows OS, etc..

Fixes
+Issue 459: fixed possible crash when applying grooves
+Fixed some Xenakios actions related to takes
+Fixed inverted left/right channels for "SWS/S&M: Pan active takes of selected items to 100% left/right"
+Fixed faulty undo point for "Xenakios/SWS: Toggle selected takes normalized/unity gain"
+Minor fix in warning dialog for SWS/BR: Convert project markers to tempo markers

!v2.3.0 #5 (September 13, 2012)
<strong>Issue 432: Export functions to ReaScript and/or to other extensions. See documentation http://code.google.com/p/sws-extension/wiki/Functions_export_to_ReaScript|here|</strong>.
Added functions:
+SNM_GetSetSourceState()
+SNM_GetMediaItemTakeByGUID()
+SNM_AddReceive()
+SNM_GetIntConfigVar()
+SNM_SetIntConfigVar()
+SNM_GetDoubleConfigVar()
+SNM_SetDoubleConfigVar()

Convert project Markers dialog is now toggleable and has a state
Issue 504: (re-)added horizontal scrollbar in the Notes window
Issue 512: improved http://stash.reaper.fm/13968/sws_dmg.jpg|OS X install disk| (added a script that does all the job, just double-click on it!)

Added "What's new?" (via HTML file generation)
+Added a button "What's new?" in the About box
+Added action "SWS/S&M - What's new?"

Added actions:
+SWS/BR: Convert project markers to tempo markers
+SWS/BR: Split selected items at tempo markers

Removed actions (were already available - use native actions):
+SWS/BR: Move edit cursor to next tempo marker
+SWS/BR: Move edit cursor to previous tempo marker

!v2.3.0 #4 (August 30, 2012)
<strong>REAPER v4.26+ is required</strong>

A big welcome to our latest developer, Breeder!  He added actions:
+SWS/BR: Move edit cursor to next tempo marker
+SWS/BR: Move edit cursor to previous tempo marker

External MIDI file support + MIDI source offset support (action "SWS/S&M: Takes - Remove empty MIDI takes/items among selected items", etc..)
Improved "All notes off" handling (Live Configs tool + "All notes off" actions)
Fixed/improved "Xenakios/SWS: Create markers from selected items" (bug reported http://forum.cockos.com/showpost.php?p=1022691&postcount=961|here|)
OS X / Resources window: better text filter behavior

!v2.3.0 #3 (August 22, 2012)
Issue 498: OS X - Fixed docked SWS window close issues

!v2.3.0 #2 (July 28, 2012)
Fixed theming issues on Windows XP/7 (reported http://forum.cockos.com/showpost.php?p=1003969&postcount=918|here|)
Fixed Label processor crash (reported http://forum.cockos.com/showpost.php?p=1004406&postcount=926|here|)
More localization for the Groove tool

!v2.3.0 #1 (July 22, 2012)
<strong>REAPER v4.25+ is required</strong>

!v2.2.0 #17 (July 13, 2012)
Label processor:
+Added option to process all takes
+Added take count (/K) and take number (/k)

Windows OS: fixed possible stuck tooltips and buttons stuck on hover state
Fix for OS X ini files

!v2.2.0 #16 (July 9, 2012)
Full localization for "Fill gaps", "Snapshots merge" and "ReaConsole" tools
Main dialog boxes are now themed
Fixed actions "SWS/S&M: Move selected FX up/down in chain for selected tracks" (broken in v2.2.0 #3)
Fixed actions "SWS/S&M: Active MIDI Editor - Save/Restore displayed CC lanes, slot n" (broken in v2.2.0 #3)
House cleaning: removed actions "SWS/S&M: Takes - Build lanes for selected tracks/items" (those glorious actions are useless now: REAPER features take alignment)

!v2.2.0 #15 (June 25, 2012)
The following windows are now themed:
+Snapshots
+Auto Color/Icon
+MarkerList
+TrackList
+ProjectList
+Groove Tool

OS X / Live Configs
+Browse FX user presets like on Windows OS
+Support for AU user presets

List views
+OS X: themed grid lines (almost like on Windows OS)
+OS X: column reordering (drag-drop column headers like on Windows OS)
+Little fixes

Localization for item/track color and snapshot context menus (thanks neilerua!)
Removed smooth scroll, please use native version

!v2.2.0 #14 (June 14, 2012)
Resources window and related slots actions
+"Paste" and "Paste (replace)" items from a track template file that contains several tracks now obeys multi-track selection
+Applying a track template file that contains several tracks now obeys multi-track selection - http://forum.cockos.com/showthread.php?t=104140|Example|: applying folder tracks to other projects
 Reminder: track template files can be applied in 2 different ways, either use items/envelopes present in template files or preserve existing items/envelopes, see details http://forum.cockos.com/showpost.php?p=979823&postcount=16|here|
 The following updates deal with the latter option:
 - Applying track templates now preserves all existing track envelopes (except FX parameter envelopes since FX Chains are replaced with templates' ones)
 - Applying track templates now preserves folder states

Region Playlist
+The playlist being played can be different from the displayed one
+SWS/S&M: Region Playlist #n - Play (where 'n' is in [1; 4], http://forum.cockos.com/showthread.php?p=984786#post984786|customizable in the S&M.ini file|: up to 99 playlists)
+SWS/S&M: Region Playlist - Set repeat off
+SWS/S&M: Region Playlist - Set repeat on
+SWS/S&M: Region Playlist - Toggle repeat

Live Configs
+Activation/Deactivation columns: totally hide action IDs stuff for the user (action names are displayed instead, to edit: context menu > learn action)
+Fix for track template files containing more than 1 track

Notes window: better refresh, fixed broken helper to copy/paste custom macro IDs
Cue buss generator: fix for track template files containing more than 1 track
Added undo points for track icon actions
Issue 458: Fixed zoom actions that "hide others"
Issue 486: added actions SWS/S&M: Show next/previous image slot

!v2.2.0 #13 (June 6, 2012)
Localization
+Fixed broken Resources window with non-English LangPacks
+Fixed UTF-8 issues in the Cue Buss Generator, Envelope Processor, LFO Generator and Fills Gaps window
+Full localization for the MarkerList (context menus, messages, etc..)
+Full localization for IX's Label Processor
Note: a new SWS template LangPack will be released with the next official SWS version!

!v2.2.0 #12 (June 3, 2012)
Issue 476: Fix deleting of descriptions in MarkerList, Notes window too
Notes window: now can select all text with Ctrl-A (Windows only)
OS X: fixed macro learn (Cycle Action editor and Live Configs)
OS X: list view selections behave like on Windows OS
Fixed a few localized strings that were ignored

!v2.2.0 #11 (May 31, 2012)
Issue 475: region playlist stops in sync
Issue 473/Resources window: the auto-save button now prompts to overwrite selected slots/files
Fixed "file not found" label

!v2.2.0 #10 (May 29, 2012)
Resources window
+Pasting template envelopes obeys the option "Offset template items/envelopes by edit cusor" (in previous versions, only items were offseted according to this pref)
+Fixed "Paste" and "Paste (replace)" template items commands (when template files were containing more than 1 track)
+The tiny "+" button now adds a new bookmark without copying currents slots
+Creating new bookmarks now sets auto-save and auto-fill directories to the default resource path (i.e. you will not be promped for directories anymore)

Region playlist: added repeat button
Notes window: re-added marker/region names edition (and display à la "Big clock" when text edition is locked)
Added actions (for issue 470 & macros based on cue buss actions)
+SWS/S&M: Save default track send preferences
+SWS/S&M: Recall default track send preferences
+SWS/S&M: Set default track sends to audio and MIDI
+SWS/S&M: Set default track sends to audio only
+SWS/S&M: Set default track sends to MIDI only

!v2.2.0 #9 (May 16, 2012)
Added source filename (/s) to Label processor
Issue 471: fixed file renaming from the Resources window

!v2.2.0 #8 (May 11, 2012)
Fixed lost actions (reported http://forum.cockos.com/showpost.php?p=957863&postcount=823|here|)
Issue 469: fixed playlist loop

!v2.2.0 #7 (May 8, 2012)
Issue 466: fixed "add all regions" and related issues in Region Playlist window (broken in v2.2.0 #6)
Issue 467: fixed possible crash when pasting text in the Notes window
More UTF-8 fixes
Added action "Export formatted marker list to file"

Improved all S&M track FX actions: use new native APIs + configurable bypass/unbypass and online/offline actions (http://forum.cockos.com/showthread.php?p=984786#post984786|in the S&M.ini file|, up to 99 FX)
Added very specific track FX actions (hidden by default, i.e. default number of actions = 0 in the S&M.ini file)
+SWS/S&M: Toggle all FX (except n) online/offline for selected tracks
+SWS/S&M: Toggle all FX (except n) bypass for selected tracks

!v2.2.0 #6 (May 1, 2012)
Region Playlist
+Fixed append/crop/paste playlist actions and commands
+"Paste playlist at edit cursor" can now insert playlists in the middle of projects (rather than "pasting over"). Demo: http://stash.reaper.fm/12421/S%26M%20Region%20Playlist%20-%20Paste%20plalist%20at%20edit%20cursor.gif|here|
+Context menu: added commands to append/paste selected regions
+Better list view refresh (new region lengths, renamed regions, etc..)

Added actions
+Issue 345: SWS/S&M: Remove all envelopes for selected tracks - Works with the master track, fx param envelopes, frozen tracks (i.e. "frozen envelopes" are preserved), etc..
+SWS/S&M: Insert silence (seconds)
+SWS/S&M: Insert silence (measures.beats)
+SWS/S&M: Insert silence (samples)

Other
+Fixed handling of midi events which precede the item start position by resizing the take and adjusting the take offset
+Added undo point for "SWS/gofer: Split selected items at mouse cursor (obey snapping)"

!v2.2.0 #5 (April 23, 2012)
Region Playlist
+<strong>Play preview: no more constraint on region ends, the play preview now exactly follows region boundaries! REAPER v4.23+ is required</strong> (pre-release at the moment)
 Consequences: removed play preview options added in v2.2.0 #4 (useless now), added a warning message when there are nested regions/markers (due to the new smooth seek option)
+Do not force envelope points updates when pasting/cropping a playlist but obeys the preference "envelope points move with media items" instead (so both behaviors are now possible: copy/move envelope points or not)
+Fixed actions "Paste playlist" and "Append playlist" that were ignoring items smaller than region sizes
+Issue 461: fixed actions "Paste playlist" and "Append playlist" that were unexpectedly splitting items at region boundaries

SWS localization
+Fixed many dialog boxes/windows that were ignoring translated strings
+Fixed UTF-8 issuess in action names (translations could be ignored)
+Win 7 (x64): fixed UTF-8 issues in list views and dropdown boxes
+Added/fixed localization for (few) missing action names

OS X love:
+Fixed broken context menus. Important for the Resources window for example, where right-clicking auto-save and auto-fill buttons was impossible on OS X!
+Cycle action editor: added action learn (right-click in the right list view). Note: the editor is now exactly the same as on Windows OS.
+Live Configs: added action learn (right-click the columns "Activation" and "Deactivation"). Note: the Live Configs window is now exactly the same as on Windows OS.
+Better tooltips

Other
+Fixed possible cue buss volume bug when no default send gain was defined in the prefs (reported http://forum.cockos.com/showpost.php?p=949269&postcount=1378|here|)
+Issue 358: now fixed everywhere in the extension

!v2.2.0 #4 (April 9, 2012)
<strong>SWS localization</strong>
The SWS extension now also uses the language pack file defined in the preferences (just like REAPER).
The SWS template LangPack file is available http://code.google.com/p/sws-extension/downloads/list|here| (it will be regulary updated for "official" SWS releases).
This file should be merged with the main <strong>translated</strong> REAPER LangPack file as explained http://forum.cockos.com/showpost.php?p=941893&postcount=810|here|.
All action names can be translated (and most of undo point names: same string). Many dialog boxes and windows can be translated.
Full localization support for (on-going work..):
+Sanpshots
+Auto Color/Icon
+All S&M windows (+dynamically sized according to string lengths)

Region playlist
+Fixes, tweaks (added tooltips, retain current playlist, etc..)
+Added options (right-click the play button): "Play regions until next measure" and "Play regions until next beat" (see the note in the v2.2.0 #3 changelog)
Added actions (and new context menu items):
+SWS/S&M: Region Playlist - Crop project to playlist
+SWS/S&M: Region Playlist - Crop project to playlist (new project tab)
+SWS/S&M: Region Playlist - Append playlist to project
+SWS/S&M: Region Playlist - Paste playlist at edit cursor

Other
+Fixed some dropped character bugs in Label processor
+ClearType for tooltips too
 Optional: set "ClearTypeFont" to 1 in the section [General] of the S&M.ini file (quit REAPER first!)
+Refresh some S&M views when changing time mode

!v2.2.0 #3 (March 25, 2012)
<strong>Dropped support for REAPER v3.x, REAPER v4.20+ is required!</strong>

<strong>REAPER localization support</strong>: fixed broken Snapshots and LFO Generator vs localized envelope names, fixed action learn in S&M windows, Theme helper, etc..
Note: localization of the SWS extension is coming soon!

<strong>Added new "S&M Region Playlist" window</strong> - http://reaper.mj-s.com/S&M_RegionPlaylist.jpg|Screenshot|
Useful to preview different song structures (i.e. non-linear play) and apply them via the command "Crop project to playlist".
Use the context menu to add/remove/etc.. regions, use drag-drop to reorder regions in the playlist. Undo points are created for playlist editions.
Manage several playlists: top left dropdown box and tiny plus/minus buttons. Playlists are saved in project files.
Note: the play preview is based on "smooth seeking" so regions are played until the next measure (start positions of regions do not matter). Croping a project to a playlist will respect regions boundaries, of course.
Added related actions:
+SWS/S&M: Open/close Region Playlist window
+SWS/S&M: Play (Region Playlist)

Live Configs:
+OS X: FX presets support like on Windows OS
+All FX presets are now supported via the new Learn command: VST patches (.fxp), AU factory/user Presets (.aupreset), etc.. Note: support was limited to user presets (.rpl files) before this version.
+Send all notes-off when deactivating a track
+Context menu: added "Learn current preset"

Cue buss generator:
+New dropdown box "Cue buss settings": up to 8 different settings can be defined
+Added actions "SWS/S&M: Create cue buss from track selection, settings n" where 'n' is in [1; 8]
+Tweaks: removed confusing "save properties" button (settings are now saved on the fly), better OS X display, added error messages, etc..

Resources window and related "slot actions":
+<strong>All "SWS/S&M: Apply track template" actions now preserve receives.</strong> This is to use track templates a bit like snapsshots (track sends were already preserved).
 The same goes with "Apply track template" commands in the Resources window (on double-click or ENTER key).
+New option to sync auto-save and auto-fill directories: changing one changes the other
+Maximum number of bookmarks raised to 32
+Issue 450: retain the last used path when loading slots

Label processor:
+Added item duration (/D) and source offset (/O)

FX presets actions improvements: OS X support + improved on Windows OS (use new dedicated APIs)
Added in the main section of the action list (new on OS X):
+SWS/S&M: Trigger next preset for FX n of selected tracks - where 'n' is in [1; 4], http://forum.cockos.com/showthread.php?p=984786#post984786|customizable in the S&M.ini file| (up to 99 slots)
+SWS/S&M: Trigger previous preset for FX n of selected tracks - where 'n' is in [1; 4], http://forum.cockos.com/showthread.php?p=984786#post984786|customizable in the S&M.ini file| (up to 99 slots)
+SWS/S&M: Trigger next preset for selected FX of selected tracks
+SWS/S&M: Trigger previous preset for selected FX of selected tracks
Added in the "S&M extension" of the action list (new on OS X):
+SWS/S&M: Trigger preset for selected FX of selected tracks (MIDI CC absolute only)" }, "S&M_SELFX_PRESET", TriggerFXPreset, NULL, -1},
+SWS/S&M: Trigger preset for FX n of selected tracks (MIDI CC absolute only)- where 'n' is in [1; 4]
Added new FX preset actions in the main section (new on OS X and Windows OS):
+SWS/S&M: Trigger next preset for last touched FX
+SWS/S&M: Trigger previous preset for last touched FX

Marker list:
+Convert markers to regions
+Convert regions to markers

Other, fixes:
+All S&M windows: optional Windows-rendered fonts (ClearType)
 To enable this option set "ClearTypeFont" to 1 in the section [General] of the S&M.ini file (quit REAPER first!)
+Support the global preference "Disable saving full plugin states"
+Fixed all S&M copy/cut/paste sends/receives/routings actions (possible problem with multi track selection, see issue 174).
 Note: this also fixes SWS smart cut/copy actions: "SWS: Copy items/tracks/env, obeying time sel" and "SWS: Cut items/tracks/env, obeying time sel"
+Auto Color/Icon: fixed broken drag-drop of rows (i.e. useful to order rule priorities - reminder: drag-drop only works when the sorted column is the 1st one!)
+SWS List views tweaks: drag-drop of multiple rows, no arrow displayed when not sortable, etc..

Added other actions:
+SWS/IX: Import m3u/pls playlist. Imports local files from playlist to new track (streaming media ignored)
+SWS/S&M: Split and select items in region near cursor
+SWS/S&M: Select only track with selected envelope

!v2.2.0 #2 (March 7, 2012)
Fixed groove tool context menu
Added label processor (Extensions->Label processor). Automatic labelling of selected items using various parameters.  <= Thanks IXix!

!v2.2.0 #1 (February 13, 2012)
<strong>Lots of changes from 2.1 -> 2.2.  The fine details are below, but the major changes are:</strong>
+Snapshots fully working with v4 - pans, frozen tracks, all envelopes, etc.
+Markerlist supports region/marker colors
+S&M windows are themed to match Reaper
+Cycle action editor for OS X
+Item normalizing to RMS
+Too many Resources window/Live Configs updates to list here
+Notes/help subtitle support
+Lots of stability and performance improvements.  We <strong>strongly</strong> recommend you update to v2.2 if you're still running SWS v2.1.0.

Fixed support for REAPER 3.x
Issue 449: fixed cue buss actions not copying track levels to buss' receives when in pre-fader mode
Faster undos (UNDO_STATE_MISCCFG & UNDO_STATE_ALL)
Fixed flickering of docked SWS and S&M windows when resizing them (http://stash.reaper.fm/11694/ShakeThisOut.gif|before fix|, http://stash.reaper.fm/11695/ShakeThisOut_fixed.gif|after|)
List views: fixed wrong context menu when columns were hidden/moved (Auto Color/Icon, Live Configs, etc...)
List views (Windows OS): fixed possible missing vertical grid lines and better grid display vs cell edition
All S&M track group actions now also support the master track
Issue 256: Fixed "SWS: Toggle auto add envelopes when tweaking in write mode" also affecting other preferences

Live Configs:
+Added "Learn from Actions window" (in the context menu of columns "Activate action" and "Deactivate action") - Windows OS only
+GUI fixes and tweaks: fixed FX 1st preset display, "Edit" menu items, support for INSERT and F2 keys, etc..
Added actions (useful to switch configs without MIDI CC controller, e.g. -/+ controllers (like pedals) sending MIDI note messages)
+SWS/S&M: Live Config #n - Next (where 'n' is in [1; 8])
+SWS/S&M: Live Config #n - Previous (where 'n' is in [1; 8])

Resources window:
+More "macro friendly" slots actions: when the list view is empty, add the needed number of slots and browse for file (rather than displaying an error message)
+Auto-fill now hehaves like Auto-save: new top left button for auto-fill too, same context menu, etc.. (issue 436, indirectly)
+Added Bookmark commands in the context menu: new, delete and rename bookmarks (issue 436)
+Auto-save: fixed automatic building of filenames (strip forbidden characters)
+Dedicated context menus for auto-fill and auto-save buttons (faster access to options, http://stash.reaper.fm/11693/S%26M_ResourcesView_ContextMenu.gif|demo|)
+Tweaks: support for INSERT key (insert empty slot), better tooltips, etc..
Resources/Track templates slots:
+Issue 441: new auto-save option to retain envelopes in templates (the option to retain items was already there)
+Added tick box for the new REAPER v4.15 option "Offset template items/envelopes by edit cusor"
+Added actions "SWS/S&M: Apply track template (with envelopes/items) to selected tracks, slot n" where 'n' is in [1; 4], http://forum.cockos.com/showthread.php?p=984786#post984786|customizable in the S&M.ini file| (up to 99 slots)

Cycle action editor:
+Additional consistency checks before aplying/registering cycle actions
+Support for DELETE and F2 keys (remove/renames cycle actions and commands)

House cleaning:
+All S&M windows: better/tighter context menus
+Tagged "Xenakios/SWS: Load project template" actions as deprecated (you can use "SWS/S&M: Open/select project template, slot n" instead: these new actions are not tied to paths/filenames)
+Renamed all toggle actions "SWS/S&M: Open [...] window" into "SWS/S&M: Open/close [...] window"
+Renamed all actions "[...]Notes/Subtitles/Help[...]" into "[...]Notes[...]"
+Beware! The following actions have new custom ids => an update is needed if they were used in toolbars, macros, etc.. (sorry about that! SWS localization side-effect..)
 SWS/S&M: Open Cycle Action editor
 SWS/S&M: Open Cycle Action editor (event list)
 SWS/S&M: Open Cycle Action editor (piano roll)

!v2.1.0 #28 (January 25, 2012)
Fixed "SWS/AW: Split selected items at edit cursor w/crossfade on left" - now crossfade time is zoom independent

!v2.1.0 #27 (January 23, 2012)
Remove broken/confusing action "Toggle visibility of selected folder parent's children in mixer".  Replace with macro "sel children"/"toggle mixer vis" if you like.
Move cursor left/right ms/config seconds now respects preference "When moving edit cursor via action or control surface: Scrub/Do not scrub"

!v2.1.0 #26 (January 4, 2012)
Fingers MIDI action fixes:
+Remove negative Midi Events before commiting
+Fix for MIDI event positioning when take has an offset and playrate != 1.0

Issue 426: Fixed snapshots problem with 'frozen' tracks
On Windows OS: all S&M list views now support grid lines, i.e. they use the color "Window list grid lines" of the Theme Editor
OS X: Fixed "beachball" when running cycle actions

!v2.1.0 #25 (January 1, 2012)
Cycle actions: OS X cleanup/fixes (thanks to Kundalinguist and CaptainHook!)
+Fixed import and edition of cycle actions
+Added "Cycle Action Editor" in main menu > extensions (like on Windows OS)
+Cycle Action Editor it is now available out of the box

Resources window:
+New auto-save preferences for FX chains: Context menu > Auto-save configuration > "Create filename from track/item name" (default) and "Create filename from 1st FX name" (useful to create FX libraries)
Resources/Media file slots: new option and actions for playback synchronization
+SWS/S&M: Play media file in selected tracks (sync with next measure), slot n - where 'n' is in [1; 4], http://forum.cockos.com/showthread.php?p=984786#post984786|customizable in the S&M.ini file| (up to 99 slots)
+SWS/S&M: Loop media file in selected tracks (sync with next measure), slot n - where 'n' is in [1; 4], http://forum.cockos.com/showthread.php?p=984786#post984786|customizable in the S&M.ini file| (up to 99 slots)
+Added "advanced" option in the S&M.ini file to synchronously play/stop/pause/etc.. media files across tracks (see details in issue 435)

Notes/Subtitles/Help window:
+Fixed refresh problem introduced in v2.1.0 #23
+The "big font" name can be customized in the S&M.ini file: "BigFontName" in the section [NOTES_HELP_VIEW]
+House cleaning: removed "Region/marker names" deprecated since v2.1.0 #23 (added marker and region subtitles/notes)

Added other actions:
+SWS/S&M: Clear image window
+SWS/S&M: Open image window

!v2.1.0 #24 (December 16, 2011)
Image window:
+Fixed alpha channel problem
+Added stretch option in the context menu

Resources window: bookmark names as defined by the user

!v2.1.0 #23 (December 15, 2011)
Notes/Help window -> Notes/Subtitles/Help
+Subtitles support: new mode "Marker/Region subtitles" in the top left dropdown box.
 You can edit notes for regions and/or markers. Such notes are saved in project files.
 When the view/text edition is locked, notes are displayed with a dynamic sized font (display à la "Big clock") and they follow the play cursor position (i.e. subtitles!).
 Useful for lyrics, video stuff (you can display subtitles or even to edit them in REAPER), etc...
 Also added new buttons and actions to import/export SubRip subtitle files (.srt files, this format is supported by most video players) :
+SWS/S&M: Notes/Subtitles/Help - Import subtitle file... - It adds a region with notes for each subtitle of the loaded file
+SWS/S&M: Notes/Subtitles/Help - Export subtitle file... - It exports current region/marker notes as a subtitle file

Resources window updates:
+Fixed few slot actions that could not be tied to bookmarks (they were not obeying the tick box "Tie slot actions")
Added clear/delete slot actions (Issue 431):
+SWS/S&M: Delete all FX chain slots
+SWS/S&M: Delete all track template slots
+SWS/S&M: Delete all project template slots
+SWS/S&M: Delete all media file slots
+SWS/S&M: Delete all image slots
+SWS/S&M: Delete all theme slots - On Windows OS only
 <strong>Important:</strong> a bit specific, so the following actions are hidden by default (i.e. 0 slot in the S&M.ini file but this is http://forum.cockos.com/showthread.php?p=984786#post984786|customizable|: up to 99 slots)
+SWS/S&M: Clear FX chain slot n
+SWS/S&M: Clear track template slot n
+SWS/S&M: Clear project template slot n
+SWS/S&M: Clear media file slot n
+SWS/S&M: Clear image slot n
+SWS/S&M: Clear theme slot n - On Windows OS only

Resources/Media file slots improvements:
+Only send all notes off when MIDI files are stopped (i.e. no extra CC123 MIDI messages when MIDI files are played until the end). Useful for MIDI hardware outputs.
+Other improvements when stopping media files (better fix for issue 411)
Added actions with pause:
+SWS/S&M: Play media file in selected tracks (toggle pause), slot n - where 'n' is in [1; 4], http://forum.cockos.com/showthread.php?p=984786#post984786|customizable in the S&M.ini file| (up to 99 slots)
+SWS/S&M: Play media file in selected tracks (toggle pause), prompt for slot
+SWS/S&M: Loop media file in selected tracks (toggle pause), prompt for slot - Infinite looping! To be stopped!
 <strong>Important:</strong> due to its scary name, the following action is hidden by default (i.e. 0 slot in the S&M.ini file but this is http://forum.cockos.com/showthread.php?p=984786#post984786|customizable|: up to 99 slots)
+SWS/S&M: Loop media file in selected tracks (toggle pause), slot n - Infinite looping! To be stopped!

New "Images" slot type in the Resources window: manage slots for PNG files (Issue 418)
+Reminder: you can switch the Resources window to "Images" in the top left dropdown box
+External drag-drop (e.g. drag a bunch of PNG files from an external tool -> drop them into the Resources window)
+Internal drag-drop (e.g. re-order slots, drag a slot from the Resources window -> drop it into a track) - Windows OS only
+Context menu: show image, set as track icon, etc.. various "auto-fill slots" features, insert/add/clear/etc..
In this view, double-click and the ENTER key can be customized to:
+Show an image (in a dedicated dockable/resizable "S&M - Image" window)
+Set an image as track icon
+Add an image as an item to the current track
Added slot actions for images:
+SWS/S&M: Open Resources window (images)
+SWS/S&M: Show image, slot n - where 'n' is in [1; 4], customizable in the S&M.ini file (up to 99 slots)
+SWS/S&M: Show image, prompt for slot
+SWS/S&M: Set track icon for selected tracks, slot n - where 'n' is in [1; 4], customizable in the S&M.ini file (up to 99 slots)
+SWS/S&M: Set track icon for selected tracks, prompt for slot
+SWS/S&M: Clear image slot...
+SWS/S&M: Open/clear image window

Issue 430: Added Rename to Markerlist context menu, F2 renames too
Issue 433: fixed creation of cycle actions broken in v2.1.0 #22

House cleaning:
+Renamed all actions "SWS/S&M: Select/load project template [...]" into "Open/select project template [...]"
+Renamed all actions "SWS/S&M: Play/loop media file [...]" into "Loop media file [...]"
+Removed Media Pool dialog - replaced natively plus with Resource window "play" actions

!v2.1.0 #22 (December 12, 2011)
Resources window updates:
Issue 408: added resource slot bookmarks
+New tiny add/delete bookmark buttons
+New tick box: slots actions can be tied to bookmarks instead of default resource types (FX chains, Track templates, etc..)
Added actions (Issue 422):
+SWS/S&M: Auto-save FX Chain slots for selected tracks
+SWS/S&M: Auto-save input FX Chain slots for selected tracks
+SWS/S&M: Auto-save FX Chain slots for selected items
+SWS/S&M: Auto-save track template slots
+SWS/S&M: Auto-save track template (with items) slots
+SWS/S&M: Auto-save project template slot
+SWS/S&M: Auto-save media file slots for selected items
Other:
+Added tooltips
+Issue 412: reorganized the GUI a bit, better docking/resizing behavior
+Default customizable action: the ENTER key now also acts as double-click

Cycle action editor: re-fixed drag-drop of commands in the right list view re-broken in v2.1.0 #21
Live Configs: the ENTER key activates the selected config
Notes/help window: less flickering
Properly keep marker/region colors when renumbering

!v2.1.0 #21 (November 28, 2011)
Cycle actions improvements:
+The Cycle action editor is now resizable, dockable, themable, etc..
 Note: import, export and reset features have been moved to the context menu
+Cycle actions are now saved in a distinct file S&M_Cyclactions.ini (they were saved in the S&M.ini file before)
 This is to ease REAPER's configurations export/import (ReaperConfigZip or copy/paste): the new S&M_Cyclactions.ini is exchangeable, not the S&M.ini file (which can contain local paths, etc..)
 Auto upgrade: the new S&M_Cyclactions.ini file is automatically created with your current cycle actions (if needed, a S&M_Cyclactions.BAK file is also saved).
+OS X support: to be enabled in the S&M.ini file, details http://code.google.com/p/sws-extension/issues/detail?id=416#c0|here|: same editor than on Windows OS (minus the "action learn" feature)

Live Configs:
+Fixed possible crash on Win 7 (when switching projects)
+Fixed possible loss of the "Input track" dropdown box (with veeeery long track names)

Resources window:
+Track templates: new double click option, better context menu item names, etc..
+Fixed possible crash when removing a custom resource type from the S&M.ini file
+<strong>Limited "spam" in the action list: all slot actions now only have 4 instances by default</strong> (http://forum.cockos.com/showthread.php?p=984786#post984786|customizable in the S&M.ini file|, up to 99 slots per action)
 Note: your current numbers of slot actions are preserved, of course!

Notes/help: do not update region/marker names when playing and editing (but only when the view is locked)

<strong>S&M windows theming</strong>
S&M windows now use themed buttons (i.e. toolbar_blank.png and composite_toolbar_overlay.png, if it exists)
List views also obey following colors of the Theme Editor (REAPER > v4.11, on Windows OS and OS X!) :
+Window list selection bg
+Window list selection fg
+Window list selection inactive bg
+Window list selection inactive fg

The following media item actions will work whatever is the current track selection:
+SWS/S&M: Takes - Move active up (cycling) in selected items
+SWS/S&M: Takes - Move active down (cycling) in selected items
+SWS/S&M: Takes - Activate lanes from selected items
+SWS/S&M: Takes - Activate lane under mouse cursor

!v2.1.0 #20 (November 19, 2011)
Added action:
+SWS/S&M: Send all notes off to selected tracks

Resources window:
+Custom resource types !? Details http://forum.cockos.com/showpost.php?p=851041&postcount=690|here|.
+More REAPER-ish text filter (by name, by path and/or by comment, configurable in the context menu)
Auto-save for media file slots:
+Select some items (incl. in-project MIDI items) and click on the top left Auto-save button
+The auto-save directory can be displayed/changed in the context menu
Issue 411, fixes for S&M media files slot actions (thanks Anton9!):
+Fixed play and loop toggle actions when MIDI files are imported as in-project MIDI items (in the preferences)
+Fixed toggle states for all actions "Play/loop media file, slot n (toggle)" (toggle states were stuck to "off")
+Send all notes off when stopping MIDI files (i.e. fixed stuck notes)

House cleaning:
+Renamed all "SWS/S&M: Apply FX chain [...]" actions into "Paste (replace) FX chain [...]"
+Notes/help window (in "Action help" mode): renamed the button "Wiki ALR" into "Online help..."
+Windows OS: do not systematically send deleted files to the recycle bin (hard delete for temp files)
+OS X: S&M logos like on Windows OS

Fixed toggle states for all actions "SWS/S&M: Toggle arming of [...] envelope for selected tracks" (toggle states were stuck to "off")
Issue 400: Fixed marker set paste in Reaper v4.x

!v2.1.0 #19 (November 14, 2011)
Issue 375: Fixed "SWS: Nudge master output 1 volume -1db" action

!v2.1.0 #18 (November 14, 2011)
<strong>Resources window: two new slot types, Media files and Themes!</strong>

Resources window: new "Media files" slot type
Manage slots for all media file types supported by REAPER (WAV, MIDI, etc..).
+Reminder: you can switch the Resources window to "Media files" in the top left dropdown box
+External drag-drop (e.g. drag a bunch of files from an external tool -> drop them into the Resources window)
+Internal drag-drop (e.g. re-order slots, drag a bunch of slots from the Resources window -> drop them into the arrange) - Windows OS only
Context menu:
+Various "auto-fill slots" features, rename & delete file(s), insert/add/clear/etc.. slot, show path in explorer/finder, etc..
+Bulk-add multiple selected media file slots to current track, to new tracks or to selected items as takes
+Bulk-play or loop multiple media file slots
In the list view the double-click can be customized to:
+Toggle play or loop in selected tracks
+Add media file to current track, to new track or to selected items as takes
Added slot actions for media files:
+SWS/S&M: Open Resources window (Media files)
+SWS/S&M: Add media file to current track, slot n  - where 'n' is in [1; 4], http://forum.cockos.com/showthread.php?p=984786#post984786|customizable in the S&M.ini file| (up to 99 slots)
+SWS/S&M: Add media file to new track, slot n  - where 'n' is in [1; 4], customizable
+SWS/S&M: Add media file to selected items as takes, slot n - where 'n' is in [1; 4], customizable
+SWS/S&M: Play media file in selected tracks, slot n - where 'n' is in [1; 8], customizable
+SWS/S&M: Play media file in selected tracks, prompt for slot
+SWS/S&M: Play media file in selected tracks (toggle), slot n - where 'n' is in [1; 8], customizable
+SWS/S&M: Play media file in selected tracks (toggle), prompt for slot
+SWS/S&M: Play/loop media file in selected tracks (toggle), slot n - where 'n' is in [1; 8], customizable
+SWS/S&M: Play/loop media file in selected tracks (toggle), prompt for slot
+SWS/S&M: Play/loop media file in selected tracks, slot n - where 'n' is in [1; 8], customizable
+SWS/S&M: Play/loop media file in selected tracks, prompt for slot
+SWS/S&M: Stop playing media files
+SWS/S&M: Stop playing media files in selected tracks

New "Themes" slot type in the Resources window (on Windows OS only):
Manage slots for themes, i.e. slots for ReaperthemeZip files (unpacked themes are not supported).
+Reminder: you can switch the Resources window to "Themes" in the top left dropdown box
+External drag-drop (e.g. drag a bunch of .ReaperthemeZip files -> drop them into the Resources window)
+Internal drag-drop (e.g. re-order slots, drag a slot from the Resources window -> drop it into the arrange)
+Context menu: load theme, various "auto-fill slots" features, insert/add/clear/etc..
Added slot actions for themes:
+SWS/S&M: Open Resources window (Themes)
+SWS/S&M: Load theme, slot n - where 'n' is in [1; 4], customizable in the S&M.ini file (up to 99 slots)
+SWS/S&M: Load theme, prompt for slot
+SWS/S&M: Clear theme slot...

Show Bank Select and Bank/Program Select lanes in FNG CC lane actions
Fixed FNG crashes (issue 410 and issue 390)

Issue 375: Added actions to control the master track hardware output:
+SWS: Nudge master output 1 volume +1/-1db
+SWS: Set master output 1 volume to 0db

Fixed issue 409: bad theming colors when REAPER version was < v4.11
Many Xenakios actions now have consistent undo names (vs action names), removed a log file
S&M.ini file: better presentation of configurable slot actions

!v2.1.0 #17 (November 2, 2011)
Added media file slot actions (details in issue 386):
+SWS/S&M: Play media file in selected tracks, slot n - where 'n' is in [1; 8], http://forum.cockos.com/showthread.php?p=984786#post984786|customizable in the S&M.ini file| (up to 99 slots). Supports any media file (.mid, .wav, etc..).
+SWS/S&M: Clear media file slot...

Cycle action editor:
+Added "Consolidated undo points" tick box. On OS X (with basic cycle action editor), this option can be changed in the S&M.ini file, e.g. [Cyclactions]Undos=0
+Action learn: now, SWS actions can be learned whatever are the displayed columns in the action list
+Macro learn: a clear error message is displayed when the column "Custom ID" is not displayed in the action list

Notes/Help window: region names can be edited too (they are edited/displayed according to edit/play cursor position)

Resources window: the context menu item "Select/load project templates (new tab)" now also opens multiple selected projects in separate tabs (issue 369)

All S&M themable windows use the following configurable colors of the Theme Editor (on Windows & REAPER v4.11):
+Window background
+Window text
+Window edit background
+Window list background
+Window list text
+I/O Window 3D highlight and shadows colors ("Main Window 3D" colors are poorly defined in the v4 default theme..)

Optimizations:
+Many actions run faster
+"Auto-refresh toolbars" option (Main menu > Extensions > SWS options): optimizations for large projects

House cleaning:
+Removed buggy/deprecated "Xenakios/SWS: Save current contents of actions list to file" (issue 311)

!v2.1.0 #16 (October 14, 2011)
S&M themable windows: fixed 3D highlight/shadow colors

Resource window: Project Loader/Selecter overhauled
+Added context menu items "Set project loader/selecter from selection" and "Clear project loader/selecter configuration"
+Slots that are part of the configuration are now surrounded as such (in the 1st column)
+Added actions:
 - SWS/S&M: Project loader/selecter: next (cycle)
 - SWS/S&M: Project loader/selecter: previous (cycle)
+The current open project slot is automatically selected
+Reminder: the Project Loader/Selecter allows you opening some projects (or selecting project tabs) with following actions.
 It is useful for live performance. Details and demo http://forum.cockos.com/showpost.php?p=831103&postcount=655|here|.

Fixed autogrouping broken in 2.1.0 #15

!v2.1.0 #15 (October 13, 2011)
Added actions:
+SWS/AW: Toggle auto group newly recorded items
+SWS/S&M: Set selected tracks to first unused group (default flags)
+SWS/S&M: Set selected tracks to group n (default flags) - where 'n' is in [1; 8], http://forum.cockos.com/showthread.php?p=984786#post984786|customizable in the S&M.ini file| (up to 32 groups)
+SWS/S&M: Remove track grouping for selected tracks

Cue Buss Generator & Live Configs: track templates improvements (same as issue 376)
Resources window: saved FX chains and track templates are now indented
Notes/Help window: better resizing, improved "big font" display (less flickering)
Faster REAPER startup, especially with large projects (for real this time!)

House cleaning:
+Removed following actions (the action "Create cue buss track from track selection (use last settings)" is enough):
 - SWS/S&M: Create cue buss track from track selection (pre-fader/post-FX)
 - SWS/S&M: Create cue buss track from track selection (post-fader)
 - SWS/S&M: Create cue buss track from track selection (pre-FX)
+Some actions were slightly renamed ("ME" -> "MIDI Editor")

!v2.1.0 #14 (October 9, 2011)
"Auto-refresh toolbars" option (Main menu > Extensions > SWS options): added toolbar enabled actions and advanced parameter
+SWS/AW: Set selected tracks timebase to time
+SWS/AW: Set selected tracks timebase to beats (position only)
+SWS/AW: Set selected tracks timebase to beats (position/length/rate)
+Added advanced parameter "ToolbarsAutoRefreshFreq" in the S&M.ini file: the default value should be fine but you can tweak it so that toolbars are refreshed without noticeable lag
+ToolbarsAutoRefreshFreq is in ms (min: 100, max: 5000). Make sure you exited REAPER before editing the INI file.

SWS list views:
+Fixed SWS list views not obeying to sort requests (sometimes)
+Faster sort when clicking on headers

Issue 394: SWS Wait... actions don't work on OS X, removed from OS X release.

Added actions:
+SWS: Set selected items length...
+SWS/AW: Set selected tracks pan mode to stereo balance
+SWS/AW: Set selected tracks pan mode to 3.x balance
+SWS/AW: Set selected tracks pan mode to stereo pan
+SWS/AW: Set selected tracks pan mode to dual pan

OS X: Now building with Xcode 3.2, please report any regression issues.

!v2.1.0 #13 (September 23, 2011)
Issue 385: Fixed slow REAPER startup introduced in v2.1.0 #11
Issue 377: Frozen tracks support

!v2.1.0 #12 (September 21, 2011)
Issue 380: Fixed possible hang when exiting REAPER on Windows 7
Issue 372:
+"SWS: Name selected track(s) like first sel item" is now "Name sel track(s) like first sel item on track"
+Added "SWS: Name sel track(s) like first sel item in project"
+Added undo point
+Fixed naming with in-project MIDI items

!v2.1.0 #11 (September 15, 2011)
Resources window / track templates: auto-save now fully mimics the way track templates are saved natively (details in issue 376)
Resources window / FX Chains: auto-save now fully mimics the way FX Chains are saved natively (Issue 376)

Optimization: faster SWS init / REAPER startup

REAPER v4.03pre's track freeze: some actions won't have any effect on frozen tracks
(temporary until this new native feature is not officially released and properly managed in SWS extensions)

!v2.1.0 #10 (September 13, 2011)
Live configs:
+Smoother switching between configs: now respects the native "track mute fade" preference (more to come..)
+Auto track selection: make sure that only configured tracks are selected while performing "Activate" and "Deactivate" actions (and restore selection just after)
+Live configs window: now displays user preset names (rather than ids)
+Fixed ignored FX presets switches (when "Auto track selection" was not ticked)

Resources window:
+Context menu (issue 373): added menu items "Auto-save", "Auto-fill from project path" and "Auto-fill..."
+OS X (issue 373): multiple selection of slots
+Text filter: added "Name" criteria, filtering by path now ignores trailing filenames

Issue 371: Added action "SWS: Normalize items to overall peak RMS", adjusts all selected items by the same amount (eg adjusting volume of a split/comped line)

!v2.1.0 #9 (September 7, 2011)
Issue 367: OS X: Fixed issues after opening docked windows

!v2.1.0 #8 (September 4, 2011)
Fixed crashing on undo reported in the main reaper forum thread
Fixed possible SWS list views refresh issues introduced in v2.1.0 #5
Cycle action editor: fixed drag & drop of commands (right list view) broken since v2.1.0 #5

!v2.1.0 #7 (September 2, 2011)
Issue 366: Fixed crash with Show Used CC lanes
Issue 348: Fixed note on left hand edge of take sometimes being missed when applying groove
Faster parsing and construction of midi takes
Fix crash with groove quantize when no notes are selected
Cycle action editor: fixed action renaming bug introduced in v2.1.0 #5
Cycle action editor: fixed corrupted "Right click here..." cycle action introduced in v2.1.0 #5

Marker list now supports save/restore and changing of colors ("Set color..." in the context menu), including en masse with ctrl-click - requires Reaper v4.03

Resources window: "Auto-fill" (context menu) now adds slots rather than inserting them (i.e. do not change existing slot numbers)
Resources window/FX Chains: support for track channels when FX Chains are saved in the Resources view (Issue 363)
Resources window/Projects: added "Add recent projects" in the context menu (it adds all recent projects as listed in Main menu>File>Recent projects)
Resources window/Projects: added project loader/selecter actions (useful for live performance):
+SWS/S&M: Project loader/selecter: configuration - This one allows you defining start/end slots (empty slot gaps are ignored)
+SWS/S&M: Project loader/selecter: next (cycle)
+SWS/S&M: Project loader/selecter: previous (cycle)

Cycle actions:
+Undoing a cycle action now also restores its previous state (Issue 361)
+Cycle action buttons are now refreshed on undo

Added action:
+SWS/S&M: Open project path in explorer/finder

!v2.1.0 #6 (August 28, 2011)
Issue 358: Fixed possible crash on project load
Issue 360: Fixed SWS list crash introduced in v2.1.0 #5
Issue 362: Fixed possible cycle action corruption and other sort issues

!v2.1.0 #5 (August 22, 2011)
Issue 353: Much improved SWS window list performance (eg Markerlist with many, many markers)
Issue 354: Fixed crash when importing non-RPP project files.
Removed broken "SWS/AW: Toggle TCP"

!v2.1.0 #4 (August 21, 2011)
Issue 352: fixed cycle actions that contain Custom actions

Cycle action editor:
+Better drag & drop support for the right list view (drag & drop of commands)
+Cycle actions now support SWS/FNG actions

!v2.1.0 #3 (August 21, 2011)
Issue 77/Issue 147: Snapshots now store native envelopes:
+"Vol" option now stores pre and post FX envelopes
+"Pan" option now stores pre and post pan and width envelopes
+"Mute" option now stores mute envelopes

Bug fix for new SWS install defaulting to deprecated FX snapshot storage (thanks, cylens!)

!v2.1.0 #2 (August 18, 2011)
Issue 340 / Issue 60: Added actions for item/sample analysis, especially drum sample pack creating:
+SWS: Normalize items to RMS (entire item)
+SWS: Normalize items to peak RMS (Like watching for the highest a RMS meter goes over time)
+SWS: Organize items by peak
+SWS: Organize items by RMS (entire item)
+SWS: Organize items by peak RMS
+SWS: Set RMS analysis/normalize options (Sets target db for normalize and window size for peak RMS calculation)
+Also similar are existing actions "SWS: Analyze and display item peak and RMS" and "SWS: Move cursor to item peak amplitude"

Issue 77 / Issue 147: Added pan law to pan snapshots

!v2.1.0 #1 (August 9, 2011)
Offical SWS v2.1 release to coincide with Reaper v4!  Please note this version of SWS will work with both Reaper v3 and v4, but v3 support will be dropped in the future.  Please support Cockos and purchase a v4 license if you do not already own one.

!v2.0.0 #35 (August 8, 2011)
Issue 332: OS X: Fixed cycle action editor -- now replaced with a basic "create cycle action" modal dialog box. The dialog box can be opened from the actions list (there are 3 "create cycle action" actions) but not from the main "Extensions" menu like on Windows.
Issue 335: OS X: Fixed crash when starting Reaper with Notes/Help window previously open

Added actions:
+SWS/AW: Paste (pastes intelligently obeying "trim behind" mode to include empty space)
+SWS/AW: Insert click track (inserts a new track named "Click" with a click source)
+SWS/AW: Toggle click track mute (intelligently mutes the click track if it exists, or toggles the built in metronome if there is no click track)

!v2.0.0 #34 (August 3, 2011)
Fixed cycle actions window context menu on OS X

!v2.0.0 #33 (August 2, 2011)
Fixed "stuck" cycle actions window on OS X

!v2.0.0 #31 (July 31, 2011)
Added configurable slot actions (hidden by default, http://forum.cockos.com/showthread.php?p=984786#post984786|customizable in the S&M.ini file|):
+SWS/S&M: Apply input FX chain to selected tracks, slot n
+SWS/S&M: Paste input FX chain to selected tracks, slot n

Issue 324: Snapshot support for v4 pan styles/settings
Added action "SWS: Toggle selecting one grouped item selects group"
Fixed x64 installer issue
Renamed actions "Set displayed CC lanes, slot n" into "Restore displayed CC lanes, slot n"
Removed useless action "SWS/S&M: Notes/Help - Disables auto updates"

!v2.0.0 #30 (July 7, 2011)
Issue 309: Add action "SWS: Open last project"
Issue 310: Fixed Autorender not working in Reaper v4.0 beta
Issue 315: Add action "SWS: Toggle between current and saved track selection"
Issue 319: Fixed double-click renaming of fields on OS X
Issue 323: Fixed duplicated "Recall snapshot" actions
Issue 326: Renamed "set/unset/toggle master send" actions to "master outputs", added toggles to 12

S&M Resources window:
<strong>The number of slot actions can now be customized in the S&M.ini file, in the new section [NbOfActions].</strong>
*Quit REAPER* before customizing the number of slots/actions (none: 0, max: 99).
An example (with the current list of configurable actions and their default numbers) is http://reaper.mj-s.com/NbOfActions.txt|here|.
This also "unhides" (i.e. 0 slot by default) 2 new actions:
+SWS/S&M: Apply FX chain to selected items, all takes, slot n
+SWS/S&M: Paste FX chain to selected items, all takes, slot n

Beware! following actions are now configurable but their custom ids have changed:
+SWS/S&M: Trigger next preset for FX n of selected tracks
+SWS/S&M: Trigger previous preset for FX n of selected tracks
 => if used in toolbars, macros, etc.. an update is needed (sorry about that!)

!v2.0.0 #29 (June 30, 2011)
<strong>Added "Cycle action editor"</strong> (Main menu > Extensions > Cycle Action editor):
+<strong>A step-by-step example showing how to create a Cycle Action is available http://forum.cockos.com/showthread.php?t=84978|here|</strong> (thanks Mercado_Negro!)
+Unlimited number of cycle actions
+Unlimited number of commands per cycle action
+Import/export features
+Learn selected commands of the action list (Windows OS only)

Other cycle action updates:
+Performance improvements
+Consolidated undo points

S&M Notes/help:
+When the view is locked, the text is now displayed with a dynamic sized font (i.e. display à la "Big clock")
+Added marker names (in the top left dropdown box). They are edited/displayed according to edit/play cursor position (can be used for lyrics, etc..)
+Demo http://reaper.mj-s.com/S&M_big_notes.gif|here|

Issue 308: Fixed "Select/load project template" actions
Issue 317: Fixed Shorcircuit hang when set online with open GUI (needs "BuggyPlugsSupport=1" in the S&M.ini file, full story http://code.google.com/p/sws-extension/issues/detail?id=317|here|)
Tweaks: little Unicode fixes, better message boxes on OS X..

Added actions:
+SWS/S&M: Open Resources window (project templates)
+SWS/S&M: Clear project template slot...

!v2.0.0 #28 (June 13, 2011)
Fixed duplicated "take pan envelopes" actions
Fixed subtle "recursive cycle action" cases (e.g. a cycle action that calls a macro that calls a cycle action)

Added actions:
+SWS/S&M: Copy FX chain (depending on focus)
+SWS/S&M: Paste FX chain (depending on focus)
+SWS/S&M: Paste (replace) FX chain (depending on focus)
+SWS/S&M: Cut FX chain (depending on focus)

S&M Find: added "Zoom/Scroll" option (when searching for items)

<strong>S&M Resources: now also supports project templates</strong> (i.e. new option in top left dropdown box)
Added options/popup menu items common for FX chains, track template & project templates:
+Display current auto-save path
+Set auto-save directory to default resource path
+Set auto-save directory to project path (/FXChains, TrackTemplate or ProjectTemplates)
Added project template slot actions:
+SWS/S&M: Select/load project template, slot n  - where 'n' is in [1; 10]
+SWS/S&M: Select/load project template, prompt for slot
+SWS/S&M: Select/load project template (new tab), slot n  - where 'n' is in [1; 10]
+SWS/S&M: Select/load project template (new tab), prompt for slot

House cleaning: simplified a bunch of actions names (i.e. "Load/apply", "Load/paste", etc.. => "Apply", "Paste", etc..)

!v2.0.0 #27 (June 4, 2011)
Issue 301: Fixed "Crossfade adjacent selected items" crash
Issue 302: Fixed "Move right by 1 sample (on grid)" action
Issue 298: Find "all" now zooms to found items (reminder: find "next/prev" scrolls to the found item)

Added actions:
+SWS/S&M: Toggle all take FX online/offline for selected items
+SWS/S&M: Set all take FX offline for selected items
+SWS/S&M: Set all take FX online for selected items
+SWS/S&M: Toggle all take FX bypass for selected items
+SWS/S&M: Bypass all take FX for selected items
+SWS/S&M: Unbypass all take FX for selected items
+SWS/S&M: Set active take pan envelopes to 100% right
+SWS/S&M: Set active take pan envelopes to 100% left
+SWS/S&M: Set active take pan envelopes to center
+SWS/S&M: Scroll to selected item (no undo)

S&M Resources window:
+Fixed grayed "Add slot" and "Insert slot" popup menu items (since v2.0.0 #26)
+Track templates: auto save now also works with the master track (saving a "master track template" is not possible natively)
+Track templates: applying track templates to the master track is now possible
+Track templates: tweaks (new popup menu items, wordings..)

Padre's Envelope Processor and LFO generator now respect the "Per-take pitch envelope range" preference (was hard coded to 3 semitones before)

!v2.0.0 #26 (May 28, 2011)
Merged tiny extension plugin (2 new actions that can help WALTERing themes
+SWS/S&M: Show theme helper (all tracks) - Windows OS only
+SWS/S&M: Show theme helper (selected track) - Windows OS only

Theming updates for all S&M windows (Find, Resources, Notes/help and Live Configs):
+Dynamic positioning of themed dropdowns, buttons, etc.. (i.e. no more truncated texts, no more unaligned components)
+Windows OS: more use of themes' background colors (instead of "white backgrounds")
+Fonts are now updated when switching themes

Added actions:
+SWS/S&M: Set selected tracks MIDI input to all channels
+SWS/S&M: Set selected tracks MIDI input to channel n - where 'n' is in [1; 16]
+Issue 291: SWS/S&M: Map selected tracks MIDI input to source channel
+Issue 291: SWS/S&M: Map selected tracks MIDI input to channel n - where 'n' is in [1; 16]

S&M Resource window updates:
+New option (in popup menu) to filter the list view by comments or paths
+Switch to "fast listview" mode only if there are more than 500 slots

S&M Find updates:
+Issue 298: move view to found item (more to come..)
+Use text buttons rather than icons (looked bad with some themes)
+Red "Not found!" message

House cleaning:
+S&M Live Configs: dropped OS X support for user FX presets (=> Windows OS only)
+Removed "SWS/S&M: Close all routing windows"
+Removed "SWS/S&M: Close all envelope windows"

Issue 300: Fixed "Open REAPER project in item BWAV info" crash

!v2.0.0 #25 (May 22, 2011)
Issue 273: New actions for moving the edit cursor:
+SWS: Move cursor left/right 1 sample (on grid)
+SWS: Move cursor left/right 1ms/5ms
+SWS: Move cursor left/right by default fade length

Issue 283: New action "SWS: Select unmuted tracks"
Issue 286: New actions "SWS: Set master mono" and "SWS: Set master stereo"
Issue 297: Fixed bug with project file size increasing with each save after using groove tool. Load and resave affected projects to automatically fix.

!v2.0.0 #24 (May 18, 2011)
Zoom updates:
+Option to seek play when moving the edit cursor on zoom in
+Mouse cursor doesn't move in Y when drag zooming, more Abelton Live like (Windows OS only)

S&M Resource window updates:
+Fixed drag-drop of slots within the list view (comments were lost)
+Fixed text editing when some columns are hidden/moved

!v2.0.0 #23 (May 17, 2011)
Fixed ruler not moving edit cursor

!v2.0.0 #22 (May 17, 2011)
SWS Zoom updates:
+Merged in Boreg's drag zoom plugin, see the http://forum.cockos.com/showthread.php?t=42722|related thread|. Open SWS Zoom preferences (Extensions menu) to enable (OS X, too!)
+Issue 212: Added options "Move edit cursor when zooming in" and "Set time selection when zooming in"

Snapshot improvements:
+Issue 107: Add option to snapshots window for "Show snapshots for selected tracks only"
 This filters the snapshots to include only snaps that include selected tracks
+Issue 179: Separate "selected tracks only" options for save/recall
+Issue 294: Fixed "Save over current snapshot" and others inappropriately clearing the active snapshot

Fixed the following actions/dialog boxes (crash with v4 empty take lanes):
+Xenakios/SWS: Rename selected takes (deprecated)...
+Xenakios/SWS: Take mixer
+Xenakios/SWS: Toggle selected takes normalized/unity gain
+Xenakios/SWS: Trim/untrim item left edge to edit cursor
+Xenakios/SWS: Implode items to takes and pan symmetrically
+Xenakios/SWS: Pan takes of item symmetrically
+Xenakios/SWS: Set item playrate based on item pitch (and reset pitch)
+Xenakios/SWS: Set item pitch based on item playrate
+Xenakios/SWS: Switch item contents to next cue
+Xenakios/SWS: Switch item contents to next cue (preserve item length)
+Xenakios/SWS: Switch item contents to previous cue
+Xenakios/SWS: Switch item contents to previous cue (preserve item length)
+Xenakios/SWS: Switch item contents to first cue
+Xenakios/SWS: Switch item contents to random cue
+Xenakios/SWS: Switch item contents to random cue (preserve item length)

House cleaning:
+Dropped OS X support for all "SWS/S&M: Trigger preset" actions (=> Windows OS only)
+Removed "Xenakios/SWS: Select last track of folder" ("not implemented" message, issue 284)
+Removed duplicate "Xenakios/SWS: Toggle selected tracks visible in mixer"

!v2.0.0 #21 (May 11, 2011)
Fixed browsing for folder in Windows when path contains unicode characters
Fixed opening of groove presets with unicode characters in paths on Windows
Toolbar auto-refresh option disabled by default
House cleaning: removed "SWS/S&M: Let REAPER breathe" (see why http://forum.cockos.com/showpost.php?p=737539&postcount=378|here|.)

Cycle action updates:
+MIDI Editor cycle actions can also run custom macro or ReaScripts
+Cycle actions can also run SWS actions
+More customizable cycle actions (and toolbar buttons):
 - Optional dynamic action renaming (e.g. different tooltips for each step)
 - Optional toggle state (buttons can light up or not)

!v2.0.0 #20 (May 5, 2011)
Added cycle actions (user configurable):
+SWS/S&M: Create cycle action
+SWS/S&M: Create cycle ME action (event list)
+SWS/S&M: Create cycle ME action (piano roll)

Added actions:
+SWS/AW: Render tracks to stereo stem tracks, obeying time selection
+SWS/AW: Render tracks to mono stem tracks, obeying time selection
+SWS/AW: Cascade selected track inputs
+SWS/AW: Split selected items at edit cursor w/crossfade on left

Bug fixes:
+Fixed bug in "autogroup" actions

!v2.0.0 #19 (April 29, 2011)
Added toolbar actions with "auto-refreshed" button states (if the new option "Main menu > Extensions > SWS Options > Enable toolbars auto refresh" is ticked):
+SWS/S&M: Toolbar right item selection toggle
+SWS/S&M: Toolbar left item selection toggle
+SWS/S&M: Toolbar top item selection toggle - Windows OS only!
+SWS/S&M: Toolbar bottom item selection toggle - Windows OS only!
 These actions are to prevent user errors with selected items that are offscreen.
 The idea is to put those actions into a toolbar: they will light up when some selected items are not visible in the arrange (offscreen).
 Clicking those buttons will deselect offscreen items (and re-selects them on toggle).
 See details, howto and toolbar auto-refresh anim http://forum.cockos.com/showpost.php?p=728774&postcount=315|here|.
+AW's grid actions button states now reflect the current grid setting (when changed elsewhere in REAPER)
 See grid toolbar auto-refresh anim http://stash.reaper.fm/8523/awGridToolbar.gif|here| and details about Adam's grid actions http://forum.cockos.com/showthread.php?p=706294|here|.
+SWS/S&M: Toolbar track envelopes in touch/latch/write mode toggle
 This action sets track envelopes that are in one of the write modes into read mode and re-sets those previous write modes on toggle. Related toolbar buttons will light up if any envelope is in one of the write modes.
+SWS/S&M: Toggle toolbars auto refresh enable

Added FX preset actions (v4 only, see implementation remarks http://forum.cockos.com/showpost.php?p=728774&postcount=315|here|). They works with any type of FX and any presets (user or factory presets):
+SWS/S&M: Trigger next preset for selected FX of selected tracks
+SWS/S&M: Trigger previous preset for selected FX of selected tracks
+SWS/S&M: Trigger next preset for FX n of selected tracks - where 'n' is in [1; 4]
+SWS/S&M: Trigger previous preset for FX n of selected tracks - where 'n' is in [1; 4]
+SWS/S&M: Trigger preset for selected FX of selected tracks (MIDI CC absolute only)
+SWS/S&M: Trigger preset for FX n of selected tracks (MIDI CC absolute only) - where 'n' is in [1; 4]
 Remarks: these 2 last MIDI actions are present in the "S&M Extension" section (see top right dropdown in the action dialog box).
 They are a bit different from the native "Link to PG change" feature: they work with any type of FX (e.g. JS).
 Bonus: since v4, "Program Change" MIDI events can be learned.
+S&M Live Configs window: the "User preset" column is back !

Added other actions:
+SWS/S&M: Pan active takes of selected items to 100% right
+SWS/S&M: Pan active takes of selected items to 100% left
+SWS/S&M: Pan active takes of selected items to center
 Note: "pan takes" not "pan cakes".
+SWS/S&M: Dump action list (w/o SWS extension) - Windows OS only!
+SWS/S&M: Dump action list (w/ SWS extension) - Windows OS only!
 Note: dumped files are formatted (readable in Excel for example). See how to use these 2 actions http://wiki.cockos.com/wiki/index.php/S%26M_Dump_action_list|here|.

Find window:
+SWS/S&M: Find next
+SWS/S&M: Find previous
+Preserve the searched string (when closing, undocking, etc.)
+Added shortcuts when the window is focused (F3 = find next, shift-F3 = find previous)

Fixes, tweaks, house cleaning:
+Fixed issue 287 (Unexpected behavior of "SWS/S&M: focus next floating fx for selected tracks (cycle)")
+Many S&M track FX (and FX chain) actions run faster ("fix" for http://forum.cockos.com/showpost.php?p=724194&postcount=13|this report|)
+All S&M track envelope arming actions now support v4 panning (width/dual pan)
+Updated "SWS/S&M: Dump ALR Wiki summary [snip]" actions (FNG extension merge)
+Removed "SWS/S&M: Toggle show all routing windows" (too much limitations)
+Removed "SWS/S&M: Toggle show all envelope windows" (too much limitations)
+Removed "SWS/S&M: Save selected item as item/take template..." (private)

!v2.0.0 #18 (March 28, 2011)
Added actions:
+Issue 256: "SWS: Toggle auto add envelopes when tweaking in write mode"
+Issue 280: "SWS: Toggle grid lines over/under items"
+"SWS: Horizontal scroll to put play cursor at 10%"

Readded Xenakios' "Command parameters" to the Extensions menu
Fix crash when parsing a MIDI take with a large extended MIDI event.

!v2.0.0 #17 (March 16, 2011)
Added actions (issue 165, Windows OS only):
+SWS/S&M: Focus main window (close others)
+SWS/S&M: Focus next window (cycle, hide/unhide others)
+SWS/S&M: Focus previous window (cycle, hide/unhide others)
Remark: for these actions to work, keyboard shortcuts must use modifiers in order to pass-through to the main window (ex: Ctrl+minus = focus previous, Ctrl+plus = focus next)

House cleaning, removed "duplicated" actions (remaining focus actions now also focus the main window on cycle):
+SWS/S&M: Focus previous floating FX for selected tracks (+ main window on cycle)
+SWS/S&M: Focus next floating FX for selected tracks (+ main window on cycle)
+SWS/S&M: Focus previous floating FX (+ main window on cycle)
+SWS/S&M: Focus next floating FX (+ main window on cycle)

New actions from Adam Wathan:
+SWS/AW: Enable 'link time selection and edit cursor'
+SWS/AW: Disable 'link time selection and edit cursor'
+SWS/AW: Toggle 'link time selection and edit cursor'
+SWS/AW: Enable clear loop points on click in ruler
+SWS/AW: Disable clear loop points on click in ruler
+SWS/AW: Toggle clear loop points on click in ruler
+SWS/AW: Set project timebase to time
+SWS/AW: Set project timebase to beats (position only)
+SWS/AW: Set project timebase to beats (position, length, rate)

S&M Notes/help window: optimizations, fixed issue 204 (actions were not refreshed when the view was docked)
S&M GUI tweaks
Bug fixes for "Fill Gaps" and "AW Fade" actions

!v2.0.0 #16 (March 9, 2011)
Added actions:
+SWS: Ignore next marker action
+SWS: Move cursor and time sel left to grid
+SWS: Move cursor and time sel right to grid

"Load project template X" actions are now automatically added for any number of project templates that exist in the ProjectTemplates directory.

!v2.0.0 #15 (March 4, 2011)
These actions now support v4 empty take lanes as well as alternate peak (.reapeaks) cache path:
+SWS/S&M: Delete selected items' takes and source files (prompt, no undo)
+SWS/S&M: Delete selected items' takes and source files (no undo)
+SWS/S&M: Delete active take and source file in selected items (prompt, no undo)
+SWS/S&M: Delete active take and source file in selected items (no undo)

Added actions (issue 268):
+SWS/S&M: Reassign MIDI learned channels of all FX for selected tracks (prompt)
+SWS/S&M: Reassign MIDI learned channel of selected FX for selected tracks (prompt)
+SWS/S&M: Reassign MIDI learned channels of all FX to input channel for selected tracks

Fixes:
+Some v4 empty take lanes management in S&M actions
+"Load/apply and Load/paste fx chain to selected tracks" actions that were adding input-fx-chains instead of standard track-fx-chains

Shift-click in marker list now makes a time selection

!v2.0.0 #14 (March 1, 2011)
Performance improvements (REAPER startup, S&M actions related to notes, FX, FX chains and track grouping)
S&M FX chains actions now properly manage FX comments

v4 input FX chains support
+Added input FX chain features in the S&M Resources window (see below)
+Added actions:
 - SWS/S&M: Clear input FX chain for selected tracks
 - SWS/S&M: Copy input FX chain from selected track
 - SWS/S&M: Cut input FX chain from selected tracks
 - SWS/S&M: Paste (replace) input FX chain to selected tracks
 - SWS/S&M: Paste input FX chain to selected tracks
Remark:
+With S&M FX chain actions, you can copy a FX chain from a track, an item and paste it as an *input* FX chain and vice et versa (shared FX chain clipboard)
+v4 only! (those actions are visible in v3 but are no-op)

S&M Resources window updates:
+Auto save button (top right) now *adds* new slots. Note: before, a new slot was inserted before the selected one but this could mess slot actions (because all following slot ids were changed..)
+Auto save button now proposes to define the auto save directory when needed
+Tweaks (better undo wordings, few user prefs were not saved, popup menu clean-up, etc.)
In "FX chain" mode (i.e. "FX chain" selected in the top left dropdown box):
+Added double click option to apply (or paste) FX chain slots as *input* FX chains (visible but nop in v3, see http://reaper.mj-s.com/S&M_ResourcesView_InputFx.jpg|screenshot|)
+Auto save FX chain (top right button) can now be configured to save track FX chains, *input* FX chains as well as active takes' FX chains, see http://reaper.mj-s.com/S&M_ResourcesView_popup.jpg|new popup menu|

Added actions (issue 258):
+SWS/S&M: Move selected FX up in chain for selected tracks
+SWS/S&M: Move selected FX down in chain for selected tracks
+SWS/S&M: Select last FX for selected tracks

!v2.0.0 #13 (February 24, 2011)
Installers updated to include grooves (installed in Reaper resource path\Grooves on Win, manual install for OS X)
Fixed sws-autocoloricon.ini reading on OS X
S&M Find now supports v4 empty take lanes
Fixed issue 262: pre-FX and post-fader S&M cue buss actions now obey send & HW output default prefs (i.e. prefrences > project > track/send defaults). Note: pre-fader busses still mimic the volume of selected tracks.
Restored deprecated Xen's "Load track template n" (where n>10) actions

!v2.0.0 #12 (February 18, 2011)
Autorender: Fixed another silent render bug for relative media items not in the project root directory

!v2.0.0 #11 (February 16, 2011)
Issue 245: Added "SWS: Goto/select next marker/region" and "SWS: Goto/select previous marker/region"
Autorender: Fixed bug where projects with relative paths to media files rendered silent tracks
Removed "SWS: Toggle auto fades for new items", use native "Toggle enable/disable default fadein/fadeout" instead

!v2.0.0 #10 (February 7, 2011)
Support for v4 empty take lanes:
+S&M build lanes actions now turn "take mosaics" into lanes using v4 empty takes (rather than v3 empty takes)
 These actions still useful to create take lanes à la v4 from older project saved with "mosaics", for example.
+The action "S&M Remove empty take/item among selected items" now also removes v4 empty takes
 Remark: this action was limited to v3 empty takes before, i.e. takes with empty source
+The action "S&M Clear active take/items" now clears takes using v4 empty takes (rather than v3 empty takes). If all takes of an item are empty, the item is removed.
 Remark: a v4 empty take can be removed thanks to "S&M Cut active take" (removing an empty take is not yet possible natively)

Main "Extensions" menu:
+Added AW's "Fill gaps..."
+Fixed "Envelope Processor..." menu item
+(Temporary?) removed "Item/Take" sub-menu (Xenakios actions need to be updated for v4)

Autorender:
+Added option to only render tracks with a specified prefix (and optionally remove that prefix from rendered files)
+Added global preferences menu
+Added option to not prepend track numbers to rendered files
+Added limited support to append duplicate numbers to rendered files that would otherwise overwrite each other (This Song(2).mp3)
+Added auto-calculation of track pad length (for projects with large numbers of regions to be rendered)

Fixed crash when running some of the S&M Resources window's slot actions (applying, importing, pasting, etc. track templates or FX chains from unexisting slots)
Fixed corner case refresh bug in S&M Resources window
Issue 250: Added action "SWS: Toggle auto fades for new items"
Added action "SWS: Toolbar mute toggle"
Fixed directory scan for grooves on OS X

!v2.0.0 #9 (February 4, 2011)
Autorender:
+Added global preferences dialog with default render directory option, option to allow stem rendering
+Fixed crash with new portable installations

Added actions:
+"SWS: Toolbar solo toggle" (Note, this replaces "SWS: Are any tracks soloed? [no-op, for toolbar]", please re-add to toolbar)
+"SWS: Toolbar arm toggle"
+"SWS: Set all sel tracks inputs to match first sel track"

Duplicate recording input check now ignores "input monitoring only" record mode.
Fixed possible S&M.ini file corruption (thanks Mercado Negro!)

House cleaning (more to come):
+Main menu: Moved all SWS, S&M and Shane extension menu items in the main "Extensions" menu
+Main "Extensions" menu filled in alphabetical order (and not structured by developper anymore)

!v2.0.0 #8 (February 1, 2011)
Autorender updates:
+No need to enter data into the project notes field, now use "Autorender: Edit project metadata"
+Unicode character support (Windows only? Testing needed)

Support for v4 empty take lanes (more to come):
+Fixed all S&M actions relate to takes
+Fixed take envelope processing in Padre's Envelope LFO Generator and Envelope Processor
+Example: with items starting with a v4 empty take, some actions were broken or had no effect..

Added pitch take envelope support for Padre's Envelope LFO Generator and Envelope Processor (v4 only)

Added actions:
+SWS/S&M: Copy active take
+SWS/S&M: Cut active take
+SWS/S&M: Paste take
+SWS/S&M: Paste take (after active take)

House cleaning (more to come):
+Main "Extensions" menu: added Padre's Envelope LFO Generator and Envelope Processor
+Main "Extensions" menu: removed Xenakios' "Misc/Experimental" sub-menu (actions remain available in the action list)
+Media item context menu: removed Xenakios' "Item/Take selection" and "Item/Take manipulation" sub-menus (actions remain available in the action list and in the main "Extensions" menu)
+TCP context menu: removed Xenakios' "Track/Mixer/Envelopes" sub-menu (actions remain available in the action list and in the main "Extensions" menu)
+Tagged action "Xenakios/SWS: Project media..." as deprecated

Issue 50:  SWS: Create regions from sel item(s) named with take
Issue 126: Warn about recording same inputs on multiple tracks: http://www.standingwaterstudios.com/shup/RecInputCheck.png Also added actions "SWS: Enable/Disable checking for duplicate inputs when recording."
Issue 244: Added "SWS: Set selected take(s) to custom color X" actions
Issue 246: Added toolbar-status only action "SWS: Are any tracks soloed? [no-op, for toolbar]"
Fixed using Windows generated reaconsole_customcommands.txt files on OS X.

!v2.0.0 #7 (January 29, 2011)
NEW: Preliminary version of "Autorender."  Thanks, Shane!  For more information, run Autorender: show instructions from the File->Autorender menu (or actions).

Added actions:
+SWS/S&M: Show take pitch envelope - v4 only (visible but no-op in v3)
+SWS/S&M: Hide take pitch envelope - v4 only (visible but no-op in v3)
+SWS/S&M: Copy selected track grouping
+SWS/S&M: Cut selected tracks grouping
+SWS/S&M: Paste grouping to selected tracks

Notes/help window fixes:
+Pass keystrokes to the main window when locked (i.e. lock button)
+Properly init S&M project notes with REAPER ones when possible

!v2.0.0 #6 (January 27, 2011)
Fixed corruption of last item in auto color list
Fixed keyboard focus issues
Improved groove tool keyboard handling
(#5b) Improved "SWS: Set all takes to next/prev mono/stereo channel mode" actions

!v2.0.0 #5 (January 26, 2011)
FNG Groove Tool Updates:
+Fixed applying strength to velocity groove quantize
+Added separate velocity strength control to Groove Tool (set to zero to disable either)
+Fixed refresh of groove list in Groove Tool when changing folders
+Remove zero length notes when modifying MIDI take state (bad things happen otherwise)
+Code cleanup and performance improvements for MIDI take state reading and writing
+Added "FNG: Groove Tool..." to the Extensions menu
+Removed menu bar and moved applicable items to the context menu
+Removed "passthrough" action/keyboard section workaround

S&M updates:
+Resources window:
 - Performance improvements: REAPER start-up & shutdown, show/hide, auto fill, all editions features, filtering, etc.
 - Track templates: added "Paste items to sel. tracks" and "Replace items of sel. tracks" as customizable double-click behaviours
 - Track templates: added toggle popup menu item "Save track templates with items" (so that track templates can be auto-saved w/ or w/o items)
+Notes/help window:
 - Project notes: now displays the related RPP filename
 - Project notes: initialize S&M project notes with REAPER's ones when possible (i.e. when S&M ones don't exist but REAPER's ones exist)
 Reminder: due to an API limitation, for the moment the "project notes" displayed in the Notes/help window are different from REAPER's one
+Other:
 - Performance improvements for all cue buss & routing actions
 - Fixed corner case Cue buss crash
 - GUI tweaks

Fixed bug that "silently" deleted items in SWS lists while renaming (Thanks, Bevosss)
4 new actions: "SWS: Set all takes to next/prev mono/stereo channel mode"

!v2.0.0 #4 (January 23, 2011)
Groove Tool fixes:
+Fixed pass through to main window
+Fixed muted midi events bug introduced in v2.0.0 #3
+Modified Undo handling for items

Fixed auto color needing to be forced in some situations
Fixed some screenset loading issues

!v2.0.0 #3 (January 22, 2011)
<strong>Fingers/FNG extension update/merge!</strong>
+Issue 238: Groove quantize now supports velocity
+Issue 234: Added support for unquantize for MIDI for any FNG action modifying MIDI data
+Update dialog to use SWS-style dockable windows
+Note: grooves are not part of the installer, yet. Download FingersExtras.zip from the beta download area.

Auto color/icon fixes from really broken build #2.
Auto color/icon information is stored in a new file sws-autocoloricon.ini for easy sharing (old settings copied for you)
Issue 225: Fixed selected text in Notes/help window when switching between docker tabs
Fix for toggle actions to focus SWS views when docked

!v2.0.0 #2 (January 21, 2011)
Fix to close our windows on initial screenset load (thanks Bevosss)
Auto color/icon updates:
+Icons are removed if a track changes name to something not recognized
+Auto-icon won't overwrite custom icons
+Added "Ignore" field to the color, so you can auto-icon without changing color of that track too
+Proper priority order icon setting
+Performance enhancements

!v2.0.0 #1 (January 19, 2011)
<strong>BETA: CAUTION !</strong>
Due to a change in the way S&M.ini file is managed, you may face some issues when switching between SWS official <-> SWS beta.
Well, a clean upgrade is automatically managed when SWS official -> SWS beta, but you'll probably loose your FX Chains setup when switching back to SWS beta -> SWS official.
So a backup of the "official" S&M.ini might be a good idea (or sticking with the beta as the new S&M.ini format won't change).

<strong>Short changelog:</strong>

+PiP support
+Many S&M updates (including new http://reaper.mj-s.com/resourceview.jpg|"Resources" window|: FX chains + Track templates + goodies). See details below.
+Updated SWS Autocolor view: now also features auto track icon. Demo http://reaper.mj-s.com/autoicon.gif|here|.
+Preliminary V4 updates (S&M, Padre, Xenakios)
+House cleaning, fixes

<strong>Changelog details:</strong>

Added S&M http://reaper.mj-s.com/resourceview.jpg|Resources window|
The "FX chains" view turned into a "Resources" window: FX chains + Track templates + goodies
The same features that exist for FX chains are now available for track templates too. A cool thing now is that we can patch existing tracks with track templates (and not only  "add track template as new track"). Well, some other sort of snapshots..
Also, saving track templates and FX chains is eased thanks to the "auto-save" feature, see below. A new feature "Auto-fill" also allows creating slots automatically.
Bonus: check out Tallisman's awesome FX Chain library, http://forum.cockos.com/showthread.php?t=35128|here|!
+Auto-save feature:
 An "Auto-save" button has been added: it automatically saves the selected tracks' FX chains (or track templates) and insert the related files/slots in the resource list.
 It's a one "click feature", i.e. no file browser is displayed: filenames are automatically generated from track names and saved in REAPER's default FX chains (or track templates) resource path.
 This "auto save" directory can be customized (new popup menu items "Set auto save directory") and filenames can now be renamed ("Name" column is editable).
+Auto-fill feature:
 If not already present, all FX chain (or track template) files found in the related resource path and its sub-folders are automatically inserted at the selected slot.
+Applying track templates preserves items:
 - if there's no item present in an applied track template file, the current ones are preserved
 - if some items are present in an applied track template file, those ones are used instead
 - if several tracks are present in a track template file, only the first one is used (when *applying*, when importing, all tracks present in the file are added)
+New actions:
 - SWS/S&M: Open Resources window (FX chains)... - just renamed (replaces "Open FX chains view...")
 - SWS/S&M: Open Resources window (track templates)...
 - SWS/S&M: Load/apply track template to selected tracks, slot n - where n is in [1;10]
 - SWS/S&M: Load/apply track template to selected tracks, prompt for slot
 - SWS/S&M: Load/import tracks from track template, slot n - where n is in [1;10]
 - SWS/S&M: Load/import tracks from track template, prompt for slot
 - SWS/S&M: Clear track template slot...
 Added actions that paste FX chains slots (exiting ones only "apply", i.e. replace FX Chains):
 - SWS/S&M: Load/paste FX chain to selected tracks, slot n - where n is in [1;8]
 - SWS/S&M: Load/paste FX chain to selected tracks, prompt for slot
 - SWS/S&M: Load/paste FX chain to selected items, slot n - where n is in [1;8]
 - SWS/S&M: Load/paste FX chain to selected items, prompt for slot
 - SWS/S&M: Load/paste FX chain to selected items, all takes, prompt for slot
+New popup menu items:
 - For FX chains and track templates: added "Auto fill (from resource path)"
 - Load/apply track template to selected tracks
 - Load/import tracks from track template
 - Set FX chain auto save directory...
 - Set track template auto save directory...
 - Auto save FX chains and insert slots (from track selection)
 - Auto save track templates and insert slots (from track selection)
 -> those 2 last menu items do the same things than the auto-save button, files are saved and inserted at the selected slot
 - Delete slots & files
 -> on Win, files are sent to the recycle bin
 - Show path in Explorer/Finder...
+Column "Name" is now editable (file renaming from the view)
+Drag-drop improvements:
 - Internal drag-drop of slots (i.e. now moves slots rather than copying them)
 - More 'natural' + fixed shortcomings: d'n'd of empty slots, selection after d'n'd, d'n'd when the list is empty, etc..
+On Win, "Display track template/FX chain" (in the popup menu) now launches notepad
+Paths pointing to unexisting files aren't emptyied anymore
+Tagged "Xenakios/SWS: Load track template n" actions as deprecated

Updated SWS Autocolor view: now also features auto track icon (the view has been renamed into "SWS Auto Color/Icon"), demo http://reaper.mj-s.com/autoicon.gif|here|.
+Added a column "Icon" in the view (right-click in this column or double-click it to set an icon filename) and a tick box "Enable auto icon".
+Also added action "SWS/S&M Toggle auto icon enable".
Rmk: your current color configurations will be preserved when upgrading..

S&M Notes/help view updates:
+Action help: now, when selecting custom macros, the related (veeeery long!) custom id is displayed in the text field (i.e. custom notes about macros are no more saved but that eases the copy/paste of custom ids)
+Action help: added http://reaper.mj-s.com/alrButton.jpg|"ALR" button|, i.e. online help to the http://wiki.cockos.com/wiki/index.php/Action_List_Reference|Action List Reference| wiki
+Added actions in order to make things clear:
 - SWS/S&M: Open Notes/Help window (project notes)...
 - SWS/S&M: Open Notes/Help window (item notes)...
 - SWS/S&M: Open Notes/Help window (track notes )...
 - SWS/S&M: Open Notes/Help window (action help)...
Remark: here's an http://reaper.mj-s.com/OnlineHelp.gif|anim| showing how to use notes, action help & online help

S&M Live Configs updates:
+Added "Auto track selection" option/tick box
+Fixed activate/deactivate actions not obeying the config's "Enable" parameter
+Added actions (in the main section) "SWS/S&M: Toggle enable live config n" - where n is in [1;8]
+Added advanced parameter "CC_DELAY" in S&M.ini (in REAPER's resource directory) - to be tweaked manually!
 If this parameter is set to 0, MIDI CC events will trigger their related "Apply live config" action *immediately* but, in this case, when moving a fader on a large scale for example, all configs in between will also be applied. With a delay (e.g. 250ms, the default value) only the last stable CC value will be taken into account.
+Undo points for all controls

S&M Cue buss:
+"Open Cue Buss window" is now a toggle action (+ reports a toggle state)
+When creating a cue buss, auto scroll to created the track (TCP)

S&M house cleaning:
+Cleaned the main "Extensions" menu a bit + added following menu items:
 - S&M Cue Buss...
 - S&M Find...
 - S&M Live Configs...
+Removed the following split actions:
 Contrary to their related native versions, the following ones were splitting selected items *and only them*, see http://forum.cockos.com/showthread.php?t=51547|this related thread|.
 Due to REAPER v3.67's new native pref "If no items are selected, some split/trim/delete actions affect all items at the edit cursor",
 those actions are less useful (well, they would still split only selected items even if that native pref is ticked).
 Also removed because of the spam in the action list (many split actions).
 - SWS/S&M: Split selected items at play cursor
 - SWS/S&M: Split selected items at time selection
 - SWS/S&M: Split selected items at edit cursor (no change selection)
 - SWS/S&M: Split selected items at time selection (select left)
 - SWS/S&M: Split selected items at time selection (select right)
 - SWS/S&M: Split selected items at edit or play cursor
 - SWS/S&M: Split selected items at edit or play cursor
+Removed the following take actions:
 Due to native actions "Rotate take lanes forward/backward" added in REAPER v3.67 (move active take up/down actions still there, of course).
 - SWS/S&M: Takes - Move all up (cycling) in selected items"
 - SWS/S&M: Takes - Move all down (cycling) in selected items"

Other S&M updates/fixes:
+Added action: SWS/S&M: Left mouse click at cursor position (use w/o modifier)
+Themable GUIs: hover, pressed,.. states for buttons, actions are now performed on mouse up events, un-stretched PNGs, default focus tweaks, tick boxes look better, use theme 3D colors for dropdows (if defined), etc..
+Fixed Notes/help and Resources views toggle states
+Fixed Adam's Fills Gaps actions
+Fixed disabled some popup items not being grayed
+Fixed UI refresh issues for "Find" and "Notes/help" views

Issue 225: Fixed selected text in Notes/help view when switching between docker tabs

!SWS v1.x.x
Goto http://sws-extension.org/download/whatsnew_v1.txt|here| for older changes<|MERGE_RESOLUTION|>--- conflicted
+++ resolved
@@ -1,4 +1,3 @@
-<<<<<<< HEAD
 Region Playlist:
 +Add toggle action to enable shuffling of region playlists
 
@@ -122,7 +121,7 @@
 Snapshots:
 +Allow customizing the amount of "Save as snapshot n" actions via [NbOfActions]/SWSSNAPSHOT_SAVE in S&M.ini (Issue 1310)
 +Replace the setting [SWS]/DefaultNbSnapsRecall in reaper.ini by [NbOfActions]/SWSSNAPSHOT_GET in S&M.ini
-=======
+
 New actions:
 +Added SWS/NF: Toggle swing grid (Issue 1243)
 +Added SWS/AW: Toggle swing grid (Issue 1244) (unlike the native action, this one obeys the MIDI editor setting to sync grid changes with arrange)
@@ -130,7 +129,6 @@
 
 Fixes:
 +SWS/AW: Toggle dotted/triplet grid actions now obey MIDI editor setting to sync grid changes with arrange
->>>>>>> b5f7203c
 
 !v2.11.0 pre-release build
 <strong>Reminder: this new SWS version requires REAPER v5.979+!</strong>
