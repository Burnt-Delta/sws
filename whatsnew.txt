<<<<<<< HEAD
Region Playlist:
+Add toggle action to enable shuffling of region playlists

Snapshots:
#Fix 'Prompt on recalling deleted tracks' option (report https://github.com/reaper-oss/sws/issues/1073#issuecomment-562705617|here|)
ReaScript API:
+Added NF_Win32_GetSystemMetrics (Issue 1235)
<strong>Reminder: this new SWS version requires REAPER v5.982+!</strong>

Miscellaneous:
+Fix scrolling the arrange view to track envelopes (2.11.0 regression, report https://forum.cockos.com/showthread.php?p=2212495|here|)
+Fix inserting new envelope point at mouse cursor when the arrange view is scrolled (2.11.0 regression, Issue 1266)

ReaScript API:
+Fix crash in CF_GetClipboard and CF_GetClipboardBig when the text clipboard does not have data (regression from v2.11.0)
+Add support for REAPER v6's new auto-stretch item timebase in "SWS/AW: Set selected items timebase" actions (report https://forum.cockos.com/showthread.php?p=2210126|here|, REAPER v6.01+ only)
Localization:
+Fix SWS/SN: Focus MIDI editor localization
Envelopes:
 #SWS/S&M: Remove all envelopes for selected tracks: if prompt enabled, prompt only if there are envelopes present (report https://forum.cockos.com/showthread.php?p=2215029#post2215029|here|) 
Notes:
+Fix bad encoding conversion and truncation to 256 characters when toggling "Wrap text" on Windows (Issue 1252)
+Fix non-working word wrapping on Linux and macOS
Windows installer:
+Add support for silent installs and setting the REAPER install path from the command line (Issue 1247)

ReaScript API:
+Fix BR_GetCurrentTheme (was broken since REAPER 5) and mark as deprecated (use REAPER's GetLastColorThemeFile instead) (report https://forum.cockos.com/showthread.php?p=2218974|here|)
Contextual toolbars:
+Add an option to auto-close toolbars when losing focus rather than on button click (Issue 1260)
Cycle actions:
+Check whether CONSOLE statements are valid ReaConsole commands
+Fix single-letter ReaConsole commands being recognized as invalid (report https://forum.cockos.com/showpost.php?p=2223834|here|)
+Fix the "SWS/AW: Set selected tracks pan mode" actions not redrawing the MCP in REAPER v6 (Issue 1267)

Contextual toolbars:
+Fix the MIDI Inline Editor context not being detected unless the Arrange context has a toolbar assigned (Issue 1261)

Cycle actions:
+Allow using scripts with a toggle state in conditions (Note: the toggle state is not refreshed while the cycle action is running)

Contextual toolbars:
+Fix empty toolbar/auto close/position offset columns when the window is restored at REAPER startup

Linux:
Implement the list column customization context menu when right-clicking on the column header

macOS:
Fix the list column customization context menu not being displayed when the list is scrolled
Unindent selected track(s):
+Allow unindending folder tracks
+Fix subsequent unintented tracks becoming mistakenly indented (Issue 1275)

Miscellaneous:
+Disable scrollbar size compensation in REAPER v6 (Issue #1279)
New actions:
+Xenakios/SWS/NF: Set selected tracks heights to A/B, respect height locked tracks (report https://forum.cockos.com/showthread.php?t=229948|here|)
Auto color/icon/layout:
+Limit the minimum width of the window to prevent overlapping buttons

ReaScript API:
+Allow omitting the buffer/buffer_sz arguments of the following functions in Lua:
 - BR_TrackFX_GetFXModuleName
 - CF_EnumerateActions
 - CF_GetClipboard
 - CF_GetMediaSourceRPP
 - CF_GetSWSVersion
 - NF_ReadID3v2Tag
 - NF_TakeFX_GetModuleName
 - SNM_ReadMediaFileTag
Region playlist:
+Fix the "Move edit cursor when clicking regions" option being persisted as "Seek playback when clicking regions" (Issue 1289)
=======
Miscellaneous:
+Fix reference track defaulting to the master track (v2.11 regression, report https://forum.cockos.com/showthread.php?p=2233601|here|)
>>>>>>> 71aaa74e

!v2.11.0 pre-release build
<strong>Reminder: this new SWS version requires REAPER v5.979+!</strong>

<strong>Update notice:</strong> The SWS extension filenames have changed in this release. Linux and macOS users should remove the previous version before updating.

Envelopes:
+Fix hiding send envelopes accidentally removing the subsequent send/receive (Issue 1183)
+Fix wrong point values when using envelope-related actions with fader scaling mode (regression from 2.10.0, report https://forum.cockos.com/showthread.php?p=2094872|here|, requires REAPER 5.979 or newer)
+LFO Generator: allow for generating more points and account for take playrate (Issue 1158)
+Prompt before executing "SWS/S&M: Remove all envelopes for selected tracks" (may be disabled by setting <REAPER resource path>/S&M.ini/[Misc]/RemoveAllEnvsSelTracksPrompt=0) (Issue 1175)

Contextual toolbars:
+Restore focus to last focused window when toolbar is auto closed (report https://forum.cockos.com/showthread.php?t=218978|here|)

Global notes: (Issue 1170)
+Display a [modified] indicator in the notes window after editing global notes until saving
+Fix global notes only appearing in first project tab
+Fix text flickering (report https://forum.cockos.com/showpost.php?p=2141877&postcount=2611|here|)
+Internal tweaks (more efficient load/save)
+Additionally to saving when project is saved, can be saved via notes window context menu (global notes are stored in <REAPER resource path>/SWS_global notes.txt)

Linux:
+Added official Linux ARM builds (32-bit and 64-bit)
+Enable media file tagging features
+Fix "show in explorer/finder" and edit file actions
+Fix empty list cells leading to misaligned columns (Issue 1147)

Loudness:
+Improve handling of incomplete sample buffers when analyzing video items (Issue 1210)
+High precision mode:
 - Disable creating graph, disable go to max. short-term / momentary (Issue 1120) (these are currently not implemented for high precision mode)
 - Fix potential crash when analyzing items shorter than 3 seconds
 - Fix potentially invalid max. short-term/momentary measurements

Note: details about high precision mode use case https://forum.cockos.com/showthread.php?p=2118098#post2118098|here|

macOS:
+Harden "show in explorer/finder" and edit file actions against command injection
+Split the extension file into 32-bit and 64-bit versions
+Update TagLib to v1.11.1

Marker List and Track List:
+Don't block the Del key (Issue 1119)

Miscellaneous:
+Add support for REAPER v6's new TCP/EnvCP/MCP architecture (thanks Justin!)
+Fix 'Xenakios/SWS: Normalize selected takes to dB value...' if take polarity is flipped (report https://forum.cockos.com/showthread.php?t=219269|here|)
+Fix flickering in some vertical zooming actions
+Fix various Xenakios take volume actions if take polarity is flipped
+Harden against various potential crashes (eg. unexpectedly long translations in language packs)
+Quantize actions / BR_Env actions / grid line API: support Measure grid line spacing (Issue 1117, Issue 1058)
+"SWS/S&M: Select FX x for selected tracks": fix creating undo point (create if at least one track is updated, rather than only if last track is updated), improve performance when the FX chain is open
+"Xenakios/SWS: [Deprecated] Load project template ...": don't change default save path, REAPER 5.983+ (report https://forum.cockos.com/showpost.php?p=2140690&postcount=2605|here|)

New actions:
+Add SWS/NF: Toggle render speed (apply FX/render stems) realtime/not limited (Issue 1065)

Play from edit/mouse cursor actions:
+Obey 'Solo defaults to in-place solo' preference (Issue 1181)
+Prevent UI updates from being disabled when stopping BR mouse playback via ReaScript (thanks Justin!) (Issue 1180)

Preview media item/take under mouse cursor actions:
+Fix media item preview through track when transport is paused (Issue 1189)

ReaScript API:
+Added NF_ReadID3v2Tag (request https://forum.cockos.com/showpost.php?p=2175039|here|)
+Added NF_TakeFX_GetModuleName (take version of already existing BR_TrackFX_GetModuleName)
+BR_EnvGet/SetProperties: add optional parameter automationItemsOptions (REAPER v5.979+), add second ACT token from track envelope state chunk (automation items options) (Issue 1153, partly)
+Deprecate CF_GetClipboardBig (use CF_GetClipboard instead)
+Extend CF_GetClipboard to allow reading more than 1023 characters
+Fix CF_GetTrackFXChain with named tracks (Issue 1222) and disambiguate FX chains across all opened projects
+Harden ConfigVar functions against invalid type interpretation (Issue 1131)

Region Playlist:
+Fix pasting region playlists containing grouped items (Issue 1118)
+Fix pasting region playlists when "Overlap and crossfade items when splitting" is enabled in Preferences > Project > Media Item Defaults (Issue 1204)

Resources:
+Enter key in Filter textbox focuses list and don't block Del key (Issue 1119)

Snapshots:
+Add option to (not) prompt for deleting abandoned items when recalling snapshots which contain deleted tracks (snapshots will be recalled and abandoned items deleted without confirmation with this option disabled) (Issue 1073)
+Harden getting send envelopes (displays error message in case of failure)
+Include track phase (polarity) in Full Track Mix, add separate Phase tickbox as custom filter (Issue 455)

Note: Send envelopes should now be stored/recalled correctly with Snapshots (long standing bug) as of SWS v2.10.0, though it hasn't been tested much. Since snapshots are based on state chunks, changes within automation items (AI) envelopes are not stored/recalled currently (https://forum.cockos.com/showthread.php?t=205406|FR|), though AI properties (e.g. position) should be recalled correctly. Also note that when deleting an AI and trying to recall a previously stored snapshot which contains this AI it won't be recalled correctly.

Windows installer:
+Allow installing SWS to paths containing characters outside of the system's ANSI codepage
+Fix nonworking check for running REAPER processes
+Fix the install path being initially empty when launching the Windows installer if REAPER is not installed
+Make installing the Python ReaScript support optional
+Migrate the extension DLL to <resource path>\UserPlugins, reaper_sws.py to <resource path>\Scripts

"Xenakios/SWS: Rename takes and source files...": (Issue 1140)
+Add '(no undo)' to the action name
+Automatically delete old .reapeaks files (also for "Xenakios/SWS: Rename take source files...")
+Don't double-append file extension if already contained in new filename/takename

!v2.10.0 #1 Featured build (February 6, 2019)
Mega thanks to nofish and cfillion for their many contributions, and X-Raym for doing the tedious work of merging everything into a release.
Recommended use of REAPER 5.965.

Revert 'Track height actions and vertical zoom actions obey track height locking' (for not breaking existing workflows, may come back as optional later on)
"SWS/NF: Enable / Disable multichannel metering (...)" actions: Improve performance (report https://forum.cockos.com/showthread.php?p=2090523#post2090523|here|, thanks Edgemeal!)

!v2.10.0 pre-release build (February 2, 2019)
New features:
+Auto color/icon/layout: Add '(hide)' Layout to auto hide TCP / MCP of tracks (rightclick in "TCP Layout" / "MCP Layout" fields to set) (Issue 1008)
+Global notes
+Loudness: Add 'high precision' analyzing mode
 Set in 'SWS/BR: Analyze loudness...' window -> Options or via action, see below), to ensure full compliance with BS.1770-4. Off by default.
 Notes: This mode is slower than the 'normal' analyzing mode and should only be needed when ensuring exact results of max. momentary values in certain (corner) cases is required.
 All other results should be compliant with BS.1770-4 also in 'normal' analyzing mode.
 Technically this mode uses 100 Hz refresh rate / 10 ms buffer rather than default 5 Hz refresh rate / 200 ms buffer for analyzing.
 For background see https://github.com/reaper-oss/sws/issues/1046#issuecomment-428914818|here| and https://github.com/jiixyj/libebur128/issues/93#issuecomment-429043548|here|.
 ReScript Loudness functions respect this preference.
 - Add action 'SWS/BR/NF: Toggle use high precision mode for loudness analyzing'

Actions:
+New actions (Main section):
 - Snapshots: Add actions to delete current/all snapshots (request https://forum.cockos.com/showthread.php?p=1997530|here|)
 - SWS: Select nearest previous folder, SWS: Select nearest next folder (Issue 981)
 - SWS/FNG: Apply selected groove (use curent settings from opened groove tool)
 - SWS/NF: Disable multichannel metering (all tracks)
 - SWS/NF: Disable multichannel metering (selected tracks)
 - SWS/NF: Enable multichannel metering (all tracks)
 - SWS/NF: Enable multichannel metering (selected tracks)
 - SWS/NF: Cycle through MIDI recording modes (also available in ME section) (Issue 994)
 - SWS/NF: Cycle through track automation modes (Issue 995)
 - SWS/S&M: Show/Hide take ... envelope, SWS/S&M: Toggle show take ... envelope (unlike the native "Take: Toggle take ... envelope" actions these change visibility only) (Issue 1078)

Fixes:
+Issue 537: Snapshots: (Attempt to) Fix longstanding issue with send envelopes not restored when recalling snapshots (thanks ovnis for testing!)
 Note: Since snapshots are based on state chunks, changes within AI envelopes are not recalled currently (https://forum.cockos.com/showthread.php?t=205406|FR|), though AI properties (e.g. position) should be recalled correctly. Also note that when deleting an AI and trying to recall a previously stored snapshot which contains this AI it won't be recalled correctly.
+Issue 938: SWS/S&M: Copy FX Chain (Depending on Focus) - if take FX chain, also copy take FX chain channel count
+Issue 966: Track height actions and vertical zoom actions obey track height locking (REAPER 5.78+)
+Issue 1041: m3u/pls playlist import
 - Fix crash when cancelling playlist import
 - Fix items always being created for missing files when importing playlists
+Issue 1047: ReaConsole: Redraw the status label when resizing the window on Windows
+Issue 1054: "SWS/S&M: Show take volume envelopes" - obey volume fader scaling preference if new envelope is created
+Issue 1057: Fix quantize actions moving items to incorrect positions or hanging in some cases when the grid line spacing is set to Frames, typically when a project start time offset is used
+Issue 1060: Fix "SWS/Shane: Batch Render Regions" crashing when a region contains a slash on Linux and macOS
+Issue 1077: Fix crash after stopping the active track preview from another project tab
+Issue 1086: Fix envelope reconstitution when automation items are connected to the underlying envelope
+Auto color/icon/layout: "(vca master)" filter - also apply rules to groups 33 - 64 (report https://forum.cockos.com/showthread.php?t=207722|here|) (REAPER 5.70+)
+Cycle Action editor: Fix minor issue with not opening with correct section (report https://forum.cockos.com/showpost.php?p=1986045&postcount=3|here|)
+Fix hang when parsing item chunks containing lines bigger than 255 characters (https://github.com/reaper-oss/sws/issues/912#issuecomment-426892230|Issue 912 (comment)|)
+Fix freeze when running "SWS/S&M: Remove all envelopes for selected tracks" with the master track selected (regression from v2.9.8)
+"SWS/S&M: Close all FX chain windows", "SWS/S&M: Close all floating FX windows (...)" - include take FX (report https://forum.cockos.com/showpost.php?p=1978820&postcount=2425|here|)
+"SWS/NF: Enable / Disable multichannel metering (...)" actions: Improve performance (report https://forum.cockos.com/showthread.php?p=2090523#post2090523|here|, thanks Edgemeal!)
+Auto group:
 - Revert creating explicit undo point (match behaviour prior v2.95)
 - Prevent grouping of selected items on not record armed tracks
+Loudness:
 - Revert (mistakenly) changing integrated Loudness relative gate threshold from -10.0 LU to -20.0 LU in SWS v2.9.8 (https://github.com/jiixyj/libebur128/issues/92#issuecomment-426889385|technical explaination|)
 - Fix getting project sample rate
 - Don't apply item vol. and pan/vol. envelope correction beyond actual audio data (Issue 1074)
 - Fix item Loudness analysis if take contains vol. envelope and item position not 0.0 (thanks X-Raym!) (Issue 957, https://github.com/reaper-oss/sws/issues/957#issuecomment-371233030|details|)
 - Pan/vol. envelope correction is now sample accurate (instead of being processed in blocks)
 - Fix export format wildcard descriptions not being translated (report https://forum.cockos.com/showthread.php?t=206229|here|)
 - Harden 'prevent items going offline during analysis' (also prevent during quick reanalyze)
+ReaScript:
 +Issue 950: Make BR_SetItemEdges() only work on item passed in function (rather than all selected items), refix from v2.9.8
 - Avoid crashing in BR_Win32{Get,Write}PrivateProfileString when keyName is empty
 - BR_GetMouseCursorContext_MIDI() - add support for Notation Events lane (Issue 1082)
 - Fix BR_MIDI_CCLaneRemove(), BR_MIDI_CCLaneReplace() (report https://forum.cockos.com/showpost.php?p=2002814&postcount=1|here|.)
 - Repair CF_LocateInExplorer()

New ReaScript functions:
(thanks Breeder!)
+BR_Win32_CB_FindString()
+BR_Win32_CB_FindStringExact()
+BR_Win32_ClientToScreen()
+BR_Win32_FindWindowEx()
+BR_Win32_GET_X_LPARAM()
+BR_Win32_GET_Y_LPARAM()
+BR_Win32_GetConstant()
+BR_Win32_GetCursorPos()
+BR_Win32_GetFocus()
+BR_Win32_GetForegroundWindow()
+BR_Win32_GetMainHwnd()
+BR_Win32_GetMixerHwnd()
+BR_Win32_GetMonitorRectFromRect()
+BR_Win32_GetParent()
+BR_Win32_GetWindow()
+BR_Win32_GetWindowLong()
+BR_Win32_GetWindowRect()
+BR_Win32_GetWindowText()
+BR_Win32_HIBYTE()
+BR_Win32_HIWORD()
+BR_Win32_HwndToString()
+BR_Win32_IsWindow()
+BR_Win32_IsWindowVisible()
+BR_Win32_LOBYTE()
+BR_Win32_LOWORD()
+BR_Win32_MAKELONG()
+BR_Win32_MAKELPARAM()
+BR_Win32_MAKELRESULT()
+BR_Win32_MAKEWORD()
+BR_Win32_MAKEWPARAM()
+BR_Win32_MIDIEditor_GetActive()
+BR_Win32_ScreenToClient()
+BR_Win32_SendMessage()
+BR_Win32_SetFocus()
+BR_Win32_SetForegroundWindow()
+BR_Win32_SetWindowLong()
+BR_Win32_SetWindowPos()
+BR_Win32_ShowWindow()
+BR_Win32_StringToHwnd()
+BR_Win32_WindowFromPoint()
+CF_EnumMediaSourceCues()
+CF_ExportMediaSource()
+CF_GetMediaSourceMetadata()
+CF_GetMediaSourceRPP()
+CF_GetMediaSourceBitDepth() (Issue 1010)
+CF_GetMediaSourceOnline()
+CF_SetMediaSourceOnline()
+CF_EnumerateActions()
+CF_EnumSelectedFX()
+CF_GetCommandText()
+CF_GetFocusedFXChain()
+CF_GetTakeFXChain()
+CF_GetTrackFXChain()
+CF_GetSWSVersion() (Issue 975)
+NF_AnalyzeMediaItemPeakAndRMS() (Issue 674)
+NF_GetMediaItemMaxPeakAndMaxPeakPos() (Issue 953)
+Issue 755:
 - NF_GetSWSMarkerRegionSub()
 - NF_SetSWSMarkerRegionSub()
 - NF_UpdateSWSMarkerRegionSubWindow()

Other changes:
- Rename "SWS: Analyze and display item peak and RMS" to "SWS: Analyze and display item peak and RMS (entire item)" (https://forum.cockos.com/showthread.php?p=2074089#post2074089|background|)
- Rename and deprecate "Xenakios/SWS: Toggle stop playback at end of time selection" (Issue 1066)
- Rename "SWS/S&M: Show/Hide take ... envelope" actions to "SWS/S&M: Show/Hide and unbypass/bypass take ... envelope" (Issue 1078)
- Rename 'take ... envelopes' to 'take ... envelope' (to be consistent with native actions)
- Remove useless code vulnerable to buffer overflows
+"SWS/NF: Eraser tool...":
 - Add 'ignoring snap' variant
 - Change functionality (now cuts item sections on shortcut release rather than continuous erasing because it didn't work well with Ripple editing), changed action description to reflect this change
+ReaScript:
 - Mark SNM_MoveOrRemoveTrackFX() as deprecated (native API equivalent added in REAPER 5.95)
 - Remove NF_TrackFX/TakeFX_ Set/GetOffline() (native API equivalent added in REAPER 5.95)
+TagLib VS 2017 update for Windows (from v1.6.3. to v1.11.1)

!v2.9.8 pre-release build (March 5, 2018)
Now requires REAPER 5.50+!

Actions:
+New actions (Main section):
 - SWS/NF: Eraser tool (perform until shortcut released)
   Note: Should be assigned to a shortcut key without modifier, for not clashing with other mouse modifiers
 - SWS: Split items at time selection (if exists), else at edit cursor (also during playback)
 - SWS: Split items at time selection, edit cursor (also during playback), or mouse cursor
 - SWS/S&M: Region Playlist - Options/Toggle smooth seek (only in Region Playlist) (Issue 890)
 - SWS/S&M: Region Playlist - Options/Enable smooth seek (only in Region Playlist)
 - SWS/S&M: Region Playlist - Options/Disable smooth seek (only in Region Playlist)
 - SWS/S&M: Region Playlist - Play next region (based on current playing region)
 - SWS/S&M: Region Playlist - Play previous region (based on current playing region)
+Renamed "SWS: Split items at time selection (if exists), else at edit cursor" to "SWS: Split items at time selection (if exists), play cursor (during playback), else at edit cursor" (Issue 796)
+Renamed "SWS: Split items at time selection, edit cursor, or mouse cursor" to "SWS: Split items at time selection, edit cursor, play cursor (during playback), or mouse cursor" (Issue 796)
+Renamed "SWS: Crossfade adjacent selected items (move later items)" to "SWS: Crossfade adjacent selected items (move edges of adjacent items)" (Issue 902)

Fixes:
+Issue 936: Auto layout didn't work without also enabling Auto color or Auto icon
+Issue 802: Disable FXID filtering in SNM_MoveOrRemoveTrackFX() (thanks Justin!)
+Crossfade actions: Prevent item content movement if takes contain stretch markers (https://forum.cockos.com/showthread.php?t=197584 posts #11, #12) and / or take playrate is other than 1.0
 (Also fix for  "SWS/AW: Fade in/out/crossfade selected area of selected items" and "SWS/AW: Trim selected items to fill selection")
+Loudness:
 - Issue 927: Change relative gating threshold from -10.0 LU to -20.0 LU (to match with EBU TECH3342 notes)
 - Prevent items going offline during analysis (hopefully fixes cornercase issue with occasionally wrong analysis results)
 - Enable the Cancel button only while analyzing
 - Fix crashing with bad params/too little memory
 - Sort the true peak column by the numerical value
 - fix potential crash when normalizing and nothing is selected https://forum.cockos.com/showthread.php?t=202718
+Issue 864: "SWS/S&M: Float next FX (and close others) for selected tracks" now skips over offline FX
+Issue 918: Fix various issues with "SWS/S&M: Remove all envelopes for selected tracks"
+Support for UTF-8 resource paths on Windows (Issues #934, #935)
+Issue 942: Fix column header context menu when a langpack is used
+Issue 886: Potentially fix occasional skipping of adjacent regions in Region Playlist, needs testing
+Issue 945: "SWS/S&M: Toolbar - Toggle track envelopes in touch/latch/write" - add latch preview
+Issue 950: Prevent takes envelopes and stretch markers offset with  BR_SetItemEdges() and "SWS/BR: Trim MIDI item to active content"

New ReaScript functions:
+CF_ShellExecute
+CF_LocateInExplorer
+NF_TrackFX_GetOffline()
+NF_TrackFX_SetOffline()
+NF_TakeFX_GetOffline()
+NF_TakeFX_SetOffline()
+NF_GetSWSTrackNotes() (Issue 755)
+NF_SetSWSTrackNotes() (Issue 755)

!v2.9.7 featured build (September 28, 2017)
Fixes:
+Issue 897: Fix major issues with OSX 10.13 High Sierra
+Issue 877: Fix ReaConsole default shortcut on Linux and Windows
+Fix missing null terminator in CF_GetClipboard on Windows when clipboard length >= buffer size
+Fix NF_GetMediaItemAverageRMS() calculation
+Fix issue with action "SWS/AW/NF: Toggle assign random colors if auto group newly recorded items is enabled" (http://forum.cockos.com/showpost.php?p=1882461&postcount=422)

New ReaScript functions:
+CF_GetClipboardBig (Thanks cfillion!)
+NF_GetMediaItemPeakRMS_Windowed()
+NF_GetMediaItemPeakRMS_NonWindowed()

!v2.9.6 featured build (September 4, 2017)
Fixes:
+Fix BR Envelope action/ReaScript crashes on Reaper <= 5.4
+Fix small issue with action "SWS/AW: Toggle auto group newly recorded items"

!v2.9.5 pre-release build (August 30, 2017)
Action
+New action (Main section):
 - SWS/SN: Focus MIDI editor

New ReaScript functions:
+SN_FocusMIDIEditor() - focuses windowed or docked MIDI editor
+Issue 880: (thanks, nofish!)
 - NF_AnalyzeTakeLoudness_IntegratedOnly()
 - NF_AnalyzeTakeLoudness()
 - NF_AnalyzeTakeLoudness2()
+CF_SetClipboard() - Write a given string into the system clipboard
+CF_GetClipboard() - Read the contents of the system clipboard

Fixes:
+Issue 587: "SWS/AW: Toggle auto group newly recorded items" now also works in takes recording mode
 - Added related action "SWS/AW/NF: Toggle assign random colors if auto group newly recorded items is enabled"
+Issue 865: Fix SWS/FNG: Set selected MIDI items name to first note - Ignores MIDI Octave Name Display Offset
+Issue 860: Fix automation item removed after SWS/wol: Set selected envelope height... actions

!v2.9.4 pre-release build (April 6, 2017)
New ReaScript function:
+BR_IsMidiOpenInInlineEditor() - Check to see if a midi take has the inline editor open

Fixes:
+Issue 821: Fix "SWS/BR: Split selected items at stretch markers"
+Fixed some OSX window issues that cropped up since v2.9.2

!v2.9.3 pre-release build (April 2, 2017)
Actions
+New actions (MIDI editor) (Issue 514):
 - SWS/NF: Toggle dotted grid
 - SWS/NF: Toggle triplet grid
 (reflect toggle state when used as ME toolbar buttons)

New ReaScript functions (Issue 781)
+NF_GetMediaItemMaxPeak()
+NF_GetMediaItemAverageRMS()

Removed deprecated "SWS/AW: Grid to x" actions (sorry if this breaks your toolbars, please replace with native actions)

Fixes
+Issue 850: "SWS/Xenakios Create markers from selected items..." should now order markers properly
+Issue 851: Fix odd behavior of "SWS: Normalize item(s) to peak RMS

!v2.9.2 pre-release build (March 27, 2017)
Fixes
+Issue 533: Add custom color swatches to OSX "Set custom color" menu items
+Issue 811: Fix "Xenakios/SWS: Reposition selected items" on OSX
+Issue 839: "Remove all automation envelopes for selected tracks" now removes Trim Volume.
+Issue 843: Fix snapshots with complicated sets of sends not being saved/replicated properly

!v2.9.1 pre-release build (March 24, 2017)
Auto color/icon/layout
+Add filter "(vca master)"

Actions
+New actions (Main section):
 - SWS/wol: Save height of selected envelope, slot n (8 slots)
 - SWS/wol: Apply height to selected envelope, slot n (8 slots)

Fixes
+Issue 771: BR_GetMouseCursorContext now ignores mouse Y position when checking for stretch markers.  This isn't perfect, see issue link for discussion.
+Issue 823: Removed buggy "Insert random points to selected envelopes" action
+Issue 831: Fix quanitize items edges not behaving correctly
+Issue 832: Avoid Clear Midi CC Lane Toggle RPP file size runaway
+Issue 846: Don't add a newline to the end of single filenames for "SWS/BR: Copy take media source file path of selected items to clipboard"

!v2.9.0 pre-release build (March 14, 2017)
Actions
+New actions (Main section):
 - SWS/NF: Bypass FX (except VSTi) for selected tracks

Fixes
+Issue 837: Fix TCP handle lookup from the master track

!v2.8.8 featured build (March 13, 2017)
<strong>We're back!</strong>

This is just the 2.8.7 pre-release build officially released, and rebuilt to better support latest REAPER versions.
I plan to continue on and work on some of the bug fixes next.  I hope everyone is well!  -SWS

!v2.8.7 pre-release build (March 26, 2016)
<strong>Reminder: this new SWS version requires REAPER v5.15pre1+!</strong>

Auto color/icon/layout
+Add filter "(record armed)"
+Fix http://forum.cockos.com/showpost.php?p=1634111|rules with icons in sub-folders|

Fixes
+Fix various http://forum.cockos.com/showpost.php?p=1633922|Resources window issues| introduced in v2.8.6
+Fix various BR/FNG/Xenakios envelope issues
+Fix various actions/features vs tempo maps
+Media file actions: fix playback stop vs certain media files
+About box: fix pre-release what's new URL

Other
+Speed up REAPER launch and REAPER exit
+OS X: smaller build, internal improvements (SWS imports REAPER's SWELL)
+Windows OS: prevent reaper_sws_whatsnew.txt deployment
+Windows OS: reduce list views flickering
+Windows OS: improve DLL file tags (copyright, authors, etc)

!v2.8.6 pre-release build (February 5, 2016)
<strong>Reminder: this new SWS version requires REAPER v5.15pre1+!</strong>

Live Configs
+<strong>Remove the action section "S&M Extension"</strong>
 This section is useless now (it was introduced to workaround some old API limitations).
 <strong>All related actions have been moved to to the "Main" section. If you have learned some of these actions, you will need to update these controller bindings (sorry for the trouble!)</strong>
+Support up to 8 controllers/configs
+Add option "Disarm all but active track"
 Note: this new option is disabled/grayed if an input track is defined (incompatible)
+Input track: mute sends when creating an input track or when adding new config tracks (prevent sound blast)
+Fix/improve preset display and context menus (esp. for VST3 presets)
+Improve support of user presets: support shell plug-ins (e.g. Waves plug-ins), DX plug-ins, etc
+Internal updates (RPP state)

Notes window
+Properly support REAPER project notes
+Add a new type of notes: "Extra project notes"
+Windows OS: remove "Action help"

Fixes
+Fix context menu issues vs multiple monitors
+OS X: make sure comments will be preserved when saving the S&M.ini file
+Fix action "Select project (MIDI/OSC only)" (could stop working)
+Fix action "Trigger preset [...] (MIDI/OSC only)" (could stop working)
+Fix preset actions vs VST3 factory preset files (.vstpreset files)
+Auto color/icon/layout: fix http://forum.cockos.com/showpost.php?p=1628164&postcount=2080|drag-drop slowdown|

Other
+Speed up REAPER exit
+Improve support for files transferred from/to OS X from/to Win
+Improve list view sort (logical sort)
+Improve color menus (logical sort)
+Improve some envelope actions (e.g. remove all/arm all envelope actions also take HW send envelopes into account)
+Improve "Dump action list/wiki ALR" actions (don't require the action window to be open anymore)
+ReaScript: tweak documentation

!v2.8.5 pre-release build (January 29, 2016)
<strong>This new SWS version requires REAPER v5.15pre1+!</strong>

Auto color/icon/layout
+Fix automatic layout http://forum.cockos.com/showpost.php?p=1629507&postcount=201|issues|, thanks cfillion!
+Major performance improvements
 <strong>Note: requires REAPER v5.15pre6+, automatic track icons will not work otherwise!</strong>

Actions
+Improve performances vs mass item selection
+Improve performances vs track selection

!v2.8.4 pre-release build (January 28, 2016)
Auto color/icon/layout
+Issue 756: support automatic layouts (e.g. changing track names can automatically change track layouts)
 - Double-click the new columns "TCP Layout" (track panel) and/or "MCP Layout" (mixer panel) to enter layout names
 - Enable the related option in Main menu > Extensions > SWS Options > Enable auto track layout
+Improve performances (more to come), various tweaks

Live Configs
+Fix potential stuck notes (vs sustain pedal events, CC64) when switching configs
+Improve support of JSFX and AU user presets (.rpl files)
+Improve support of VST3 user presets
+Support VST3 factory preset files (.vstpreset files, REAPER v5.11+ is required)
+Input track: don't mute sends to out-of-config tracks
+Improve tiny fades: preserve user preferences, fix corner case issues (e.g. the option "mute all but active track" was not working when tiny fades were disabled)
+Improve performances, wordings, monitoring windows (prevent overlapped texts, etc)

"All notes off" actions/features
+Fix potential stuck notes vs sustain pedal events (now also reset CC64)
+Send "All notes off" events in a synchronous way (e.g. can now be reliably used in macros)
+Add similar action "SWS/S&M: Send all sounds off to selected tracks" (i.e. http://www.blitter.com/~russtopia/MIDI/~jglatt/tech/midispec/sndoff.htm|CC120| on selected tracks)

Fixes
+Zoom actions: fix "breathing" room (3% on each side)
+Issue 789: fix actions "Horizontal scroll to put edit/play cursor at x%"
+Issue 783: fix BR_GetMouseCursorContext_MIDI return value
+Fix "SWS/BR: Save/restore selected items' mute state" actions (http://forum.cockos.com/showpost.php?p=1625781&postcount=2079|incorrect slots|)
+Fix "SWS/BR: Save/restore track solo/mute states" actions (incorrect states)

Other
+<strong>OS X: new compiler, optimized build</strong>
+Improve many zoom action/features (requires REAPER v5.12pre4+)
+Region Playlist: improve monitoring mode (prevent overlapped texts, misc. tweaks)
+Snapshot paste: http://forum.cockos.com/showpost.php?p=1605660&postcount=2051|improve name-matching|

!v2.8.3 featured build (January 8, 2016)
New global startup action (in addition to per-project startup actions)
+The global startup action is performed one time, when launching REAPER
+To edit/view/clear startup actions: Main menu / Extensions / Startup actions
+Tip: if you want to perform several actions at launch time, create a macro and set it as the global startup action

Actions
+New actions (Main section):
 - SWS/wol: Full zoom selected envelope (in media lane only) to upper/lower half in time selection
 - SWS/wol: Vertical zoom selected envelope (in media lane only) to upper/lower half
 - SWS/wol: Put selected envelope in media/envelope lane
+Remove outdated actions (issue 787):
 - Xenakios/SWS: Process item with csound phase vocoder
 - Xenakios/SWS: Process item with RubberBand
+Prevent various delete take/item/source file actions to delete subproject files

Other
+Harden functions exported to ReaScript
+Support new ReaScript command IDs (REAPER v5.11pre14+)
+Update win32 installer to NSIS 2.5.0, resolves security issues

!v2.8.2 featured build (November 3, 2015)
Snapshots
+Fixed http://forum.cockos.com/showthread.php?t=166652|snapshots with bypassed FX Chains|
+Improved snapshot recall (faster)

Cycle Actions
+Ease action selection (works regardless of the displayed columns in the Action window)
+Support new ReaScript command IDs (REAPER v5.05pre1+)

Autocolor: Make sure the color picker is always visible

Fixes
+Localization: fixed partly broken user LangPacks (thanks ecl!)
+Localization: http://forum.cockos.com/showpost.php?p=1579264&postcount=242|various fixes| (thanks Mr Data!)
+Fixed http://forum.cockos.com/showpost.php?p=1579114&postcount=2010|"SWS/AW: Consolidate Selection" potential crash|

!v2.8.1 featured build (September 10, 2015)
New actions
+Main:
 - SWS/BR: Options - Set "Run FX after stopping for" to x ms (various values)
 - SWS/wol: Adjust selected envelope height, zoom center to middle arrange/mouse cursor (MIDI CC relative/mousewheel)
 - SWS/wol: Adjust selected envelope or last touched track height, zoom center to middle arrange/mouse cursor (MIDI CC relative/mousewheel)
 - SWS/wol: Adjust envelope or track height under mouse cursor, zoom center to mouse cursor (MIDI CC relative/mousewheel)

Autorender
+Fallback to WAV render if no render settings are found
+Updated/added guiding messages

Fixes
+Fixed http://forum.cockos.com/showpost.php?p=1567618&postcount=1968|mass item selection hang| vs grouped/pooled items, requires REAPER v5.02pre3+
+Fixed http://forum.cockos.com/showpost.php?p=1563402&postcount=191|potential crash in zoom functions|
+Issue 761: Obey preference for volume envelope scaling when creating volume send envelopes with various actions
+Issue 757: fixed actions "SWS: Set snapshots to 'mix' mode" and "SWS: Set snapshots to 'visibility' mode"
+Issue 765: Fixed various actions and ReaScript API not working properly with stretch markers at mouse cursor when take playrate is modified
+Renamed "SWS/wol: Set "Vertical/Horizontal zoom center" to..." actions to "SWS/wol: Options - Set "Vertical/Horizontal zoom center" to..." to be consistent with Breeder's actions.
+Added missing undo points for some SWS and Xenakios actions
+ReaConsole: fixed default key shortcut "C"

Other
+SWS auto-update now checks for REAPER compatibility before announcing a new SWS version is available
+Increased all SWS/BR slot actions count to 16
+Optimizations around item/take selection/activation

ReaScript
+Added functions:
 - BR_TrackFX_GetFXModuleName
+Issue 764, issue 760: fixed BR_GetMediaTrackLayout/BR_SetMediaTrackLayout issues, requires REAPER v5.02+

!v2.8.0 featured build (August 13, 2015)
<strong>This new SWS version requires and supports REAPER v5.0+!</strong><br>
Lots of new features/fixes: everything listed below is new, down to v2.6 (all intermediate versions were pre-releases/beta/fixup builds).
</strong>

New actions
+Main:
 - SWS/BR: Options - Automatically insert stretch markers when inserting tempo markers with SWS actions
  - Note:  The option is enabled by default. It allows for stretch markers to get automatically inserted when editing tempo map with various SWS/BR features (warp grid, freehand draw, tempo mapping). When appropriate, some of these features (i.e. warp grid) won't insert stretch markers in items with effective timebase time. See some examples http://stash.reaper.fm/24586/sws%20auto%20stretch%20markers.gif|here|
 - SWS/BR: Copy selected points in selected envelope to envelope at mouse cursor
 - SWS/BR: Copy points in time selection in selected envelope to envelope at mouse cursor
 - SWS/BR: Copy selected points in selected envelope to to envelope at mouse cursor (paste at edit cursor)
 - SWS/BR: Copy points in time selection in selected envelope to envelope at mouse cursor (paste at edit cursor)
 - SWS/BR: Options - Set "Run FX after stopping for" to x ms (various values)
 - SWS/BR: Toggle play from mouse cursor position
 - SWS/BR: Toggle play from mouse cursor position and solo active item's track for the duration
 - SWS/BR: Toggle play from mouse cursor position and solo active item for the duration
 - SWS/BR: Toggle play from edit cursor position and solo active item's track for the duration
 - SWS/BR: Toggle play from edit cursor position and solo active item for the duration
+MIDI editor:
 - SWS/BR: Toggle play from mouse cursor position
 - SWS/BR: Toggle play from mouse cursor position and solo track under mouse for the duration
 - SWS/BR: Toggle play from mouse cursor position and solo item and track under mouse for the duration
 - SWS/BR: Toggle play from edit cursor position and solo track under mouse for the duration
 - SWS/BR: Toggle play from edit cursor position and solo item and track under mouse for the duration
 - SWS/BR: Move active floating window to mouse cursor (9 version with different horizontal and vertical positions in regards to mouse cursor)

Contextual toolbars
+Fixes:
 - Fixed stretch marker detection when take had modified playrate
+Other:
 - Added toggle states to all actions for toggling toolbars

ReaScript
+Other:
 - BR_GetMouseCursorContext: fixed stretch marker detection when take had modified playrate

Fixes
+Fixed SWS/BR actions that show send envelopes. In certain corner cases they didn't work and could potentially remove FXs from receiving track
+Fixed SWS/BR actions that copy other stuff to envelopes (CC events, envelope points from other envelopes etc...) when dealing with FX envelopes

!v2.7.3 pre-release build (July 8, 2015)
ReaScript: fixed missing exported functions

!v2.7.2 pre-release build (July 7, 2015)
<strong>REAPER v5.0rc1+ is required!</strong>

New actions
+Main:
 - Resources: brought back all "prompt for slot" actions
 - SWS/BR: Preview take under mouse (lots of different versions, see action list)
 - SWS/BR: Hide all but selected track envelope for all/selected tracks (except envelopes in separate lanes)
 - SWS/BR: Hide all but selected track envelope for all/selected tracks (except envelopes in track lanes)
 - SWS/BR: Options - Toggle "Send all-notes-off on stop/play"
 - SWS/BR: Options - Toggle "Reset pitch on stop/play"
 - SWS/BR: Options - Toggle "Reset CC on stop/play"
 - SWS/BR: Options - Toggle "Flush FX on stop"
 - SWS/BR: Options - Toggle "Flush FX when looping"
 - SWS/BR: Options - Toggle "Move edit cursor to start of time selection on time selection change"
 - SWS/BR: Options - Toggle "Move edit cursor when pasting/inserting media"
 - SWS/BR: Options - Toggle "Move edit cursor to end of recorded items on record stop"
 - SWS/BR: Options - Toggle "Stop/repeat playback at end of project"
 - SWS/BR: Options - Toggle "Scroll view to edit cursor on stop"
 - SWS/BR: Options - Set grid/marker line Z order (6 actions that cover all settings)
 - SWS/wol: Adjust envelope or track height under mouse cursor (MIDI CC relative/mousewheel)
+MIDI editor:
 - SWS/BR: Show only used CC lanes with selected events (detect 14-bit)
 - SWS/BR: Move last clicked CC lane up/down
 - SWS/BR: Set all CC lanes' height to x pixel
 - SWS/BR: Increase/Decrease all CC lanes' height by x pixel
 - SWS/BR: Delete all events in last clicked lane
 - SWS/BR: Delete selected events in last clicked lane
+Main and MIDI editor:
 - SWS/BR: Convert selected points in selected envelope to CC events (various versions)
 - SWS/BR: Convert selected envelope's curve in time selection to CC events (various versions)
  - Note: when converting envelope curve, event density is determined by setting "Events per quarter note when drawing in CC lanes" (Preferences->Editing Behavior->MIDI Editor)

ReaScript
+Added functions:
 - BR_GetMidiTakePoolGUID
 - BR_GetCurrentTheme
 - BR_Win32_GetPrivateProfileString
 - BR_Win32_ShellExecute
 - BR_Win32_WritePrivateProfileString
+Fixes:
 - BR_GetClosestGridDivision, BR_GetNextGridDivision, BR_GetPrevGridDivision now work properly with frame grid
 - BR_Env functions now account for take playrate when it's set to something other than 1
+Other:
 - BR_GetSetTrackSendInfo: added support for linking volume/pan to MIDI
 - Hardened BR_Env functions so they don't crash REAPER in certain scenarios (reported and explained http://forum.cockos.com/showthread.php?p=1529077#post1529077|here|)

Fixes
+Fixed Groove tool crash vs duplicate Control Change events (report http://forum.cockos.com/showpost.php?p=1519436&postcount=111|here|)
+Hardened various actions related to takes
+Potential OSC output fixes (Region Playlist, Live Configs)
+Fixed possible crash in MIDI editor actions that show/hide used CC lanes
+Fixed various problems with envelope functionality related to volume envelope range when default volume envelope scaling was set to amplitude
+Fixed various issues related to take envelopes when takes playrate was set to something other than 1
+Various actions will now properly work with frame grid
+Fixed the action <em>SWS/BR: Trim MIDI item to active content</em>
+Preview actions now work properly in certain scenarios on MIDI items (looped items, MIDI editor timebase set to source (beats) etc...)
+<em>SWS/BR: Disable "Ignore project tempo" for selected MIDI items preserving time position of MIDI events</em> should now work properly when dealing with looped items
+Fixed "perform until shortcut released" playback actions playing back muted tracks/items shortly after shortcut release
+"perform until shortcut released" playback actions restore view when starting the playback from mouse cursor (if option "scroll view to edit cursor on stop" is turned on)
+Fixed missing check mark in context menu of docked SWS dialogs next to menu item "Dock window in Docker"
+Actions that move closest grid line now work properly when "Grid snap settings follow grid visibility" is disabled

Other
+When using "perform until shortcut released" playback actions, create undo point for restoring track/item mute/solo state in case of project changes during playback
+Renamed various actions (removed (s) prefix - this way it's more uniform with rest of the REAPER and easier to search in the action list)
+Disabled Marker Actions while rendering
+Removed actions to simplify title bar. It wasn't reliable in certain situations and may not be morally right :)

!v2.7.1 pre-release build (May 7, 2015)
<strong>OSX:</strong>
+<strong>New installation disk image (.dmg)</strong>
 - The new .dmg proposes to install the SWS Extension in a different directory:
   /Library/Application Support/REAPER/UserPlugins (instead of ~/Library/Application Support/REAPER/UserPlugins)
 - This eases the installation ("normal" drag-drop .dmg, no more script), fixes some security issues, etc but has a small inconvenience when upgrading too, some information messages will guide you in this case though
 - More details http://forum.cockos.com/showpost.php?p=1518816&postcount=96|here|
+Fixed UI issues with listviews on Yosemite and trackpads

Region Playlist
+Crop project to playlist, paste playlist, etc support automation on folder/empty tracks (issue 701)
+Fixed some corner-case playback issues

Resources
+Issue 709: More commands obey multiple selection in the list view (e.g. play all selected media files in one go, open a bunch of project tabs in one go, etc)

Added actions
+Main:
 - SWS/AW: Set selected tracks timebase to project default
 - SWS/AW: Set selected items timebase to project/track default
 - SWS/AW: Set selected items timebase to time
 - SWS/AW: Set selected items timebase to beats (position only)
 - SWS/AW: Set selected items timebase to beats (position, length, rate)
 - SWS/BR: Disable "Ignore project tempo" for selected MIDI items preserving time position of MIDI events
 - SWS/BR: Move active floating track FX window to mouse cursor (9 version with different horizontal and vertical positions in regards to mouse cursor)

ReaScript
+Added functions:
 - BR_GetArrangeView
 - BR_GetMidiTakeTempoInfo
 - BR_GetNextGridDivision
 - BR_GetPrevGridDivision
 - BR_SetMidiTakeTempoInfo

Fixes
+Fixed various buglets (Region Playlist, marker/region actions, etc) when some regions/markers/envelopes end later than the last media item
+Using SWS/BR actions to enable "ignore project tempo" will not change tempo information of items that are already ignoring project tempo
+Fixed various envelope functionality in regards to certain FX parameter envelopes (for example, freehand actions not properly setting the envelope to mouse cursor vertical position on ReaEQ gain parameter envelopes, like seen http://forum.cockos.com/showpost.php?p=1517026&postcount=4|here|)
+Fixed various small usability corner-cases of envelope freehand actions
+Fixed positions of certain check boxes in Contextual toolbar dialog

!v2.7.0 featured build (May 7, 2015)
OSX: fixed UI issues with listviews on Yosemite and trackpads

Fixed various buglets (Region Playlist, marker/region actions, etc) when some regions/markers end later than the last media item

!v2.6.4 pre-release build (May 1, 2015)
<strong>REAPER v5.0pre21+ is required!</strong>

<strong>Custom mouse cursors</strong>
+From now on you can create custom mouse cursors to replace existing SWS cursors. All future updates in regards to this will be shown in what's new under <strong>Custom mouse cursors</strong> section to ease things for theme and cursor developers when new things are added or changed
+Current list of customizable mouse cursors can be found http://wiki.cockos.com/wiki/index.php/SWS_mouse_cursors|on Cockos wiki|
+Some SWS/BR actions got new cursors, but not to clog the change log with all the details, see upper wiki link. Note that these cursors are not set in stone, if you think you could contribute better default cursors, let us know (you can do it on our dedicated http://forum.cockos.com/showthread.php?t=153702|forum topic|)

Contextual toolbars
+Contextual toolbars dialog:
 - When checking for modifications in contextual toolbars dialog (in case of closing the dialog or switching from the unsaved preset) also check position offset and auto close properties
 - Added an option to <em>Set toolbar to foreground</em>. When enabled, toolbar will be set to foreground (focused) every time it's shown. The option is disabled by default
+Fixed various issues with toolbar window manipulation (set always on top, auto close, position offset/override) when toolbar had the same name as some other window (i.e. toolbar was named "Mixer")

Added actions
+Main:
 - SWS/BR: Freehand draw envelope while snapping points to left side grid line (perform until shortcut released)
  - Note: also works with tempo map (2 versions, one that draws on selected envelope and the other which draws on envelope at mouse cursor)
 - SWS/BR: Select envelope at mouse cursor and set closest (left side) envelope point's value to mouse cursor (perform until shortcut released)
 - SWS/BR: Apply next action to all visible (record-armed) envelopes in selected tracks
 - SWS/BR: Apply next action to all visible (record-armed) envelopes in selected tracks if there is no track envelope selected
 - SWS/BR: Copy selected points in selected envelope to all visible (record-armed) envelopes in selected tracks (2 versions: direct copy and at edit cursor)
 - SWS/BR: Copy points in time selection in selected envelope to all visible (recorded-armed) envelopes in selected tracks (2 versions: direct copy and at edit cursor)
 - SWS/BR: Select all partial time signature markers
 - SWS/BR: Reset position of selected partial time signature markers
 - SWS/BR: Snap position of selected partial time signature markers to closest grid line
 - SWS/BR: Move active floating window to mouse cursor (9 version with different horizontal and vertical positions in regards to mouse cursor)
 - SWS/BR: Simplify main window title bar (3 mutually exclusive versions) (windows only, sorry OSX users)
 - SWS/BR: Toggle "Display media item take name"
 - SWS/BR: Toggle "Display media item pitch/playrate if set"
 - SWS/BR: Toggle "Display media item gain if set"
 - SWS/BR: Project track selection action - Set/Show/Clear...
  - Note: action set with this should get called every time a track gets selected by clicking the track with the mouse in TCP/MCP. Known limitation: the action won't get called if Mixer option "Scroll view when tracks activated" is disabled.
 - SWS/BR: Play from edit cursor position (perform until shortcut released)
 - SWS/BR: Play from edit cursor position and solo track under mouse for the duration (perform until shortcut released)
 - SWS/BR: Play from edit cursor position and solo item and track under mouse for the duration (perform until shortcut released)
+MIDI editor:
 - SWS/BR: Play from edit cursor position (perform until shortcut released)
 - SWS/BR: Play from edit cursor position and solo active item's track for the duration (perform until shortcut released)
 - SWS/BR: Play from edit cursor position and solo active item for the duration (perform until shortcut released)

ReaScript
+Improved Python function wrappers (sws_python*.py)
+Fixed BR_EnvGetProperties not returning correct values for envelope types
+Issue 702: Fixed ULT_SetMediaItemNote
+Added media file tagging functions, see http://taglib.github.io|TagLib| for supported tags/files
 - SNM_TagMediaFile
 - SNM_ReadMediaFileTag
+Added functions to convert track/item/take from and to GUID:
 - BR_GetMediaItemByGUID
 - BR_GetMediaItemGUID
 - BR_GetMediaItemTakeGUID (function to get take from GUID already exists, see SNM_GetMediaItemTakeByGUID)
 - BR_GetMediaTrackByGUID
 - BR_GetMediaTrackGUID
+Added other functions:
 - BR_EnvSortPoints
 - BR_GetClosestGridDivision
 - BR_GetMediaItemImageResource
 - BR_GetMediaTrackFreezeCount
 - BR_GetMediaTrackLayouts
 - BR_GetMediaTrackSendInfo_Envelope
 - BR_GetMediaTrackSendInfo_Track
 - BR_GetMidiSourceLenPPQ
 - BR_GetSetTrackSendInfo
 - BR_GetTakeFXCount
 - BR_IsTakeMidi
 - BR_SetArrangeView
 - BR_SetItemEdges
 - BR_SetMediaItemImageResource
 - BR_SetMediaTrackLayouts

Fixes
+Notes/Windows OS: fixed "wrap text" option (Issue 690)
+Issue 709: Prevent loading templates when loading projects in new tabs
+Compatibility fixes for new envelope max display options of +12db or +24db (introduced in REAPER v5.0pre21)
+Autorender/OSX: fixed UTF8 issues with media file tags (Issue 670)
+Preserve metronome patterns when editing tempo envelope with various actions and dialogs
+Fixed non-selectable radio buttons in SWS/BR: Select and adjust tempo markers... dialog
+Don't change solo state of tracks if mouse is over master track when running certain "perform until shortcut released" playback actions
+Fixed various SWS/BR actions so they work properly with hardware sends envelopes
+Fixed wrong vertical position of shadowed area when using Zoom tool (marquee) with master track visible
+Fixed various zooming issues when zooming tracks that have more than one envelope lane visible
+<em>SWS/S&M: Open/close image window</em> now reports it's state
+Fixed <em>SWS/BR: Delete tempo marker (preserve overall tempo and positions if possible)</em> not deleting moved partial time signature markers properly
+Fixed <em>SWS/BR: Set closest (left side) envelope point's value to mouse cursor (perform until shortcut released)</em> reseting position of moved partial time signature markers

Other
+Added ability to select only partial time signatures with <em>SWS/BR: Select and adjust tempo markers...</em>
+Toggle state of all docked SWS dialogs will be set to ON only when the window is visible in the docker (same behavior REAPER is using for its own docked dialogs)
+When running <em>SWS/BR: Set closest (left side) envelope point's value to mouse cursor (perform until shortcut released)</em> on mute envelope, snap values to top or bottom

!v2.6.3 pre-release build (March 12, 2015)
<strong>REAPER v5.0pre14b+ is required!</strong>

Contextual toolbars
+Fixes:
 - Fixed toolbars not loading in certain instances if some tracks are hidden from TCP (this also probably fixes some other issues)
 - Fixed MIDI editor flickering when setting detected CC lane as last clicked
+Other:
 - Toolbar is always shown within monitor bounds (previously, this was the case only if toolbar had position override/offset set)
 - When closing toolbar, restore focus to last focused window

Added actions
+Main:
 - SWS: Zoom to selected items/tracks (ignore last track's envelope lanes)
 - SWS: Vertical zoom to selected items/tracks (ignore last track's envelope lanes)
 - SWS: Toggle zoom to selected tracks/items/time selection (ignore last track's envelope lanes)
 - SWS/BR: Save/Restore selected/all items' mute state, slot x (8 slots)
 - SWS/BR: Save/Restore selected/all tracks' solo and mute state, slot x (8 slots)
 - SWS/BR: Play from mouse cursor position (perform until shortcut released)
 - SWS/BR: Play from mouse cursor position and solo track under mouse for the duration (perform until shortcut released)
 - SWS/BR: Play from mouse cursor position and solo item and track under mouse for the duration (perform until shortcut released)
+MIDI editor:
 - SWS/BR: Create CC lane and make it last clicked
 - SWS/BR: Copy selected CC events in active item to last clicked CC lane/lane under mouse cursor
 - SWS/BR: Play from mouse cursor position (perform until shortcut released)
 - SWS/BR: Play from mouse cursor position and solo active item's track for the duration (perform until shortcut released)
 - SWS/BR: Play from mouse cursor position and solo active item for the duration (perform until shortcut released)

ReaScript
+Updated BR_EnvGetProperties and BR_EnvSetProperties (volume envelope fader scaling support)

Fixes
+SWS/BR:Set closest envelope point's value to mouse cursor now properly formats tooltip value for FX envelopes
+Fixed certain SWS/BR actions in MIDI editor so they work properly with looped MIDI items
+Fixed SWS/BR preview active item actions in MIDI editor not working right in certain cases
+Don't create redundant undo point when using:
 - SWS: Save selected track(s) selected item(s), slot x
 - SWS: Save selected item(s)
+Zooming functionality:
 - Restored behavior of actions that zoom vertically to selected tracks/items so they include track envelopes of the last selected item/track (changed in v2.5.1)
 - Fixed problems with master track (reported http://forum.cockos.com/showpost.php?p=1458143&postcount=1725|here|)
 - Fixes related to hidden TCP tracks and actions that hide unselected tracks when zooming
 - Make sure zoomed tracks fill TCP completely when appropriate (related only to actions that minimize other tracks)

Other:
+Optimized various envelope actions and ReaScript envelope functions using new envelope API (testing showed increase in performance up to x10) (not applicable to tempo envelope)
+Various fixes for REAPER 5 compatibility (contextual toolbars, envelope actions, MIDI editor actions)

!v2.6.2 pre-release build (January 16, 2015)
<strong>REAPER v5.0pre6+ is required!</strong> (this REAPER version supports SWS functions exported to EEL and Lua)

Fixes:
+REAPER 5/Windows OS: fixed crash vs unsupported REAPER versions
+Hardened SWS initialization, display error messages

!v2.6.1 pre-release build (January 7, 2015)
<strong>REAPER v5.0pre4+ is required!</strong>

REAPER 5 preliminary support
+ReaScript function export to EEL and Lua
+Fixed action selection broken in various places (e.g. Cycle Action editor)

!v2.6.0 featured build (January 7, 2015)
Notes window
+Added "Wrap text" option in the context menu
+Import SubRip file: name regions with subtitles content
+Issue 686: fixed new lines added in subtitles when saving the project

!v2.5.2 pre-release build (December 11, 2014)
<strong>REAPER v4.75+ is required!</strong>

Contextual toolbars
+Contextual toolbars dialog:
 - Added support for auto close:
  - If enabled, toolbar will automatically get closed after pressing any of it's buttons
  - Option exists separately for each context. To enable or disable the option, right-click or double click the <em>Auto close</em> column in the context list
  - Note that you can't set the option if context doesn't have a toolbar assigned to it
 - Added support for custom positioning of the toolbar:
  - There are two separate ways to set custom positioning of the toolbar:
   - Position override found in <em>Options</em> under group <em>All</em>. Enable to set where you want <strong>all the toolbars</strong> to appear in relation to mouse cursor.
   - Position offset that can be set up separately for each context. To set the option, right-click or double click the <em>Position offset</em> column in context list and type desired offset values
  - Setting one option doesn't exclude the other, they are cumulative.
  - If toolbar position is managed by Contextual toolbars, toolbar will never get displayed out of monitor bounds
  - Note that you can't set the option if context doesn't have a toolbar assigned to it
 -Other:
  - Previously, you always had to right-click the context list to edit it, now it's also possible to edit it by double clicking the cell
+Other:
 - Toolbars that are set to be <em>always on top</em> don't hide the tooltip anymore. Note that this works only for toolbars loaded by Contextual toolbars, the issue where REAPER hides tooltip behind pinned toolbar still exists and is reported http://forum.cockos.com/project.php?issueid=5199|here|
 - Renamed the actions <em>SWS/BR: <strong>Exclusive toggle</strong> contextual toolbar under mouse cursor, preset x</em> to <em>SWS/BR: <strong>Open/close</strong> contextual toolbar under mouse cursor, preset x</em>
 - Removed <em>Named notes mode</em> context from <em>Inline MIDI editor</em> group. It's currently not supported by REAPER and was mistakenly put there in the first place
+Added actions:
 - SWS/BR: Exclusive toggle contextual toolbar under mouse cursor, preset x (added in all sections: Main, MIDI editor, etc...)
  - Note: unlike other actions which simply close all toolbars if at least one of them is open, this will always open the contextual toolbar if valid toolbar is found for the context under mouse cursor. If found toolbar is already visible or no toolbar has been found, all toolbars will get closed

Analyze and normalize loudness
+Analyze loudness dialog:
 - Disable analyze button while analysis is progress

Added actions
+Main:
 - SWS/BR: Adjust playrate (MIDI CC only)
 - SWS/BR: Adjust playrate options...
  - Note: These two actions work in tandem. The first action changes playrate so you can automate it.The second action opens the dialog where you can set automatable playrate range. Also note that due to the API problems, actions can't respond to OSC, but in this case it shouldn't matter since you can configure REAPER OSC to manage playrate.

Fixes
+Resources: http://forum.cockos.com/showthread.php?p=1440002|fixed lost bookmarks|
+These actions now work properly when item is trimmed or stretched:
 - SWS/BR: Split selected items at stretch markers
 - SWS/BR: Create project markers from stretch markers in selected items
+Don't reload FX when undoing certain SWS actions

!v2.5.1 pre-release build (November 24, 2014)
<strong>REAPER v4.74+ is required!</strong>
New API functions were introduced in this version, they enable various improvements in the SWS/S&M Extension.
Thank you Cockos!

<strong>Contextual toolbars</strong>
+Functionality in general:
 - Feature relies heavily on existing REAPER toolbars. The basic concept is fairly simple. User assigns different REAPER toolbars to different contexts (things like TCP, item, piano roll, etc...) and loads them under mouse cursor by calling a single action. The action will then load an appropriate toolbar for a thing under the mouse cursor, http://wiki.cockos.com/wiki/images/3/3c/Contextual_toolbars_example.gif|like this.|
 - For more information, please http://wiki.cockos.com/wiki/index.php/Contextual_toolbars_with_SWS|visit the wiki on the subject| (which is also accessible from the Contextual toolbars dialog). In case you want to contribute to the wiki, you're more than welcome.
+Contextual toolbars dialog:
 - To open a dialog for setting up contextual toolbars either run the action SWS/BR: Contextual toolbars... or go to Main menu > Extensions > Contextual toolbars...
 - Dialog is divided into 3 parts, preset selector, list of possible contexts, and various options tied to those contexts. Select an arbitrary preset and right click contexts to assign them toolbars. Options can be found on the right and are executed only when toolbar is loaded. Once set up, use provided actions to load toolbars for each preset.
+Added actions:
  - SWS/BR: Contextual toolbars...
  - SWS/BR: Exclusive toggle contextual toolbar under mouse cursor, preset x (8 presets) (added in all sections: Main, MIDI editor, etc...)
   - Note: Actions work as toggle switches. If any of the toolbars set up in Contextual toolbars dialog is visible, all of them will get closed - otherwise toolbar corresponding to context under mouse cursor will get loaded.
+<strong>Feedback needed:</strong>
 - Note that while new contexts won't get added at this time (but fades and volume handles are planned) now is the time to help us. Any feedback, comments and criticism of current contexts hierarchy is highly welcome. For example, http://wiki.cockos.com/wiki/index.php/Contextual_toolbars_with_SWS#Special_cases:_item_stretch_markers_and_take_envelopes|this workaround| would definitely benefit from discussion. Don't hesitate to express your opinion on http://forum.cockos.com/showthread.php?t=150702|dedicated forum topic.| Thanks!

Analyze and normalize loudness
+Analyze loudness dialog:
 - Analyzer can now measure true peak (disabled by default since it prolongs analysis due to resampling - see Options to enable/disable)
  - Double-click true peak cell to move edit cursor to true peak location (or right-click selected item/track in list view to reveal the option)
 - Added user preference to display either LUFS or LU (see Options->Unit).
  - To set reference level for 0 LU and formatting of LU unit, see Options->Global preferences (or run SWS/BR: Global loudness preferences)
  - Right-click menu entry for normalizing follows Options->Unit and will alternate between "Normalize to -23 LUFS" and "Normalize to 0 LU"
  - Normalizing to specific value can normalize to both LUFS and LU
 - Export list of analyzed items/tracks to clipboard or file
  - To export the list, select items in list view, right-click them and select "Export formated list to clipboard/file"
  - For setting the format of exported items, see Options->Export format
   - Formating supports wildcards. Wildcards description can be found in the same dialog. To hide description, simply resize the dialog
   - Besides typing, wildcards can also be inserted using the "Wildcard" button.
   - Previously used format patterns are stored in the "Wildcard" button submenu
 - Analyzed objects are now restored on project load
 - Other:
  - Right-click menu entry for creating loudness graph no longer queries range, instead it uses range set in Options->Global preferences (or SWS/BR: Global loudness preferences)
  - Normalize dialog is no longer modal (but will be closed if loudness analyzer is closed/hidden to avoid confusion)
  - Display new items/tracks in list view as soon as they're analyzed
  - Analyze button changes caption depending on what is to be analyzed
  - Added Help... menu entry to options menus
   - Note: opens http://wiki.cockos.com/wiki/index.php/Measure_and_normalize_loudness_with_SWS|wiki page on everything loudness related in SWS| which is currently unfinished (if you want to contribute you're more than welcome. Big thanks to user http://forum.cockos.com/member.php?u=1482|Airon| for the work so far)
  - Various small fixes
+Added actions:
 +SWS/BR: Global loudness preferences...
  - Note: Preferences set here affect everything loudness related in SWS (analyze loudness dialog and separate normalize actions)
   - 0 LU reference can be set to an arbitrary value (most common values are provided in the dropdown)
   - LU unit format only affects display of LU unit in various dialogs
   - Envelope graph range affects drawing range when drawing loudness envelopes in Analyze loudness dialog
 +SWS/BR: Normalize loudness of selected items to 0 LU
 +SWS/BR: Normalize loudness of selected tracks to 0 LU
+Other:
 - Renamed SWS/BR: Normalize loudness of selected items to SWS/BR: Normalize loudness of selected items/tracks (also no longer modal)
 - Removed SWS/BR: Normalize loudness of selected tracks

Added actions
+Main:
 - SWS/BR: Select envelope points on/between grid (2 versions: time selection and normal)
 - SWS/BR: Add envelope points located on/between grid to existing selection (2 versions: time selection and normal)
 - SWS/BR: Delete envelope points on/between grid (2 versions: time selection and normal)
 - SWS/BR: Create project marker at mouse cursor
 - SWS/BR: Create project marker at mouse cursor (obey snapping)
 - SWS/BR: Insert 2 envelope points at time selection to all visible track envelopes
 - SWS/BR: Insert 2 envelope points at time selection to all visible track envelopes in selected tracks
 - SWS/BR: Show all active FX envelopes for selected tracks
 - SWS/BR: Show all FX envelopes for selected tracks
 - SWS/BR: Show all/volume/pan/mute active send envelopes for selected track
 - SWS/BR: Show all/volume/pan/mute send envelopes for selected track
  - Note: all show FX/send envelope actions come in 3 flavors : show, hide and toggle show
 - SWS/BR: Show/hide track envelope for last adjusted send (3 verions)
  - Note: that's right, due to API limitation it's last adjusted, not touched
 - SWS/BR: Enable "Ignore project tempo" for selected MIDI items preserving time position of MIDI events (use tempo at item's start)
  - Note: the action is meant for http://forum.cockos.com/showthread.php?p=1374175#post1374175|these kind of issues|
 - SWS/BR: Select all MIDI/audio/video/click/timecode/empty/PiP items
 - SWS/BR: Move closest project marker to edit/play/mouse cursor (2 versions: normal and obey snapping) (Issue 668)
 - SWS/BR: Focus tracks
 - SWS/BR: Unselect envelope
 - SWS/BR: Increase/Decrease selected envelope points by x db (volume envelope only) (multiple versions: 0.1, 0.5, 1, 5 and 10 db)
 - SWS/BR: Delete take under mouse cursor (Issue 124)
 - SWS/BR: Select TCP/MCP track under mouse cursor (Issue 124)
 - SWS/BR: Select envelope under mouse cursor (Issue 124)
 - SWS/BR: Select/Delete envelope point under mouse cursor (2 versions: selected envelope only and whatever envelope is under mouse cursor) (Issue 124)
 - SWS/BR: Split selected items at stretch markers
 - SWS/wol: Select all tracks except folder parents
 - SWS: Toggle horizontal zoom to selected items/time selection
+MIDI editor:
 - SWS/BR: Save/Restore selected events in last clicked CC lane (8 slots) (Save has 2 versions: last clicked lane, lane under mouse cursor. Restore has 3 versions: last clicked lane, lane under mouse cursor, all visible lanes)
 - SWS/BR: Insert CC event at edit cursor in CC lane under mouse cursor (active item only)
 - SWS/BR: Hide last clicked/under mouse cursor CC lane
 - SWS/BR: Hide all CC lanes except last clicked/under mouse cursor CC lane
 - SWS/BR: Toggle hide all CC lanes except last clicked/mouse cursor CC lane (multiple versions: one normal and bunch of others that set lane to specific height)
 - SWS/BR: Convert selected CC events to envelope points in selected envelope (multiple versions for different point shape and clearing existing envelope points)

ReaScript
+BR_GetMouseCursorContext:
 - Fixes related to MIDI editor (changes introduced in REAPER v4.7 broke it)
 - Fixed segment detection in ruler
 - Added support for stretch markers
+Changed envelope object type in BR_EnvAlloc and other functions to avoid confusion (existing scripts should be unaffected)

Fixes
+Improved deleting tempo markers with different time signatures when using SWS/BR: Delete tempo marker and preserve position and length of items (including MIDI events)
+Preserve options between REAPER sessions set with these actions:
 - SWS/BR: Set "Apply trim when adding volume/pan envelope"
 - SWS/BR: Toggle "Playback position follows project timebase when changing tempo"
 - SWS/wol: Set "Vertical/Horizontal zoom center"
+MIDI editor actions that hide/show used CC lanes now obey filter's channel settings
+Prevent toggling zoom with zoom actions when inappropriate (i.e. toggling zoom to selected items when there are no selected items)
+All SWS/BR actions now obey lock settings
+Zooming functionality:
 - All zoom actions now obey track sizes set by custom themes (things like small/medium/full track height)
 - Actions that zoom vertically to selected tracks/items never show track envelopes of the last selected item/track
 - Fixed save/restore arrange view actions not working on envelopes with high point count (Issue 660)
+Fixed target BPM not updating when adjusting BPM by percent in Select and adjust tempo markers
+OSX: Fixed "Unselect tempo markers" child dialog of "Select and adjust tempo markers". It got hidden behind other dialogs when it lost focus
+Issue 678: removed duplicate configurable actions in the S&M.ini file
+Issue 671 and issue 673: fixed Region Playlist misbehavior

Other
+Increased all SWS/BR slot actions to 8 slots
+Display proper dialog icon (same one REAPER uses) in all dialogs (win only)
+Added tempo actions to Main menu > Extensions > Tempo
+Renamed certain actions for uniformity (time sel to time selection, sel items to selected items etc...)

!v2.5.0 #1 featured build (December 11, 2014)
+Resources: http://forum.cockos.com/showthread.php?p=1440002|fixed lost bookmarks|

!v2.5.0 featured build (November 24, 2014)
Notes window
+Added "Wrap text" option in the context menu
+Import SubRip file: name regions with subtitles content
+Issue 686: fixed new lines added in subtitles when saving the project

!v2.4.0 #10 pre-release build (July 11, 2014)
<strong>REAPER v4.70+ is required!</strong>
New API functions were introduced in this version, they enable various improvements in the SWS/S&M Extension.
Thank you Cockos!

Analyze and normalize loudness
+Added an option to preserve already analyzed tracks/items when analyzing selected tracks/items
+Creating graph in selected envelope functionality now works with take envelopes
+Fixes:
 - Analyzing items with different channel modes should now work properly
 - Fixed analyzing short items/tracks
 - Fixed undo when normalizing tracks
 - Pressing DELETE key will delete selected list view entries

Added actions
+Main:
 - SWS/wol: Set selected envelope height to default/minimum/maximum
 - SWS/wol: Adjust selected envelope height (MIDI CC relative/mousewheel)
 - SWS/wol: Adjust selected envelope or last touched track height (MIDI CC relative/mousewheel)
 - SWS/wol: Toggle enable extended zoom for envelopes in track lane
 - SWS/wol: Toggle enable envelopes overlap for envelopes in track lane
 - SWS/wol: Force overlap for selected envelope in track lane in its track height
 - SWS/wol: Restore previous envelope overlap settings
 - SWS/wol: Horizontal zoom to selected envelope in time selection
 - SWS/wol: Full zoom to selected envelope in time selection
 - SWS: Save/Restore current arrange view (5 slots)
 - SWS/BR: Fit selected envelope points to time selection
 - SWS/BR: Create project markers from stretch markers in selected items
 - SWS/BR: Set closest (left side) envelope point's value to mouse cursor (perform until shortcut released)
   - Note: these 2 actions are actually meant to solve the problem of freehand points editing in the tempo map. Use SWS/BR: Create tempo markers at grid after every selected tempo marker to set needed density of the tempo map and then use this action to easily edit the tempo map.
 - SWS/BR: Trim MIDI item to active content
 - SWS/AW: Grid to 1/64 notes
 - SWS/AW: Grid to 1/128 notes
+Main and MIDI editor:
 - SWS/BR: Play from mouse cursor position (3 versions)
+MIDI editor:
 - SWS/BR: Preview active media item (lots of versions: from mouse position, selected notes only, measure sync etc...)
 - SWS/BR: Save/Restore note selection from/to active take (5 slots)
 - SWS/BR: Save/Restore edit cursor position (5 slots)
  - Note: edit cursor slots are shared with already existing actions in Main
 - SWS/FNG: Cycle through CC lanes
 - SWS/FNG: Cycle through CC lanes (keep lane heights constant)
 - SWS/FNG: Show only used CC lanes
 - SWS/FNG: Hide unused CC lanes
 - SWS/FNG: Show only top CC lane
 - SWS/FNG: Select muted MIDI notes
 - SWS/FNG: Select notes nearest edit cursor
 - SWS/FNG: Apply groove to selected MIDI notes (within 16th)/(withing 32nd)
 - SWS/BR: Show only used CC lanes (detect 14-bit)
 - SWS/S&M: Restore displayed CC lanes, slot n - where 'n' is in [1; 8], http://forum.cockos.com/showthread.php?p=984786#post984786|customizable in the S&M.ini file)
 - SWS/S&M: Save displayed CC lanes, slot n - where 'n' is in [1; 8], http://forum.cockos.com/showthread.php?p=984786#post984786|customizable in the S&M.ini file)
   - Note: these 2 actions are also present in the main section. These new instances allow to bind them to MIDI toolbars, for ex.

ReaScript
+BR_GetMouseCursorContext:
 - Added support for MIDI editor
 - Fixed BR_GetMouseCursorContext envelope detection when envelope is in track lane
 - Changed return strings (ruler segments) in BR_GetMouseCursorContext
+Added functions:
 - BR_EnvAlloc, BR_EnvCountPoints, BR_EnvDeletePoint, BR_EnvFind, BR_EnvFindNext, BR_EnvFindPrevious, BR_EnvFree, BR_EnvGetParentTake, BR_EnvGetParentTrack, BR_EnvGetPoint, BR_EnvGetProperties, BR_EnvSetPoint, BR_EnvSetProperties, BR_EnvVauelAtPos
 - BR_MIDI_CCLaneRemove
 - BR_MIDI_CCLaneReplace

Fixes
+Cycle Actions / issue 636: fixed ON/OFF state corner case (as reported http://forum.cockos.com/showpost.php?p=1344403&postcount=1747|here|)
+Notes window / issue 642: fixed loading notes containing special characters
+Localization: fix for actions dealing with the Media Explorer
+Localization / Windows OS: fixed stuff that could potentially make things broken when using:
 - SWS/BR: Preview media item under mouse
 - SWS/BR: Move closest grid line to mouse cursor
 - ReaScript BR_GetMouseCursorContext and similar functions
 - Project navigation functionality (zoom/scroll etc...)
+Prevent moving project markers with the same ID:
 - SWS: Auto Color/Icon
 - SWS: Nudge marker under cursor left/right
 - Xenakios/SWS: Rename project markers with ascending numbers
+Preview media item actions:
  - Preview stops after last note/CC/sysex event when previewing MIDI
  - Actions that pause playback should work properly now
  - Prevent toggling preview state during recording
+Fixed unresponsive SWS/BR: Move closest envelope point to edit cursor
+SWS/FNG: Hide unused CC lanes in active midi editor:
 - Wasn't working if all displayed lanes were empty
 - Wasn't detecting 14-bit lanes properly
+SWS/FNG: Expand/Compress amplitude of selected envelope points around midpoint now obeys tempo map timebase
+These actions now work with take envelopes:
 - SWS/BR: Move edit cursor to next/previous envelope point
 - SWS/BR: Select next/previous envelope point
 - SWS/BR: Expand/Shrink envelope point selection to the right/left
 - SWS/BR: Shift envelope point selection left/right
 - SWS/BR: Select peaks/dips in envelope
 - SWS/BR: Unselect envelope points outside/in time selection
 - SWS/BR: Set selected envelope points to next/previous/last selected/first selected point's value
 - SWS/BR: Move closest (selected) envelope point to edit cursor
 - SWS/BR: Insert 2 envelope points at time selection
 - SWS/BR: Insert new envelope point at mouse cursor
 - SWS/BR: Save/Restore envelope point selection
 - SWS/FNG: Move selected envelope points up/down/left/right
 - SWS/FNG: Shift selected envelope points up/down on left/right
 - SWS/FNG: Expand/Compress amplitude of selected envelope points around midpoint
 - SWS/FNG: Time compress/stretch selected envelope points
 - Xenakios/SWS: Shift current envelope to left/right
+Fixed SWS/BR: Create project markers from notes in selected MIDI items not working properly with looped items
+OSX: Fixed various things when detecting mouse cursor at the top of arrange (ReaScript, Warp grid actions etc...)
+Issue 645: "Xenakios/SWS: Select takes in selected items, shuffled random" now does not select the same take number 1+ times consecutively

Other:
+Renamed FNG MIDI actions in Main section (remove MIDI prefix and added "in active MIDI editor" description at the end)
+Capitalized certain FNG actions names
+OSX: Change mouse cursor while using SWS/BR: Move closest tempo marker/grid line to mouse cursor (this was win only feature until now)
+Renamed SWS: Save/Restore current arrange view to SWS: Save/Restore current arrange view, slot 1
+Renamed SWS/BR: Move closest tempo marker/grid line/ to mouse cursor (added (perform until shortcut released) to clearly reflect how they work)
+Renamed SWS/BR: Hide all but active envelope for all/selected tracks (so it's clear that it works only with selected track envelopes)
+Renamed SWS/BR: Insert new envelope point at mouse cursor (added "using value at current position (obey snapping)" at the end)
+S&M Notes maximum length raised to 64kb
+Better startup error message (can now be displayed over the splash window)

!v2.4.0 #9 pre-release build (April 19, 2014)
<strong>This version requires REAPER v4.62pre8+</strong>, an "Incompatible version" error message will be displayed otherwise...

Cycle Actions support conditional statements (IF, IF NOT, etc) in the MIDI Editor

Fixes
+Windows OS: fixed extension not being loaded
+Cycle Action editor: fixed "Run" context menu item

!v2.4.0 #8 pre-release build (April 13, 2014)
Cycle Actions can be registered in any section of the action list (e.g. MIDI Editor)
Note: <strong>requires REAPER v4.62pre7+</strong>

!v2.4.0 #7 pre-release build (April 9, 2014)
Added actions in the MIDI Editor action list (<strong>requires REAPER v4.62pre7+</strong>)
+SWS/S&M: Hide all CC lanes
+SWS/S&M: Create CC lane
+SWS/S&M: Restore displayed CC lanes, slot n (where 'n' is in [1; 8], http://forum.cockos.com/showthread.php?p=984786#post984786|customizable in the S&M.ini file|, up to 99 slots)
+SWS/S&M: Save displayed CC lanes, slot n
 Note: these actions were already present in the "Main" section of the action list, they will remain there (not to break users' configs), but these versions are deprecated now

Snapshots: the default number of recall actions is now configurable in REAPER.ini
Edit the key "DefaultNbSnapsRecall" in the section [SWS] (quit REAPER before editing this file!)

!v2.4.0 #6 pre-release build (April 6, 2014)
Misc
+Cycle Actions: improved toolbar refresh
+Exclusive toggle actions are now off on start-up
+Prevent conflicts with dupe/clone extensions

Fixes
+Fixed some memory leaks (loudness, tempo)
+Fixed undo in certain instances when moving grid to mouse cursor

!v2.4.0 #5 pre-release build (March 30, 2014)
<strong>Analyze and normalize loudness</strong>
+Functionality in general:
 - Loudness is measured according to EBU 3342 standard thanks to excellent http://github.com/jiixyj/libebur128|libebur128| by Jan Kokemuller
 - Due to <strong>limitations in Reaper API</strong>, we can extract audio data only from certain parts of the audio chain. Chart can be found http://wiki.cockos.com/wiki/images/5/50/SWS_loudness_analysis_signal_flow_chart.png|here|. A few gotchas:
   - You can't use item fades for extensive volume control
   - If you need to use FX, current workaround is to put one item with needed FX in an empty track and measure that track
+Added actions:
 - SWS/BR: Normalize loudness of selected items/tracks...
 - SWS/BR: Normalized loudness of selected items/tracks to -23 LUFS
 - SWS/BR: Analyze loudness...
+Analyze loudness dialog:
 - Accessible from the Action list or Main menu > Extensions > Loudness...
 - Right-click on the dialog or just click "Options" button for various settings
 - Measures integrated, range, short-term and momentary loudness of selected items and tracks
 - To normalize items or tracks, right-click analyzed targets in the list view - often faster than using separate actions because data for already analyzed targets in the dialog is cached (to prevent needles reanalyzing before normalization if nothing changed)
 - Draw momentary and short-term loudness graph to selected envelope. Right-clicking analyzed item should reveal the feature. You can use dummy JS effects from http://stash.reaper.fm/v/20187/SWS%20dummy%20loudness%20graph|here| as a canvas for loudness graphs
 - After the target is analyzed, it's possible to position edit cursor over maximum short-term and momentary loudness interval by double-clicking cells holding their measurements. There is also an option to create time selection over that part of the item/track.
 - Dialog is designed to follow project state. If you rename or delete analyzed target, the change will get reflected in the dialog. For various settings relating to this, check dialog options
 - Analyzing happens in a separate thread so user is free to keep on using Reaper while it's happening.

Warp grid
+SWS/BR: Move closest grid line/tempo marker to mouse cursor:
 - Prevent creating multiple undo points while shortcut is kept on being pressed
 - Smoother reaction to mouse movements, not depending on the OS keyboard settings anymore
 - While the shortcut is pressed, target grid gets "locked" to mouse so it isn't possible to accidentally edit surrounding grids
 - Change mouse cursor when using the action (win only)
 - Improved efficiency when dealing with high tempo marker count
 - Note: due to the way upper improvements are made, you can't arm the action from the toolbar (as some users are doing http://forum.cockos.com/showthread.php?p=1332827#post1332827|here|). If you really need that, you can create a separate macro just for that:
     - SWS/BR Save edit cursor position, slot x
     - View: Move edit cursor to mouse cursor (no snapping)
     - SWS/BR: Move closest grid to edit cursor
     - SWS/BR Restore edit cursor position, slot x
+Added actions:
 - SWS/BR: Move closest (measure) grid line to edit/play cursor (Issue 638)
 - SWS/BR: Move closest left/right side grid line to edit cursor

Project startup action
+Added "SWS/S&M: Show project startup action"
+Added dedicated menu items in Main menu > Extensions > Project startup action (for easier set-up)
+The action (and new menu item) "SWS/S&M: Set project startup action" now prompts to overwrite

Cycle actions
+Added "LOOP x" statement (thanks wol!): prompts the user for the number of times to repeat something
+Tiny fixes (corner cases)

Marker list
+Export formatted marker list to clipboard now works on OSX

Added actions
+SWS/wol: Set "Vertical zoom center" to "Track at center of view"
+SWS/wol: Set "Vertical zoom center" to "Top visible track
+SWS/wol: Set "Vertical zoom center" to "Last selected track"
+SWS/wol: Set "Vertical zoom center" to "Track under mouse cursor"
+SWS/wol: Set "Horizontal zoom center" to "Edit cursor or play cursor (default)"
+SWS/wol: Set "Horizontal zoom center" to "Edit cursor"
+SWS/wol: Set "Horizontal zoom center" to "Center of view"
+SWS/wol: Set "Horizontal zoom center" to "Mouse cursor"
+SWS/BR: Copy take media source file path of selected items to clipboard
+SWS/BR: Toggle "Playback position follows project timebase when changing tempo"
+SWS/BR: Move closest (selected) envelope point to edit cursor
+SWS/BR: Insert 2 envelopes points at time selection

Added ReaScript functions
+ULT_GetMediaItemNote
+ULT_SetMediaItemNote

Fixes
+The action "SWS/BR: Delete tempo marker and preserve position and length of (selected) items (including MIDI events)" should now work properly
 - Note: due to bug in the API, please update to 4.611 otherwise you will lose any text and sysex events
+Fixed rounding issues when converting projects markers to tempo markers in time selection (reported http://forum.cockos.com/showthread.php?p=1330369#post1330369|here|)

!v2.4.0 #4 (March 13, 2014)
<strong>REAPER v4.60+ is required!</strong>
New API functions were introduced in this version, they enable various improvements in the SWS/S&M Extension.
Thank you Cockos!

Added actions
+SWS/BR: Preview media item under mouse (versions for pausing project playback during preview)
+SWS/BR: Toggle media item online/offline
+SWS/BR: Set selected envelope points to next/previous point's value
+SWS/BR: Set selected envelope points to first/last selected point's value
+SWS/BR: Delete tempo marker while preserving position and length of (selected) items (including MIDI events)
+SWS/BR: Move closest tempo marker to mouse cursor
+SWS/BR: Move closest (measure) grid line to mouse cursor (may create tempo marker)
 Hint: There is an interesting effect if you keep shortcut key pressed while moving the mouse - grid/tempo marker will follow it.
 The only con is that a bunch of undo points will get created
+Added stock toggle actions:
 - SWS/S&M: Dummy toggle n (where 'n' is in [1; 8], http://forum.cockos.com/showthread.php?p=984786#post984786|customizable in the S&M.ini file|, up to 99 toggles)
 - SWS/S&M: Exclusive toggle An (where 'n' is in [1; 4], http://forum.cockos.com/showthread.php?p=984786#post984786|customizable in the S&M.ini file|, up to 99 toggles)
 - SWS/S&M: Exclusive toggle Bn (where 'n' is in [1; 4])
 - SWS/S&M: Exclusive toggle Cn (where 'n' is in [1; 4])
 - SWS/S&M: Exclusive toggle Dn (where 'n' is in [1; 4])
   "Exclusive toggle" means only one toggle action is ON at a time.
   For ex: in the set of toggles "A", if "Exclusive toggle A03" is ON, A01 A02 and A04 are OFF.
   These actions come in handy with Cycle Actions for example, see details and use-cases http://forum.cockos.com/showpost.php?p=1315222&postcount=1652|here| (thanks Reno.thestraws!)

Resources: auto-save media files improvements

ReaConsole
+Issue 588: added option in the context menu to invert ENTER and  CRTL+ENTER (CMD+ENTER on OS X) key shortcuts:
 - The ENTER key can either perform commands and let the console open, while CRTL+ENTER performs commands but closes it
   Useful when ReaConsole is docked for example, default behavior
 - Or the ENTER key can perform commands and close the console, while CRTL+ENTER performs commands but let it open
   Useful when using ReaConsole the old-school way, as a dialog box
+New default shortcut 'c' to open ReaConsole ('C' might conflict with the native action "Insert time signature/tempo Marker")

Cycle actions
+Issue 634: our new project member wol has added some conditional statements, thanks!
 - IF AND: if both next actions are ON
 - IF NAND: if at least 1 of the next 2 actions is OFF
 - IF OR: if at least 1 of the next 2 actions is ON
 - IF NOR: if both next actions are OFF
 - IF XOR: if the next 2 actions' states are different
 - IF XNOR: if the next 2 actions' states are the same
 Note: these new statements must be followed by <strong>two</strong> actions that report a toggle state
+Editor: commands indentation
+Editor: better description of conditional statements (in plain English)
+Tweaks: better context menu, message dialog box, etc

Added ReaScript functions
+BR_GetMouseCursorContext
+BR_GetMouseCursorContext_Envelope
+BR_GetMouseCursorContext_Item
+BR_GetMouseCursorContext_Position
+BR_GetMouseCursorContext_Take
+BR_GetMouseCursorContext_Track
+BR_ItemAtMouseCursor
+BR_PositionAtMouseCursor
+BR_TakeAtMouseCursor
+BR_TrackAtMouseCursor
+BR_GetMediaSourceProperties
+BR_SetMediaSourceProperties
+BR_SetTakeSourceFromFile2

Fixes
+Preview media item actions now send all-notes-off when stopping MIDI item preview
+More efficient toolbars auto refresh in certain instances
+Action "SWS/BR: Create project markers from notes in selected MIDI items" now works properly with looped items

!v2.4.0 #3 (February 5, 2014)
Added actions
+Xenakios/SWS: Preview selected media item through track (toggle and normal)
+SWS/BR: Preview media item under mouse (lots of different versions, see action list) (Note: "Xenakios/SWS: Stop current media item preview" works on these too)
+SWS/BR: Select next/previous envelope point
+SWS/BR: Expand envelope point selection to the right/left (normal and end point only version)
+SWS/BR: Shrink envelope point selection from the right/left (normal and end point only version)
+SWS/BR: Shift envelope point selection left/right
+SWS/BR: Select peaks/dips in envelope
+SWS/BR: Unselect envelope points outside/in time selection
+SWS/BR: Insert new envelope point at mouse cursor
+SWS/BR: Save/Restore envelope point selection (5 slots)
+SWS/BR: Save/Restore edit cursor position (5 slots)
+SWS/BR: Toggle "Grid snap settings follow grid visibility"
+SWS/BR: Set "Apply trim when adding volume/pan envelopes"
+SWS/BR: Cycle through record modes
+SWS/BR: Focus arrange window

Fixes
+<strong>Windows OS / Issue 619, issue 621:</strong>
 fixed various features which were broken when using LangPacks and certain regional settings (i.e. comma as a decimal mark)
+OS X 64-bit: fixed broken list views (as reported http://forum.cockos.com/showpost.php?p=1307498&postcount=39|here|)
+Issue 613 / Region Playlist: fixed rounding issues (with adjacent regions)
+Issue 618: fixed cycle actions using toggle states from other cycle actions (starting with IF/IF NOT statements)
+Fixed broken actions "SWS: Set auto crossfade on/off"
+Action "Xenakios/SWS: Preview selected media item" now works properly with muted items

Other
+OS X DMG / Issue 608: added info allowing Mavericks/10.9+ users to run the installation script
+Made .beats optional for the action "SWS/S&M: Insert silence (measures.beats)", e.g. enter 5 (or 5.0) to insert 5 measures of silence/empty space
+Cycle Actions & Live Configs editors: shorten action names when possible, e.g. "<s>SWS/S&M: </s>Insert silence (measures.beats)"
+Better Snapshot details/descriptions
+SWS: Exported marker list format dialog opens centered
+Added "..." to the end of all (hopefully) Xenakios dialog actions that were missing it
+Small renames of captions in SWS/BR dialogs
+Xenakios's preview actions will stop on transport stop (same goes for new SWS/BR preview actions)
+The following Xenakios' dialog boxes are now themed:
 - Auto-rename selected takes
 - Create new tracks
 - Disk space calculator
 - Find missing media for project's takes
 - Insert random points to selected envelope
 - Item property interpolator
 - Normalize selected takes to dB value
 - Process item with Rubberband/csound phase vocoder
 - Project media
 - Randomize item positions
 - Remap item positions
 - Rename selected takes
 - Rename selected tracks
 - Rename takes
 - Render item to new take with tail
 - Repeat paste
 - Reposition selected items
 - Scale item positions/lengths by percentage
 - Search takes
 - Set volume and pan of selected takes
 - Set volume of selected items
 - Show/hide floating item/track info
 - Skip select items from selected items
 - Skip select items in selected tracks
 - Spread selected items over tracks
 - Swing item positions
 - Take mixer
 - Toggle selected items selected randomly

!v2.4.0 #2 (November 15, 2013)
<strong>MIDI/OSC actions support learn with both MIDI Pitch and "normalized" OSC messages</strong>
+To enable this new option: set "LearnPitchAndNormOSC" to 1 in the section [General] of the S&M.ini file (quit REAPER first!)
+When the new option is enabled, all actions of the section "S&M Extension" can be learned with:
 - <strong>New:</strong> OSC messages with floating-point argument in [0, 1] (14-bit resolution)
   Useful for OSC controllers that cannot handle absolute float values, e.g. <strong>TouchOSC for Android needs this!</strong>
 - <strong>New:</strong> MIDI Pitch messages (14-bit resolution)
 - MIDI CC messages (absolute and relative modes, as usual)

Region Playlist
+<strong>Fixed playback that could get out of sync randomly</strong>
+Added option "Smooth seek (seek immediately if disabled)" in the context menu, details http://forum.cockos.com/showthread.php?t=128371|here|

Auto color/icon
+Issue 602: Marker/region rules now support the filters (any) and (unnamed)
+Issue 600 / Windows OS: fixed potential crash when changing colors
+Fixed marker/region auto-coloring rules not obeying priorities

Cycle Actions
+Cycle Actions now support all 3rd party extensions' actions
+Issue 607: better recursion detection/protection, thanks Big Bob!
+Editor: reject unreliable command ids for SWS actions, macros and scripts

Notes window
+Make it possible to monitor/edit marker/region names and subtitles separately,
 i.e. added "Marker names", "Marker subtitles", "Region names" and "Region subtitles"
 in the dropdown box (in addition to "Marker/region names" and "Marker/region subtitles")
+Added related actions:
 - SWS/S&M: Open/close Notes window (marker names)
 - SWS/S&M: Open/close Notes window (region names)
 - SWS/S&M: Open/close Notes window (marker subtitles)
 - SWS/S&M: Open/close Notes window (region subtitles)
+If REAPER >= v4.55: Mark project dirty (needing save) rather than creating undo points for each key stroke
+Potential fix for http://forum.cockos.com/showpost.php?p=1180135&postcount=1595|"things that smells like Pont-l'�v�que"|
+House cleaning: allow notes for macros and scripts (aka "Action help")
 To easy copy/paste, string identifiers used to be displayed in the Notes window for macros/scripts.
 This is now useless since the action list offers "Copy selected action cmdID/identifier string".

Resources / Issue 591: make it possible to save and use new slots/files only via user macros (w/o tweaking the S&M.ini file, etc..)
+Made "Auto-save" slots/files <em>actions</em> more macro-friendly: they won't prompt for anything
 Note: the "Auto-save" <em>button</em> still prompt to overwrite selected slots/files
+Added a "last slot" version for all existing slot actions (i.e. new actions to deal with "auto-saved slots")
 A few examples:
 - SWS/S&M: Resources - Apply track template to selected tracks, <em>last slot</em>
 - SWS/S&M: Resources - Apply track template (+envelopes/items) to selected tracks, <em>last slot</em>
 - SWS/S&M: Resources - Import tracks from track template, <em>last slot</em>
 - etc..
+Added actions to cleanup things at the end of user macros, if needed:
 - SWS/S&M: Resources - Delete last track template slot/file
 - SWS/S&M: Resources - Delete last FX chain slot/file
 - SWS/S&M: Resources - Delete last media slot/file
 - SWS/S&M: Resources - Delete last project slot/file
 - SWS/S&M: Resources - Delete last theme slot/file
 - SWS/S&M: Resources - Delete last image slot/file

Resources: other updates
+Tag bookmark names with [x] when relevant slot actions are attached to them
+Media files: added "Add media file" options in the context menu (+ related actions)
 - Stretch/loop to fit time selection
 - Try to match tempo 0.5x
 - Try to match tempo 1x
 - Try to match tempo 2x
 <strong>Note: all existing "Add media file" slot actions obey these new options too</strong>
+Track templates: fixed the option "Offset items/envelopes by edit cursor" not being obeyed, sometimes
+Track templates: added actions where 'n' is in [1; 4], http://forum.cockos.com/showthread.php?p=984786#post984786|customizable in the S&M.ini file|:
 - SWS/S&M: Resources - Paste (replace) template items to selected tracks, slot n
 - SWS/S&M: Resources - Paste (replace) template items to selected tracks, last slot
 - SWS/S&M: Resources - Paste template items to selected tracks, slot n
 - SWS/S&M: Resources - Paste template items to selected tracks, last slot
+GUI tweaks, better wordings and undo point names (with slot numbers), etc..
+<strong>House cleaning: Removed all "prompt for slot" actions (*)</strong>
 Prehistoric actions that used to make sense when there was no dedicated GUI...
+<strong>House cleaning: Deprecated the "project loader/selecter" tool (*)</strong>
 This tool was useful to switch projects or select project tabs (during live performances, for ex.)
 Instead, you can just create a new dedicated bookmark (say "Live projects": click the tiny button +),
 add projects to it (drag-drop RPP files from an Explorer/Finder), and attach relevant slot actions to
 it via the context menu > Bookmark > Attach project slot actions to this bookmark.
 Deprecated actions have been replaced as follow:
 - "Resources - Project loader/selecter: next (cycle)"  ->  "Resources - Open project, next slot (cycle)"
 - "Resources - Project loader/selecter: previous (cycle)"  ->  "Resources - Open project, previous slot (cycle)"
 Also added:
 - SWS/S&M: Resources - Open project, next slot (new tab, cycle)
 - SWS/S&M: Resources - Open project, previous slot (new tab, cycle)
+(*) If you have any trouble because of that, please http://code.google.com/p/sws-extension/issues/list|say something|!

ReaScript function export
+Added function BR_SetTakeSourceFromFile()
+Issue 598: fixed potential crash with FNG_FreeMidiTake

Ruler's drag zoom / Issue 540: added actions for better usability
+SWS: Toggle drag zoom enable (ruler top half)
+SWS: Toggle drag zoom enable (ruler bottom half)

Fixes
+Issue 603: fixed potential crash when pasting track groups
+Localization / Windows OS: fixed broken features/actions when the extension was translated (thanks drikssa� & neilerua):
 - Most of zoom features
 - Xenakios "Scroll track view" actions
 - S&M "Toggle offscreen item selection" actions
+Issue 595: cut/copy/paste take actions now handle multiple item selection
+The action "Cut active take" now removes items if needed (rather than leaving empty items)
+Issue 601: fixed marker <-> region conversion actions (and export actions) that could affect playback
+Issue 606 / OS X: fixed text display � la "Big Clock" for Notes, Region Playlist and Live Config Monitor windows
+S&M actions to switch FX presets now support concurrent use (e.g. tweaking 2 knobs at the same time)
+Fixed the toggle state reported by some "Toggle offscreen item selection" actions

Other
+<strong>Various performance/timing improvements</strong>
+Various font rendering improvements
+Windows OS: ClearType font rendering is now enabled by default (still optionnal via the S&M.ini file)
+Update checker: wait for project to load completely before displaying startup dialog
+S&M project startup action: faster, safer, reject unreliable command ids for SWS actions, macros and scripts
+The About box is now modeless
+Issue 517 / OS X: S&M actions and commands that open the Finder now also reveal files (like on Windows OS)
+Issue 593: increased maximum cell length for all list views

!v2.4.0 #1 (August 6, 2013)
Fixed some actions learned with <strong>relative</strong> MIDI CC events
+SWS/S&M: Select project (MIDI CC/OSC only)
+SWS/S&M: Trigger preset for FX n of selected track (MIDI CC/OSC only) - where 'n' is in [1; 8]
 Note: FX 4 to FX 8 are new actions
+SWS/S&M: Trigger preset for selected FX of selected track (MIDI CC/OSC only)
+Reminder: those actions belong to the section "S&M extension" of the action list (top-right dropdown box)

Live Configs:
+Allow switches to "comments-only" configs (e.g. OSC feedback with random/custom strings)
+Added actions (where 'n' is in [1; 4], http://forum.cockos.com/showthread.php?p=984786#post984786|customizable in the S&M.ini file|):
 - SWS/S&M: Live Config n - Preload next config
 - SWS/S&M: Live Config n - Preload previous config
 Notes: useful to preload configs with -/+ controllers (like pedals), there already are similar actions to switch to the next/previous config
+Monitor windows:
 - Mouse wheel/trackpad gesture now cycles back to the first/last config
 - Mouse wheel/trackpad gesture now obeys the option "Ignore switches to empty configs"
+Editor window tweaks:
 - More guiding context menus
 - Allow cell edition in the columns "Activate action" and "Deactivate action"
 - Skinned knobs (if knob images are available in the current theme)

Cycle Action editor: copy/paste commands with Ctrl-C, Ctrl-V, Ctrl-X (on OS X: CMD-C, etc..)

!v2.3.0 #23 (July 22, 2013)
Fixed theme actions http://forum.cockos.com/showthread.php?p=1213324#post1213324|vs some user preferences|, thanks Breeder!

Resources window:
+Improved context menus (right-click the bookmark dropdown box, the attached project label, etc..)
+OS X: Context menu > "Edit file..." opens files with the default text editor (like on Windows OS)

ReaScript function export:
+Truncate or delete midi notes which go past the all-notes-off event
+ConfigVar functions now cover global MIDI preferences too (in case it works on REAPER's end someday)

!v2.3.0 #22 (July 15, 2013)
Fixed screenset saving

!v2.3.0 #21 (July 11, 2013)
Fixes:
+Screenset fixes as reported http://forum.cockos.com/showpost.php?p=1209144&postcount=1329|here|
+Image window: restore last displayed image on startup
+Issue 507: Fix OS X ReaConsole character highlighting

!v2.3.0 #20 (July 9, 2013)
Added actions:
+SWS/BR: Hide all but active envelope for selected tracks
+SWS/BR: Enable "Ignore project tempo" for selected MIDI items (use tempo at item's start)
+SWS/BR: Disable "Ignore project tempo" for selected MIDI items

Other:
+Cycle Action editor: improved context menu (http://forum.cockos.com/showpost.php?p=1205514&postcount=5|as discussed here|)
+Cycle Action editor: make it obvious when the Apply button is being disabled
+Live Config editor: various undo improvements
+Issue 577: Snapshot paste defaults to (none) for the destination track when non matching track is found

Fixes:
+Prevent creating redundant undo points in SWS/BR: Randomize selected tempo markers...
+SWS/BR windows always refresh toolbar buttons properly
+SWS/BR: Increase/decrease tempo marker:
 - fixed unresponsiveness in certain corner-cases involving square points
 - fixed behavior for consequential selections
+SWS/BR: Alter slope of gradual tempo marker:
 - fixed behavior for consequential selections

Enabled more code optimizations on Windows builds to increase action speed in some cases, especially with x64.

!v2.3.0 #19 (June 27, 2013)
Fixes:
+Issue 585 / OS X: fixed font rendering crashes, thank YOU Justin!
+More screenset fixes (including http://code.google.com/p/sws-extension/source/detail?r=1077|these issues|)

Added actions:
+SWS/BR: Hide all but active track envelope (issue 456)

Other:
+<strong>Renamed a bunch of S&M "slot actions" to make it clear they are attached to the Resources window</strong>
 For ex.: <em>SWS/S&M: Import tracks from track template, slot 3</em> has been renamed into <em>SWS/S&M: <strong>Resources - </strong>Import tracks from track template, slot 3</em>
+Cycle Action editor: display unregistered cycle actions as such (IDs in parenthesis)
+Actions that renumber marker/region IDs now create undo points

!v2.3.0 #18 (June 9, 2013)
Issue 517 / Windows OS: S&M actions and commands that open the Explorer now also reveal files
OS X: better fonts in S&M windows (again!)

Fixes:
+SWS/FNG: Compress/Expand amplitude of selected envelope points around midpoint (inconsistent behavior for playrate and width envelopes)
+More screenset fixes as reported http://forum.cockos.com/showpost.php?p=1172448&postcount=1283|here|
+Resources/Windows OS: fixed "Edit file..."
+Issue 576: fixed auto-icon crash
+Issue 581 / OS X port: the action "SWS/S&M: Set project startup action" now prompts for a command ID or an identifier string
 (to copy such IDs, right-click an action in the Actions window > Copy selected action cmdID/identifier string)

!v2.3.0 #17 (April 30, 2013)
<strong>REAPER v4.33+ is required!</strong>
New API functions were introduced in this version, they enable various improvements in the SWS/S&M Extension.
Thank you Cockos!

Cycle Action (CA)
+Cycle Actions for all sections (Media Explorer, Inline MIDI Editor, etc..)
+Support macros & scripts in all sections
+Improved the timing of Cycle Actions (again!)
+Support special macros using actions like "No-op", "Wait n seconds before next action", etc..
+Editor: various usability improvements, incl. a bit of issue 565
+Editor / Issue 562: added instruction LABEL to run Label Processor commands (and make your own "Label Processor actions")
 Example: LABEL /Lmy_suffix
 Reminder: the syntax is described in Main menu > Extensions > Label Processor
+Editor: fixed paranoid test that was preventing some valid CAs to be registered, thanks Big Bob!
+Fixed possible "no-op" CAs in the Action list

Resources window and related "slot actions"
+<strong>Issue 560: added commands and options to attach/detach resource files to/from projects</strong>
 When saving your work to another directory (using save as/copy media), all files that have been attached to the project in the Resources window will be backed up too.
 When a bookmark is attached to a project, any file/slot that will be added to (or removed from) this bookmark will be automatically attached to (or detached from) the project.
 Use-case examples: Comping, http://forum.cockos.com/showthread.php?t=121131|"Revolver tracks"|
 - Added Context menu > Bookmark > "Attach bookmark to X.RPP" and "Detach bookmark from Y.RPP"
 - Added option "Attach bookmark to this project" when creating new bookmarks
 - Added label for the attached project name (if any), right-click to load/select the said project
+<strong>Added custom bookmarks</strong>: Context menu > Bookmark > New bookmark > Custom...
 The definition format is: resource_directory_name,description,file_extensions (no spaces around commas)
 - Example1: Configurations,ReaConfig,ReaperConfigZip
   => Bank of configs example: auto-fill, then double-click slots to switch ReaConfigs (or, on Win, drag-drop slots to the arrange)
 - Example2: Docs,Document,txt,rtf,pdf => Multiple file extensions example
 - Example3: Misc,Any file,* => Can be useful to attach any type of file to a project, for example
+<strong>Theme bookmarks and related slots actions: OS X port + now support both .ReaperthemeZip and .ReaperTheme files</strong>
 For Mac users, an interesting new action is "SWS/S&M: Load theme, slot n" - where 'n' is in [1; 4], http://forum.cockos.com/showthread.php?p=984786#post984786|customizable in the S&M.ini file|: up to 99 themes
+Image bookmarks and related slots actions now support the same image formats than REAPER: PNG, JPG, BMP, etc..
 Note: Image bookmarks were limited to PNG files before this version (only the action "SWS/S&M: Show image, slot n" is still limited to PNG)
+Project bookmarks and related slots actions now support the same project files than REAPER: RPP, EDL, RPP-BAK, etc..
 Note: Project bookmarks were limited to RPP files before this version
+Context menus: new commands
+Various tweaks, tiny fixes (localization, media file filters, etc..)

Fixes:
+Notes window: undoing "remove tracks" now restores tracks notes, if any
+Removed default shortcut Ctrl+Shift+M ("SWS: Open marker list"): conflict with the default/native shortcut for "View: show track manager window"
+Removed default shortcut Ctrl+F (for "SWS/S&M: Find"): no known conflict but more future-proof
+Screenset load now sets size/position of undocked SWS windows as reported http://forum.cockos.com/showpost.php?p=1158117&postcount=1248|here|

!v2.3.0 #16 (April 18, 2013)
Added H:M:S.F to marker list export format

Fixes:
+Fixed screensets broken in v2.3.0 #15
+OS X now supports all track template files, thanks mustgroove!
 This fixes this http://forum.cockos.com/showpost.php?p=1157294&postcount=31|Resources window issue| (and probably other things on OS X)
+Issue 552: auto-saved track templates now sync to tempo (i.e. added beat information in auto-saved templates)

!v2.3.0 #15 (April 8, 2013)
Live Configs:
+Added basic OSC feedback
 To bind an OSC device: Live Configs window > Context menu > OSC feedback, and choose a device in the list
 Devices listed there are the OSC "control surfaces" defined in Options > Preferences > Control Surfaces
 Note: only the name, IP, max packet size and output port parameters are required.
 Unless you need REAPER feedback as well, you do not need to tick the option "Send to port"
 Up to 4 OSC devices are managed, i.e. distinct feedback for Live Config #1, #2, #3 and #4
 The possible OSC messages (with string arguments) are:
 - /snm/liveconfig<strong>n</strong>/current/changed - when the active config changed for the Live Config #<strong>n</strong>
 - /snm/liveconfig<strong>n</strong>/current/changing - when the active config is changing for the Live Config #<strong>n</strong> (same as grayed display in monitoring windows)
 - /snm/liveconfig<strong>n</strong>/preload/changed - when the preloaded config changed for the Live Config #<strong>n</strong>
 - /snm/liveconfig<strong>n</strong>/preload/changing - when the active config is changing for the Live Config #<strong>n</strong> (same as grayed display in monitoring windows)
+Fixed ~1s delay when switching configs (with the option "Send all notes off when switching configs"), thanks Breeder!
+Undoing config switches now properly update monitoring windows
 Note: just fixed for the sake of it as it is recommended to disable undo points for live performances!

Region Playlist:
+Support main transport pause
 Before this version the playlist was stopped on pause, now it just plays again when "un-pausing", as expected
+Added basic OSC feedback
 To bind an OSC device, etc.. see above: same as the Live Configs' OSC feedback
 The possible OSC messages (with string arguments) are:
 - /snm/rgnplaylist/current - current region
 - /snm/rgnplaylist/next - next region

Added actions:
+SWS: Set takes in selected item(s) to random custom color(s)
+SWS: Set takes in selected item(s) to color gradient
+SWS: Set takes in selected item(s) to ordered custom colors
+SWS/BR: Create tempo markers at grid after every selected tempo marker
+Issue 180:
 - SWS/BR: Create project markers from selected items (name by item's notes)
 - SWS/BR: Create regions from selected items (name by item's notes)

Fixes:
+About box: fixed update checker connection issues in certain instances (Win only)
+Cycle actions: fixed ReaScript support broken in v2.3.0 #14, thanks gofer!
+OS X x64: fixed font rendering crash (when using alpha)
+Fixed crazy behavior (SWS stops working) when running these actions on empty items:
 - SWS/BR: Create project markers from notes in selected MIDI items
 - SWS/FNG: legato selected media items on same track (change rate)
 - SWS/FNG: Time compress/stretch selected items
+Refresh arrange after running SWS/FNG: unselect items that do not start in time selection
+Prevent loss of item selection when running Xenakios/SWS: Remove muted items
+Small rename (for the sake of clarity) of 2 actions: Xenakios/SWS: Shuffle order of selected items
+Don't skip last fade shape when using Xenakios/SWS: Set next/previous fade in/out shape for items
+More consistent behavior for:
 - Xenakios/SWS: Explode selected items to new tracks (keeping positions)
 - Xenakios/SWS: Select takes in selected items, shuffled random
 - Xenakios/SWS: Select takes of selected items cyclically
+These actions now work with empty items (issue 281):
 - SWS: Create regions from sel item(s) named with take
 - Xenakios/SWS: Create markers from selected items (name by take source file name)
 - Xenakios/SWS: Explode selected items to new tracks (keeping positions)
 - Xenakios/SWS: Remove muted items
 - Xenakios/SWS: Reverse order of selected items
 - Xenakios/SWS: Shuffle order of selected items
 - Xenakios/SWS: Shuffle order of selected items (2)
 - Xenakios/SWS: Select items under edit cursor on selected tracks
 - Xenakios/SWS: Time selection adaptive delete
 - Xenakios/SWS: Toggle selected items selected randomly

Other:
+OS X: better font rendering

!v2.3.0 #14 (March 23, 2013)
Cycle Actions (CAs)
+Improved timing when performing CAs
+Issue 550: CAs can now contain <em>other</em> CAs, recursively
+The character comma (,) can now be used in CONSOLE instructions
+Added instruction ELSE
+Improved toggle states reporting
 - CAs can now either report fake toggle states (like it was before v2.3.0 #9) or real ones (i.e. toggle state of the first relevant "sub-action")
   This ensures transparent upgrades from older versions. This toggle state is configurable in the column "Toggle" of the editor, <strong>see details http://forum.cockos.com/showpost.php?p=1090262&postcount=1136|here|</strong>
 - Better initialization for CAs that report real toggle states (i.e. <strong>avoid to run some of them one time before they sync properly</strong>)
+Editor: display MIDI action names (with REAPER >= v4.33pre16)
+Editor: new menu items to cut/copy/paste commands (works across CAs)
+Editor: new menu item to explode CAs, custom actions (i.e. macros) and ReaConsole actions into individual actions
 <strong>This helps sharing Cycle Actions with other users, see important remarks http://forum.cockos.com/showpost.php?p=1170459&postcount=1267|here|</strong>
 (before this version you probably had to share other files, now you just have to export a single file where all CAs have been "exploded")
+Editor tweaks: added CA text filter, more helpful messages (again), etc...
+Fixed missing undo points for CONSOLE commands (when the option "Consolidate undo points" was disabled)
+Removed "cycling tooltips" (when CAs were attached to toolbar buttons, the reason why is detailed http://forum.cockos.com/showpost.php?p=1212048&postcount=1331|here|)
 Note: when the opetion "Consolidate undo points" is enabled, steps like !bla or !foo still provide distinct undo point names though ("Undo foo", "Undo bla")

Live Configs
+Ignore preload over the current/active track
+Improved action learn: prompt to replace current bindings or to add a new binding (with REAPER >= v4.33pre20)
+Monitoring windows: improved redraw + click the "CURRENT" panel to show/hide the "PRELOAD" one
+Fixed Cut command and corner-cases

Snapshot improvements: (Thanks for the contributions, Chris!)
+Added Previous and Next buttons for navigating snapshots and added associated actions
+Added Move Up & Down buttons for re-ordering snapshots list and added similar actions
+Added Notes field (limited to 100 characters)
+Changed the way snapshots are deleted so the sort column remains continuously numbered

Added actions:
+Issue 543: SWS/S&M: Go to/select region n (obeys smooth seek)
 where 'n' is in [1; 4], http://forum.cockos.com/showthread.php?p=984786#post984786|customizable in the S&M.ini file|: up to 99 actions/regions
+Issue 307: actions to increase/decrease the metronome volume (by steps of ~ 0.15dB)
 SWS/S&M: Increase metronome volume
 SWS/S&M: Decrease metronome volume
+SWS/BR: Move closest tempo marker to edit cursor

Other:
+"SWS: Minimize selected track(s)" now returns a toggle state:
 reports ON if the selected track (or all selected tracks) is (are) minimized
+ReaConcole: reduced minimum height and margins
+S&M project startup actions: tweaks to support theme switching on project load (details http://forum.cockos.com/showpost.php?p=1140973&postcount=18|here|)

Fixes:
+<strong>S&M Notes window / OS X 10.7+: fixed refresh issues, thanks chriscomfort!</strong>
+OS X 10.7+ x64: fixed list views being right aligned
+All S&M windows: fixed button display for some themes (e.g. http://forum.cockos.com/showpost.php?p=1124199&postcount=169|Apollo theme|)
+Fixed action "SWS/S&M: Open project path in explorer/finder"
 This action was opening the project's parent folder, not the project's folder
+About box: fixed disabled button in update checker in certain instances
+ReaMote: fixed unexpected "Version Incompatibility" error message

!v2.3.0 #13 (February 2, 2013)
ReaConsole updates
+Create actions made of console commands directly in the Cycle Action editor, see below + example and details http://forum.cockos.com/showpost.php?p=1115796&postcount=1179|here|
 In other words, to create your own console actions, <strong>you do not need to create/tweak a text file anymore</strong> (i.e. reaconsole_customcommands.txt)
 => better action names, for example: a custom "Select bass tracks" instead of "SWS: Run console command: s*bass*"
 => simpler configuration (no file edition/re-start)
 => benefit from other Cycle Actions' features: toggle state reporting, etc..
 => indirectly fixes little issues on OS X
 Note: although it is deprecated now, the file reaconsole_customcommands.txt still parsed for ascendant compatibility
+<strong>New command 'x' to add track FX</strong> by names, see examples and details http://forum.cockos.com/showpost.php?p=1115796&postcount=1179|here|
 Note: the command will do nothing if the FX is already present
+<strong>New command '/' to send local OSC messages</strong> (as if they were sent by a device on the network), see examples and details http://forum.cockos.com/showpost.php?p=1115796&postcount=1179|here|
 Longer console commands.. but this opens a bunch of doors: receives, sends, FX parameters, FX presets, etc..
+Issue 484: the ReaConsole window is now modeless, dockable, resizable, etc..
 <strong>=> key shortcuts swap!</strong>
 - The ENTER key runs a command and now keeps the Console window open
 - CTRL+ENTER (CMD+ENTER on OS X) will now close the Console window after running a command
+Fixed a few console commands' undo points that were ignored

Cycle Action editor updates
+Added instruction CONSOLE to run ReaConsole commands, see example and details http://forum.cockos.com/showpost.php?p=1115796&postcount=1179|here|
 Example: CONSOLE x ReaComp
 Reminder: the syntax of ReaConsole commands is detailed http://www.standingwaterstudios.com/reaconsole.php|here|
+More helpful messages
+Improved toggle states for cycle actions using instructions IF and IF NOT

Ported more features to OS X:
+<strong>Theme helpers for OS X</strong> (actions referenced in the http://www.houseofwhitetie.com/reaper/walter_themers_guide.pdf|WALTER user manual|):
 - SWS/S&M: Show theme helper (all tracks)
 - SWS/S&M: Show theme helper (selected tracks)
+More toolbar auto-refresh actions:
 - SWS/S&M: Toolbar - Toggle offscreen item selection (top)
 - SWS/S&M: Toolbar - Toggle offscreen item selection (bottom)
+More CMD+A support in text fields (select all)

Issue 524: new actions to detect and unselect offscreen items (just to unify the 4 existing actions "Toggle offscreen item selection (left/right/top/bottom)")
+SWS/S&M: Unselect offscreen items
+SWS/S&M: Toolbar - Toggle offscreen item selection
 This one deselects offscreen items and reselects them on toggle
+Reminder: toolbar buttons of those actions automatically light-up when at least one selected item is offscreen
 (the option "Main menu > Extensions > SWS options > Auto-refresh toolbars" must be enabled)

Other:
+Cue buss dialog box: key shortcuts pass through to the main window
+Fixed potential issues with relative paths like "./stuff.rpp"

!v2.3.0 #12 (January 30, 2013)
Automatic check for updates:
+Option can be found in REAPER > Extensions > About SWS Extensions
 - Performed once per day (startup check is silent, user gets notified only if new version is available)
 - Turned on by default for official updates
 - When searching manually (instead of startup search) both official and beta updates are checked

Tempo improvements:
+Convert project markers to tempo markers:
 - More sane results when creating gradual tempo changes (thanks to middle points)
 - Option to split middle point into 2 points to smooth things out
+Added actions:
 - SWS/BR: Randomize selected tempo markers...
 - SWS/BR: Delete tempo marker (preserve overall tempo and positions if possible)
 - SWS/BR: Set tempo marker shape to linear (preserve positions)
 - SWS/BR: Set tempo marker shape to square (preserve positions)
 - SWS/BR: Set tempo marker shape (options)...
 - SWS/BR: Increase/Decrease tempo marker (preserve it's time position) (% and BPM versions)
   => These actions are mostly intended for manipulation of linear (gradual) tempo. See documentation for more
 - SWS/BR: Alter slope of gradual tempo marker (increase/decrease) (% and BPM versions)
   => As the name suggest, these actions work only on gradual tempo markers. See documentation for more
 - SWS/BR: Create project markers from selected tempo markers
 - SWS/BR: Create project markers from notes in selected MIDI items
+Other:
 - All dialogs under SWS/BR:
     - Options are preserved through sessions
     - Tiny OS X cosmetic fixes
 - All existing tempo operations should be much faster when dealing with a lot of points
 - Tiny renames of move actions for easier readability
 - Documentations available on http://wiki.cockos.com/wiki/index.php/Category:Tempo|wiki.cockos.com|, namely http://wiki.cockos.com/wiki/index.php/Tempo-mapping_in_Reaper|here| and http://wiki.cockos.com/wiki/index.php/Tweaking_tempo|here|
   => Big thanks to user http://forum.cockos.com/member.php?u=22191|G-Sun| for all the wiki work, suggestions and testing

Added actions:
+Issue 544: SWS/S&M: Set project startup action (and SWS/S&M: Clear project startup action)
 Note: startup actions are defined <strong>per project</strong>. If you need to run an action when launching REAPER (or with new blank projects),
 define a project template (in Preferences > Project) and a startup action for this template.
+SWS/BR: Check for new SWS version...

Fix for OSC & MIDI CC relative "mode 3" learn

!v2.3.0 #11 (January 15, 2013)
Fix for snapshot merge crash

!v2.3.0 #10 (January 11, 2013)
Live Configs: support OSC and rotary controllers
+Improved the "learnability" of the following actions of the "S&M Extension" section, they have been renamed accordingly:
 - SWS/S&M: Apply Live Config n (MIDI CC absolute only)  ->  SWS/S&M: Apply Live Config n (MIDI CC/OSC only)
 - SWS/S&M: Preload Live Config n (MIDI CC absolute only) ->  SWS/S&M: Preload Live Config n (MIDI CC/OSC only)
+Support all types of MIDI CC controllers (like endless rotary encoders)
 - In addition to the "Absolute" mode, all "Relative" modes of the Learn dialog box are now supported too
 - Acceleration is also supported
+Support OSC learn (OSC message with float parameter)
 - Example: say you have learned the action "SWS/S&M: Apply Live Config 3 (MIDI CC/OSC only)" with the OSC message "/blabla",
   sending "/blabla/f/107.0" will switch to the instrument/effect #107 of the Live Config #3

Added actions (http://forum.cockos.com/showthread.php?p=984786#post984786|customizable in the S&M.ini file|):
+SWS/S&M: Bypass all FX (except n) for selected tracks - where 'n' is in [1; 8] by default
 - Might be useful for FX comparisons (A/B)
+SWS/S&M: Set all FX (except n) offline for selected tracks - where 'n' is in [1; 8] by default
 - Might be useful for live applications
The following new actions are a bit specific, so they are <strong>hidden by default</strong> (n=0 in the S&M.ini file)
+SWS/S&M: Unbypass all FX (except n) for selected tracks
+SWS/S&M: Set all FX (except n) online for selected tracks
+SWS/S&M: Dummy toggle n
 - These actions just report a toggle state
+SWS/S&M: Exclusive toggle n
 - These actions just report a toggle state, only one of them is ON at a time (all others are automatically turned OFF)

ReaScript:
+Added function SNM_AddTCPFXParm()
+Hardened http://forum.cockos.com/showpost.php?p=1099358&postcount=1162|SNM_TieResourceSlotActions()|

Auto color/icon:
+Fixed color edition in place in the list view
+Fixed possible crash when the extension is localized

Other:
+Updated action "Xenakios/SWS: Randomize item positions...":
 - Added an option to move all grouped items by the same amount
+All actions of the "S&M Extension" section now support OSC and rotary controllers

!v2.3.0 #9 (December 23, 2012)
<strong>Live Configs: big overhaul, merged a dedicated extension plugin.</strong>
The fine details will be posted in this http://forum.cockos.com/showthread.php?p=1079515#post1079515|thread/PDF| (not up-to-date yet!), in the meantime major changes are:
+New "core" to ensure smooth/glitch-free config switches, new "All notes off" logic (now optional)
+Added Preload feature: you can prepare an instrument/effect while playing another
 This can be done with a second controller (click the new "Learn" button) or multi-touch gesture (see below).
 Once a config is preloaded, you can switch/switch-back between the preloaded and the current config with new actions like
 "SWS/S&M: Live Config n - Apply preloaded config (swap preload/current)"
 Preload comes in handy when switching FX chains, or Track Templates or with the new option "Offline all but active/preloaded tracks" (see below)
+<strong>Added Monitoring windows, demo http://stash.reaper.fm/14847/S%26M_LiveConfigMonitor.gif|here|</strong>
 - Useful with controllers that do not provide visual feedback
 - Support 2 fingers scroll gesture over "Current" and "Preload" areas, e.g. switch or preload instruments/effects with a trackpad
 - Click on the "Preload" area to swap the preloaded and the current config
 - Up to 4 Monitor Windows can be used simultaneously, i.e. one per Live Config/controller
+Added (per config) option: "Offline all but active/preloaded tracks (RAM savings)"
 When enabled, instruments/effects will be only be loaded for the current and preloaded tracks.
 Other tracks that are not part of the config will remain as they are, of course.
 This option works without preload too (switches will be slower though).
 Note: handle with care! Do not use <del>this option with</del> buggy instruments/effects!
+Added (per config) option: "Ignore switches to empty configs"
 When enabled, you will switch to the next/previous valid config whatever is the gap of empty configs in between.
 Especially useful for -/+ controllers (like pedals) and "Apply next/previous config" actions
+Added (per config) option: "Send all notes off when switching configs"
+Added (per config) option: "Select/scroll to track on list view click"
+Added (per config) option "Automatically update sends from the input track"
 When enabled, sends of the "Input track" will be automatically created/updated,
 each a new track is added/removed from the editor's list view, for example
+New logic for "Activation" and "Deactivation" actions/macros/scripts:
 - If a track is defined for a config (a row), only this track will be selected when the
   "Activation" (or "Deactivation") action is performed.
   Track selection is restored right after the action is performed.
   => Useful since many actions deal with "selected track(s)"
 - If no track is defined for a config, no track will be selected when the "Activation" (or "Deactivation")
   action is performed, track selection is restored right after
   => Useful to master the current selection state when performing actions
+Added "Tiny fades" knob
 It tweaks lengths of tiny fades-out/in when deactivating/activating configs.
 Disabling fades is allowed but instrument/effect switches might be glitchy!
 Note: when a config is made of trailing effects (delay, verb, etc..), you can either disable tiny fades,
 or better, route the (tiny faded) audio to a track which is not used by the Live Configs
+Added "Learn" button: direct action learn for "Apply" and "Preload" actions
+Added "Create input track" in the context menu (creates a track with needed properties and sends)
+Added "Switch delay" knob (no more S&M.ini file tweaks needed). One "Switch delay" per config.
+Added a bunch of actions (preload, toggle options or tiny fades on/off, open/close monitoring windows, etc..): filter the action list with "Live Config"!
 Note: some of the new actions are very specific and thus hidden by default (http://forum.cockos.com/showthread.php?p=984786#post984786|customizable in the S&M.ini file|)
+New context menu items in the Live Configs editor:
 - Copy/cut/paste configs (rows)
 - Insert config (shift rows up/down) + obey INSERT key
 - Apply/preload configs
 - Shortcuts: "Show FX chain..." and "Show routing window..." in Track column and Input track context menus

Region Playlist
+<strong>Playlist re-synchronization when seeking by hand or via actions</strong> (issue 532)
 Use-case example: now, you can also use actions like "Regions: Go to region #n" to switch regions defined in a playlist
 Note: when seeking to a position that is not part of the playlist, the extension will switch back ASAP to the region it was supposed to play
+Re-synchronize the playlist when editing it while playing (or when its regions are edited)
+Fixed various corner cases: audio block rounding, possible issues with unknown regions (e.g. deleted), etc..
+Improved monitoring mode (separate region numbers and region names, display number of remaining loops, new red "sync loss" status, etc..)
+Added options (in the context menu): "Seek play" and "Scroll view when selecting regions"
+Reorganized the window a bit: added columns, moved playlist length as tooltip, etc..

Cycle actions
+<strong>Added basic instructions: IF, IF NOT, and LOOP n</strong>
 This is mainly to ensure consistent toggle states for cycle actions but this also introduces conditional macros, see details and examples http://forum.cockos.com/showpost.php?p=1090262&postcount=1136|here|
 This is a "basic" support because you cannot yet have nested LOOPs or nested IFs. However you can have an IF in a LOOP or a LOOP in an IF.
+Toggle cycle actions now report real toggle states (i.e. the state of the first relevant action)
+Cycle action editor
 - Right list view: insert commands rather than adding them (avoids to systematically drag new commands)
 - Right list view: added "Add/insert instruction" in the context menu
 - Various tweaks, including new tiny buttons to enlarge list views

Export functions to ReaScript
+Fixed possible FNG function crash
+Added functions:
 - SNM_RemoveReceivesFrom()
 - SNM_SelectResourceBookmark()
 - http://forum.cockos.com/showpost.php?p=1099358&postcount=1162|SNM_TieResourceSlotActions()|
+Updated API, updated SNM_AddReceive() to obey preferences

Added actions
+Added "go to" marker/region actions
 REAPER already proposes 30 goto actions for markers and 40 for regions,
 so those new actions are just meant to target up to 99 regions/markers, they are <strong>hidden by default!</strong>
 This number of actions is http://forum.cockos.com/showthread.php?p=984786#post984786|customizable in the S&M.ini file|
 Note: comes in handy with the new Region Playlist "re-synchronization" feature, see above
 - SWS/S&M: Go to marker n (obeys smooth seek)
 - SWS/S&M: Go to region n (obeys smooth seek)
+Issue 528:
 - SWS/S&M: Insert marker at edit cursor
 - SWS/S&M: Insert marker at play cursor
+Issue 535:
 - SWS: Select unmuted items
 - SWS: Select unmuted items on selected tracks
+New on OS X (were already there on Windows OS):
 - SWS/S&M: Dump action list (w/o SWS extension)
 - SWS/S&M: Dump action list (SWS extension only)
 - SWS/S&M: Dump action list (custom actions only)

All list views:
+Obey to HOME, END, PAGE UP and PAGE DOWN keys
+OS X: obey to CMD-A like on Windows OS (select all)
+Windows OS: fixed a themed grid line glitch

Other:
+Fixed possible Auto color/icon crash when exiting REAPER
+Fixed possible crash with FX selection actions
+OS X: directory browsers allow directory creation (issue 511)
+OS X: fixed single line tooltips
+The action "SWS/S&M: Insert silence (measures.beats)" now supports tempo/time signature markers
+Offline FX actions now fully unload VST plugins
+Localization: sorted menus like default English menus
+Snapshot window: replaced the button "show/hide options" with 2 tiny buttons, i.e. fixes http://forum.cockos.com/showpost.php?p=1034735&postcount=969|this report|
+Resources window: moved the tick box "Tie slot actions to this bookmark" to the context menu ("advanced" stuff)
+Updated all S&M windows: removed margins when possible, every pixel counts!

!v2.3.0 #8 (November 1, 2012)
<strong>Region playlist: http://forum.cockos.com/showpost.php?p=1063758&postcount=10|new features for live use!|</strong>
+Support for infinite region loops, screenshot http://stash.reaper.fm/14468/S%26M_rgnplaylist_infiniteloop.jpg|here|
 Such regions will loop forever unless you switch to another region thanks to the new actions "Play previous/next region (smooth seek)".
+Added "Monitoring" mode, i.e. displays current/next regions with a "big font", screenshot http://stash.reaper.fm/14469/S%26M_rgnplaylist_monitoring.jpg|here|
 Click the new lock button to toggle monitoring/edition modes (or use the new related action).
 Note: the "big font" name can be customized in the S&M.ini file ("BigFontName" in the section [RegionPlaylist])
+Added actions:
 - SWS/S&M: Region Playlist - Play previous region (smooth seek)
 - SWS/S&M: Region Playlist - Play next region (smooth seek)
 - SWS/S&M: Region Playlist - Toggle monitoring/edition mode
+Seek play when switching regions/playlists
+Project edition:
 - Improved append/paste playlist/regions commands and actions (faster)
 - Fixed possible undo unstability for "crop project to playlist" commands/actions

Export functions to ReaScript
+Issue 531: fixed MIDI notes shrinking bug
+Fixed SNM_GetMediaItemTakeByGUID() crash

Other
+Issue 174: improved S&M cut/copy/paste sends/receives/routings actions as detailed http://forum.cockos.com/showpost.php?p=1061214&postcount=1529|here|
+Notes window: improved "big font" rendering (now uses all the available width)

!v2.3.0 #7 (October 17, 2012)
Export functions to ReaScript
+Added functions (more details in REAPER > Main menu > Help > HTML Lists > ReaScript documentation):
 - SNM_MoveOrRemoveTrackFX
 - SNM_SetProjectMarker
 - SNM_GetProjectMarkerName - because ReaScript cannot handle the char** param of RPR_EnumProjectMarkers()
+Issue 520: removed SNM_DeleteObject, added SNM_DeleteFastString

Added actions
+Issue 517: SWS/S&M: Open selected item path in explorer/finder
+SWS/S&M: Remove selected FX for selected tracks
+SWS/S&M: Dump action list (custom actions only)
+SWS/BR: Move edit cursor to next/previous envelope point
+SWS/BR: Move edit cursor to next/previous envelope point and add to selection
 Note: this last action (that adds points to selection) can make tinny changes to the envelope.
 It's a bug in Reaper, you can read about it http://forum.cockos.com/project.php?issueid=4416|here|

Other
+Cycle action editor: double-click in the "Id" column (or pressing the RETURN key) runs the selected cycle action
+Issue 488/Image window: display image filenames/slot numbers in tooltips
+Issue 525: the master track obeys the action "SWS: Minimize selected tracks"
+OS X / S&M windows: better fonts

Fixes
+Issue 519: fixed "SWS: Hide docker" and "SWS: Show docker" (broken since REAPER v4 and multi-dockers)
+Fixed a possible crash in Convert project markers to tempo markers dialog

House cleaning, renamed cryptic "auto-refreshed" toolbar actions:
+SWS/S&M: Toolbar left item selection toggle -> SWS/S&M: Toolbar - Toggle offscreen item selection (left)
+SWS/S&M: Toolbar right item selection toggle -> SWS/S&M: Toolbar - Toggle offscreen item selection (right)
+SWS/S&M: Toolbar top item selection toggle -> SWS/S&M: Toolbar - Toggle offscreen item selection (top)
+SWS/S&M: Toolbar bottom item selection toggle -> SWS/S&M: Toolbar - Toggle offscreen item selection (bottom)
+SWS/S&M: Toolbar track envelopes in touch/latch/write mode toggle -> SWS/S&M: Toolbar - Toggle track envelopes in touch/latch/write

Tempo manipulation improvements:
+Convert project markers to tempo markers:
 - Added an option to create gradual tempo changes (aka linear tempo points)
+Select and adjust tempo markers improvements:
 - Option to invert selection only if marker obeys criteria. (possible usage: invert only within time selection)
 - Added button for deselecting markers that conform to criteria
 - Added button that toggles supplementary dialog which lets you deselect every Nth marker selected (possible usage: easier manipulation of linear points)

!v2.3.0 #6 (October 3, 2012)
<strong>Auto color for regions and markers, thanks Brado231!</strong> (issue 339)
+Added column "Type" (type = track, marker or region) in the "Auto color/icon" window's list
+Reorganized the window/context menus a bit
+Added options (new actions + new button "Options" + main menu > extensions > sws options)
 - Enable auto marker coloring - Disabled by default!
 - Enable auto region coloring - Disabled by default!

<strong>Localization: (almost) everything can be translated!</strong>
Fixes/improvements (thanks Mr Data!):
+Fixed unused translations in various windows/dialog boxes
+Fixed stupid assumption that plural strings always end with 's'
+Auto-resize some buttons according to string lengths
Notes for translators:
+A new SWS Template LangPack file is available http://code.google.com/p/sws-extension/downloads/list|here|
+The following tools are intentionally not localized (to avoid useless translations):
 - S&M Find (a new version will come at some point)
 - SWS TrackList (might be removed at some point, over exceeded by the new native Track Manager)
 - A few (exotic) Xenakios tools

Export functions to ReaScript
+Added functions (more details in REAPER > Main menu > Help > HTML Lists > ReaScript documentation):
 - SNM_GetSetObjectState()
 - SNM_GetSetSourceState2()
 - SNM_GetSourceType()
 - SNM_RemoveReceive()
 - SNM_CreateFastString()
 - SNM_GetFastString()
 - SNM_GetFastStringLength()
 - SNM_SetFastString()
 - SNM_DeleteObject()
 - FNG_AllocMidiTake()
 - FNG_FreeMidiTake()
 - FNG_CountMidiNotes()
 - FNG_GetMidiNote()
 - FNG_GetMidiNoteIntProperty()
 - FNG_SetMidiNoteIntProperty()
 - FNG_AddMidiNote()
+Updated some APIs functions with WDL_FastString* parameters (tighter memory allocation + get rid of string length limitations for ReaScripters)
 Might be temporary, see details & example http://forum.cockos.com/showpost.php?p=1040948&postcount=1016|here|
+<strong>To request some functions please use/see issue 513</strong> (exported functions wish-list)

Added actions:
+SWS/BR: Move selected tempo markers forward
+SWS/BR: Move selected tempo markers back
+SWS/BR: Move selected tempo markers forward X ms
+SWS/BR: Move selected tempo markers back X ms
 Note: These actions don't screw with unselected points positions. Ideal for extensive tempo manipulation.
 First two actions move points depending on zoom, more zoom means less movement - recommended for keybinding.
 Others move points by predetermined values in milliseconds
+SWS/BR: Select and adjust tempo markers...
+SWS/BR: Move edit cursor to next/previous envelope point and select it
+SWS/S&M: Pan active takes of selected items to 25%, 50%, and 75% left and right
+SWS/S&M: [developer] Write C++ API functions header
 Internal stuff, for SWS devs only.

Updated actions "Set selected tracks folder states"
+Renamed actions:
 - "SWS/S&M: Set selected tracks folder states to on"  ->  "[...] to parent"
 - "SWS/S&M: Set selected tracks folder states to off"  ->  "[...] to normal"
+Added actions (they were missing for the above ones to make sense..):
 - SWS/S&M: Set selected tracks folder states to last of all folders
 - SWS/S&M: Set selected tracks folder states to last in folder
 Note: when this last action is performed on a track which is already the last one in a folder,
 running it again will turn the track into the last in the innermost and next-innermost folders, etc..

Region playlist
+Paste/crop to playlist: make sure envelopes are pasted too
 (whatever is the pref. "Envelope points move with media items")
+Avoid "flashy" cursor while playing playlists
+Reorganized the window/context menus a bit

Other
+Updated action "SWS/S&M: Remove all envelopes for selected tracks":
 This action removes all track/plugin envelopes. Now it also removes parameter modulations.
+Cycle action editor: added button "Import/export..."
+Issue 516/Resources: auto-save actions now overwrite empty selected slots
+Issue 515/Find window: RETURN key = find next (reminder: F3/Shift-F3 = find next/previous)
+GUI tweaks: smaller fonts on OS X, preserve XP style for list views on Windows OS, etc..

Fixes
+Issue 459: fixed possible crash when applying grooves
+Fixed some Xenakios actions related to takes
+Fixed inverted left/right channels for "SWS/S&M: Pan active takes of selected items to 100% left/right"
+Fixed faulty undo point for "Xenakios/SWS: Toggle selected takes normalized/unity gain"
+Minor fix in warning dialog for SWS/BR: Convert project markers to tempo markers

!v2.3.0 #5 (September 13, 2012)
<strong>Issue 432: Export functions to ReaScript and/or to other extensions. See documentation http://code.google.com/p/sws-extension/wiki/Functions_export_to_ReaScript|here|</strong>.
Added functions:
+SNM_GetSetSourceState()
+SNM_GetMediaItemTakeByGUID()
+SNM_AddReceive()
+SNM_GetIntConfigVar()
+SNM_SetIntConfigVar()
+SNM_GetDoubleConfigVar()
+SNM_SetDoubleConfigVar()

Convert project Markers dialog is now toggleable and has a state
Issue 504: (re-)added horizontal scrollbar in the Notes window
Issue 512: improved http://stash.reaper.fm/13968/sws_dmg.jpg|OS X install disk| (added a script that does all the job, just double-click on it!)

Added "What's new?" (via HTML file generation)
+Added a button "What's new?" in the About box
+Added action "SWS/S&M - What's new?"

Added actions:
+SWS/BR: Convert project markers to tempo markers
+SWS/BR: Split selected items at tempo markers

Removed actions (were already available - use native actions):
+SWS/BR: Move edit cursor to next tempo marker
+SWS/BR: Move edit cursor to previous tempo marker

!v2.3.0 #4 (August 30, 2012)
<strong>REAPER v4.26+ is required</strong>

A big welcome to our latest developer, Breeder!  He added actions:
+SWS/BR: Move edit cursor to next tempo marker
+SWS/BR: Move edit cursor to previous tempo marker

External MIDI file support + MIDI source offset support (action "SWS/S&M: Takes - Remove empty MIDI takes/items among selected items", etc..)
Improved "All notes off" handling (Live Configs tool + "All notes off" actions)
Fixed/improved "Xenakios/SWS: Create markers from selected items" (bug reported http://forum.cockos.com/showpost.php?p=1022691&postcount=961|here|)
OS X / Resources window: better text filter behavior

!v2.3.0 #3 (August 22, 2012)
Issue 498: OS X - Fixed docked SWS window close issues

!v2.3.0 #2 (July 28, 2012)
Fixed theming issues on Windows XP/7 (reported http://forum.cockos.com/showpost.php?p=1003969&postcount=918|here|)
Fixed Label processor crash (reported http://forum.cockos.com/showpost.php?p=1004406&postcount=926|here|)
More localization for the Groove tool

!v2.3.0 #1 (July 22, 2012)
<strong>REAPER v4.25+ is required</strong>

!v2.2.0 #17 (July 13, 2012)
Label processor:
+Added option to process all takes
+Added take count (/K) and take number (/k)

Windows OS: fixed possible stuck tooltips and buttons stuck on hover state
Fix for OS X ini files

!v2.2.0 #16 (July 9, 2012)
Full localization for "Fill gaps", "Snapshots merge" and "ReaConsole" tools
Main dialog boxes are now themed
Fixed actions "SWS/S&M: Move selected FX up/down in chain for selected tracks" (broken in v2.2.0 #3)
Fixed actions "SWS/S&M: Active MIDI Editor - Save/Restore displayed CC lanes, slot n" (broken in v2.2.0 #3)
House cleaning: removed actions "SWS/S&M: Takes - Build lanes for selected tracks/items" (those glorious actions are useless now: REAPER features take alignment)

!v2.2.0 #15 (June 25, 2012)
The following windows are now themed:
+Snapshots
+Auto Color/Icon
+MarkerList
+TrackList
+ProjectList
+Groove Tool

OS X / Live Configs
+Browse FX user presets like on Windows OS
+Support for AU user presets

List views
+OS X: themed grid lines (almost like on Windows OS)
+OS X: column reordering (drag-drop column headers like on Windows OS)
+Little fixes

Localization for item/track color and snapshot context menus (thanks neilerua!)
Removed smooth scroll, please use native version

!v2.2.0 #14 (June 14, 2012)
Resources window and related slots actions
+"Paste" and "Paste (replace)" items from a track template file that contains several tracks now obeys multi-track selection
+Applying a track template file that contains several tracks now obeys multi-track selection - http://forum.cockos.com/showthread.php?t=104140|Example|: applying folder tracks to other projects
 Reminder: track template files can be applied in 2 different ways, either use items/envelopes present in template files or preserve existing items/envelopes, see details http://forum.cockos.com/showpost.php?p=979823&postcount=16|here|
 The following updates deal with the latter option:
 - Applying track templates now preserves all existing track envelopes (except FX parameter envelopes since FX Chains are replaced with templates' ones)
 - Applying track templates now preserves folder states

Region Playlist
+The playlist being played can be different from the displayed one
+SWS/S&M: Region Playlist #n - Play (where 'n' is in [1; 4], http://forum.cockos.com/showthread.php?p=984786#post984786|customizable in the S&M.ini file|: up to 99 playlists)
+SWS/S&M: Region Playlist - Set repeat off
+SWS/S&M: Region Playlist - Set repeat on
+SWS/S&M: Region Playlist - Toggle repeat

Live Configs
+Activation/Deactivation columns: totally hide action IDs stuff for the user (action names are displayed instead, to edit: context menu > learn action)
+Fix for track template files containing more than 1 track

Notes window: better refresh, fixed broken helper to copy/paste custom macro IDs
Cue buss generator: fix for track template files containing more than 1 track
Added undo points for track icon actions
Issue 458: Fixed zoom actions that "hide others"
Issue 486: added actions SWS/S&M: Show next/previous image slot

!v2.2.0 #13 (June 6, 2012)
Localization
+Fixed broken Resources window with non-English LangPacks
+Fixed UTF-8 issues in the Cue Buss Generator, Envelope Processor, LFO Generator and Fills Gaps window
+Full localization for the MarkerList (context menus, messages, etc..)
+Full localization for IX's Label Processor
Note: a new SWS template LangPack will be released with the next official SWS version!

!v2.2.0 #12 (June 3, 2012)
Issue 476: Fix deleting of descriptions in MarkerList, Notes window too
Notes window: now can select all text with Ctrl-A (Windows only)
OS X: fixed macro learn (Cycle Action editor and Live Configs)
OS X: list view selections behave like on Windows OS
Fixed a few localized strings that were ignored

!v2.2.0 #11 (May 31, 2012)
Issue 475: region playlist stops in sync
Issue 473/Resources window: the auto-save button now prompts to overwrite selected slots/files
Fixed "file not found" label

!v2.2.0 #10 (May 29, 2012)
Resources window
+Pasting template envelopes obeys the option "Offset template items/envelopes by edit cusor" (in previous versions, only items were offseted according to this pref)
+Fixed "Paste" and "Paste (replace)" template items commands (when template files were containing more than 1 track)
+The tiny "+" button now adds a new bookmark without copying currents slots
+Creating new bookmarks now sets auto-save and auto-fill directories to the default resource path (i.e. you will not be promped for directories anymore)

Region playlist: added repeat button
Notes window: re-added marker/region names edition (and display à la "Big clock" when text edition is locked)
Added actions (for issue 470 & macros based on cue buss actions)
+SWS/S&M: Save default track send preferences
+SWS/S&M: Recall default track send preferences
+SWS/S&M: Set default track sends to audio and MIDI
+SWS/S&M: Set default track sends to audio only
+SWS/S&M: Set default track sends to MIDI only

!v2.2.0 #9 (May 16, 2012)
Added source filename (/s) to Label processor
Issue 471: fixed file renaming from the Resources window

!v2.2.0 #8 (May 11, 2012)
Fixed lost actions (reported http://forum.cockos.com/showpost.php?p=957863&postcount=823|here|)
Issue 469: fixed playlist loop

!v2.2.0 #7 (May 8, 2012)
Issue 466: fixed "add all regions" and related issues in Region Playlist window (broken in v2.2.0 #6)
Issue 467: fixed possible crash when pasting text in the Notes window
More UTF-8 fixes
Added action "Export formatted marker list to file"

Improved all S&M track FX actions: use new native APIs + configurable bypass/unbypass and online/offline actions (http://forum.cockos.com/showthread.php?p=984786#post984786|in the S&M.ini file|, up to 99 FX)
Added very specific track FX actions (hidden by default, i.e. default number of actions = 0 in the S&M.ini file)
+SWS/S&M: Toggle all FX (except n) online/offline for selected tracks
+SWS/S&M: Toggle all FX (except n) bypass for selected tracks

!v2.2.0 #6 (May 1, 2012)
Region Playlist
+Fixed append/crop/paste playlist actions and commands
+"Paste playlist at edit cursor" can now insert playlists in the middle of projects (rather than "pasting over"). Demo: http://stash.reaper.fm/12421/S%26M%20Region%20Playlist%20-%20Paste%20plalist%20at%20edit%20cursor.gif|here|
+Context menu: added commands to append/paste selected regions
+Better list view refresh (new region lengths, renamed regions, etc..)

Added actions
+Issue 345: SWS/S&M: Remove all envelopes for selected tracks - Works with the master track, fx param envelopes, frozen tracks (i.e. "frozen envelopes" are preserved), etc..
+SWS/S&M: Insert silence (seconds)
+SWS/S&M: Insert silence (measures.beats)
+SWS/S&M: Insert silence (samples)

Other
+Fixed handling of midi events which precede the item start position by resizing the take and adjusting the take offset
+Added undo point for "SWS/gofer: Split selected items at mouse cursor (obey snapping)"

!v2.2.0 #5 (April 23, 2012)
Region Playlist
+<strong>Play preview: no more constraint on region ends, the play preview now exactly follows region boundaries! REAPER v4.23+ is required</strong> (pre-release at the moment)
 Consequences: removed play preview options added in v2.2.0 #4 (useless now), added a warning message when there are nested regions/markers (due to the new smooth seek option)
+Do not force envelope points updates when pasting/cropping a playlist but obeys the preference "envelope points move with media items" instead (so both behaviors are now possible: copy/move envelope points or not)
+Fixed actions "Paste playlist" and "Append playlist" that were ignoring items smaller than region sizes
+Issue 461: fixed actions "Paste playlist" and "Append playlist" that were unexpectedly splitting items at region boundaries

SWS localization
+Fixed many dialog boxes/windows that were ignoring translated strings
+Fixed UTF-8 issuess in action names (translations could be ignored)
+Win 7 (x64): fixed UTF-8 issues in list views and dropdown boxes
+Added/fixed localization for (few) missing action names

OS X love:
+Fixed broken context menus. Important for the Resources window for example, where right-clicking auto-save and auto-fill buttons was impossible on OS X!
+Cycle action editor: added action learn (right-click in the right list view). Note: the editor is now exactly the same as on Windows OS.
+Live Configs: added action learn (right-click the columns "Activation" and "Deactivation"). Note: the Live Configs window is now exactly the same as on Windows OS.
+Better tooltips

Other
+Fixed possible cue buss volume bug when no default send gain was defined in the prefs (reported http://forum.cockos.com/showpost.php?p=949269&postcount=1378|here|)
+Issue 358: now fixed everywhere in the extension

!v2.2.0 #4 (April 9, 2012)
<strong>SWS localization</strong>
The SWS extension now also uses the language pack file defined in the preferences (just like REAPER).
The SWS template LangPack file is available http://code.google.com/p/sws-extension/downloads/list|here| (it will be regulary updated for "official" SWS releases).
This file should be merged with the main <strong>translated</strong> REAPER LangPack file as explained http://forum.cockos.com/showpost.php?p=941893&postcount=810|here|.
All action names can be translated (and most of undo point names: same string). Many dialog boxes and windows can be translated.
Full localization support for (on-going work..):
+Sanpshots
+Auto Color/Icon
+All S&M windows (+dynamically sized according to string lengths)

Region playlist
+Fixes, tweaks (added tooltips, retain current playlist, etc..)
+Added options (right-click the play button): "Play regions until next measure" and "Play regions until next beat" (see the note in the v2.2.0 #3 changelog)
Added actions (and new context menu items):
+SWS/S&M: Region Playlist - Crop project to playlist
+SWS/S&M: Region Playlist - Crop project to playlist (new project tab)
+SWS/S&M: Region Playlist - Append playlist to project
+SWS/S&M: Region Playlist - Paste playlist at edit cursor

Other
+Fixed some dropped character bugs in Label processor
+ClearType for tooltips too
 Optional: set "ClearTypeFont" to 1 in the section [General] of the S&M.ini file (quit REAPER first!)
+Refresh some S&M views when changing time mode

!v2.2.0 #3 (March 25, 2012)
<strong>Dropped support for REAPER v3.x, REAPER v4.20+ is required!</strong>

<strong>REAPER localization support</strong>: fixed broken Snapshots and LFO Generator vs localized envelope names, fixed action learn in S&M windows, Theme helper, etc..
Note: localization of the SWS extension is coming soon!

<strong>Added new "S&M Region Playlist" window</strong> - http://reaper.mj-s.com/S&M_RegionPlaylist.jpg|Screenshot|
Useful to preview different song structures (i.e. non-linear play) and apply them via the command "Crop project to playlist".
Use the context menu to add/remove/etc.. regions, use drag-drop to reorder regions in the playlist. Undo points are created for playlist editions.
Manage several playlists: top left dropdown box and tiny plus/minus buttons. Playlists are saved in project files.
Note: the play preview is based on "smooth seeking" so regions are played until the next measure (start positions of regions do not matter). Croping a project to a playlist will respect regions boundaries, of course.
Added related actions:
+SWS/S&M: Open/close Region Playlist window
+SWS/S&M: Play (Region Playlist)

Live Configs:
+OS X: FX presets support like on Windows OS
+All FX presets are now supported via the new Learn command: VST patches (.fxp), AU factory/user Presets (.aupreset), etc.. Note: support was limited to user presets (.rpl files) before this version.
+Send all notes-off when deactivating a track
+Context menu: added "Learn current preset"

Cue buss generator:
+New dropdown box "Cue buss settings": up to 8 different settings can be defined
+Added actions "SWS/S&M: Create cue buss from track selection, settings n" where 'n' is in [1; 8]
+Tweaks: removed confusing "save properties" button (settings are now saved on the fly), better OS X display, added error messages, etc..

Resources window and related "slot actions":
+<strong>All "SWS/S&M: Apply track template" actions now preserve receives.</strong> This is to use track templates a bit like snapsshots (track sends were already preserved).
 The same goes with "Apply track template" commands in the Resources window (on double-click or ENTER key).
+New option to sync auto-save and auto-fill directories: changing one changes the other
+Maximum number of bookmarks raised to 32
+Issue 450: retain the last used path when loading slots

Label processor:
+Added item duration (/D) and source offset (/O)

FX presets actions improvements: OS X support + improved on Windows OS (use new dedicated APIs)
Added in the main section of the action list (new on OS X):
+SWS/S&M: Trigger next preset for FX n of selected tracks - where 'n' is in [1; 4], http://forum.cockos.com/showthread.php?p=984786#post984786|customizable in the S&M.ini file| (up to 99 slots)
+SWS/S&M: Trigger previous preset for FX n of selected tracks - where 'n' is in [1; 4], http://forum.cockos.com/showthread.php?p=984786#post984786|customizable in the S&M.ini file| (up to 99 slots)
+SWS/S&M: Trigger next preset for selected FX of selected tracks
+SWS/S&M: Trigger previous preset for selected FX of selected tracks
Added in the "S&M extension" of the action list (new on OS X):
+SWS/S&M: Trigger preset for selected FX of selected tracks (MIDI CC absolute only)" }, "S&M_SELFX_PRESET", TriggerFXPreset, NULL, -1},
+SWS/S&M: Trigger preset for FX n of selected tracks (MIDI CC absolute only)- where 'n' is in [1; 4]
Added new FX preset actions in the main section (new on OS X and Windows OS):
+SWS/S&M: Trigger next preset for last touched FX
+SWS/S&M: Trigger previous preset for last touched FX

Marker list:
+Convert markers to regions
+Convert regions to markers

Other, fixes:
+All S&M windows: optional Windows-rendered fonts (ClearType)
 To enable this option set "ClearTypeFont" to 1 in the section [General] of the S&M.ini file (quit REAPER first!)
+Support the global preference "Disable saving full plugin states"
+Fixed all S&M copy/cut/paste sends/receives/routings actions (possible problem with multi track selection, see issue 174).
 Note: this also fixes SWS smart cut/copy actions: "SWS: Copy items/tracks/env, obeying time sel" and "SWS: Cut items/tracks/env, obeying time sel"
+Auto Color/Icon: fixed broken drag-drop of rows (i.e. useful to order rule priorities - reminder: drag-drop only works when the sorted column is the 1st one!)
+SWS List views tweaks: drag-drop of multiple rows, no arrow displayed when not sortable, etc..

Added other actions:
+SWS/IX: Import m3u/pls playlist. Imports local files from playlist to new track (streaming media ignored)
+SWS/S&M: Split and select items in region near cursor
+SWS/S&M: Select only track with selected envelope

!v2.2.0 #2 (March 7, 2012)
Fixed groove tool context menu
Added label processor (Extensions->Label processor). Automatic labelling of selected items using various parameters.  <= Thanks IXix!

!v2.2.0 #1 (February 13, 2012)
<strong>Lots of changes from 2.1 -> 2.2.  The fine details are below, but the major changes are:</strong>
+Snapshots fully working with v4 - pans, frozen tracks, all envelopes, etc.
+Markerlist supports region/marker colors
+S&M windows are themed to match Reaper
+Cycle action editor for OS X
+Item normalizing to RMS
+Too many Resources window/Live Configs updates to list here
+Notes/help subtitle support
+Lots of stability and performance improvements.  We <strong>strongly</strong> recommend you update to v2.2 if you're still running SWS v2.1.0.

Fixed support for REAPER 3.x
Issue 449: fixed cue buss actions not copying track levels to buss' receives when in pre-fader mode
Faster undos (UNDO_STATE_MISCCFG & UNDO_STATE_ALL)
Fixed flickering of docked SWS and S&M windows when resizing them (http://stash.reaper.fm/11694/ShakeThisOut.gif|before fix|, http://stash.reaper.fm/11695/ShakeThisOut_fixed.gif|after|)
List views: fixed wrong context menu when columns were hidden/moved (Auto Color/Icon, Live Configs, etc...)
List views (Windows OS): fixed possible missing vertical grid lines and better grid display vs cell edition
All S&M track group actions now also support the master track
Issue 256: Fixed "SWS: Toggle auto add envelopes when tweaking in write mode" also affecting other preferences

Live Configs:
+Added "Learn from Actions window" (in the context menu of columns "Activate action" and "Deactivate action") - Windows OS only
+GUI fixes and tweaks: fixed FX 1st preset display, "Edit" menu items, support for INSERT and F2 keys, etc..
Added actions (useful to switch configs without MIDI CC controller, e.g. -/+ controllers (like pedals) sending MIDI note messages)
+SWS/S&M: Live Config #n - Next (where 'n' is in [1; 8])
+SWS/S&M: Live Config #n - Previous (where 'n' is in [1; 8])

Resources window:
+More "macro friendly" slots actions: when the list view is empty, add the needed number of slots and browse for file (rather than displaying an error message)
+Auto-fill now hehaves like Auto-save: new top left button for auto-fill too, same context menu, etc.. (issue 436, indirectly)
+Added Bookmark commands in the context menu: new, delete and rename bookmarks (issue 436)
+Auto-save: fixed automatic building of filenames (strip forbidden characters)
+Dedicated context menus for auto-fill and auto-save buttons (faster access to options, http://stash.reaper.fm/11693/S%26M_ResourcesView_ContextMenu.gif|demo|)
+Tweaks: support for INSERT key (insert empty slot), better tooltips, etc..
Resources/Track templates slots:
+Issue 441: new auto-save option to retain envelopes in templates (the option to retain items was already there)
+Added tick box for the new REAPER v4.15 option "Offset template items/envelopes by edit cusor"
+Added actions "SWS/S&M: Apply track template (with envelopes/items) to selected tracks, slot n" where 'n' is in [1; 4], http://forum.cockos.com/showthread.php?p=984786#post984786|customizable in the S&M.ini file| (up to 99 slots)

Cycle action editor:
+Additional consistency checks before aplying/registering cycle actions
+Support for DELETE and F2 keys (remove/renames cycle actions and commands)

House cleaning:
+All S&M windows: better/tighter context menus
+Tagged "Xenakios/SWS: Load project template" actions as deprecated (you can use "SWS/S&M: Open/select project template, slot n" instead: these new actions are not tied to paths/filenames)
+Renamed all toggle actions "SWS/S&M: Open [...] window" into "SWS/S&M: Open/close [...] window"
+Renamed all actions "[...]Notes/Subtitles/Help[...]" into "[...]Notes[...]"
+Beware! The following actions have new custom ids => an update is needed if they were used in toolbars, macros, etc.. (sorry about that! SWS localization side-effect..)
 SWS/S&M: Open Cycle Action editor
 SWS/S&M: Open Cycle Action editor (event list)
 SWS/S&M: Open Cycle Action editor (piano roll)

!v2.1.0 #28 (January 25, 2012)
Fixed "SWS/AW: Split selected items at edit cursor w/crossfade on left" - now crossfade time is zoom independent

!v2.1.0 #27 (January 23, 2012)
Remove broken/confusing action "Toggle visibility of selected folder parent's children in mixer".  Replace with macro "sel children"/"toggle mixer vis" if you like.
Move cursor left/right ms/config seconds now respects preference "When moving edit cursor via action or control surface: Scrub/Do not scrub"

!v2.1.0 #26 (January 4, 2012)
Fingers MIDI action fixes:
+Remove negative Midi Events before commiting
+Fix for MIDI event positioning when take has an offset and playrate != 1.0

Issue 426: Fixed snapshots problem with 'frozen' tracks
On Windows OS: all S&M list views now support grid lines, i.e. they use the color "Window list grid lines" of the Theme Editor
OS X: Fixed "beachball" when running cycle actions

!v2.1.0 #25 (January 1, 2012)
Cycle actions: OS X cleanup/fixes (thanks to Kundalinguist and CaptainHook!)
+Fixed import and edition of cycle actions
+Added "Cycle Action Editor" in main menu > extensions (like on Windows OS)
+Cycle Action Editor it is now available out of the box

Resources window:
+New auto-save preferences for FX chains: Context menu > Auto-save configuration > "Create filename from track/item name" (default) and "Create filename from 1st FX name" (useful to create FX libraries)
Resources/Media file slots: new option and actions for playback synchronization
+SWS/S&M: Play media file in selected tracks (sync with next measure), slot n - where 'n' is in [1; 4], http://forum.cockos.com/showthread.php?p=984786#post984786|customizable in the S&M.ini file| (up to 99 slots)
+SWS/S&M: Loop media file in selected tracks (sync with next measure), slot n - where 'n' is in [1; 4], http://forum.cockos.com/showthread.php?p=984786#post984786|customizable in the S&M.ini file| (up to 99 slots)
+Added "advanced" option in the S&M.ini file to synchronously play/stop/pause/etc.. media files across tracks (see details in issue 435)

Notes/Subtitles/Help window:
+Fixed refresh problem introduced in v2.1.0 #23
+The "big font" name can be customized in the S&M.ini file: "BigFontName" in the section [NOTES_HELP_VIEW]
+House cleaning: removed "Region/marker names" deprecated since v2.1.0 #23 (added marker and region subtitles/notes)

Added other actions:
+SWS/S&M: Clear image window
+SWS/S&M: Open image window

!v2.1.0 #24 (December 16, 2011)
Image window:
+Fixed alpha channel problem
+Added stretch option in the context menu

Resources window: bookmark names as defined by the user

!v2.1.0 #23 (December 15, 2011)
Notes/Help window -> Notes/Subtitles/Help
+Subtitles support: new mode "Marker/Region subtitles" in the top left dropdown box.
 You can edit notes for regions and/or markers. Such notes are saved in project files.
 When the view/text edition is locked, notes are displayed with a dynamic sized font (display à la "Big clock") and they follow the play cursor position (i.e. subtitles!).
 Useful for lyrics, video stuff (you can display subtitles or even to edit them in REAPER), etc...
 Also added new buttons and actions to import/export SubRip subtitle files (.srt files, this format is supported by most video players) :
+SWS/S&M: Notes/Subtitles/Help - Import subtitle file... - It adds a region with notes for each subtitle of the loaded file
+SWS/S&M: Notes/Subtitles/Help - Export subtitle file... - It exports current region/marker notes as a subtitle file

Resources window updates:
+Fixed few slot actions that could not be tied to bookmarks (they were not obeying the tick box "Tie slot actions")
Added clear/delete slot actions (Issue 431):
+SWS/S&M: Delete all FX chain slots
+SWS/S&M: Delete all track template slots
+SWS/S&M: Delete all project template slots
+SWS/S&M: Delete all media file slots
+SWS/S&M: Delete all image slots
+SWS/S&M: Delete all theme slots - On Windows OS only
 <strong>Important:</strong> a bit specific, so the following actions are hidden by default (i.e. 0 slot in the S&M.ini file but this is http://forum.cockos.com/showthread.php?p=984786#post984786|customizable|: up to 99 slots)
+SWS/S&M: Clear FX chain slot n
+SWS/S&M: Clear track template slot n
+SWS/S&M: Clear project template slot n
+SWS/S&M: Clear media file slot n
+SWS/S&M: Clear image slot n
+SWS/S&M: Clear theme slot n - On Windows OS only

Resources/Media file slots improvements:
+Only send all notes off when MIDI files are stopped (i.e. no extra CC123 MIDI messages when MIDI files are played until the end). Useful for MIDI hardware outputs.
+Other improvements when stopping media files (better fix for issue 411)
Added actions with pause:
+SWS/S&M: Play media file in selected tracks (toggle pause), slot n - where 'n' is in [1; 4], http://forum.cockos.com/showthread.php?p=984786#post984786|customizable in the S&M.ini file| (up to 99 slots)
+SWS/S&M: Play media file in selected tracks (toggle pause), prompt for slot
+SWS/S&M: Loop media file in selected tracks (toggle pause), prompt for slot - Infinite looping! To be stopped!
 <strong>Important:</strong> due to its scary name, the following action is hidden by default (i.e. 0 slot in the S&M.ini file but this is http://forum.cockos.com/showthread.php?p=984786#post984786|customizable|: up to 99 slots)
+SWS/S&M: Loop media file in selected tracks (toggle pause), slot n - Infinite looping! To be stopped!

New "Images" slot type in the Resources window: manage slots for PNG files (Issue 418)
+Reminder: you can switch the Resources window to "Images" in the top left dropdown box
+External drag-drop (e.g. drag a bunch of PNG files from an external tool -> drop them into the Resources window)
+Internal drag-drop (e.g. re-order slots, drag a slot from the Resources window -> drop it into a track) - Windows OS only
+Context menu: show image, set as track icon, etc.. various "auto-fill slots" features, insert/add/clear/etc..
In this view, double-click and the ENTER key can be customized to:
+Show an image (in a dedicated dockable/resizable "S&M - Image" window)
+Set an image as track icon
+Add an image as an item to the current track
Added slot actions for images:
+SWS/S&M: Open Resources window (images)
+SWS/S&M: Show image, slot n - where 'n' is in [1; 4], customizable in the S&M.ini file (up to 99 slots)
+SWS/S&M: Show image, prompt for slot
+SWS/S&M: Set track icon for selected tracks, slot n - where 'n' is in [1; 4], customizable in the S&M.ini file (up to 99 slots)
+SWS/S&M: Set track icon for selected tracks, prompt for slot
+SWS/S&M: Clear image slot...
+SWS/S&M: Open/clear image window

Issue 430: Added Rename to Markerlist context menu, F2 renames too
Issue 433: fixed creation of cycle actions broken in v2.1.0 #22

House cleaning:
+Renamed all actions "SWS/S&M: Select/load project template [...]" into "Open/select project template [...]"
+Renamed all actions "SWS/S&M: Play/loop media file [...]" into "Loop media file [...]"
+Removed Media Pool dialog - replaced natively plus with Resource window "play" actions

!v2.1.0 #22 (December 12, 2011)
Resources window updates:
Issue 408: added resource slot bookmarks
+New tiny add/delete bookmark buttons
+New tick box: slots actions can be tied to bookmarks instead of default resource types (FX chains, Track templates, etc..)
Added actions (Issue 422):
+SWS/S&M: Auto-save FX Chain slots for selected tracks
+SWS/S&M: Auto-save input FX Chain slots for selected tracks
+SWS/S&M: Auto-save FX Chain slots for selected items
+SWS/S&M: Auto-save track template slots
+SWS/S&M: Auto-save track template (with items) slots
+SWS/S&M: Auto-save project template slot
+SWS/S&M: Auto-save media file slots for selected items
Other:
+Added tooltips
+Issue 412: reorganized the GUI a bit, better docking/resizing behavior
+Default customizable action: the ENTER key now also acts as double-click

Cycle action editor: re-fixed drag-drop of commands in the right list view re-broken in v2.1.0 #21
Live Configs: the ENTER key activates the selected config
Notes/help window: less flickering
Properly keep marker/region colors when renumbering

!v2.1.0 #21 (November 28, 2011)
Cycle actions improvements:
+The Cycle action editor is now resizable, dockable, themable, etc..
 Note: import, export and reset features have been moved to the context menu
+Cycle actions are now saved in a distinct file S&M_Cyclactions.ini (they were saved in the S&M.ini file before)
 This is to ease REAPER's configurations export/import (ReaperConfigZip or copy/paste): the new S&M_Cyclactions.ini is exchangeable, not the S&M.ini file (which can contain local paths, etc..)
 Auto upgrade: the new S&M_Cyclactions.ini file is automatically created with your current cycle actions (if needed, a S&M_Cyclactions.BAK file is also saved).
+OS X support: to be enabled in the S&M.ini file, details http://code.google.com/p/sws-extension/issues/detail?id=416#c0|here|: same editor than on Windows OS (minus the "action learn" feature)

Live Configs:
+Fixed possible crash on Win 7 (when switching projects)
+Fixed possible loss of the "Input track" dropdown box (with veeeery long track names)

Resources window:
+Track templates: new double click option, better context menu item names, etc..
+Fixed possible crash when removing a custom resource type from the S&M.ini file
+<strong>Limited "spam" in the action list: all slot actions now only have 4 instances by default</strong> (http://forum.cockos.com/showthread.php?p=984786#post984786|customizable in the S&M.ini file|, up to 99 slots per action)
 Note: your current numbers of slot actions are preserved, of course!

Notes/help: do not update region/marker names when playing and editing (but only when the view is locked)

<strong>S&M windows theming</strong>
S&M windows now use themed buttons (i.e. toolbar_blank.png and composite_toolbar_overlay.png, if it exists)
List views also obey following colors of the Theme Editor (REAPER > v4.11, on Windows OS and OS X!) :
+Window list selection bg
+Window list selection fg
+Window list selection inactive bg
+Window list selection inactive fg

The following media item actions will work whatever is the current track selection:
+SWS/S&M: Takes - Move active up (cycling) in selected items
+SWS/S&M: Takes - Move active down (cycling) in selected items
+SWS/S&M: Takes - Activate lanes from selected items
+SWS/S&M: Takes - Activate lane under mouse cursor

!v2.1.0 #20 (November 19, 2011)
Added action:
+SWS/S&M: Send all notes off to selected tracks

Resources window:
+Custom resource types !? Details http://forum.cockos.com/showpost.php?p=851041&postcount=690|here|.
+More REAPER-ish text filter (by name, by path and/or by comment, configurable in the context menu)
Auto-save for media file slots:
+Select some items (incl. in-project MIDI items) and click on the top left Auto-save button
+The auto-save directory can be displayed/changed in the context menu
Issue 411, fixes for S&M media files slot actions (thanks Anton9!):
+Fixed play and loop toggle actions when MIDI files are imported as in-project MIDI items (in the preferences)
+Fixed toggle states for all actions "Play/loop media file, slot n (toggle)" (toggle states were stuck to "off")
+Send all notes off when stopping MIDI files (i.e. fixed stuck notes)

House cleaning:
+Renamed all "SWS/S&M: Apply FX chain [...]" actions into "Paste (replace) FX chain [...]"
+Notes/help window (in "Action help" mode): renamed the button "Wiki ALR" into "Online help..."
+Windows OS: do not systematically send deleted files to the recycle bin (hard delete for temp files)
+OS X: S&M logos like on Windows OS

Fixed toggle states for all actions "SWS/S&M: Toggle arming of [...] envelope for selected tracks" (toggle states were stuck to "off")
Issue 400: Fixed marker set paste in Reaper v4.x

!v2.1.0 #19 (November 14, 2011)
Issue 375: Fixed "SWS: Nudge master output 1 volume -1db" action

!v2.1.0 #18 (November 14, 2011)
<strong>Resources window: two new slot types, Media files and Themes!</strong>

Resources window: new "Media files" slot type
Manage slots for all media file types supported by REAPER (WAV, MIDI, etc..).
+Reminder: you can switch the Resources window to "Media files" in the top left dropdown box
+External drag-drop (e.g. drag a bunch of files from an external tool -> drop them into the Resources window)
+Internal drag-drop (e.g. re-order slots, drag a bunch of slots from the Resources window -> drop them into the arrange) - Windows OS only
Context menu:
+Various "auto-fill slots" features, rename & delete file(s), insert/add/clear/etc.. slot, show path in explorer/finder, etc..
+Bulk-add multiple selected media file slots to current track, to new tracks or to selected items as takes
+Bulk-play or loop multiple media file slots
In the list view the double-click can be customized to:
+Toggle play or loop in selected tracks
+Add media file to current track, to new track or to selected items as takes
Added slot actions for media files:
+SWS/S&M: Open Resources window (Media files)
+SWS/S&M: Add media file to current track, slot n  - where 'n' is in [1; 4], http://forum.cockos.com/showthread.php?p=984786#post984786|customizable in the S&M.ini file| (up to 99 slots)
+SWS/S&M: Add media file to new track, slot n  - where 'n' is in [1; 4], customizable
+SWS/S&M: Add media file to selected items as takes, slot n - where 'n' is in [1; 4], customizable
+SWS/S&M: Play media file in selected tracks, slot n - where 'n' is in [1; 8], customizable
+SWS/S&M: Play media file in selected tracks, prompt for slot
+SWS/S&M: Play media file in selected tracks (toggle), slot n - where 'n' is in [1; 8], customizable
+SWS/S&M: Play media file in selected tracks (toggle), prompt for slot
+SWS/S&M: Play/loop media file in selected tracks (toggle), slot n - where 'n' is in [1; 8], customizable
+SWS/S&M: Play/loop media file in selected tracks (toggle), prompt for slot
+SWS/S&M: Play/loop media file in selected tracks, slot n - where 'n' is in [1; 8], customizable
+SWS/S&M: Play/loop media file in selected tracks, prompt for slot
+SWS/S&M: Stop playing media files
+SWS/S&M: Stop playing media files in selected tracks

New "Themes" slot type in the Resources window (on Windows OS only):
Manage slots for themes, i.e. slots for ReaperthemeZip files (unpacked themes are not supported).
+Reminder: you can switch the Resources window to "Themes" in the top left dropdown box
+External drag-drop (e.g. drag a bunch of .ReaperthemeZip files -> drop them into the Resources window)
+Internal drag-drop (e.g. re-order slots, drag a slot from the Resources window -> drop it into the arrange)
+Context menu: load theme, various "auto-fill slots" features, insert/add/clear/etc..
Added slot actions for themes:
+SWS/S&M: Open Resources window (Themes)
+SWS/S&M: Load theme, slot n - where 'n' is in [1; 4], customizable in the S&M.ini file (up to 99 slots)
+SWS/S&M: Load theme, prompt for slot
+SWS/S&M: Clear theme slot...

Show Bank Select and Bank/Program Select lanes in FNG CC lane actions
Fixed FNG crashes (issue 410 and issue 390)

Issue 375: Added actions to control the master track hardware output:
+SWS: Nudge master output 1 volume +1/-1db
+SWS: Set master output 1 volume to 0db

Fixed issue 409: bad theming colors when REAPER version was < v4.11
Many Xenakios actions now have consistent undo names (vs action names), removed a log file
S&M.ini file: better presentation of configurable slot actions

!v2.1.0 #17 (November 2, 2011)
Added media file slot actions (details in issue 386):
+SWS/S&M: Play media file in selected tracks, slot n - where 'n' is in [1; 8], http://forum.cockos.com/showthread.php?p=984786#post984786|customizable in the S&M.ini file| (up to 99 slots). Supports any media file (.mid, .wav, etc..).
+SWS/S&M: Clear media file slot...

Cycle action editor:
+Added "Consolidated undo points" tick box. On OS X (with basic cycle action editor), this option can be changed in the S&M.ini file, e.g. [Cyclactions]Undos=0
+Action learn: now, SWS actions can be learned whatever are the displayed columns in the action list
+Macro learn: a clear error message is displayed when the column "Custom ID" is not displayed in the action list

Notes/Help window: region names can be edited too (they are edited/displayed according to edit/play cursor position)

Resources window: the context menu item "Select/load project templates (new tab)" now also opens multiple selected projects in separate tabs (issue 369)

All S&M themable windows use the following configurable colors of the Theme Editor (on Windows & REAPER v4.11):
+Window background
+Window text
+Window edit background
+Window list background
+Window list text
+I/O Window 3D highlight and shadows colors ("Main Window 3D" colors are poorly defined in the v4 default theme..)

Optimizations:
+Many actions run faster
+"Auto-refresh toolbars" option (Main menu > Extensions > SWS options): optimizations for large projects

House cleaning:
+Removed buggy/deprecated "Xenakios/SWS: Save current contents of actions list to file" (issue 311)

!v2.1.0 #16 (October 14, 2011)
S&M themable windows: fixed 3D highlight/shadow colors

Resource window: Project Loader/Selecter overhauled
+Added context menu items "Set project loader/selecter from selection" and "Clear project loader/selecter configuration"
+Slots that are part of the configuration are now surrounded as such (in the 1st column)
+Added actions:
 - SWS/S&M: Project loader/selecter: next (cycle)
 - SWS/S&M: Project loader/selecter: previous (cycle)
+The current open project slot is automatically selected
+Reminder: the Project Loader/Selecter allows you opening some projects (or selecting project tabs) with following actions.
 It is useful for live performance. Details and demo http://forum.cockos.com/showpost.php?p=831103&postcount=655|here|.

Fixed autogrouping broken in 2.1.0 #15

!v2.1.0 #15 (October 13, 2011)
Added actions:
+SWS/AW: Toggle auto group newly recorded items
+SWS/S&M: Set selected tracks to first unused group (default flags)
+SWS/S&M: Set selected tracks to group n (default flags) - where 'n' is in [1; 8], http://forum.cockos.com/showthread.php?p=984786#post984786|customizable in the S&M.ini file| (up to 32 groups)
+SWS/S&M: Remove track grouping for selected tracks

Cue Buss Generator & Live Configs: track templates improvements (same as issue 376)
Resources window: saved FX chains and track templates are now indented
Notes/Help window: better resizing, improved "big font" display (less flickering)
Faster REAPER startup, especially with large projects (for real this time!)

House cleaning:
+Removed following actions (the action "Create cue buss track from track selection (use last settings)" is enough):
 - SWS/S&M: Create cue buss track from track selection (pre-fader/post-FX)
 - SWS/S&M: Create cue buss track from track selection (post-fader)
 - SWS/S&M: Create cue buss track from track selection (pre-FX)
+Some actions were slightly renamed ("ME" -> "MIDI Editor")

!v2.1.0 #14 (October 9, 2011)
"Auto-refresh toolbars" option (Main menu > Extensions > SWS options): added toolbar enabled actions and advanced parameter
+SWS/AW: Set selected tracks timebase to time
+SWS/AW: Set selected tracks timebase to beats (position only)
+SWS/AW: Set selected tracks timebase to beats (position/length/rate)
+Added advanced parameter "ToolbarsAutoRefreshFreq" in the S&M.ini file: the default value should be fine but you can tweak it so that toolbars are refreshed without noticeable lag
+ToolbarsAutoRefreshFreq is in ms (min: 100, max: 5000). Make sure you exited REAPER before editing the INI file.

SWS list views:
+Fixed SWS list views not obeying to sort requests (sometimes)
+Faster sort when clicking on headers

Issue 394: SWS Wait... actions don't work on OS X, removed from OS X release.

Added actions:
+SWS: Set selected items length...
+SWS/AW: Set selected tracks pan mode to stereo balance
+SWS/AW: Set selected tracks pan mode to 3.x balance
+SWS/AW: Set selected tracks pan mode to stereo pan
+SWS/AW: Set selected tracks pan mode to dual pan

OS X: Now building with Xcode 3.2, please report any regression issues.

!v2.1.0 #13 (September 23, 2011)
Issue 385: Fixed slow REAPER startup introduced in v2.1.0 #11
Issue 377: Frozen tracks support

!v2.1.0 #12 (September 21, 2011)
Issue 380: Fixed possible hang when exiting REAPER on Windows 7
Issue 372:
+"SWS: Name selected track(s) like first sel item" is now "Name sel track(s) like first sel item on track"
+Added "SWS: Name sel track(s) like first sel item in project"
+Added undo point
+Fixed naming with in-project MIDI items

!v2.1.0 #11 (September 15, 2011)
Resources window / track templates: auto-save now fully mimics the way track templates are saved natively (details in issue 376)
Resources window / FX Chains: auto-save now fully mimics the way FX Chains are saved natively (Issue 376)

Optimization: faster SWS init / REAPER startup

REAPER v4.03pre's track freeze: some actions won't have any effect on frozen tracks
(temporary until this new native feature is not officially released and properly managed in SWS extensions)

!v2.1.0 #10 (September 13, 2011)
Live configs:
+Smoother switching between configs: now respects the native "track mute fade" preference (more to come..)
+Auto track selection: make sure that only configured tracks are selected while performing "Activate" and "Deactivate" actions (and restore selection just after)
+Live configs window: now displays user preset names (rather than ids)
+Fixed ignored FX presets switches (when "Auto track selection" was not ticked)

Resources window:
+Context menu (issue 373): added menu items "Auto-save", "Auto-fill from project path" and "Auto-fill..."
+OS X (issue 373): multiple selection of slots
+Text filter: added "Name" criteria, filtering by path now ignores trailing filenames

Issue 371: Added action "SWS: Normalize items to overall peak RMS", adjusts all selected items by the same amount (eg adjusting volume of a split/comped line)

!v2.1.0 #9 (September 7, 2011)
Issue 367: OS X: Fixed issues after opening docked windows

!v2.1.0 #8 (September 4, 2011)
Fixed crashing on undo reported in the main reaper forum thread
Fixed possible SWS list views refresh issues introduced in v2.1.0 #5
Cycle action editor: fixed drag & drop of commands (right list view) broken since v2.1.0 #5

!v2.1.0 #7 (September 2, 2011)
Issue 366: Fixed crash with Show Used CC lanes
Issue 348: Fixed note on left hand edge of take sometimes being missed when applying groove
Faster parsing and construction of midi takes
Fix crash with groove quantize when no notes are selected
Cycle action editor: fixed action renaming bug introduced in v2.1.0 #5
Cycle action editor: fixed corrupted "Right click here..." cycle action introduced in v2.1.0 #5

Marker list now supports save/restore and changing of colors ("Set color..." in the context menu), including en masse with ctrl-click - requires Reaper v4.03

Resources window: "Auto-fill" (context menu) now adds slots rather than inserting them (i.e. do not change existing slot numbers)
Resources window/FX Chains: support for track channels when FX Chains are saved in the Resources view (Issue 363)
Resources window/Projects: added "Add recent projects" in the context menu (it adds all recent projects as listed in Main menu>File>Recent projects)
Resources window/Projects: added project loader/selecter actions (useful for live performance):
+SWS/S&M: Project loader/selecter: configuration - This one allows you defining start/end slots (empty slot gaps are ignored)
+SWS/S&M: Project loader/selecter: next (cycle)
+SWS/S&M: Project loader/selecter: previous (cycle)

Cycle actions:
+Undoing a cycle action now also restores its previous state (Issue 361)
+Cycle action buttons are now refreshed on undo

Added action:
+SWS/S&M: Open project path in explorer/finder

!v2.1.0 #6 (August 28, 2011)
Issue 358: Fixed possible crash on project load
Issue 360: Fixed SWS list crash introduced in v2.1.0 #5
Issue 362: Fixed possible cycle action corruption and other sort issues

!v2.1.0 #5 (August 22, 2011)
Issue 353: Much improved SWS window list performance (eg Markerlist with many, many markers)
Issue 354: Fixed crash when importing non-RPP project files.
Removed broken "SWS/AW: Toggle TCP"

!v2.1.0 #4 (August 21, 2011)
Issue 352: fixed cycle actions that contain Custom actions

Cycle action editor:
+Better drag & drop support for the right list view (drag & drop of commands)
+Cycle actions now support SWS/FNG actions

!v2.1.0 #3 (August 21, 2011)
Issue 77/Issue 147: Snapshots now store native envelopes:
+"Vol" option now stores pre and post FX envelopes
+"Pan" option now stores pre and post pan and width envelopes
+"Mute" option now stores mute envelopes

Bug fix for new SWS install defaulting to deprecated FX snapshot storage (thanks, cylens!)

!v2.1.0 #2 (August 18, 2011)
Issue 340 / Issue 60: Added actions for item/sample analysis, especially drum sample pack creating:
+SWS: Normalize items to RMS (entire item)
+SWS: Normalize items to peak RMS (Like watching for the highest a RMS meter goes over time)
+SWS: Organize items by peak
+SWS: Organize items by RMS (entire item)
+SWS: Organize items by peak RMS
+SWS: Set RMS analysis/normalize options (Sets target db for normalize and window size for peak RMS calculation)
+Also similar are existing actions "SWS: Analyze and display item peak and RMS" and "SWS: Move cursor to item peak amplitude"

Issue 77 / Issue 147: Added pan law to pan snapshots

!v2.1.0 #1 (August 9, 2011)
Offical SWS v2.1 release to coincide with Reaper v4!  Please note this version of SWS will work with both Reaper v3 and v4, but v3 support will be dropped in the future.  Please support Cockos and purchase a v4 license if you do not already own one.

!v2.0.0 #35 (August 8, 2011)
Issue 332: OS X: Fixed cycle action editor -- now replaced with a basic "create cycle action" modal dialog box. The dialog box can be opened from the actions list (there are 3 "create cycle action" actions) but not from the main "Extensions" menu like on Windows.
Issue 335: OS X: Fixed crash when starting Reaper with Notes/Help window previously open

Added actions:
+SWS/AW: Paste (pastes intelligently obeying "trim behind" mode to include empty space)
+SWS/AW: Insert click track (inserts a new track named "Click" with a click source)
+SWS/AW: Toggle click track mute (intelligently mutes the click track if it exists, or toggles the built in metronome if there is no click track)

!v2.0.0 #34 (August 3, 2011)
Fixed cycle actions window context menu on OS X

!v2.0.0 #33 (August 2, 2011)
Fixed "stuck" cycle actions window on OS X

!v2.0.0 #31 (July 31, 2011)
Added configurable slot actions (hidden by default, http://forum.cockos.com/showthread.php?p=984786#post984786|customizable in the S&M.ini file|):
+SWS/S&M: Apply input FX chain to selected tracks, slot n
+SWS/S&M: Paste input FX chain to selected tracks, slot n

Issue 324: Snapshot support for v4 pan styles/settings
Added action "SWS: Toggle selecting one grouped item selects group"
Fixed x64 installer issue
Renamed actions "Set displayed CC lanes, slot n" into "Restore displayed CC lanes, slot n"
Removed useless action "SWS/S&M: Notes/Help - Disables auto updates"

!v2.0.0 #30 (July 7, 2011)
Issue 309: Add action "SWS: Open last project"
Issue 310: Fixed Autorender not working in Reaper v4.0 beta
Issue 315: Add action "SWS: Toggle between current and saved track selection"
Issue 319: Fixed double-click renaming of fields on OS X
Issue 323: Fixed duplicated "Recall snapshot" actions
Issue 326: Renamed "set/unset/toggle master send" actions to "master outputs", added toggles to 12

S&M Resources window:
<strong>The number of slot actions can now be customized in the S&M.ini file, in the new section [NbOfActions].</strong>
*Quit REAPER* before customizing the number of slots/actions (none: 0, max: 99).
An example (with the current list of configurable actions and their default numbers) is http://reaper.mj-s.com/NbOfActions.txt|here|.
This also "unhides" (i.e. 0 slot by default) 2 new actions:
+SWS/S&M: Apply FX chain to selected items, all takes, slot n
+SWS/S&M: Paste FX chain to selected items, all takes, slot n

Beware! following actions are now configurable but their custom ids have changed:
+SWS/S&M: Trigger next preset for FX n of selected tracks
+SWS/S&M: Trigger previous preset for FX n of selected tracks
 => if used in toolbars, macros, etc.. an update is needed (sorry about that!)

!v2.0.0 #29 (June 30, 2011)
<strong>Added "Cycle action editor"</strong> (Main menu > Extensions > Cycle Action editor):
+<strong>A step-by-step example showing how to create a Cycle Action is available http://forum.cockos.com/showthread.php?t=84978|here|</strong> (thanks Mercado_Negro!)
+Unlimited number of cycle actions
+Unlimited number of commands per cycle action
+Import/export features
+Learn selected commands of the action list (Windows OS only)

Other cycle action updates:
+Performance improvements
+Consolidated undo points

S&M Notes/help:
+When the view is locked, the text is now displayed with a dynamic sized font (i.e. display à la "Big clock")
+Added marker names (in the top left dropdown box). They are edited/displayed according to edit/play cursor position (can be used for lyrics, etc..)
+Demo http://reaper.mj-s.com/S&M_big_notes.gif|here|

Issue 308: Fixed "Select/load project template" actions
Issue 317: Fixed Shorcircuit hang when set online with open GUI (needs "BuggyPlugsSupport=1" in the S&M.ini file, full story http://code.google.com/p/sws-extension/issues/detail?id=317|here|)
Tweaks: little Unicode fixes, better message boxes on OS X..

Added actions:
+SWS/S&M: Open Resources window (project templates)
+SWS/S&M: Clear project template slot...

!v2.0.0 #28 (June 13, 2011)
Fixed duplicated "take pan envelopes" actions
Fixed subtle "recursive cycle action" cases (e.g. a cycle action that calls a macro that calls a cycle action)

Added actions:
+SWS/S&M: Copy FX chain (depending on focus)
+SWS/S&M: Paste FX chain (depending on focus)
+SWS/S&M: Paste (replace) FX chain (depending on focus)
+SWS/S&M: Cut FX chain (depending on focus)

S&M Find: added "Zoom/Scroll" option (when searching for items)

<strong>S&M Resources: now also supports project templates</strong> (i.e. new option in top left dropdown box)
Added options/popup menu items common for FX chains, track template & project templates:
+Display current auto-save path
+Set auto-save directory to default resource path
+Set auto-save directory to project path (/FXChains, TrackTemplate or ProjectTemplates)
Added project template slot actions:
+SWS/S&M: Select/load project template, slot n  - where 'n' is in [1; 10]
+SWS/S&M: Select/load project template, prompt for slot
+SWS/S&M: Select/load project template (new tab), slot n  - where 'n' is in [1; 10]
+SWS/S&M: Select/load project template (new tab), prompt for slot

House cleaning: simplified a bunch of actions names (i.e. "Load/apply", "Load/paste", etc.. => "Apply", "Paste", etc..)

!v2.0.0 #27 (June 4, 2011)
Issue 301: Fixed "Crossfade adjacent selected items" crash
Issue 302: Fixed "Move right by 1 sample (on grid)" action
Issue 298: Find "all" now zooms to found items (reminder: find "next/prev" scrolls to the found item)

Added actions:
+SWS/S&M: Toggle all take FX online/offline for selected items
+SWS/S&M: Set all take FX offline for selected items
+SWS/S&M: Set all take FX online for selected items
+SWS/S&M: Toggle all take FX bypass for selected items
+SWS/S&M: Bypass all take FX for selected items
+SWS/S&M: Unbypass all take FX for selected items
+SWS/S&M: Set active take pan envelopes to 100% right
+SWS/S&M: Set active take pan envelopes to 100% left
+SWS/S&M: Set active take pan envelopes to center
+SWS/S&M: Scroll to selected item (no undo)

S&M Resources window:
+Fixed grayed "Add slot" and "Insert slot" popup menu items (since v2.0.0 #26)
+Track templates: auto save now also works with the master track (saving a "master track template" is not possible natively)
+Track templates: applying track templates to the master track is now possible
+Track templates: tweaks (new popup menu items, wordings..)

Padre's Envelope Processor and LFO generator now respect the "Per-take pitch envelope range" preference (was hard coded to 3 semitones before)

!v2.0.0 #26 (May 28, 2011)
Merged tiny extension plugin (2 new actions that can help WALTERing themes
+SWS/S&M: Show theme helper (all tracks) - Windows OS only
+SWS/S&M: Show theme helper (selected track) - Windows OS only

Theming updates for all S&M windows (Find, Resources, Notes/help and Live Configs):
+Dynamic positioning of themed dropdowns, buttons, etc.. (i.e. no more truncated texts, no more unaligned components)
+Windows OS: more use of themes' background colors (instead of "white backgrounds")
+Fonts are now updated when switching themes

Added actions:
+SWS/S&M: Set selected tracks MIDI input to all channels
+SWS/S&M: Set selected tracks MIDI input to channel n - where 'n' is in [1; 16]
+Issue 291: SWS/S&M: Map selected tracks MIDI input to source channel
+Issue 291: SWS/S&M: Map selected tracks MIDI input to channel n - where 'n' is in [1; 16]

S&M Resource window updates:
+New option (in popup menu) to filter the list view by comments or paths
+Switch to "fast listview" mode only if there are more than 500 slots

S&M Find updates:
+Issue 298: move view to found item (more to come..)
+Use text buttons rather than icons (looked bad with some themes)
+Red "Not found!" message

House cleaning:
+S&M Live Configs: dropped OS X support for user FX presets (=> Windows OS only)
+Removed "SWS/S&M: Close all routing windows"
+Removed "SWS/S&M: Close all envelope windows"

Issue 300: Fixed "Open REAPER project in item BWAV info" crash

!v2.0.0 #25 (May 22, 2011)
Issue 273: New actions for moving the edit cursor:
+SWS: Move cursor left/right 1 sample (on grid)
+SWS: Move cursor left/right 1ms/5ms
+SWS: Move cursor left/right by default fade length

Issue 283: New action "SWS: Select unmuted tracks"
Issue 286: New actions "SWS: Set master mono" and "SWS: Set master stereo"
Issue 297: Fixed bug with project file size increasing with each save after using groove tool. Load and resave affected projects to automatically fix.

!v2.0.0 #24 (May 18, 2011)
Zoom updates:
+Option to seek play when moving the edit cursor on zoom in
+Mouse cursor doesn't move in Y when drag zooming, more Abelton Live like (Windows OS only)

S&M Resource window updates:
+Fixed drag-drop of slots within the list view (comments were lost)
+Fixed text editing when some columns are hidden/moved

!v2.0.0 #23 (May 17, 2011)
Fixed ruler not moving edit cursor

!v2.0.0 #22 (May 17, 2011)
SWS Zoom updates:
+Merged in Boreg's drag zoom plugin, see the http://forum.cockos.com/showthread.php?t=42722|related thread|. Open SWS Zoom preferences (Extensions menu) to enable (OS X, too!)
+Issue 212: Added options "Move edit cursor when zooming in" and "Set time selection when zooming in"

Snapshot improvements:
+Issue 107: Add option to snapshots window for "Show snapshots for selected tracks only"
 This filters the snapshots to include only snaps that include selected tracks
+Issue 179: Separate "selected tracks only" options for save/recall
+Issue 294: Fixed "Save over current snapshot" and others inappropriately clearing the active snapshot

Fixed the following actions/dialog boxes (crash with v4 empty take lanes):
+Xenakios/SWS: Rename selected takes (deprecated)...
+Xenakios/SWS: Take mixer
+Xenakios/SWS: Toggle selected takes normalized/unity gain
+Xenakios/SWS: Trim/untrim item left edge to edit cursor
+Xenakios/SWS: Implode items to takes and pan symmetrically
+Xenakios/SWS: Pan takes of item symmetrically
+Xenakios/SWS: Set item playrate based on item pitch (and reset pitch)
+Xenakios/SWS: Set item pitch based on item playrate
+Xenakios/SWS: Switch item contents to next cue
+Xenakios/SWS: Switch item contents to next cue (preserve item length)
+Xenakios/SWS: Switch item contents to previous cue
+Xenakios/SWS: Switch item contents to previous cue (preserve item length)
+Xenakios/SWS: Switch item contents to first cue
+Xenakios/SWS: Switch item contents to random cue
+Xenakios/SWS: Switch item contents to random cue (preserve item length)

House cleaning:
+Dropped OS X support for all "SWS/S&M: Trigger preset" actions (=> Windows OS only)
+Removed "Xenakios/SWS: Select last track of folder" ("not implemented" message, issue 284)
+Removed duplicate "Xenakios/SWS: Toggle selected tracks visible in mixer"

!v2.0.0 #21 (May 11, 2011)
Fixed browsing for folder in Windows when path contains unicode characters
Fixed opening of groove presets with unicode characters in paths on Windows
Toolbar auto-refresh option disabled by default
House cleaning: removed "SWS/S&M: Let REAPER breathe" (see why http://forum.cockos.com/showpost.php?p=737539&postcount=378|here|.)

Cycle action updates:
+MIDI Editor cycle actions can also run custom macro or ReaScripts
+Cycle actions can also run SWS actions
+More customizable cycle actions (and toolbar buttons):
 - Optional dynamic action renaming (e.g. different tooltips for each step)
 - Optional toggle state (buttons can light up or not)

!v2.0.0 #20 (May 5, 2011)
Added cycle actions (user configurable):
+SWS/S&M: Create cycle action
+SWS/S&M: Create cycle ME action (event list)
+SWS/S&M: Create cycle ME action (piano roll)

Added actions:
+SWS/AW: Render tracks to stereo stem tracks, obeying time selection
+SWS/AW: Render tracks to mono stem tracks, obeying time selection
+SWS/AW: Cascade selected track inputs
+SWS/AW: Split selected items at edit cursor w/crossfade on left

Bug fixes:
+Fixed bug in "autogroup" actions

!v2.0.0 #19 (April 29, 2011)
Added toolbar actions with "auto-refreshed" button states (if the new option "Main menu > Extensions > SWS Options > Enable toolbars auto refresh" is ticked):
+SWS/S&M: Toolbar right item selection toggle
+SWS/S&M: Toolbar left item selection toggle
+SWS/S&M: Toolbar top item selection toggle - Windows OS only!
+SWS/S&M: Toolbar bottom item selection toggle - Windows OS only!
 These actions are to prevent user errors with selected items that are offscreen.
 The idea is to put those actions into a toolbar: they will light up when some selected items are not visible in the arrange (offscreen).
 Clicking those buttons will deselect offscreen items (and re-selects them on toggle).
 See details, howto and toolbar auto-refresh anim http://forum.cockos.com/showpost.php?p=728774&postcount=315|here|.
+AW's grid actions button states now reflect the current grid setting (when changed elsewhere in REAPER)
 See grid toolbar auto-refresh anim http://stash.reaper.fm/8523/awGridToolbar.gif|here| and details about Adam's grid actions http://forum.cockos.com/showthread.php?p=706294|here|.
+SWS/S&M: Toolbar track envelopes in touch/latch/write mode toggle
 This action sets track envelopes that are in one of the write modes into read mode and re-sets those previous write modes on toggle. Related toolbar buttons will light up if any envelope is in one of the write modes.
+SWS/S&M: Toggle toolbars auto refresh enable

Added FX preset actions (v4 only, see implementation remarks http://forum.cockos.com/showpost.php?p=728774&postcount=315|here|). They works with any type of FX and any presets (user or factory presets):
+SWS/S&M: Trigger next preset for selected FX of selected tracks
+SWS/S&M: Trigger previous preset for selected FX of selected tracks
+SWS/S&M: Trigger next preset for FX n of selected tracks - where 'n' is in [1; 4]
+SWS/S&M: Trigger previous preset for FX n of selected tracks - where 'n' is in [1; 4]
+SWS/S&M: Trigger preset for selected FX of selected tracks (MIDI CC absolute only)
+SWS/S&M: Trigger preset for FX n of selected tracks (MIDI CC absolute only) - where 'n' is in [1; 4]
 Remarks: these 2 last MIDI actions are present in the "S&M Extension" section (see top right dropdown in the action dialog box).
 They are a bit different from the native "Link to PG change" feature: they work with any type of FX (e.g. JS).
 Bonus: since v4, "Program Change" MIDI events can be learned.
+S&M Live Configs window: the "User preset" column is back !

Added other actions:
+SWS/S&M: Pan active takes of selected items to 100% right
+SWS/S&M: Pan active takes of selected items to 100% left
+SWS/S&M: Pan active takes of selected items to center
 Note: "pan takes" not "pan cakes".
+SWS/S&M: Dump action list (w/o SWS extension) - Windows OS only!
+SWS/S&M: Dump action list (w/ SWS extension) - Windows OS only!
 Note: dumped files are formatted (readable in Excel for example). See how to use these 2 actions http://wiki.cockos.com/wiki/index.php/S%26M_Dump_action_list|here|.

Find window:
+SWS/S&M: Find next
+SWS/S&M: Find previous
+Preserve the searched string (when closing, undocking, etc.)
+Added shortcuts when the window is focused (F3 = find next, shift-F3 = find previous)

Fixes, tweaks, house cleaning:
+Fixed issue 287 (Unexpected behavior of "SWS/S&M: focus next floating fx for selected tracks (cycle)")
+Many S&M track FX (and FX chain) actions run faster ("fix" for http://forum.cockos.com/showpost.php?p=724194&postcount=13|this report|)
+All S&M track envelope arming actions now support v4 panning (width/dual pan)
+Updated "SWS/S&M: Dump ALR Wiki summary [snip]" actions (FNG extension merge)
+Removed "SWS/S&M: Toggle show all routing windows" (too much limitations)
+Removed "SWS/S&M: Toggle show all envelope windows" (too much limitations)
+Removed "SWS/S&M: Save selected item as item/take template..." (private)

!v2.0.0 #18 (March 28, 2011)
Added actions:
+Issue 256: "SWS: Toggle auto add envelopes when tweaking in write mode"
+Issue 280: "SWS: Toggle grid lines over/under items"
+"SWS: Horizontal scroll to put play cursor at 10%"

Readded Xenakios' "Command parameters" to the Extensions menu
Fix crash when parsing a MIDI take with a large extended MIDI event.

!v2.0.0 #17 (March 16, 2011)
Added actions (issue 165, Windows OS only):
+SWS/S&M: Focus main window (close others)
+SWS/S&M: Focus next window (cycle, hide/unhide others)
+SWS/S&M: Focus previous window (cycle, hide/unhide others)
Remark: for these actions to work, keyboard shortcuts must use modifiers in order to pass-through to the main window (ex: Ctrl+minus = focus previous, Ctrl+plus = focus next)

House cleaning, removed "duplicated" actions (remaining focus actions now also focus the main window on cycle):
+SWS/S&M: Focus previous floating FX for selected tracks (+ main window on cycle)
+SWS/S&M: Focus next floating FX for selected tracks (+ main window on cycle)
+SWS/S&M: Focus previous floating FX (+ main window on cycle)
+SWS/S&M: Focus next floating FX (+ main window on cycle)

New actions from Adam Wathan:
+SWS/AW: Enable 'link time selection and edit cursor'
+SWS/AW: Disable 'link time selection and edit cursor'
+SWS/AW: Toggle 'link time selection and edit cursor'
+SWS/AW: Enable clear loop points on click in ruler
+SWS/AW: Disable clear loop points on click in ruler
+SWS/AW: Toggle clear loop points on click in ruler
+SWS/AW: Set project timebase to time
+SWS/AW: Set project timebase to beats (position only)
+SWS/AW: Set project timebase to beats (position, length, rate)

S&M Notes/help window: optimizations, fixed issue 204 (actions were not refreshed when the view was docked)
S&M GUI tweaks
Bug fixes for "Fill Gaps" and "AW Fade" actions

!v2.0.0 #16 (March 9, 2011)
Added actions:
+SWS: Ignore next marker action
+SWS: Move cursor and time sel left to grid
+SWS: Move cursor and time sel right to grid

"Load project template X" actions are now automatically added for any number of project templates that exist in the ProjectTemplates directory.

!v2.0.0 #15 (March 4, 2011)
These actions now support v4 empty take lanes as well as alternate peak (.reapeaks) cache path:
+SWS/S&M: Delete selected items' takes and source files (prompt, no undo)
+SWS/S&M: Delete selected items' takes and source files (no undo)
+SWS/S&M: Delete active take and source file in selected items (prompt, no undo)
+SWS/S&M: Delete active take and source file in selected items (no undo)

Added actions (issue 268):
+SWS/S&M: Reassign MIDI learned channels of all FX for selected tracks (prompt)
+SWS/S&M: Reassign MIDI learned channel of selected FX for selected tracks (prompt)
+SWS/S&M: Reassign MIDI learned channels of all FX to input channel for selected tracks

Fixes:
+Some v4 empty take lanes management in S&M actions
+"Load/apply and Load/paste fx chain to selected tracks" actions that were adding input-fx-chains instead of standard track-fx-chains

Shift-click in marker list now makes a time selection

!v2.0.0 #14 (March 1, 2011)
Performance improvements (REAPER startup, S&M actions related to notes, FX, FX chains and track grouping)
S&M FX chains actions now properly manage FX comments

v4 input FX chains support
+Added input FX chain features in the S&M Resources window (see below)
+Added actions:
 - SWS/S&M: Clear input FX chain for selected tracks
 - SWS/S&M: Copy input FX chain from selected track
 - SWS/S&M: Cut input FX chain from selected tracks
 - SWS/S&M: Paste (replace) input FX chain to selected tracks
 - SWS/S&M: Paste input FX chain to selected tracks
Remark:
+With S&M FX chain actions, you can copy a FX chain from a track, an item and paste it as an *input* FX chain and vice et versa (shared FX chain clipboard)
+v4 only! (those actions are visible in v3 but are no-op)

S&M Resources window updates:
+Auto save button (top right) now *adds* new slots. Note: before, a new slot was inserted before the selected one but this could mess slot actions (because all following slot ids were changed..)
+Auto save button now proposes to define the auto save directory when needed
+Tweaks (better undo wordings, few user prefs were not saved, popup menu clean-up, etc.)
In "FX chain" mode (i.e. "FX chain" selected in the top left dropdown box):
+Added double click option to apply (or paste) FX chain slots as *input* FX chains (visible but nop in v3, see http://reaper.mj-s.com/S&M_ResourcesView_InputFx.jpg|screenshot|)
+Auto save FX chain (top right button) can now be configured to save track FX chains, *input* FX chains as well as active takes' FX chains, see http://reaper.mj-s.com/S&M_ResourcesView_popup.jpg|new popup menu|

Added actions (issue 258):
+SWS/S&M: Move selected FX up in chain for selected tracks
+SWS/S&M: Move selected FX down in chain for selected tracks
+SWS/S&M: Select last FX for selected tracks

!v2.0.0 #13 (February 24, 2011)
Installers updated to include grooves (installed in Reaper resource path\Grooves on Win, manual install for OS X)
Fixed sws-autocoloricon.ini reading on OS X
S&M Find now supports v4 empty take lanes
Fixed issue 262: pre-FX and post-fader S&M cue buss actions now obey send & HW output default prefs (i.e. prefrences > project > track/send defaults). Note: pre-fader busses still mimic the volume of selected tracks.
Restored deprecated Xen's "Load track template n" (where n>10) actions

!v2.0.0 #12 (February 18, 2011)
Autorender: Fixed another silent render bug for relative media items not in the project root directory

!v2.0.0 #11 (February 16, 2011)
Issue 245: Added "SWS: Goto/select next marker/region" and "SWS: Goto/select previous marker/region"
Autorender: Fixed bug where projects with relative paths to media files rendered silent tracks
Removed "SWS: Toggle auto fades for new items", use native "Toggle enable/disable default fadein/fadeout" instead

!v2.0.0 #10 (February 7, 2011)
Support for v4 empty take lanes:
+S&M build lanes actions now turn "take mosaics" into lanes using v4 empty takes (rather than v3 empty takes)
 These actions still useful to create take lanes à la v4 from older project saved with "mosaics", for example.
+The action "S&M Remove empty take/item among selected items" now also removes v4 empty takes
 Remark: this action was limited to v3 empty takes before, i.e. takes with empty source
+The action "S&M Clear active take/items" now clears takes using v4 empty takes (rather than v3 empty takes). If all takes of an item are empty, the item is removed.
 Remark: a v4 empty take can be removed thanks to "S&M Cut active take" (removing an empty take is not yet possible natively)

Main "Extensions" menu:
+Added AW's "Fill gaps..."
+Fixed "Envelope Processor..." menu item
+(Temporary?) removed "Item/Take" sub-menu (Xenakios actions need to be updated for v4)

Autorender:
+Added option to only render tracks with a specified prefix (and optionally remove that prefix from rendered files)
+Added global preferences menu
+Added option to not prepend track numbers to rendered files
+Added limited support to append duplicate numbers to rendered files that would otherwise overwrite each other (This Song(2).mp3)
+Added auto-calculation of track pad length (for projects with large numbers of regions to be rendered)

Fixed crash when running some of the S&M Resources window's slot actions (applying, importing, pasting, etc. track templates or FX chains from unexisting slots)
Fixed corner case refresh bug in S&M Resources window
Issue 250: Added action "SWS: Toggle auto fades for new items"
Added action "SWS: Toolbar mute toggle"
Fixed directory scan for grooves on OS X

!v2.0.0 #9 (February 4, 2011)
Autorender:
+Added global preferences dialog with default render directory option, option to allow stem rendering
+Fixed crash with new portable installations

Added actions:
+"SWS: Toolbar solo toggle" (Note, this replaces "SWS: Are any tracks soloed? [no-op, for toolbar]", please re-add to toolbar)
+"SWS: Toolbar arm toggle"
+"SWS: Set all sel tracks inputs to match first sel track"

Duplicate recording input check now ignores "input monitoring only" record mode.
Fixed possible S&M.ini file corruption (thanks Mercado Negro!)

House cleaning (more to come):
+Main menu: Moved all SWS, S&M and Shane extension menu items in the main "Extensions" menu
+Main "Extensions" menu filled in alphabetical order (and not structured by developper anymore)

!v2.0.0 #8 (February 1, 2011)
Autorender updates:
+No need to enter data into the project notes field, now use "Autorender: Edit project metadata"
+Unicode character support (Windows only? Testing needed)

Support for v4 empty take lanes (more to come):
+Fixed all S&M actions relate to takes
+Fixed take envelope processing in Padre's Envelope LFO Generator and Envelope Processor
+Example: with items starting with a v4 empty take, some actions were broken or had no effect..

Added pitch take envelope support for Padre's Envelope LFO Generator and Envelope Processor (v4 only)

Added actions:
+SWS/S&M: Copy active take
+SWS/S&M: Cut active take
+SWS/S&M: Paste take
+SWS/S&M: Paste take (after active take)

House cleaning (more to come):
+Main "Extensions" menu: added Padre's Envelope LFO Generator and Envelope Processor
+Main "Extensions" menu: removed Xenakios' "Misc/Experimental" sub-menu (actions remain available in the action list)
+Media item context menu: removed Xenakios' "Item/Take selection" and "Item/Take manipulation" sub-menus (actions remain available in the action list and in the main "Extensions" menu)
+TCP context menu: removed Xenakios' "Track/Mixer/Envelopes" sub-menu (actions remain available in the action list and in the main "Extensions" menu)
+Tagged action "Xenakios/SWS: Project media..." as deprecated

Issue 50:  SWS: Create regions from sel item(s) named with take
Issue 126: Warn about recording same inputs on multiple tracks: http://www.standingwaterstudios.com/shup/RecInputCheck.png Also added actions "SWS: Enable/Disable checking for duplicate inputs when recording."
Issue 244: Added "SWS: Set selected take(s) to custom color X" actions
Issue 246: Added toolbar-status only action "SWS: Are any tracks soloed? [no-op, for toolbar]"
Fixed using Windows generated reaconsole_customcommands.txt files on OS X.

!v2.0.0 #7 (January 29, 2011)
NEW: Preliminary version of "Autorender."  Thanks, Shane!  For more information, run Autorender: show instructions from the File->Autorender menu (or actions).

Added actions:
+SWS/S&M: Show take pitch envelope - v4 only (visible but no-op in v3)
+SWS/S&M: Hide take pitch envelope - v4 only (visible but no-op in v3)
+SWS/S&M: Copy selected track grouping
+SWS/S&M: Cut selected tracks grouping
+SWS/S&M: Paste grouping to selected tracks

Notes/help window fixes:
+Pass keystrokes to the main window when locked (i.e. lock button)
+Properly init S&M project notes with REAPER ones when possible

!v2.0.0 #6 (January 27, 2011)
Fixed corruption of last item in auto color list
Fixed keyboard focus issues
Improved groove tool keyboard handling
(#5b) Improved "SWS: Set all takes to next/prev mono/stereo channel mode" actions

!v2.0.0 #5 (January 26, 2011)
FNG Groove Tool Updates:
+Fixed applying strength to velocity groove quantize
+Added separate velocity strength control to Groove Tool (set to zero to disable either)
+Fixed refresh of groove list in Groove Tool when changing folders
+Remove zero length notes when modifying MIDI take state (bad things happen otherwise)
+Code cleanup and performance improvements for MIDI take state reading and writing
+Added "FNG: Groove Tool..." to the Extensions menu
+Removed menu bar and moved applicable items to the context menu
+Removed "passthrough" action/keyboard section workaround

S&M updates:
+Resources window:
 - Performance improvements: REAPER start-up & shutdown, show/hide, auto fill, all editions features, filtering, etc.
 - Track templates: added "Paste items to sel. tracks" and "Replace items of sel. tracks" as customizable double-click behaviours
 - Track templates: added toggle popup menu item "Save track templates with items" (so that track templates can be auto-saved w/ or w/o items)
+Notes/help window:
 - Project notes: now displays the related RPP filename
 - Project notes: initialize S&M project notes with REAPER's ones when possible (i.e. when S&M ones don't exist but REAPER's ones exist)
 Reminder: due to an API limitation, for the moment the "project notes" displayed in the Notes/help window are different from REAPER's one
+Other:
 - Performance improvements for all cue buss & routing actions
 - Fixed corner case Cue buss crash
 - GUI tweaks

Fixed bug that "silently" deleted items in SWS lists while renaming (Thanks, Bevosss)
4 new actions: "SWS: Set all takes to next/prev mono/stereo channel mode"

!v2.0.0 #4 (January 23, 2011)
Groove Tool fixes:
+Fixed pass through to main window
+Fixed muted midi events bug introduced in v2.0.0 #3
+Modified Undo handling for items

Fixed auto color needing to be forced in some situations
Fixed some screenset loading issues

!v2.0.0 #3 (January 22, 2011)
<strong>Fingers/FNG extension update/merge!</strong>
+Issue 238: Groove quantize now supports velocity
+Issue 234: Added support for unquantize for MIDI for any FNG action modifying MIDI data
+Update dialog to use SWS-style dockable windows
+Note: grooves are not part of the installer, yet. Download FingersExtras.zip from the beta download area.

Auto color/icon fixes from really broken build #2.
Auto color/icon information is stored in a new file sws-autocoloricon.ini for easy sharing (old settings copied for you)
Issue 225: Fixed selected text in Notes/help window when switching between docker tabs
Fix for toggle actions to focus SWS views when docked

!v2.0.0 #2 (January 21, 2011)
Fix to close our windows on initial screenset load (thanks Bevosss)
Auto color/icon updates:
+Icons are removed if a track changes name to something not recognized
+Auto-icon won't overwrite custom icons
+Added "Ignore" field to the color, so you can auto-icon without changing color of that track too
+Proper priority order icon setting
+Performance enhancements

!v2.0.0 #1 (January 19, 2011)
<strong>BETA: CAUTION !</strong>
Due to a change in the way S&M.ini file is managed, you may face some issues when switching between SWS official <-> SWS beta.
Well, a clean upgrade is automatically managed when SWS official -> SWS beta, but you'll probably loose your FX Chains setup when switching back to SWS beta -> SWS official.
So a backup of the "official" S&M.ini might be a good idea (or sticking with the beta as the new S&M.ini format won't change).

<strong>Short changelog:</strong>

+PiP support
+Many S&M updates (including new http://reaper.mj-s.com/resourceview.jpg|"Resources" window|: FX chains + Track templates + goodies). See details below.
+Updated SWS Autocolor view: now also features auto track icon. Demo http://reaper.mj-s.com/autoicon.gif|here|.
+Preliminary V4 updates (S&M, Padre, Xenakios)
+House cleaning, fixes

<strong>Changelog details:</strong>

Added S&M http://reaper.mj-s.com/resourceview.jpg|Resources window|
The "FX chains" view turned into a "Resources" window: FX chains + Track templates + goodies
The same features that exist for FX chains are now available for track templates too. A cool thing now is that we can patch existing tracks with track templates (and not only  "add track template as new track"). Well, some other sort of snapshots..
Also, saving track templates and FX chains is eased thanks to the "auto-save" feature, see below. A new feature "Auto-fill" also allows creating slots automatically.
Bonus: check out Tallisman's awesome FX Chain library, http://forum.cockos.com/showthread.php?t=35128|here|!
+Auto-save feature:
 An "Auto-save" button has been added: it automatically saves the selected tracks' FX chains (or track templates) and insert the related files/slots in the resource list.
 It's a one "click feature", i.e. no file browser is displayed: filenames are automatically generated from track names and saved in REAPER's default FX chains (or track templates) resource path.
 This "auto save" directory can be customized (new popup menu items "Set auto save directory") and filenames can now be renamed ("Name" column is editable).
+Auto-fill feature:
 If not already present, all FX chain (or track template) files found in the related resource path and its sub-folders are automatically inserted at the selected slot.
+Applying track templates preserves items:
 - if there's no item present in an applied track template file, the current ones are preserved
 - if some items are present in an applied track template file, those ones are used instead
 - if several tracks are present in a track template file, only the first one is used (when *applying*, when importing, all tracks present in the file are added)
+New actions:
 - SWS/S&M: Open Resources window (FX chains)... - just renamed (replaces "Open FX chains view...")
 - SWS/S&M: Open Resources window (track templates)...
 - SWS/S&M: Load/apply track template to selected tracks, slot n - where n is in [1;10]
 - SWS/S&M: Load/apply track template to selected tracks, prompt for slot
 - SWS/S&M: Load/import tracks from track template, slot n - where n is in [1;10]
 - SWS/S&M: Load/import tracks from track template, prompt for slot
 - SWS/S&M: Clear track template slot...
 Added actions that paste FX chains slots (exiting ones only "apply", i.e. replace FX Chains):
 - SWS/S&M: Load/paste FX chain to selected tracks, slot n - where n is in [1;8]
 - SWS/S&M: Load/paste FX chain to selected tracks, prompt for slot
 - SWS/S&M: Load/paste FX chain to selected items, slot n - where n is in [1;8]
 - SWS/S&M: Load/paste FX chain to selected items, prompt for slot
 - SWS/S&M: Load/paste FX chain to selected items, all takes, prompt for slot
+New popup menu items:
 - For FX chains and track templates: added "Auto fill (from resource path)"
 - Load/apply track template to selected tracks
 - Load/import tracks from track template
 - Set FX chain auto save directory...
 - Set track template auto save directory...
 - Auto save FX chains and insert slots (from track selection)
 - Auto save track templates and insert slots (from track selection)
 -> those 2 last menu items do the same things than the auto-save button, files are saved and inserted at the selected slot
 - Delete slots & files
 -> on Win, files are sent to the recycle bin
 - Show path in Explorer/Finder...
+Column "Name" is now editable (file renaming from the view)
+Drag-drop improvements:
 - Internal drag-drop of slots (i.e. now moves slots rather than copying them)
 - More 'natural' + fixed shortcomings: d'n'd of empty slots, selection after d'n'd, d'n'd when the list is empty, etc..
+On Win, "Display track template/FX chain" (in the popup menu) now launches notepad
+Paths pointing to unexisting files aren't emptyied anymore
+Tagged "Xenakios/SWS: Load track template n" actions as deprecated

Updated SWS Autocolor view: now also features auto track icon (the view has been renamed into "SWS Auto Color/Icon"), demo http://reaper.mj-s.com/autoicon.gif|here|.
+Added a column "Icon" in the view (right-click in this column or double-click it to set an icon filename) and a tick box "Enable auto icon".
+Also added action "SWS/S&M Toggle auto icon enable".
Rmk: your current color configurations will be preserved when upgrading..

S&M Notes/help view updates:
+Action help: now, when selecting custom macros, the related (veeeery long!) custom id is displayed in the text field (i.e. custom notes about macros are no more saved but that eases the copy/paste of custom ids)
+Action help: added http://reaper.mj-s.com/alrButton.jpg|"ALR" button|, i.e. online help to the http://wiki.cockos.com/wiki/index.php/Action_List_Reference|Action List Reference| wiki
+Added actions in order to make things clear:
 - SWS/S&M: Open Notes/Help window (project notes)...
 - SWS/S&M: Open Notes/Help window (item notes)...
 - SWS/S&M: Open Notes/Help window (track notes )...
 - SWS/S&M: Open Notes/Help window (action help)...
Remark: here's an http://reaper.mj-s.com/OnlineHelp.gif|anim| showing how to use notes, action help & online help

S&M Live Configs updates:
+Added "Auto track selection" option/tick box
+Fixed activate/deactivate actions not obeying the config's "Enable" parameter
+Added actions (in the main section) "SWS/S&M: Toggle enable live config n" - where n is in [1;8]
+Added advanced parameter "CC_DELAY" in S&M.ini (in REAPER's resource directory) - to be tweaked manually!
 If this parameter is set to 0, MIDI CC events will trigger their related "Apply live config" action *immediately* but, in this case, when moving a fader on a large scale for example, all configs in between will also be applied. With a delay (e.g. 250ms, the default value) only the last stable CC value will be taken into account.
+Undo points for all controls

S&M Cue buss:
+"Open Cue Buss window" is now a toggle action (+ reports a toggle state)
+When creating a cue buss, auto scroll to created the track (TCP)

S&M house cleaning:
+Cleaned the main "Extensions" menu a bit + added following menu items:
 - S&M Cue Buss...
 - S&M Find...
 - S&M Live Configs...
+Removed the following split actions:
 Contrary to their related native versions, the following ones were splitting selected items *and only them*, see http://forum.cockos.com/showthread.php?t=51547|this related thread|.
 Due to REAPER v3.67's new native pref "If no items are selected, some split/trim/delete actions affect all items at the edit cursor",
 those actions are less useful (well, they would still split only selected items even if that native pref is ticked).
 Also removed because of the spam in the action list (many split actions).
 - SWS/S&M: Split selected items at play cursor
 - SWS/S&M: Split selected items at time selection
 - SWS/S&M: Split selected items at edit cursor (no change selection)
 - SWS/S&M: Split selected items at time selection (select left)
 - SWS/S&M: Split selected items at time selection (select right)
 - SWS/S&M: Split selected items at edit or play cursor
 - SWS/S&M: Split selected items at edit or play cursor
+Removed the following take actions:
 Due to native actions "Rotate take lanes forward/backward" added in REAPER v3.67 (move active take up/down actions still there, of course).
 - SWS/S&M: Takes - Move all up (cycling) in selected items"
 - SWS/S&M: Takes - Move all down (cycling) in selected items"

Other S&M updates/fixes:
+Added action: SWS/S&M: Left mouse click at cursor position (use w/o modifier)
+Themable GUIs: hover, pressed,.. states for buttons, actions are now performed on mouse up events, un-stretched PNGs, default focus tweaks, tick boxes look better, use theme 3D colors for dropdows (if defined), etc..
+Fixed Notes/help and Resources views toggle states
+Fixed Adam's Fills Gaps actions
+Fixed disabled some popup items not being grayed
+Fixed UI refresh issues for "Find" and "Notes/help" views

Issue 225: Fixed selected text in Notes/help view when switching between docker tabs

!SWS v1.x.x
Goto http://sws-extension.org/download/whatsnew_v1.txt|here| for older changes<|MERGE_RESOLUTION|>--- conflicted
+++ resolved
@@ -1,4 +1,3 @@
-<<<<<<< HEAD
 Region Playlist:
 +Add toggle action to enable shuffling of region playlists
 
@@ -71,10 +70,9 @@
  - SNM_ReadMediaFileTag
 Region playlist:
 +Fix the "Move edit cursor when clicking regions" option being persisted as "Seek playback when clicking regions" (Issue 1289)
-=======
+
 Miscellaneous:
 +Fix reference track defaulting to the master track (v2.11 regression, report https://forum.cockos.com/showthread.php?p=2233601|here|)
->>>>>>> 71aaa74e
 
 !v2.11.0 pre-release build
 <strong>Reminder: this new SWS version requires REAPER v5.979+!</strong>
