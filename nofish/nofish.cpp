--- conflicted
+++ resolved
@@ -94,17 +94,17 @@
 		midiEditor = MIDIEditor_GetActive();
 		MIDIEditor_OnCommand(midiEditor, 41003); // null ptr. check is handled by REAPER
 	}
-		
+
 	else {
 		// set to triplet
 		HWND midiEditor;
 		midiEditor = MIDIEditor_GetActive();
 		MIDIEditor_OnCommand(midiEditor, 41004);
 	}
-		
+
 	UpdateMIDIGridToolbar();
 }
-	
+
 void Main_NFToggleDottedMIDI(COMMAND_T*)
 {
 	if (Main_IsMIDIGridTriplet())
@@ -122,7 +122,7 @@
 		midiEditor = MIDIEditor_GetActive();
 		MIDIEditor_OnCommand(midiEditor, 41005);
 	}
-	
+
 	UpdateMIDIGridToolbar();
 }
 
@@ -162,9 +162,9 @@
 
 	if (ct->user == 0)
 		SWS_GetAllTracks(&tracks, false); // skip master
-	
+
 	else if (ct->user == 1)
-		SWS_GetSelectedTracks(&tracks, false); 
+		SWS_GetSelectedTracks(&tracks, false);
 
 	for (int i = 0; i < tracks.GetSize(); i++) {
 		MediaTrack* track = tracks.Get()[i];
@@ -183,7 +183,7 @@
 	if (ct->user == 0)
 		SWS_GetAllTracks(&tracks, false); // skip master
 
-	else if (ct->user == 1) 
+	else if (ct->user == 1)
 		SWS_GetSelectedTracks(&tracks, false);
 
 	for (int i = 0; i < tracks.GetSize(); i++) {
@@ -204,7 +204,7 @@
 
 char g_EraserToolCurMouseMod[32];
 MediaItem* g_EraserToolLastSelItem = NULL;
-// int g_EraserToolCurRelEdgesMode; 
+// int g_EraserToolCurRelEdgesMode;
 
 // called on start with init = true and on shortcut release with init = false. Return false to abort init.
 // ct->user = 0: no snap, = 1: obey snap
@@ -214,7 +214,7 @@
 		// get the currently assigned mm for Media Item - left drag, store it and restore after this continious action is performed
 		GetMouseModifier("MM_CTX_ITEM", 0, g_EraserToolCurMouseMod, sizeof(g_EraserToolCurMouseMod));
 
-	
+
 		if (ct->user == 1)
 			SetMouseModifier("MM_CTX_ITEM", 0, "28"); // Marquee sel. items and time = 28
 		else if (ct->user == 0)
@@ -223,7 +223,7 @@
 		// temp. disable Prefs->"Editing Behaviour -> If no items are selected..."
 		// only needed when doing immediate erase which is disabled currently
 		// GetConfig("relativeedges", g_EraserToolCurRelEdgesMode);
-		// SetConfig("relativeedges", SetBit(g_EraserToolCurRelEdgesMode, 8)); 
+		// SetConfig("relativeedges", SetBit(g_EraserToolCurRelEdgesMode, 8));
 
 		Undo_BeginBlock();
 		Main_OnCommand(40635, 0); // remove time sel.
@@ -231,7 +231,7 @@
 	}
 
 	if (!init) {
-		
+
 		Main_OnCommand(40307, 0); // cut sel area of sel items
 		Main_OnCommand(40635, 0); // remove time sel.
 		Main_OnCommand(40289, 0); // unsel. all items
@@ -245,7 +245,7 @@
 		// set Prefs -> Editing Behaviour -> If no items are selected... back to original value
 		// SetConfig("relativeedges", g_EraserToolCurRelEdgesMode);
 	}
-		
+
 	return true;
 }
 
@@ -265,7 +265,7 @@
 			UpdateArrange();
 		}
 	}
-	
+
 	// immediate erase doesn't work well with Ripple edit
 	// https://forum.cockos.com/showthread.php?t=208712
 	// Main_OnCommand(40307, 0); // cut sel area of sel items
@@ -366,21 +366,18 @@
 	{ { DEFACCEL, "SWS/NF: Toggle triplet grid" }, "NF_ME_TOGGLETRIPLET" , NULL, NULL, 0, Main_IsMIDIGridTriplet, ME_SECTION, ME_NFToggleTripletMIDI },
 	{ { DEFACCEL, "SWS/NF: Toggle dotted grid" }, "NF_ME_TOGGLEDOTTED" , NULL, NULL, 0, Main_IsMIDIGridDotted, ME_SECTION, ME_NFToggleDottedMIDI  },
 
-<<<<<<< HEAD
 	// Disable / Enable multichannel metering
 	{ { DEFACCEL, "SWS/NF: Disable multichannel metering (all tracks)" }, "NF_DISABLE_MULTICHAN_MTR_ALL", DisableMultichannelMetering, NULL, 0 },
 	{ { DEFACCEL, "SWS/NF: Disable multichannel metering (selected tracks)" }, "NF_DISABLE_MULTICHAN_MTR_SEL", DisableMultichannelMetering, NULL, 1 },
 	{ { DEFACCEL, "SWS/NF: Enable multichannel metering (all tracks)" }, "NF_ENABLE_MULTICHAN_MTR_ALL", EnableMultichannelMetering, NULL, 0 },
 	{ { DEFACCEL, "SWS/NF: Enable multichannel metering (selected tracks)" }, "NF_ENABLE_MULTICHAN_MTR_SEL", EnableMultichannelMetering, NULL, 1 },
-=======
 	// #994, #995
 	{ { DEFACCEL, "SWS/NF: Cycle through MIDI recording modes" }, "NF_CYCLE_MIDI_RECORD_MODES", CycleMIDIRecordingModes },
 	// also register in ME section
 	{ { DEFACCEL, "SWS/NF: Cycle through MIDI recording modes" }, "NF_ME_CYCLE_MIDI_RECORD_MODES", NULL, NULL, 0, NULL, SECTION_MIDI_EDITOR, ME_CycleMIDIRecordingModes },
 	{ { DEFACCEL, "SWS/NF: Cycle through track automation modes" }, "NF_CYCLE_TRACK_AUTOMATION_MODES", CycleTrackAutomationModes },
 
->>>>>>> 0fc25131
-	
+
 	//!WANT_LOCALIZE_1ST_STRING_END
 
 	{ {}, LAST_COMMAND, },
@@ -416,7 +413,7 @@
 		// set cursor in DoEraserTool(), otherwise it would get changed back by Reaper
 		ContinuousActionRegister(new BR_ContinuousAction(&s_commandTable[i], EraserToolInit, EraserToolUndo, NULL));
 	}
-		
+
 }
 
 void NF_RegisterContinuousActions()
