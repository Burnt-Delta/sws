/******************************************************************************
/ ReaScript.cpp
/
/ Copyright (c) 2012 and later Jeffos
/
/
/ Permission is hereby granted, free of charge, to any person obtaining a copy
/ of this software and associated documentation files (the "Software"), to deal
/ in the Software without restriction, including without limitation the rights to
/ use, copy, modify, merge, publish, distribute, sublicense, and/or sell copies
/ of the Software, and to permit persons to whom the Software is furnished to
/ do so, subject to the following conditions:
/
/ The above copyright notice and this permission notice shall be included in all
/ copies or substantial portions of the Software.
/
/ THE SOFTWARE IS PROVIDED "AS IS", WITHOUT WARRANTY OF ANY KIND,
/ EXPRESS OR IMPLIED, INCLUDING BUT NOT LIMITED TO THE WARRANTIES
/ OF MERCHANTABILITY, FITNESS FOR A PARTICULAR PURPOSE AND
/ NONINFRINGEMENT. IN NO EVENT SHALL THE AUTHORS OR COPYRIGHT
/ HOLDERS BE LIABLE FOR ANY CLAIM, DAMAGES OR OTHER LIABILITY,
/ WHETHER IN AN ACTION OF CONTRACT, TORT OR OTHERWISE, ARISING
/ FROM, OUT OF OR IN CONNECTION WITH THE SOFTWARE OR THE USE OR
/ OTHER DEALINGS IN THE SOFTWARE.
/
******************************************************************************/

#include "stdafx.h"
#include "SnM/SnM_FX.h"
#include "SnM/SnM_Misc.h"
#include "SnM/SnM_Resources.h"
#include "SnM/SnM_Routing.h"
#include "SnM/SnM_Track.h"
#include "Fingers/RprMidiTake.h"
#include "Breeder/BR_ReaScript.h"
#include "snooks/SN_ReaScript.h"
#include "cfillion/cfillion.hpp"
#include "nofish/NF_ReaScript.h"
#include "Misc/Analysis.h"


// if _TEST_REASCRIPT_EXPORT is #define'd, you'll need to rename "APITESTFUNC" into "APIFUNC" in g_apidefs too
// (because our function wrapper generation scripts aren't smart enough to skip #ifdef'ed out lines ATM)
// you will find also the realed reascript_test.eel and reascript_test.lua in the repo (python: todo).
//#define _TEST_REASCRIPT_EXPORT
#ifdef _TEST_REASCRIPT_EXPORT
  #include "reascript_test.c" // test all possible parameter/return types
#endif

#ifdef _WIN32
  #pragma warning(push, 0)
  #pragma warning(disable: 4800) // disable "forcing value to bool..." warnings
#endif
#include "reascript_vararg.h"
#ifdef _WIN32
  #pragma warning(pop)
#endif


// Important, keep APIFUNC() and APIdef as they are defined: the scripts reascript_vararg.php
// and reascript_python.pl both parse the function definition table (g_apidefs) at compilation
// time to generate variable argument function wrappers for EEL and Lua (reascript_vararg.h),
// and python function wrappers (sws_python32.py, sws_python64.py), respectively.

#ifdef _REASCRIPT_VARARG_H_
  #define APIFUNC(x)  (void*)x,#x,(void*)__vararg_ ## x,"APIvararg_" #x "","API_" #x "","APIdef_" #x ""
  #define CAPIFUNC(x) (void*)x,#x,NULL,NULL,"API_" #x "",NULL // export to C/C++ only
#else
  #pragma message("WARNING: DISABLING FUNCTION EXPORT TO LUA/EEL REASCRIPTS! Probable cause: 'reascript_vararg.php' couldn't generate 'reascript_vararg.h' (PHP installed?)")
  #define APIFUNC(x)  (void*)x,#x,NULL,NULL,"API_" #x "",NULL // export to C/C++ only
  #define CAPIFUNC(x) (void*)x,#x,NULL,NULL,"API_" #x "",NULL // export to C/C++ only
#endif

typedef struct APIdef
{
	void* func;
	const char* func_name;
	void* func_vararg;
	const char* regkey_vararg;
	const char* regkey_func;
	const char* regkey_def;
	const char* ret_val;
	const char* parm_types;

	// if additionnal data are needed, add them below (see top remark)
	const char* parm_names;
	const char* help;
	char* dyn_def; // used for dynamic allocations/cleanups

} APIdef;


///////////////////////////////////////////////////////////////////////////////
//
// Add functions you want to export in the table below (+ related #include on
// top). To distinguish SWS and native functions, make sure function names have
// a prefix like "SWS_", "FNG_", etc.
// Your functions must be made dumb-proof, they must not trust any parameter.
// However, your do not need to ValidatePr() REAPER pointer parameters (such as
// MediaTrack*, MediaItem*, etc): REAPER does this for you when a script runs
// an exported function.
// REAPER pointer parameters are validated against the prior ReaProject* param,
// (or the current project if absent/NULL). For ex., in the following function:
// void bla(ReaProject* p1, MediaTrack* t1, ReaProject* p2, MediaItem* i2),
// t1 will be validated against p1, but i2 will be validated against p2.
// Your must interpret NULL ReaProject* params as "the current project".
//
// When defining/documenting API function parameters:
//  - if a (char*,int) pair is encountered, name them buf, buf_sz
//  - if a (const char*,int) pair is encountered, buf, buf_sz as well
//  - if a lone basicType *, use varNameOut or varNameIn or
//    varNameInOptional (if last parameter(s))
// NF: since REAPER v5.979 we can check varNameInOptional != NULL if caller provided an optional param or not
// This didn't work correctly before: https://forum.cockos.com/showthread.php?t=219455
// At the moment (REAPER v5pre6) the supported parameter types are:
//  - int, int*, bool, bool*, double, double*, char*, const char*
//  - AnyStructOrClass* (handled as an opaque pointer)
// At the moment (REAPER v5pre6) the supported return types are:
//  - int, bool, double, const char*
//  - AnyStructOrClass* (handled as an opaque pointer)
//
///////////////////////////////////////////////////////////////////////////////

APIdef g_apidefs[] =
{
#ifdef _TEST_REASCRIPT_EXPORT
	{ APITESTFUNC(SNM_test1), "int", "int*", "aOut", "", },
	{ APITESTFUNC(SNM_test2), "double", "double*", "aOut", "", },
	{ APITESTFUNC(SNM_test3), "bool", "int*,double*,bool*", "aOut,bOut,cOut", "", },
	{ APITESTFUNC(SNM_test4), "void", "double", "a", "", },
	{ APITESTFUNC(SNM_test5), "void", "const char*", "a", "", },
	{ APITESTFUNC(SNM_test6), "const char*", "char*", "a", "", }, // not an "Out" parm
	{ APITESTFUNC(SNM_test7), "double", "int,int*,double*,bool*,char*,const char*", "i,aOut,bInOptional,cOutOptional,sOutOptional,csInOptional", "", },
	{ APITESTFUNC(SNM_test8), "const char*", "char*,int,const char*,int,int,char*,int,int*", "buf1,buf1_sz,buf2,buf2_sz,i,buf3,buf3_sz,iOutOptional", "", },
#endif
	{ APIFUNC(SNM_CreateFastString), "WDL_FastString*", "const char*", "str", "[S&M] Instantiates a new \"fast string\". You must delete this string, see SNM_DeleteFastString.", },
	{ APIFUNC(SNM_DeleteFastString), "void", "WDL_FastString*", "str", "[S&M] Deletes a \"fast string\" instance.", },
	{ APIFUNC(SNM_GetFastString), "const char*", "WDL_FastString*", "str", "[S&M] Gets the \"fast string\" content.", },
	{ APIFUNC(SNM_GetFastStringLength), "int", "WDL_FastString*", "str", "[S&M] Gets the \"fast string\" length.", },
	{ APIFUNC(SNM_SetFastString), "WDL_FastString*", "WDL_FastString*,const char*", "str,newstr", "[S&M] Sets the \"fast string\" content. Returns str for facility.", },
	{ APIFUNC(SNM_GetMediaItemTakeByGUID), "MediaItem_Take*", "ReaProject*,const char*", "project,guid", "[S&M] Gets a take by GUID as string. The GUID must be enclosed in braces {}. To get take GUID as string, see BR_GetMediaItemTakeGUID", },
	{ APIFUNC(SNM_GetSourceType), "bool","MediaItem_Take*,WDL_FastString*", "take,type", "[S&M] Gets the source type of a take. Returns false if failed (e.g. take with empty source, etc..)", },
	{ APIFUNC(SNM_GetSetSourceState), "bool", "MediaItem*,int,WDL_FastString*,bool", "item,takeidx,state,setnewvalue", "[S&M] Gets or sets a take source state. Returns false if failed. Use takeidx=-1 to get/alter the active take.\nNote: this function does not use a MediaItem_Take* param in order to manage empty takes (i.e. takes with MediaItem_Take*==NULL), see SNM_GetSetSourceState2.", },
	{ APIFUNC(SNM_GetSetSourceState2), "bool", "MediaItem_Take*,WDL_FastString*,bool", "take,state,setnewvalue", "[S&M] Gets or sets a take source state. Returns false if failed.\nNote: this function cannot deal with empty takes, see SNM_GetSetSourceState.", },
	{ APIFUNC(SNM_GetSetObjectState), "bool", "void*,WDL_FastString*,bool,bool", "obj,state,setnewvalue,wantminimalstate", "[S&M] Gets or sets the state of a track, an item or an envelope. The state chunk size is unlimited. Returns false if failed.\nWhen getting a track state (and when you are not interested in FX data), you can use wantminimalstate=true to radically reduce the length of the state. Do not set such minimal states back though, this is for read-only applications!\nNote: unlike the native GetSetObjectState, calling to FreeHeapPtr() is not required.", },
	{ APIFUNC(SNM_AddReceive), "bool", "MediaTrack*,MediaTrack*,int", "src,dest,type", "[S&M] Deprecated, see CreateTrackSend (v5.15pre1+). Adds a receive. Returns false if nothing updated.\ntype -1=Default type (user preferences), 0=Post-Fader (Post-Pan), 1=Pre-FX, 2=deprecated, 3=Pre-Fader (Post-FX).\nNote: obeys default sends preferences, supports frozen tracks, etc..", },
	{ APIFUNC(SNM_RemoveReceive), "bool", "MediaTrack*,int", "tr,rcvidx", "[S&M] Deprecated, see RemoveTrackSend (v5.15pre1+). Removes a receive. Returns false if nothing updated.", },
	{ APIFUNC(SNM_RemoveReceivesFrom), "bool", "MediaTrack*,MediaTrack*", "tr,srctr", "[S&M] Removes all receives from srctr. Returns false if nothing updated.", },
	{ APIFUNC(SNM_GetIntConfigVar), "int", "const char*,int", "varname,errvalue", "[S&M] Returns an integer preference (look in project prefs first, then in general prefs). Returns errvalue if failed (e.g. varname not found).", },
	{ APIFUNC(SNM_SetIntConfigVar), "bool", "const char*,int", "varname,newvalue", "[S&M] Sets an integer preference (look in project prefs first, then in general prefs). Returns false if failed (e.g. varname not found).", },
	{ APIFUNC(SNM_GetDoubleConfigVar), "double", "const char*,double", "varname,errvalue", "[S&M] Returns a double preference (look in project prefs first, then in general prefs). Returns errvalue if failed (e.g. varname not found).", },
	{ APIFUNC(SNM_SetDoubleConfigVar), "bool", "const char*,double", "varname,newvalue", "[S&M] Sets a double preference (look in project prefs first, then in general prefs). Returns false if failed (e.g. varname not found).", },
	{ APIFUNC(SNM_MoveOrRemoveTrackFX), "bool", "MediaTrack*,int,int", "tr,fxId,what", "[S&M] Deprecated, see TakeFX_/TrackFX_ CopyToTrack/Take, TrackFX/TakeFX _Delete (v5.95pre2+). Move or removes a track FX. Returns true if tr has been updated.\nfxId: fx index in chain or -1 for the selected fx. what: 0 to remove, -1 to move fx up in chain, 1 to move fx down in chain.", },
	{ APIFUNC(SNM_GetProjectMarkerName), "bool", "ReaProject*,int,bool,WDL_FastString*", "proj,num,isrgn,name", "[S&M] Gets a marker/region name. Returns true if marker/region found.", },
	{ APIFUNC(SNM_SetProjectMarker), "bool", "ReaProject*,int,bool,double,double,const char*,int", "proj,num,isrgn,pos,rgnend,name,color", "[S&M] Deprecated, see SetProjectMarker4 -- Same function as SetProjectMarker3() except it can set empty names \"\".", },
	{ APIFUNC(SNM_SelectResourceBookmark), "int", "const char*", "name", "[S&M] Select a bookmark of the Resources window. Returns the related bookmark id (or -1 if failed).", },
	{ APIFUNC(SNM_TieResourceSlotActions), "void", "int", "bookmarkId", "[S&M] Attach Resources slot actions to a given bookmark.", },
	{ APIFUNC(SNM_AddTCPFXParm), "bool", "MediaTrack*,int,int", "tr,fxId,prmId", "[S&M] Add an FX parameter knob in the TCP. Returns false if nothing updated (invalid parameters, knob already present, etc..)", },
<<<<<<< HEAD
	{ APIFUNC(SNM_TagMediaFile), "bool", "const char*,const char*,const char*", "fn,tag,tagval", "[S&M] Tags a media file thanks to <a href=\"https://taglib.github.io\">TagLib</a>. Supported tags: \"artist\", \"album\", \"genre\", \"comment\", \"title\", or \"year\". Use an empty tagval to clear a tag. When a file is opened in REAPER, turn it offline before using this function. Returns false if nothing updated. See SNM_ReadMediaFileTag.", },
	{ APIFUNC(SNM_ReadMediaFileTag), "bool", "const char*,const char*,char*,int", "fn,tag,tagvalOut,tagvalOut_sz", "[S&M] Reads a media file tag. Supported tags: \"artist\", \"album\", \"genre\", \"comment\", \"title\", or \"year\". Returns false if tag was not found. See SNM_TagMediaFile.", },
=======
	{ APIFUNC(SNM_TagMediaFile), "bool", "const char*,const char*,const char*", "fn,tag,tagval", "[S&M] Tags a media file thanks to <a href=\"https://taglib.github.io\">TagLib</a>. Supported tags: \"artist\", \"album\", \"genre\", \"comment\", \"title\", \"track\" (track number) or \"year\". Use an empty tagval to clear a tag. When a file is opened in REAPER, turn it offline before using this function. Returns false if nothing updated. See SNM_ReadMediaFileTag.", },
	{ APIFUNC(SNM_ReadMediaFileTag), "bool", "const char*,const char*,char*,int", "fn,tag,tagval,tagval_sz", "[S&M] Reads a media file tag. Supported tags: \"artist\", \"album\", \"genre\", \"comment\", \"title\", \"track\" (track number) or \"year\". Returns false if tag was not found. See SNM_TagMediaFile.", },
>>>>>>> 515b1e7a

	{ APIFUNC(FNG_AllocMidiTake), "RprMidiTake*", "MediaItem_Take*", "take", "[FNG] Allocate a RprMidiTake from a take pointer. Returns a NULL pointer if the take is not an in-project MIDI take", },
	{ APIFUNC(FNG_FreeMidiTake), "void", "RprMidiTake*", "midiTake", "[FNG] Commit changes to MIDI take and free allocated memory", },
	{ APIFUNC(FNG_CountMidiNotes), "int", "RprMidiTake*", "midiTake", "[FNG] Count of how many MIDI notes are in the MIDI take", },
	{ APIFUNC(FNG_GetMidiNote), "RprMidiNote*", "RprMidiTake*,int", "midiTake,index", "[FNG] Get a MIDI note from a MIDI take at specified index", },
	{ APIFUNC(FNG_GetMidiNoteIntProperty), "int", "RprMidiNote*,const char*", "midiNote,property", "[FNG] Get MIDI note property", },
	{ APIFUNC(FNG_SetMidiNoteIntProperty), "void", "RprMidiNote*,const char*,int", "midiNote,property,value", "[FNG] Set MIDI note property", },
	{ APIFUNC(FNG_AddMidiNote), "RprMidiNote*", "RprMidiTake*", "midiTake", "[FNG] Add MIDI note to MIDI take", },

	{ APIFUNC(BR_EnvAlloc), "BR_Envelope*", "TrackEnvelope*,bool", "envelope,takeEnvelopesUseProjectTime", "[BR] Allocate envelope object from track or take envelope pointer. Always call <a href=\"#BR_EnvFree\">BR_EnvFree</a> when done to release the object and commit changes if needed.\n takeEnvelopesUseProjectTime: take envelope points' positions are counted from take position, not project start time. If you want to work with project time instead, pass this as true.\n\nFor further manipulation see BR_EnvCountPoints, BR_EnvDeletePoint, BR_EnvFind, BR_EnvFindNext, BR_EnvFindPrevious, BR_EnvGetParentTake, BR_EnvGetParentTrack, BR_EnvGetPoint, BR_EnvGetProperties, BR_EnvSetPoint, BR_EnvSetProperties, BR_EnvValueAtPos.", },
	{ APIFUNC(BR_EnvCountPoints), "int", "BR_Envelope*", "envelope", "[BR] Count envelope points in the envelope object allocated with <a href=\"#BR_EnvAlloc\">BR_EnvAlloc</a>.", },
	{ APIFUNC(BR_EnvDeletePoint), "bool", "BR_Envelope*,int", "envelope,id", "[BR] Delete envelope point by index (zero-based) in the envelope object allocated with <a href=\"#BR_EnvAlloc\">BR_EnvAlloc</a>. Returns true on success.", },
	{ APIFUNC(BR_EnvFind), "int", "BR_Envelope*,double,double", "envelope,position,delta", "[BR] Find envelope point at time position in the envelope object allocated with <a href=\"#BR_EnvAlloc\">BR_EnvAlloc</a>. Pass delta > 0 to search surrounding range - in that case the closest point to position within delta will be searched for. Returns envelope point id (zero-based) on success or -1 on failure.", },
	{ APIFUNC(BR_EnvFindNext), "int", "BR_Envelope*,double", "envelope,position", "[BR] Find next envelope point after time position in the envelope object allocated with <a href=\"#BR_EnvAlloc\">BR_EnvAlloc</a>. Returns envelope point id (zero-based) on success or -1 on failure.", },
	{ APIFUNC(BR_EnvFindPrevious), "int", "BR_Envelope*,double", "envelope,position", "[BR] Find previous envelope point before time position in the envelope object allocated with <a href=\"#BR_EnvAlloc\">BR_EnvAlloc</a>. Returns envelope point id (zero-based) on success or -1 on failure.", },
	{ APIFUNC(BR_EnvFree), "bool", "BR_Envelope*,bool", "envelope,commit", "[BR] Free envelope object allocated with <a href=\"#BR_EnvAlloc\">BR_EnvAlloc</a> and commit changes if needed. Returns true if changes were committed successfully. Note that when envelope object wasn't modified nothing will get committed even if commit = true - in that case function returns false.", },
	{ APIFUNC(BR_EnvGetParentTake), "MediaItem_Take*", "BR_Envelope*", "envelope", "[BR] If envelope object allocated with <a href=\"#BR_EnvAlloc\">BR_EnvAlloc</a> is take envelope, returns parent media item take, otherwise NULL.", },
	{ APIFUNC(BR_EnvGetParentTrack), "MediaItem*", "BR_Envelope*", "envelope", "[BR] Get parent track of envelope object allocated with <a href=\"#BR_EnvAlloc\">BR_EnvAlloc</a>. If take envelope, returns NULL.", },
	{ APIFUNC(BR_EnvGetPoint), "bool", "BR_Envelope*,int,double*,double*,int*,bool*,double*", "envelope,id,positionOut,valueOut,shapeOut,selectedOut,bezierOut", "[BR] Get envelope point by id (zero-based) from the envelope object allocated with <a href=\"#BR_EnvAlloc\">BR_EnvAlloc</a>. Returns true on success.", },
	{ APIFUNC(BR_EnvGetProperties), "void", "BR_Envelope*,bool*,bool*,bool*,bool*,int*,int*,double*,double*,double*,int*,bool*,int*", "envelope,activeOut,visibleOut,armedOut,inLaneOut,laneHeightOut,defaultShapeOut,minValueOut,maxValueOut,centerValueOut,typeOut,faderScalingOut,automationItemsOptionsOutOptional", "[BR] Get envelope properties for the envelope object allocated with <a href=\"#BR_EnvAlloc\">BR_EnvAlloc</a>.\n\nactive: true if envelope is active\nvisible: true if envelope is visible\narmed: true if envelope is armed\ninLane: true if envelope has it's own envelope lane\nlaneHeight: envelope lane override height. 0 for none, otherwise size in pixels\ndefaultShape: default point shape: 0->Linear, 1->Square, 2->Slow start/end, 3->Fast start, 4->Fast end, 5->Bezier\nminValue: minimum envelope value\nmaxValue: maximum envelope value\ntype: envelope type: 0->Volume, 1->Volume (Pre-FX), 2->Pan, 3->Pan (Pre-FX), 4->Width, 5->Width (Pre-FX), 6->Mute, 7->Pitch, 8->Playrate, 9->Tempo map, 10->Parameter\nfaderScaling: true if envelope uses fader scaling\nautomationItemsOptions: -1->project default, &1=0->don't attach to underl. env., &1->attach to underl. env. on right side,  &2->attach to underl. env. on both sides, &4: bypass underl. env.", },
	{ APIFUNC(BR_EnvSetPoint), "bool", "BR_Envelope*,int,double,double,int,bool,double", "envelope,id,position,value,shape,selected,bezier", "[BR] Set envelope point by id (zero-based) in the envelope object allocated with <a href=\"#BR_EnvAlloc\">BR_EnvAlloc</a>. To create point instead, pass id = -1. Note that if new point is inserted or existing point's time position is changed, points won't automatically get sorted. To do that, see BR_EnvSortPoints.\nReturns true on success.", },
	{ APIFUNC(BR_EnvSetProperties), "void", "BR_Envelope*,bool,bool,bool,bool,int,int,bool,int*", "envelope,active,visible,armed,inLane,laneHeight,defaultShape,faderScaling,automationItemsOptionsInOptional", "[BR] Set envelope properties for the envelope object allocated with <a href=\"#BR_EnvAlloc\">BR_EnvAlloc</a>. For parameter description see BR_EnvGetProperties.\nSetting automationItemsOptions requires REAPER 5.979+.", },
	{ APIFUNC(BR_EnvSortPoints), "void", "BR_Envelope*", "envelope", "[BR] Sort envelope points by position. The only reason to call this is if sorted points are explicitly needed after editing them with <a href=\"#BR_EnvSetPoint\">BR_EnvSetPoint</a>. Note that you do not have to call this before doing <a href=\"#BR_EnvFree\">BR_EnvFree</a> since it does handle unsorted points too.", },
	{ APIFUNC(BR_EnvValueAtPos), "double", "BR_Envelope*,double", "envelope,position", "[BR] Get envelope value at time position for the envelope object allocated with <a href=\"#BR_EnvAlloc\">BR_EnvAlloc</a>.", },
	{ APIFUNC(BR_GetArrangeView), "void", "ReaProject*,double*,double*", "proj,startTimeOut,endTimeOut", "[BR] Deprecated, see GetSet_ArrangeView2 (REAPER v5.12pre4+) -- Get start and end time position of arrange view. To set arrange view instead, see BR_SetArrangeView.", },
	{ APIFUNC(BR_GetClosestGridDivision), "double", "double", "position", "[BR] Get closest grid division to position. Note that this functions is different from <a href=\"#SnapToGrid\">SnapToGrid</a> in two regards. SnapToGrid() needs snap enabled to work and this one works always. Secondly, grid divisions are different from grid lines because some grid lines may be hidden due to zoom level - this function ignores grid line visibility and always searches for the closest grid division at given position. For more grid division functions, see <a href=\"#BR_GetNextGridDivision\">BR_GetNextGridDivision</a> and <a href=\"#BR_GetPrevGridDivision\">BR_GetPrevGridDivision</a>.", },
	{ APIFUNC(BR_GetCurrentTheme), "void", "char*,int,char*,int", "themePathOut,themePathOut_sz,themeNameOut,themeNameOut_sz", "[BR] Get current theme information. themePathOut is set to full theme path and themeNameOut is set to theme name excluding any path info and extension", },
	{ APIFUNC(BR_GetMediaItemByGUID), "MediaItem*", "ReaProject*,const char*", "proj,guidStringIn", "[BR] Get media item from GUID string. Note that the GUID must be enclosed in braces {}. To get item's GUID as a string, see BR_GetMediaItemGUID.", },
	{ APIFUNC(BR_GetMediaItemGUID), "void", "MediaItem*,char*,int", "item,guidStringOut,guidStringOut_sz", "[BR] Get media item GUID as a string (guidStringOut_sz should be at least 64). To get media item back from GUID string, see BR_GetMediaItemByGUID.", },
	{ APIFUNC(BR_GetMediaItemImageResource), "bool", "MediaItem*,char*,int,int*", "item,imageOut,imageOut_sz,imageFlagsOut", "[BR] Get currently loaded image resource and its flags for a given item. Returns false if there is no image resource set. To set image resource, see BR_SetMediaItemImageResource.", },
	{ APIFUNC(BR_GetMediaItemTakeGUID), "void", "MediaItem_Take*,char*,int", "take,guidStringOut,guidStringOut_sz", "[BR] Get media item take GUID as a string (guidStringOut_sz should be at least 64). To get take from GUID string, see SNM_GetMediaItemTakeByGUID.", },
	{ APIFUNC(BR_GetMediaSourceProperties), "bool", "MediaItem_Take*,bool*,double*,double*,double*,bool*", "take,sectionOut,startOut,lengthOut,fadeOut,reverseOut", "[BR] Get take media source properties as they appear in <i>Item properties</i>. Returns false if take can't have them (MIDI items etc.).\nTo set source properties, see BR_SetMediaSourceProperties." },
	{ APIFUNC(BR_GetMediaTrackByGUID), "MediaTrack*", "ReaProject*,const char*", "proj,guidStringIn", "[BR] Get media track from GUID string. Note that the GUID must be enclosed in braces {}. To get track's GUID as a string, see BR_GetMediaTrackGUID.", },
	{ APIFUNC(BR_GetMediaTrackFreezeCount), "int", "MediaTrack*", "track", "[BR] Get media track freeze count (if track isn't frozen at all, returns 0).", },
	{ APIFUNC(BR_GetMediaTrackGUID), "void", "MediaTrack*,char*,int", "track,guidStringOut,guidStringOut_sz", "[BR] Get media track GUID as a string (guidStringOut_sz should be at least 64). To get media track back from GUID string, see BR_GetMediaTrackByGUID.", },
	{ APIFUNC(BR_GetMediaTrackLayouts), "void", "MediaTrack*,char*,int,char*,int", "track,mcpLayoutNameOut,mcpLayoutNameOut_sz,tcpLayoutNameOut,tcpLayoutNameOut_sz", "[BR] Deprecated, see GetSetMediaTrackInfo (REAPER v5.02+). Get media track layouts for MCP and TCP. Empty string (\"\") means that layout is set to the default layout. To set media track layouts, see BR_SetMediaTrackLayouts.", },
	{ APIFUNC(BR_GetMediaTrackSendInfo_Envelope), "TrackEnvelope*", "MediaTrack*,int,int,int", "track,category,sendidx,envelopeType", "[BR] Get track envelope for send/receive/hardware output.\n\ncategory is <0 for receives, 0=sends, >0 for hardware outputs\nsendidx is zero-based (see GetTrackNumSends to count track sends/receives/hardware outputs)\nenvelopeType determines which envelope is returned (0=volume, 1=pan, 2=mute)\n\nNote: To get or set other send attributes, see <a href=\"#BR_GetSetTrackSendInfo\">BR_GetSetTrackSendInfo</a> and <a href=\"#BR_GetMediaTrackSendInfo_Track\">BR_GetMediaTrackSendInfo_Track</a>.", },
	{ APIFUNC(BR_GetMediaTrackSendInfo_Track), "MediaTrack*", "MediaTrack*,int,int,int", "track,category,sendidx,trackType", "[BR] Get source or destination media track for send/receive.\n\ncategory is <0 for receives, 0=sends\nsendidx is zero-based (see GetTrackNumSends to count track sends/receives)\ntrackType determines which track is returned (0=source track, 1=destination track)\n\nNote: To get or set other send attributes, see <a href=\"#BR_GetSetTrackSendInfo\">BR_GetSetTrackSendInfo</a> and <a href=\"#BR_GetMediaTrackSendInfo_Envelope\">BR_GetMediaTrackSendInfo_Envelope</a>.", },
	{ APIFUNC(BR_GetMidiSourceLenPPQ), "double", "MediaItem_Take*", "take", "[BR] Get MIDI take source length in PPQ. In case the take isn't MIDI, return value will be -1.", },
	{ APIFUNC(BR_GetMidiTakePoolGUID), "bool", "MediaItem_Take*,char*,int", "take,guidStringOut,guidStringOut_sz", "[BR] Get MIDI take pool GUID as a string (guidStringOut_sz should be at least 64). Returns true if take is pooled.", },
	{ APIFUNC(BR_GetMidiTakeTempoInfo), "bool", "MediaItem_Take*,bool*,double*,int*,int*", "take,ignoreProjTempoOut,bpmOut,numOut,denOut", "[BR] Get \"ignore project tempo\" information for MIDI take. Returns true if take can ignore project tempo (no matter if it's actually ignored), otherwise false.", },
	{ APIFUNC(BR_GetMouseCursorContext), "void", "char*,int,char*,int,char*,int", "windowOut,windowOut_sz,segmentOut,segmentOut_sz,detailsOut,detailsOut_sz", BR_MOUSE_REASCRIPT_DESC, },
	{ APIFUNC(BR_GetMouseCursorContext_Envelope), "TrackEnvelope*", "bool*", "takeEnvelopeOut", "[BR] Returns envelope that was captured with the last call to <a href=\"#BR_GetMouseCursorContext\">BR_GetMouseCursorContext</a>. In case the envelope belongs to take, takeEnvelope will be true.", },
	{ APIFUNC(BR_GetMouseCursorContext_Item), "MediaItem*", "", "", "[BR] Returns item under mouse cursor that was captured with the last call to <a href=\"#BR_GetMouseCursorContext\">BR_GetMouseCursorContext</a>. Note that the function will return item even if mouse cursor is over some other track lane element like stretch marker or envelope. This enables for easier identification of items when you want to ignore elements within the item."},
	{ APIFUNC(BR_GetMouseCursorContext_MIDI), "void*", "bool*,int*,int*,int*,int*", "inlineEditorOut,noteRowOut,ccLaneOut,ccLaneValOut,ccLaneIdOut", "[BR] Returns midi editor under mouse cursor that was captured with the last call to <a href=\"#BR_GetMouseCursorContext\">BR_GetMouseCursorContext</a>.\n\ninlineEditor: if mouse was captured in inline MIDI editor, this will be true (consequentially, returned MIDI editor will be NULL)\nnoteRow: note row or piano key under mouse cursor (0-127)\nccLane: CC lane under mouse cursor (CC0-127=CC, 0x100|(0-31)=14-bit CC, 0x200=velocity, 0x201=pitch, 0x202=program, 0x203=channel pressure, 0x204=bank/program select, 0x205=text, 0x206=sysex, 0x207=off velocity, 0x208=notation events)\nccLaneVal: value in CC lane under mouse cursor (0-127 or 0-16383)\nccLaneId: lane position, counting from the top (0 based)\n\nNote: due to API limitations, if mouse is over inline MIDI editor with some note rows hidden, noteRow will be -1"},
	{ APIFUNC(BR_GetMouseCursorContext_Position), "double", "", "", "[BR] Returns project time position in arrange/ruler/midi editor that was captured with the last call to <a href=\"#BR_GetMouseCursorContext\">BR_GetMouseCursorContext</a>."},
	{ APIFUNC(BR_GetMouseCursorContext_StretchMarker), "int", "", "", "[BR] Returns id of a stretch marker under mouse cursor that was captured with the last call to <a href=\"#BR_GetMouseCursorContext\">BR_GetMouseCursorContext</a>."},
	{ APIFUNC(BR_GetMouseCursorContext_Take), "MediaItem_Take*", "", "", "[BR] Returns take under mouse cursor that was captured with the last call to <a href=\"#BR_GetMouseCursorContext\">BR_GetMouseCursorContext</a>."},
	{ APIFUNC(BR_GetMouseCursorContext_Track), "MediaTrack*", "", "", "[BR] Returns track under mouse cursor that was captured with the last call to <a href=\"#BR_GetMouseCursorContext\">BR_GetMouseCursorContext</a>."},
	{ APIFUNC(BR_GetNextGridDivision), "double", "double", "position", "[BR] Get next grid division after the time position. For more grid divisions function, see <a href=\"#BR_GetClosestGridDivision\">BR_GetClosestGridDivision</a> and <a href=\"#BR_GetPrevGridDivision\">BR_GetPrevGridDivision</a>.", },
	{ APIFUNC(BR_GetPrevGridDivision), "double", "double", "position", "[BR] Get previous grid division before the time position. For more grid division functions, see <a href=\"#BR_GetClosestGridDivision\">BR_GetClosestGridDivision</a> and <a href=\"#BR_GetNextGridDivision\">BR_GetNextGridDivision</a>.", },
	{ APIFUNC(BR_GetSetTrackSendInfo), "double", "MediaTrack*,int,int,const char*,bool,double", "track,category,sendidx,parmname,setNewValue,newValue", "[BR] Get or set send attributes.\n\ncategory is <0 for receives, 0=sends, >0 for hardware outputs\nsendidx is zero-based (see GetTrackNumSends to count track sends/receives/hardware outputs)\nTo set attribute, pass setNewValue as true\n\nList of possible parameters:\nB_MUTE : send mute state (1.0 if muted, otherwise 0.0)\nB_PHASE : send phase state (1.0 if phase is inverted, otherwise 0.0)\nB_MONO : send mono state (1.0 if send is set to mono, otherwise 0.0)\nD_VOL : send volume (1.0=+0dB etc...)\nD_PAN : send pan (-1.0=100%L, 0=center, 1.0=100%R)\nD_PANLAW : send pan law (1.0=+0.0db, 0.5=-6dB, -1.0=project default etc...)\nI_SENDMODE : send mode (0=post-fader, 1=pre-fx, 2=post-fx(deprecated), 3=post-fx)\nI_SRCCHAN : audio source starting channel index or -1 if audio send is disabled (&1024=mono...note that in that case, when reading index, you should do (index XOR 1024) to get starting channel index)\nI_DSTCHAN : audio destination starting channel index (&1024=mono (and in case of hardware output &512=rearoute)...note that in that case, when reading index, you should do (index XOR (1024 OR 512)) to get starting channel index)\nI_MIDI_SRCCHAN : source MIDI channel, -1 if MIDI send is disabled (0=all, 1-16)\nI_MIDI_DSTCHAN : destination MIDI channel, -1 if MIDI send is disabled (0=original, 1-16)\nI_MIDI_SRCBUS : source MIDI bus, -1 if MIDI send is disabled (0=all, otherwise bus index)\nI_MIDI_DSTBUS : receive MIDI bus, -1 if MIDI send is disabled (0=all, otherwise bus index)\nI_MIDI_LINK_VOLPAN : link volume/pan controls to MIDI\n\nNote: To get or set other send attributes, see <a href=\"#BR_GetMediaTrackSendInfo_Envelope\">BR_GetMediaTrackSendInfo_Envelope</a> and <a href=\"#BR_GetMediaTrackSendInfo_Track\">BR_GetMediaTrackSendInfo_Track</a>.", },
	{ APIFUNC(BR_GetTakeFXCount), "int", "MediaItem_Take*", "take", "[BR] Returns FX count for supplied take", },
	{ APIFUNC(BR_IsTakeMidi), "bool", "MediaItem_Take*,bool*", "take,inProjectMidiOut", "[BR] Check if take is MIDI take, in case MIDI take is in-project MIDI source data, inProjectMidiOut will be true, otherwise false.", },
	{ APIFUNC(BR_IsMidiOpenInInlineEditor), "bool", "MediaItem_Take*", "take", "[SWS] Check if take has MIDI inline editor open and returns true or false.", },
	{ APIFUNC(BR_ItemAtMouseCursor), "MediaItem*", "double*", "positionOut", "[BR] Get media item under mouse cursor. Position is mouse cursor position in arrange.", },
	{ APIFUNC(BR_MIDI_CCLaneRemove), "bool", "void*,int", "midiEditor,laneId", "[BR] Remove CC lane in midi editor. Top visible CC lane is laneId 0. Returns true on success", },
	{ APIFUNC(BR_MIDI_CCLaneReplace), "bool", "void*,int,int", "midiEditor,laneId,newCC", "[BR] Replace CC lane in midi editor. Top visible CC lane is laneId 0. Returns true on success.\nValid CC lanes: CC0-127=CC, 0x100|(0-31)=14-bit CC, 0x200=velocity, 0x201=pitch, 0x202=program, 0x203=channel pressure, 0x204=bank/program select, 0x205=text, 0x206=sysex, 0x207", },
	{ APIFUNC(BR_PositionAtMouseCursor), "double", "bool", "checkRuler", "[BR] Get position at mouse cursor. To check ruler along with arrange, pass checkRuler=true. Returns -1 if cursor is not over arrange/ruler.", },
	{ APIFUNC(BR_SetArrangeView), "void", "ReaProject*,double,double", "proj,startTime,endTime", "[BR] Deprecated, see GetSet_ArrangeView2 (REAPER v5.12pre4+) -- Set start and end time position of arrange view. To get arrange view instead, see BR_GetArrangeView.", },
	{ APIFUNC(BR_SetItemEdges), "bool", "MediaItem*,double,double", "item,startTime,endTime", "[BR] Set item start and end edges' position - returns true in case of any changes", },
	{ APIFUNC(BR_SetMediaItemImageResource), "void", "MediaItem*,const char*,int", "item,imageIn,imageFlags", "[BR] Set image resource and its flags for a given item. To clear current image resource, pass imageIn as \"\".\nimageFlags: &1=0: don't display image, &1: center / tile, &3: stretch, &5: full height (REAPER 5.974+).\nTo get image resource, see BR_GetMediaItemImageResource.", },
	{ APIFUNC(BR_SetMediaSourceProperties), "bool", "MediaItem_Take*,bool,double,double,double,bool", "take,section,start,length,fade,reverse", "[BR] Set take media source properties. Returns false if take can't have them (MIDI items etc.). Section parameters have to be valid only when passing section=true.\nTo get source properties, see BR_GetMediaSourceProperties." },
	{ APIFUNC(BR_SetMediaTrackLayouts), "bool", "MediaTrack*,const char*,const char*", "track,mcpLayoutNameIn,tcpLayoutNameIn", "[BR] Deprecated, see GetSetMediaTrackInfo (REAPER v5.02+). Set media track layouts for MCP and TCP. To set default layout, pass empty string (\"\") as layout name. In case layouts were successfully set, returns true (if layouts are already set to supplied layout names, it will return false since no changes were made).\nTo get media track layouts, see BR_GetMediaTrackLayouts.", },
	{ APIFUNC(BR_SetMidiTakeTempoInfo), "bool", "MediaItem_Take*,bool,double,int,int", "take,ignoreProjTempo,bpm,num,den", "[BR] Set \"ignore project tempo\" information for MIDI take. Returns true in case the take was successfully updated.", },
	{ APIFUNC(BR_SetTakeSourceFromFile), "bool", "MediaItem_Take*,const char*,bool", "take,filenameIn,inProjectData", "[BR] Set new take source from file. To import MIDI file as in-project source data pass inProjectData=true. Returns false if failed.\nAny take source properties from the previous source will be lost - to preserve them, see BR_SetTakeSourceFromFile2.\nNote: To set source from existing take, see <a href=\"#SNM_GetSetSourceState2\">SNM_GetSetSourceState2</a>.", },
	{ APIFUNC(BR_SetTakeSourceFromFile2), "bool", "MediaItem_Take*,const char*,bool,bool", "take,filenameIn,inProjectData,keepSourceProperties", "[BR] Differs from <a href=\"#BR_SetTakeSourceFromFile\">BR_SetTakeSourceFromFile</a> only that it can also preserve existing take media source properties.", },
	{ APIFUNC(BR_TakeAtMouseCursor), "MediaItem_Take*", "double*", "positionOut", "[BR] Get take under mouse cursor. Position is mouse cursor position in arrange.", },
	{ APIFUNC(BR_TrackAtMouseCursor), "MediaTrack*", "int*,double*", "contextOut,positionOut", "[BR] Get track under mouse cursor.\nContext signifies where the track was found: 0 = TCP, 1 = MCP, 2 = Arrange.\nPosition will hold mouse cursor position in arrange if applicable.", },
	{ APIFUNC(BR_TrackFX_GetFXModuleName), "bool", "MediaTrack*,int,char*,int", "track,fx,nameOut,nameOut_sz", "[BR] Get the exact name (like effect.dll, effect.vst3, etc...) of an FX.", },
	{ APIFUNC(BR_Win32_CB_FindString), "int", "void*,int,const char*", "comboBoxHwnd,startId,string", "[BR] Equivalent to win32 API ComboBox_FindString().", },
	{ APIFUNC(BR_Win32_CB_FindStringExact), "int", "void*,int,const char*", "comboBoxHwnd,startId,string", "[BR] Equivalent to win32 API ComboBox_FindStringExact().", },
	{ APIFUNC(BR_Win32_ClientToScreen), "void", "void*,int,int,int*,int*", "hwnd,xIn,yIn,xOut,yOut", "[BR] Equivalent to win32 API ClientToScreen().", },
	{ APIFUNC(BR_Win32_FindWindowEx), "void*", "const char*,const char*,const char*,const char*,bool,bool", "hwndParent,hwndChildAfter,className,windowName,searchClass,searchName", "[BR] Equivalent to win32 API FindWindowEx(). Since ReaScript doesn't allow passing NULL (None in Python, nil in Lua etc...) parameters, to search by supplied class or name set searchClass and searchName accordingly. HWND parameters should be passed as either \"0\" to signify NULL or as string obtained from <a href=\"#BR_Win32_HwndToString\">BR_Win32_HwndToString</a>." },
	{ APIFUNC(BR_Win32_GET_X_LPARAM), "int", "int", "lParam", "[BR] Equivalent to win32 API GET_X_LPARAM().", },
	{ APIFUNC(BR_Win32_GET_Y_LPARAM), "int", "int", "lParam", "[BR] Equivalent to win32 API GET_Y_LPARAM().", },
	{ APIFUNC(BR_Win32_GetConstant), "int", "const char*", "constantName", "[BR] Returns various constants needed for BR_Win32 functions.\nSupported constants are:\nCB_ERR, CB_GETCOUNT, CB_GETCURSEL, CB_SETCURSEL\nEM_SETSEL\nGW_CHILD, GW_HWNDFIRST, GW_HWNDLAST, GW_HWNDNEXT, GW_HWNDPREV, GW_OWNER\nGWL_STYLE\nSW_HIDE, SW_MAXIMIZE, SW_SHOW, SW_SHOWMINIMIZED, SW_SHOWNA, SW_SHOWNOACTIVATE, SW_SHOWNORMAL\nSWP_FRAMECHANGED, SWP_FRAMECHANGED, SWP_NOMOVE, SWP_NOOWNERZORDER, SWP_NOSIZE, SWP_NOZORDER\nVK_DOWN, VK_UP\nWM_CLOSE, WM_KEYDOWN\nWS_MAXIMIZE, WS_OVERLAPPEDWINDOW", },
	{ APIFUNC(BR_Win32_GetCursorPos), "bool", "int*,int*", "xOut,yOut", "[BR] Equivalent to win32 API GetCursorPos().", },
	{ APIFUNC(BR_Win32_GetFocus), "void*", "", "", "[BR] Equivalent to win32 API GetFocus().", },
	{ APIFUNC(BR_Win32_GetForegroundWindow), "void*", "", "", "[BR] Equivalent to win32 API GetForegroundWindow().", },
	{ APIFUNC(BR_Win32_GetMainHwnd), "void*", "", "", "[BR] Alternative to <a href=\"#GetMainHwnd\">GetMainHwnd</a>. REAPER seems to have problems with extensions using HWND type for exported functions so all BR_Win32 functions use void* instead of HWND type", },
	{ APIFUNC(BR_Win32_GetMixerHwnd), "void*", "bool*", "isDockedOut", "[BR] Get mixer window HWND. isDockedOut will be set to true if mixer is docked", },
	{ APIFUNC(BR_Win32_GetMonitorRectFromRect), "void", "bool,int,int,int,int,int*,int*,int*,int*", "workingAreaOnly,leftIn,topIn,rightIn,bottomIn,leftOut,topOut,rightOut,bottomOut", "[BR] Get coordinates for screen which is nearest to supplied coordinates. Pass workingAreaOnly as true to get screen coordinates excluding taskbar (or menu bar on OSX).", },
	{ APIFUNC(BR_Win32_GetParent), "void*", "void*", "hwnd", "[BR] Equivalent to win32 API GetParent().", },
	{ APIFUNC(BR_Win32_GetPrivateProfileString), "int", "const char*,const char*,const char*,const char*,char*,int", "sectionName,keyName,defaultString,filePath,stringOut,stringOut_sz", "[BR] Equivalent to win32 API GetPrivateProfileString(). For example, you can use this to get values from REAPER.ini", },
	{ APIFUNC(BR_Win32_WritePrivateProfileString), "bool", "const char*,const char*,const char*,const char*", "sectionName,keyName,value,filePath", "[BR] Equivalent to win32 API WritePrivateProfileString(). For example, you can use this to write to REAPER.ini", },

	{ APIFUNC(BR_Win32_GetWindow), "void*", "void*,int", "hwnd,cmd", "[BR] Equivalent to win32 API GetWindow().", },
	{ APIFUNC(BR_Win32_GetWindowLong), "int", "void*,int", "hwnd,index", "[BR] Equivalent to win32 API GetWindowLong().", },
	{ APIFUNC(BR_Win32_GetWindowRect), "bool", "void*,int*,int*,int*,int*", "hwnd,leftOut,topOut,rightOut,bottomOut", "[BR] Equivalent to win32 API GetWindowRect().", },
	{ APIFUNC(BR_Win32_GetWindowText), "int", "void*,char*,int", "hwnd,textOut,textOut_sz", "[BR] Equivalent to win32 API GetWindowText().", },
	{ APIFUNC(BR_Win32_HIBYTE), "int", "int", "value", "[BR] Equivalent to win32 API HIBYTE().", },
	{ APIFUNC(BR_Win32_HIWORD), "int", "int", "value", "[BR] Equivalent to win32 API HIWORD().", },
	{ APIFUNC(BR_Win32_HwndToString), "void", "void*,char*,int", "hwnd,stringOut,stringOut_sz", "[BR] Convert HWND to string. To convert string back to HWND, see BR_Win32_StringToHwnd.", },
	{ APIFUNC(BR_Win32_IsWindow), "bool", "void*", "hwnd", "[BR] Equivalent to win32 API IsWindow().", },
	{ APIFUNC(BR_Win32_IsWindowVisible), "bool", "void*", "hwnd", "[BR] Equivalent to win32 API IsWindowVisible().", },
	{ APIFUNC(BR_Win32_LOBYTE), "int", "int", "value", "[BR] Equivalent to win32 API LOBYTE().", },
	{ APIFUNC(BR_Win32_LOWORD), "int", "int", "value", "[BR] Equivalent to win32 API LOWORD().", },
	{ APIFUNC(BR_Win32_MAKELONG), "int", "int,int", "low,high", "[BR] Equivalent to win32 API MAKELONG().", },
	{ APIFUNC(BR_Win32_MAKELPARAM), "int", "int,int", "low,high", "[BR] Equivalent to win32 API MAKELPARAM().", },
	{ APIFUNC(BR_Win32_MAKELRESULT), "int", "int,int", "low,high", "[BR] Equivalent to win32 API MAKELRESULT().", },
	{ APIFUNC(BR_Win32_MAKEWORD), "int", "int,int", "low,high", "[BR] Equivalent to win32 API MAKEWORD().", },
	{ APIFUNC(BR_Win32_MAKEWPARAM), "int", "int,int", "low,high", "[BR] Equivalent to win32 API MAKEWPARAM().", },
	{ APIFUNC(BR_Win32_MIDIEditor_GetActive), "void*", "", "", "[BR] Alternative to <a href=\"#MIDIEditor_GetActive\">MIDIEditor_GetActive</a>. REAPER seems to have problems with extensions using HWND type for exported functions so all BR_Win32 functions use void* instead of HWND type.", },
	{ APIFUNC(BR_Win32_ScreenToClient), "void", "void*,int,int,int*,int*", "hwnd,xIn,yIn,xOut,yOut", "[BR] Equivalent to win32 API ClientToScreen().", },
	{ APIFUNC(BR_Win32_SendMessage), "int", "void*,int,int,int", "hwnd,msg,lParam,wParam", "[BR] Equivalent to win32 API SendMessage().", },
	{ APIFUNC(BR_Win32_SetFocus), "void*", "void*", "hwnd", "[BR] Equivalent to win32 API SetFocus().", },
	{ APIFUNC(BR_Win32_SetForegroundWindow), "int", "void*", "hwnd", "[BR] Equivalent to win32 API SetForegroundWindow().", },
	{ APIFUNC(BR_Win32_SetWindowLong), "int", "void*,int,int", "hwnd,index,newLong", "[BR] Equivalent to win32 API SetWindowLong().", },
	{ APIFUNC(BR_Win32_SetWindowPos), "bool", "void*,const char*,int,int,int,int,int", "hwnd,hwndInsertAfter,x,y,width,height,flags", "[BR] Equivalent to win32 API SetWindowPos().\nhwndInsertAfter may be a string: \"HWND_BOTTOM\", \"HWND_NOTOPMOST\", \"HWND_TOP\", \"HWND_TOPMOST\" or a string obtained with <a href=\"#BR_Win32_HwndToString\">BR_Win32_HwndToString</a>."},
	{ APIFUNC(BR_Win32_ShellExecute), "int", "const char*,const char*,const char*,const char*,int", "operation,file,parameters,directory,showFlags", "[BR] Equivalent to win32 API ShellExecute() with HWND set to main window", },
	{ APIFUNC(BR_Win32_ShowWindow), "bool", "void*,int", "hwnd,cmdShow", "[BR] Equivalent to win32 API ShowWindow().", },
	{ APIFUNC(BR_Win32_StringToHwnd), "void*", "const char*", "string", "[BR] Convert string to HWND. To convert HWND back to string, see BR_Win32_HwndToString.", },
	{ APIFUNC(BR_Win32_WindowFromPoint), "void*", "int,int", "x,y", "[BR] Equivalent to win32 API WindowFromPoint().", },

	{ APIFUNC(ULT_GetMediaItemNote), "const char*", "MediaItem*", "item", "[ULT] Get item notes.", },
	{ APIFUNC(ULT_SetMediaItemNote), "void", "MediaItem*,const char*", "item,note", "[ULT] Set item notes.", },

	// *** nofish stuff ***
	// #781
	{ APIFUNC(NF_GetMediaItemMaxPeak), "double", "MediaItem*", "item", "Returns the greatest max. peak value of all active channels of an audio item active take, post item gain, post take volume envelope, post-fade, pre fader, pre item FX. \n Returns -150.0 if MIDI take or empty item.", },
	{ APIFUNC(NF_GetMediaItemMaxPeakAndMaxPeakPos), "double", "MediaItem*,double*", "item,maxPeakPosOut", "See <a href=\"#NF_GetMediaItemMaxPeak\">NF_GetMediaItemMaxPeak</a>, additionally returns maxPeakPos (relative to item position).", }, // #953
	{ APIFUNC(NF_GetMediaItemPeakRMS_Windowed), "double", "MediaItem*", "item", "Returns the average RMS peak level of all active channels of an audio item active take, post item gain, post take volume envelope, post-fade, pre fader, pre item FX. \n Obeys 'Window size for peak RMS' setting in 'SWS: Set RMS analysis/normalize options' for calculation. Returns -150.0 if MIDI take or empty item.", },
	{ APIFUNC(NF_GetMediaItemPeakRMS_NonWindowed), "double", "MediaItem*", "item", "Returns the greatest overall (non-windowed) RMS peak level of all active channels of an audio item active take, post item gain, post take volume envelope, post-fade, pre fader, pre item FX. \n Returns -150.0 if MIDI take or empty item.", },
	{ APIFUNC(NF_GetMediaItemAverageRMS), "double", "MediaItem*", "item", "Returns the average overall (non-windowed) RMS level of active channels of an audio item active take, post item gain, post take volume envelope, post-fade, pre fader, pre item FX. \n Returns -150.0 if MIDI take or empty item.", },
	{ APIFUNC(NF_AnalyzeMediaItemPeakAndRMS), "bool", "MediaItem*,double,void*,void*,void*,void*", "item,windowSize,reaper.array_peaks,reaper.array_peakpositions,reaper.array_RMSs,reaper.array_RMSpositions", "This function combines all other NF_Peak/RMS functions in a single one and additionally returns peak RMS positions. Lua example code <a href=\"https://forum.cockos.com/showpost.php?p=2050961&postcount=6\">here</a>. Note: It's recommended to use this function with ReaScript/Lua as it provides reaper.array objects. If using this function with other scripting languages, you must provide arrays in the <a href=\"https://forum.cockos.com/showpost.php?p=2039829&postcount=2\">reaper.array</a> format.", },

	// #880
	{ APIFUNC(NF_AnalyzeTakeLoudness_IntegratedOnly), "bool", "MediaItem_Take*,double*", "take,lufsIntegratedOut", "Does LUFS integrated analysis only. Faster than full loudness analysis (<a href=\"#NF_AnalyzeTakeLoudness\">NF_AnalyzeTakeLoudness</a>) . Use this if only LUFS integrated is required. Take vol. env. is taken into account. See: <a href=\"http://wiki.cockos.com/wiki/index.php/Measure_and_normalize_loudness_with_SWS\">Signal flow</a>", },
	{ APIFUNC(NF_AnalyzeTakeLoudness), "bool", "MediaItem_Take*,bool,double*,double*,double*,double*,double*,double*", "take,analyzeTruePeak,lufsIntegratedOut,rangeOut, truePeakOut,truePeakPosOut,shortTermMaxOut,momentaryMaxOut", "Full loudness analysis. retval: returns true on successful analysis, false on MIDI take or when analysis failed for some reason. analyzeTruePeak=true: Also do true peak analysis. Returns true peak value and true peak position (relative to item position). Considerably slower than without true peak analysis (since it uses oversampling). Note: Short term uses a time window of 3 sec. for calculation. So for items shorter than this shortTermMaxOut can't be calculated correctly. Momentary uses a time window of 0.4 sec. ", },
	{ APIFUNC(NF_AnalyzeTakeLoudness2), "bool", "MediaItem_Take*,bool,double*,double*,double*,double*,double*,double*,double*,double*", "take,analyzeTruePeak,lufsIntegratedOut,rangeOut, truePeakOut,truePeakPosOut,shortTermMaxOut,momentaryMaxOut,shortTermMaxPosOut,momentaryMaxPosOut", "Same as <a href=\"#NF_AnalyzeTakeLoudness\">NF_AnalyzeTakeLoudness</a> but additionally returns shortTermMaxPos and momentaryMaxPos (in absolute project time). Note: shortTermMaxPos and momentaryMaxPos actaully indicate the beginning of time <i>intervalls</i>, (3 sec. and 0.4 sec. resp.). ", },

	// #755 SWS Notes, MarkerRegionSubs
	{ APIFUNC(NF_GetSWSTrackNotes), "const char*", "MediaTrack*", "track", "", },
	{ APIFUNC(NF_SetSWSTrackNotes), "void", "MediaTrack*,const char*", "track,str", "", },
	{ APIFUNC(NF_GetSWSMarkerRegionSub), "const char*", "int", "markerRegionIdx", "Returns SWS/S&M marker/region subtitle. markerRegionIdx: Refers to index that can be passed to <a href=\"#EnumProjectMarkers\">EnumProjectMarkers</a> (not displayed marker/region index). Returns empty string if marker/region with specified index not found or marker/region subtitle not set. Lua code example <a href=\"https://github.com/ReaTeam/ReaScripts-Templates/blob/master/Markers%20and%20Regions/NF_Get%20SWS%20markers%20and%20regions%20notes.lua\">here</a>.", },
	{ APIFUNC(NF_SetSWSMarkerRegionSub), "bool", "const char*,int", "markerRegionSub,markerRegionIdx", "Set SWS/S&M marker/region subtitle. markerRegionIdx: Refers to index that can be passed to <a href=\"#EnumProjectMarkers\">EnumProjectMarkers</a> (not displayed marker/region index). Returns true if subtitle is set successfully (i.e. marker/region with specified index is present in project). Lua code example <a href=\"https://github.com/ReaTeam/ReaScripts-Templates/blob/master/Markers%20and%20Regions/NF_Get%20SWS%20markers%20and%20regions%20notes.lua\">here</a>.", },
	{ APIFUNC(NF_UpdateSWSMarkerRegionSubWindow), "void", "", "", "Redraw the Notes window (call if you've changed a subtitle via <a href=\"NF_SetSWSMarkerRegionSub\">NF_SetSWSMarkerRegionSub</a> which is currently displayed in the Notes window and you want to appear the new subtitle immediately.)", },

	{ APIFUNC(NF_TakeFX_GetModuleName), "bool", "MediaItem*,int,char*,int", "item,fx,nameOut,nameOut_sz", "See <a href=\"#BR_TrackFX_GetFXModuleName\">BR_TrackFX_GetFXModuleName</a>. fx: counted consecutively across all takes (zero-based).", },
	{ APIFUNC(NF_ReadID3v2Tag), "bool", "const char*,const char*,char*,int", "fn,tag,tagvalOut,tagvalOut_sz", "Reads an ID3v2 tag ('text information frame'), works with mp3 only. Supported tags e.g.: \"TBPM\" (BPM), \"TCOP\" (Copyright). For other possibly supported tags see <a href=\"http://id3.org/id3v2.4.0-frames\">id3v2.4.0-frames.txt</a> Returns false if tag was not found.", },
	{ APIFUNC(NF_Win32_GetSystemMetrics), "int", "int", "nIndex", "Equivalent to win32 API GetSystemMetrics().", },
	// /*** nofish stuff ***

	{ APIFUNC(SN_FocusMIDIEditor), "void", "", "", "Focuses the active/open MIDI editor.", },

	{ APIFUNC(CF_SetClipboard), "void", "const char*", "str", "Write the given string into the system clipboard.", },
	{ APIFUNC(CF_GetClipboard), "void", "char*,int", "textOut,textOut_sz", "Read the contents of the system clipboard.", },
	{ APIFUNC(CF_GetClipboardBig), "const char*", "WDL_FastString*", "output", "[DEPRECATED: Use <a href=\"#CF_GetClipboard\">CF_GetClipboard</a>] Read the contents of the system clipboard. See <a href=\"#SNM_CreateFastString\">SNM_CreateFastString</a> and <a href=\"#SNM_DeleteFastString\">SNM_DeleteFastString</a>.", },
	{ APIFUNC(CF_ShellExecute), "bool", "const char*", "file", "Open the given file or URL in the default application. See also <a href=\"#CF_LocateInExplorer\">CF_LocateInExplorer</a>.", },
	{ APIFUNC(CF_LocateInExplorer), "bool", "const char*", "file", "Select the given file in explorer/finder.", },

	{ APIFUNC(CF_GetTrackFXChain), "FxChain*", "MediaTrack*", "track", "Return a handle to the given track FX chain window.", },
	{ APIFUNC(CF_GetTakeFXChain), "FxChain*", "MediaItem_Take*", "take", "Return a handle to the given take FX chain window. HACK: This temporarily renames the take in order to disambiguate the take FX chain window from similarily named takes.", },
	{ APIFUNC(CF_GetFocusedFXChain), "FxChain*", "", "", "Return a handle to the currently focused FX chain window.", },
	{ APIFUNC(CF_EnumSelectedFX), "int", "FxChain*,int", "hwnd,index", "Return the index of the next selected effect in the given FX chain. Start index should be -1. Returns -1 if there are no more selected effects.", },

	{ APIFUNC(CF_GetSWSVersion), "void", "char*,int", "versionOut,versionOut_sz", "Return the current SWS version number.", },

	{ APIFUNC(CF_EnumerateActions), "int", "int,int,char*,int", "section,index,nameOut,nameOut_sz", "Wrapper for the unexposed kbd_enumerateActions API function.\nMain=0, Main (alt recording)=100, MIDI Editor=32060, MIDI Event List Editor=32061, MIDI Inline Editor=32062, Media Explorer=32063", },
	{ APIFUNC(CF_GetCommandText), "const char*", "int,int", "section,command", "Wrapper for the unexposed kbd_getTextFromCmd API function. See <a href='#CF_EnumerateActions'>CF_EnumerateActions</a> for common section IDs.", },

	{ APIFUNC(CF_GetMediaSourceBitDepth), "int", "PCM_source*", "src", "Returns the bit depth if available (0 otherwise).", },
	{ APIFUNC(CF_GetMediaSourceOnline), "bool", "PCM_source*", "src", "Returns the online/offline status of the given source.", },
	{ APIFUNC(CF_SetMediaSourceOnline), "void", "PCM_source*,bool", "src,set", "Set the online/offline status of the given source (closes files when set=false).", },
	{ APIFUNC(CF_GetMediaSourceMetadata), "bool", "PCM_source*,const char*,char*,int", "src,name,out,out_sz", "Get the value of the given metadata field (eg. DESC, ORIG, ORIGREF, DATE, TIME, UMI, CODINGHISTORY for BWF).", },
	{ APIFUNC(CF_GetMediaSourceRPP), "bool", "PCM_source*,char*,int", "src,fnOut,fnOut_sz", "Get the project associated with this source (BWF, subproject...).", },
	{ APIFUNC(CF_EnumMediaSourceCues), "int", "PCM_source*,int,double*,double*,bool*,char*,int", "src,index,timeOut,endTimeOut,isRegionOut,nameOut,nameOut_sz", "Enumerate the source's media cues. Returns the next index or 0 when finished.", },
	{ APIFUNC(CF_ExportMediaSource), "bool", "PCM_source*,const char*", "src,fn", "Export the source to the given file (MIDI only).", },

	{ NULL, } // denote end of table
};

///////////////////////////////////////////////////////////////////////////////

// register exported functions
bool RegisterExportedFuncs(reaper_plugin_info_t* _rec)
{
	bool ok = (_rec!=NULL);
	int i=-1;
	while (ok && g_apidefs[++i].func)
	{
		ok &= (_rec->Register(g_apidefs[i].regkey_func, g_apidefs[i].func) != 0);
		if (g_apidefs[i].regkey_vararg && g_apidefs[i].func_vararg)
		{
			ok &= (_rec->Register(g_apidefs[i].regkey_vararg, g_apidefs[i].func_vararg) != 0);
		}
	}
	return ok;
}

// unregister exported functions
void UnregisterExportedFuncs()
{
	char tmp[512];
	int i=-1;
	while (g_apidefs[++i].func)
	{
		snprintf(tmp, sizeof(tmp), "-%s", g_apidefs[i].regkey_func);
		plugin_register(tmp, g_apidefs[i].func);
	}
}

// register exported function definitions + help text for the reaper api header and html documentation
bool RegisterExportedAPI(reaper_plugin_info_t* _rec)
{
	bool ok = (_rec!=NULL);
	int i=-1;
	char tmp[8*1024];
	while (ok && g_apidefs[++i].func)
	{
		if (g_apidefs[i].regkey_def)
		{
			memset(tmp, 0, sizeof(tmp));
			snprintf(tmp, sizeof(tmp), "%s\r%s\r%s\r%s", g_apidefs[i].ret_val, g_apidefs[i].parm_types, g_apidefs[i].parm_names, g_apidefs[i].help);
			char* p = g_apidefs[i].dyn_def = _strdup(tmp);
			while (*p) { if (*p=='\r') *p='\0'; p++; }
			ok &= (_rec->Register(g_apidefs[i].regkey_def, g_apidefs[i].dyn_def) != 0);
		}
	}
	return ok;
}<|MERGE_RESOLUTION|>--- conflicted
+++ resolved
@@ -156,13 +156,8 @@
 	{ APIFUNC(SNM_SelectResourceBookmark), "int", "const char*", "name", "[S&M] Select a bookmark of the Resources window. Returns the related bookmark id (or -1 if failed).", },
 	{ APIFUNC(SNM_TieResourceSlotActions), "void", "int", "bookmarkId", "[S&M] Attach Resources slot actions to a given bookmark.", },
 	{ APIFUNC(SNM_AddTCPFXParm), "bool", "MediaTrack*,int,int", "tr,fxId,prmId", "[S&M] Add an FX parameter knob in the TCP. Returns false if nothing updated (invalid parameters, knob already present, etc..)", },
-<<<<<<< HEAD
-	{ APIFUNC(SNM_TagMediaFile), "bool", "const char*,const char*,const char*", "fn,tag,tagval", "[S&M] Tags a media file thanks to <a href=\"https://taglib.github.io\">TagLib</a>. Supported tags: \"artist\", \"album\", \"genre\", \"comment\", \"title\", or \"year\". Use an empty tagval to clear a tag. When a file is opened in REAPER, turn it offline before using this function. Returns false if nothing updated. See SNM_ReadMediaFileTag.", },
-	{ APIFUNC(SNM_ReadMediaFileTag), "bool", "const char*,const char*,char*,int", "fn,tag,tagvalOut,tagvalOut_sz", "[S&M] Reads a media file tag. Supported tags: \"artist\", \"album\", \"genre\", \"comment\", \"title\", or \"year\". Returns false if tag was not found. See SNM_TagMediaFile.", },
-=======
 	{ APIFUNC(SNM_TagMediaFile), "bool", "const char*,const char*,const char*", "fn,tag,tagval", "[S&M] Tags a media file thanks to <a href=\"https://taglib.github.io\">TagLib</a>. Supported tags: \"artist\", \"album\", \"genre\", \"comment\", \"title\", \"track\" (track number) or \"year\". Use an empty tagval to clear a tag. When a file is opened in REAPER, turn it offline before using this function. Returns false if nothing updated. See SNM_ReadMediaFileTag.", },
-	{ APIFUNC(SNM_ReadMediaFileTag), "bool", "const char*,const char*,char*,int", "fn,tag,tagval,tagval_sz", "[S&M] Reads a media file tag. Supported tags: \"artist\", \"album\", \"genre\", \"comment\", \"title\", \"track\" (track number) or \"year\". Returns false if tag was not found. See SNM_TagMediaFile.", },
->>>>>>> 515b1e7a
+	{ APIFUNC(SNM_ReadMediaFileTag), "bool", "const char*,const char*,char*,int", "fn,tag,tagvalOut,tagvalOut_sz", "[S&M] Reads a media file tag. Supported tags: \"artist\", \"album\", \"genre\", \"comment\", \"title\", \"track\" (track number) or \"year\". Returns false if tag was not found. See SNM_TagMediaFile.", },
 
 	{ APIFUNC(FNG_AllocMidiTake), "RprMidiTake*", "MediaItem_Take*", "take", "[FNG] Allocate a RprMidiTake from a take pointer. Returns a NULL pointer if the take is not an in-project MIDI take", },
 	{ APIFUNC(FNG_FreeMidiTake), "void", "RprMidiTake*", "midiTake", "[FNG] Commit changes to MIDI take and free allocated memory", },
