/******************************************************************************
/ ReaScript.cpp
/
/ Copyright (c) 2012 and later Jeffos
/
/
/ Permission is hereby granted, free of charge, to any person obtaining a copy
/ of this software and associated documentation files (the "Software"), to deal
/ in the Software without restriction, including without limitation the rights to
/ use, copy, modify, merge, publish, distribute, sublicense, and/or sell copies
/ of the Software, and to permit persons to whom the Software is furnished to
/ do so, subject to the following conditions:
/
/ The above copyright notice and this permission notice shall be included in all
/ copies or substantial portions of the Software.
/
/ THE SOFTWARE IS PROVIDED "AS IS", WITHOUT WARRANTY OF ANY KIND,
/ EXPRESS OR IMPLIED, INCLUDING BUT NOT LIMITED TO THE WARRANTIES
/ OF MERCHANTABILITY, FITNESS FOR A PARTICULAR PURPOSE AND
/ NONINFRINGEMENT. IN NO EVENT SHALL THE AUTHORS OR COPYRIGHT
/ HOLDERS BE LIABLE FOR ANY CLAIM, DAMAGES OR OTHER LIABILITY,
/ WHETHER IN AN ACTION OF CONTRACT, TORT OR OTHERWISE, ARISING
/ FROM, OUT OF OR IN CONNECTION WITH THE SOFTWARE OR THE USE OR
/ OTHER DEALINGS IN THE SOFTWARE.
/
******************************************************************************/

#include "stdafx.h"
#include "SnM/SnM_FX.h"
#include "SnM/SnM_Misc.h"
#include "SnM/SnM_Resources.h"
#include "SnM/SnM_Routing.h"
#include "SnM/SnM_Track.h"
#include "Fingers/RprMidiTake.h"
#include "Breeder/BR_ReaScript.h"
#include "snooks/SN_ReaScript.h"
#include "cfillion/cfillion.hpp"
#include "nofish/NF_ReaScript.h"
#include "Misc/Analysis.h"


// if _TEST_REASCRIPT_EXPORT is #define'd, you'll need to rename "APITESTFUNC" into "APIFUNC" in g_apidefs too
// (because our function wrapper generation scripts aren't smart enough to skip #ifdef'ed out lines ATM)
// you will find also the realed reascript_test.eel and reascript_test.lua in the repo (python: todo).
//#define _TEST_REASCRIPT_EXPORT
#ifdef _TEST_REASCRIPT_EXPORT
  #include "reascript_test.c" // test all possible parameter/return types
#endif

#ifdef _WIN32
  #pragma warning(push, 0)
  #pragma warning(disable: 4800) // disable "forcing value to bool..." warnings
#endif
#include "reascript_vararg.h"
#ifdef _WIN32
  #pragma warning(pop)
#endif


// Important, keep APIFUNC() and APIdef as they are defined: the scripts reascript_vararg.php
// and reascript_python.pl both parse the function definition table (g_apidefs) at compilation
// time to generate variable argument function wrappers for EEL and Lua (reascript_vararg.h),
// and python function wrappers (sws_python32.py, sws_python64.py), respectively.

#ifdef _REASCRIPT_VARARG_H_
  #define APIFUNC(x)  (void*)x,#x,(void*)__vararg_ ## x,"APIvararg_" #x "","API_" #x "","APIdef_" #x ""
  #define CAPIFUNC(x) (void*)x,#x,NULL,NULL,"API_" #x "",NULL // export to C/C++ only
#else
  #pragma message("WARNING: DISABLING FUNCTION EXPORT TO LUA/EEL REASCRIPTS! Probable cause: 'reascript_vararg.php' couldn't generate 'reascript_vararg.h' (PHP installed?)")
  #define APIFUNC(x)  (void*)x,#x,NULL,NULL,"API_" #x "",NULL // export to C/C++ only
  #define CAPIFUNC(x) (void*)x,#x,NULL,NULL,"API_" #x "",NULL // export to C/C++ only
#endif

typedef struct APIdef
{
	void* func;
	const char* func_name;
	void* func_vararg;
	const char* regkey_vararg;
	const char* regkey_func;
	const char* regkey_def;
	const char* ret_val;
	const char* parm_types;

	// if additionnal data are needed, add them below (see top remark)
	const char* parm_names;
	const char* help;
	char* dyn_def; // used for dynamic allocations/cleanups

} APIdef;


///////////////////////////////////////////////////////////////////////////////
//
// Add functions you want to export in the table below (+ related #include on
// top). To distinguish SWS and native functions, make sure function names have
// a prefix like "SWS_", "FNG_", etc.
// Your functions must be made dumb-proof, they must not trust any parameter.
// However, your do not need to ValidatePr() REAPER pointer parameters (such as
// MediaTrack*, MediaItem*, etc): REAPER does this for you when a script runs
// an exported function.
// REAPER pointer parameters are validated against the prior ReaProject* param,
// (or the current project if absent/NULL). For ex., in the following function:
// void bla(ReaProject* p1, MediaTrack* t1, ReaProject* p2, MediaItem* i2),
// t1 will be validated against p1, but i2 will be validated against p2.
// Your must interpret NULL ReaProject* params as "the current project".
//
// When defining/documenting API function parameters:
//  - if a (char*,int) pair is encountered, name them buf, buf_sz
//  - if a (const char*,int) pair is encountered, buf, buf_sz as well
//  - if a lone basicType *, use varNameOut or varNameIn or
//    varNameInOptional (if last parameter(s))
// NF: since REAPER v5.979 we can check varNameInOptional != NULL if caller provided an optional param or not
// This didn't work correctly before: https://forum.cockos.com/showthread.php?t=219455
// At the moment (REAPER v5pre6) the supported parameter types are:
//  - int, int*, bool, bool*, double, double*, char*, const char*
//  - AnyStructOrClass* (handled as an opaque pointer)
// At the moment (REAPER v5pre6) the supported return types are:
//  - int, bool, double, const char*
//  - AnyStructOrClass* (handled as an opaque pointer)
//
///////////////////////////////////////////////////////////////////////////////

APIdef g_apidefs[] =
{
#ifdef _TEST_REASCRIPT_EXPORT
	{ APITESTFUNC(SNM_test1), "int", "int*", "aOut", "", },
	{ APITESTFUNC(SNM_test2), "double", "double*", "aOut", "", },
	{ APITESTFUNC(SNM_test3), "bool", "int*,double*,bool*", "aOut,bOut,cOut", "", },
	{ APITESTFUNC(SNM_test4), "void", "double", "a", "", },
	{ APITESTFUNC(SNM_test5), "void", "const char*", "a", "", },
	{ APITESTFUNC(SNM_test6), "const char*", "char*", "a", "", }, // not an "Out" parm
	{ APITESTFUNC(SNM_test7), "double", "int,int*,double*,bool*,char*,const char*", "i,aOut,bInOptional,cOutOptional,sOutOptional,csInOptional", "", },
	{ APITESTFUNC(SNM_test8), "const char*", "char*,int,const char*,int,int,char*,int,int*", "buf1,buf1_sz,buf2,buf2_sz,i,buf3,buf3_sz,iOutOptional", "", },
#endif
	{ APIFUNC(SNM_CreateFastString), "WDL_FastString*", "const char*", "str", "[S&M] Instantiates a new \"fast string\". You must delete this string, see SNM_DeleteFastString.", },
	{ APIFUNC(SNM_DeleteFastString), "void", "WDL_FastString*", "str", "[S&M] Deletes a \"fast string\" instance.", },
	{ APIFUNC(SNM_GetFastString), "const char*", "WDL_FastString*", "str", "[S&M] Gets the \"fast string\" content.", },
	{ APIFUNC(SNM_GetFastStringLength), "int", "WDL_FastString*", "str", "[S&M] Gets the \"fast string\" length.", },
	{ APIFUNC(SNM_SetFastString), "WDL_FastString*", "WDL_FastString*,const char*", "str,newstr", "[S&M] Sets the \"fast string\" content. Returns str for facility.", },
	{ APIFUNC(SNM_GetMediaItemTakeByGUID), "MediaItem_Take*", "ReaProject*,const char*", "project,guid", "[S&M] Gets a take by GUID as string. The GUID must be enclosed in braces {}. To get take GUID as string, see BR_GetMediaItemTakeGUID", },
	{ APIFUNC(SNM_GetSourceType), "bool","MediaItem_Take*,WDL_FastString*", "take,type", "[S&M] Gets the source type of a take. Returns false if failed (e.g. take with empty source, etc..)", },
	{ APIFUNC(SNM_GetSetSourceState), "bool", "MediaItem*,int,WDL_FastString*,bool", "item,takeidx,state,setnewvalue", "[S&M] Gets or sets a take source state. Returns false if failed. Use takeidx=-1 to get/alter the active take.\nNote: this function does not use a MediaItem_Take* param in order to manage empty takes (i.e. takes with MediaItem_Take*==NULL), see SNM_GetSetSourceState2.", },
	{ APIFUNC(SNM_GetSetSourceState2), "bool", "MediaItem_Take*,WDL_FastString*,bool", "take,state,setnewvalue", "[S&M] Gets or sets a take source state. Returns false if failed.\nNote: this function cannot deal with empty takes, see SNM_GetSetSourceState.", },
	{ APIFUNC(SNM_GetSetObjectState), "bool", "void*,WDL_FastString*,bool,bool", "obj,state,setnewvalue,wantminimalstate", "[S&M] Gets or sets the state of a track, an item or an envelope. The state chunk size is unlimited. Returns false if failed.\nWhen getting a track state (and when you are not interested in FX data), you can use wantminimalstate=true to radically reduce the length of the state. Do not set such minimal states back though, this is for read-only applications!\nNote: unlike the native GetSetObjectState, calling to FreeHeapPtr() is not required.", },
	{ APIFUNC(SNM_AddReceive), "bool", "MediaTrack*,MediaTrack*,int", "src,dest,type", "[S&M] Deprecated, see CreateTrackSend (v5.15pre1+). Adds a receive. Returns false if nothing updated.\ntype -1=Default type (user preferences), 0=Post-Fader (Post-Pan), 1=Pre-FX, 2=deprecated, 3=Pre-Fader (Post-FX).\nNote: obeys default sends preferences, supports frozen tracks, etc..", },
	{ APIFUNC(SNM_RemoveReceive), "bool", "MediaTrack*,int", "tr,rcvidx", "[S&M] Deprecated, see RemoveTrackSend (v5.15pre1+). Removes a receive. Returns false if nothing updated.", },
	{ APIFUNC(SNM_RemoveReceivesFrom), "bool", "MediaTrack*,MediaTrack*", "tr,srctr", "[S&M] Removes all receives from srctr. Returns false if nothing updated.", },
	{ APIFUNC(SNM_GetIntConfigVar), "int", "const char*,int", "varname,errvalue", "[S&M] Returns an integer preference (look in project prefs first, then in general prefs). Returns errvalue if failed (e.g. varname not found).", },
	{ APIFUNC(SNM_SetIntConfigVar), "bool", "const char*,int", "varname,newvalue", "[S&M] Sets an integer preference (look in project prefs first, then in general prefs). Returns false if failed (e.g. varname not found).", },
	{ APIFUNC(SNM_GetDoubleConfigVar), "double", "const char*,double", "varname,errvalue", "[S&M] Returns a double preference (look in project prefs first, then in general prefs). Returns errvalue if failed (e.g. varname not found).", },
	{ APIFUNC(SNM_SetDoubleConfigVar), "bool", "const char*,double", "varname,newvalue", "[S&M] Sets a double preference (look in project prefs first, then in general prefs). Returns false if failed (e.g. varname not found).", },
	{ APIFUNC(SNM_MoveOrRemoveTrackFX), "bool", "MediaTrack*,int,int", "tr,fxId,what", "[S&M] Deprecated, see TakeFX_/TrackFX_ CopyToTrack/Take, TrackFX/TakeFX _Delete (v5.95pre2+). Move or removes a track FX. Returns true if tr has been updated.\nfxId: fx index in chain or -1 for the selected fx. what: 0 to remove, -1 to move fx up in chain, 1 to move fx down in chain.", },
	{ APIFUNC(SNM_GetProjectMarkerName), "bool", "ReaProject*,int,bool,WDL_FastString*", "proj,num,isrgn,name", "[S&M] Gets a marker/region name. Returns true if marker/region found.", },
	{ APIFUNC(SNM_SetProjectMarker), "bool", "ReaProject*,int,bool,double,double,const char*,int", "proj,num,isrgn,pos,rgnend,name,color", "[S&M] Deprecated, see SetProjectMarker4 -- Same function as SetProjectMarker3() except it can set empty names \"\".", },
	{ APIFUNC(SNM_SelectResourceBookmark), "int", "const char*", "name", "[S&M] Select a bookmark of the Resources window. Returns the related bookmark id (or -1 if failed).", },
	{ APIFUNC(SNM_TieResourceSlotActions), "void", "int", "bookmarkId", "[S&M] Attach Resources slot actions to a given bookmark.", },
	{ APIFUNC(SNM_AddTCPFXParm), "bool", "MediaTrack*,int,int", "tr,fxId,prmId", "[S&M] Add an FX parameter knob in the TCP. Returns false if nothing updated (invalid parameters, knob already present, etc..)", },
	{ APIFUNC(SNM_TagMediaFile), "bool", "const char*,const char*,const char*", "fn,tag,tagval", "[S&M] Tags a media file thanks to <a href=\"https://taglib.github.io\">TagLib</a>. Supported tags: \"artist\", \"album\", \"genre\", \"comment\", \"title\", \"track\" (track number) or \"year\". Use an empty tagval to clear a tag. When a file is opened in REAPER, turn it offline before using this function. Returns false if nothing updated. See SNM_ReadMediaFileTag.", },
	{ APIFUNC(SNM_ReadMediaFileTag), "bool", "const char*,const char*,char*,int", "fn,tag,tagvalOut,tagvalOut_sz", "[S&M] Reads a media file tag. Supported tags: \"artist\", \"album\", \"genre\", \"comment\", \"title\", \"track\" (track number) or \"year\". Returns false if tag was not found. See SNM_TagMediaFile.", },

	{ APIFUNC(FNG_AllocMidiTake), "RprMidiTake*", "MediaItem_Take*", "take", "[FNG] Allocate a RprMidiTake from a take pointer. Returns a NULL pointer if the take is not an in-project MIDI take", },
	{ APIFUNC(FNG_FreeMidiTake), "void", "RprMidiTake*", "midiTake", "[FNG] Commit changes to MIDI take and free allocated memory", },
	{ APIFUNC(FNG_CountMidiNotes), "int", "RprMidiTake*", "midiTake", "[FNG] Count of how many MIDI notes are in the MIDI take", },
	{ APIFUNC(FNG_GetMidiNote), "RprMidiNote*", "RprMidiTake*,int", "midiTake,index", "[FNG] Get a MIDI note from a MIDI take at specified index", },
	{ APIFUNC(FNG_GetMidiNoteIntProperty), "int", "RprMidiNote*,const char*", "midiNote,property", "[FNG] Get MIDI note property", },
	{ APIFUNC(FNG_SetMidiNoteIntProperty), "void", "RprMidiNote*,const char*,int", "midiNote,property,value", "[FNG] Set MIDI note property", },
	{ APIFUNC(FNG_AddMidiNote), "RprMidiNote*", "RprMidiTake*", "midiTake", "[FNG] Add MIDI note to MIDI take", },

	{ APIFUNC(BR_EnvAlloc), "BR_Envelope*", "TrackEnvelope*,bool", "envelope,takeEnvelopesUseProjectTime", "[BR] Allocate envelope object from track or take envelope pointer. Always call <a href=\"#BR_EnvFree\">BR_EnvFree</a> when done to release the object and commit changes if needed.\n takeEnvelopesUseProjectTime: take envelope points' positions are counted from take position, not project start time. If you want to work with project time instead, pass this as true.\n\nFor further manipulation see BR_EnvCountPoints, BR_EnvDeletePoint, BR_EnvFind, BR_EnvFindNext, BR_EnvFindPrevious, BR_EnvGetParentTake, BR_EnvGetParentTrack, BR_EnvGetPoint, BR_EnvGetProperties, BR_EnvSetPoint, BR_EnvSetProperties, BR_EnvValueAtPos.", },
	{ APIFUNC(BR_EnvCountPoints), "int", "BR_Envelope*", "envelope", "[BR] Count envelope points in the envelope object allocated with <a href=\"#BR_EnvAlloc\">BR_EnvAlloc</a>.", },
	{ APIFUNC(BR_EnvDeletePoint), "bool", "BR_Envelope*,int", "envelope,id", "[BR] Delete envelope point by index (zero-based) in the envelope object allocated with <a href=\"#BR_EnvAlloc\">BR_EnvAlloc</a>. Returns true on success.", },
	{ APIFUNC(BR_EnvFind), "int", "BR_Envelope*,double,double", "envelope,position,delta", "[BR] Find envelope point at time position in the envelope object allocated with <a href=\"#BR_EnvAlloc\">BR_EnvAlloc</a>. Pass delta > 0 to search surrounding range - in that case the closest point to position within delta will be searched for. Returns envelope point id (zero-based) on success or -1 on failure.", },
	{ APIFUNC(BR_EnvFindNext), "int", "BR_Envelope*,double", "envelope,position", "[BR] Find next envelope point after time position in the envelope object allocated with <a href=\"#BR_EnvAlloc\">BR_EnvAlloc</a>. Returns envelope point id (zero-based) on success or -1 on failure.", },
	{ APIFUNC(BR_EnvFindPrevious), "int", "BR_Envelope*,double", "envelope,position", "[BR] Find previous envelope point before time position in the envelope object allocated with <a href=\"#BR_EnvAlloc\">BR_EnvAlloc</a>. Returns envelope point id (zero-based) on success or -1 on failure.", },
	{ APIFUNC(BR_EnvFree), "bool", "BR_Envelope*,bool", "envelope,commit", "[BR] Free envelope object allocated with <a href=\"#BR_EnvAlloc\">BR_EnvAlloc</a> and commit changes if needed. Returns true if changes were committed successfully. Note that when envelope object wasn't modified nothing will get committed even if commit = true - in that case function returns false.", },
	{ APIFUNC(BR_EnvGetParentTake), "MediaItem_Take*", "BR_Envelope*", "envelope", "[BR] If envelope object allocated with <a href=\"#BR_EnvAlloc\">BR_EnvAlloc</a> is take envelope, returns parent media item take, otherwise NULL.", },
	{ APIFUNC(BR_EnvGetParentTrack), "MediaItem*", "BR_Envelope*", "envelope", "[BR] Get parent track of envelope object allocated with <a href=\"#BR_EnvAlloc\">BR_EnvAlloc</a>. If take envelope, returns NULL.", },
	{ APIFUNC(BR_EnvGetPoint), "bool", "BR_Envelope*,int,double*,double*,int*,bool*,double*", "envelope,id,positionOut,valueOut,shapeOut,selectedOut,bezierOut", "[BR] Get envelope point by id (zero-based) from the envelope object allocated with <a href=\"#BR_EnvAlloc\">BR_EnvAlloc</a>. Returns true on success.", },
	{ APIFUNC(BR_EnvGetProperties), "void", "BR_Envelope*,bool*,bool*,bool*,bool*,int*,int*,double*,double*,double*,int*,bool*,int*", "envelope,activeOut,visibleOut,armedOut,inLaneOut,laneHeightOut,defaultShapeOut,minValueOut,maxValueOut,centerValueOut,typeOut,faderScalingOut,automationItemsOptionsOutOptional", "[BR] Get envelope properties for the envelope object allocated with <a href=\"#BR_EnvAlloc\">BR_EnvAlloc</a>.\n\nactive: true if envelope is active\nvisible: true if envelope is visible\narmed: true if envelope is armed\ninLane: true if envelope has it's own envelope lane\nlaneHeight: envelope lane override height. 0 for none, otherwise size in pixels\ndefaultShape: default point shape: 0->Linear, 1->Square, 2->Slow start/end, 3->Fast start, 4->Fast end, 5->Bezier\nminValue: minimum envelope value\nmaxValue: maximum envelope value\ntype: envelope type: 0->Volume, 1->Volume (Pre-FX), 2->Pan, 3->Pan (Pre-FX), 4->Width, 5->Width (Pre-FX), 6->Mute, 7->Pitch, 8->Playrate, 9->Tempo map, 10->Parameter\nfaderScaling: true if envelope uses fader scaling\nautomationItemsOptions: -1->project default, &1=0->don't attach to underl. env., &1->attach to underl. env. on right side,  &2->attach to underl. env. on both sides, &4: bypass underl. env.", },
	{ APIFUNC(BR_EnvSetPoint), "bool", "BR_Envelope*,int,double,double,int,bool,double", "envelope,id,position,value,shape,selected,bezier", "[BR] Set envelope point by id (zero-based) in the envelope object allocated with <a href=\"#BR_EnvAlloc\">BR_EnvAlloc</a>. To create point instead, pass id = -1. Note that if new point is inserted or existing point's time position is changed, points won't automatically get sorted. To do that, see BR_EnvSortPoints.\nReturns true on success.", },
	{ APIFUNC(BR_EnvSetProperties), "void", "BR_Envelope*,bool,bool,bool,bool,int,int,bool,int*", "envelope,active,visible,armed,inLane,laneHeight,defaultShape,faderScaling,automationItemsOptionsInOptional", "[BR] Set envelope properties for the envelope object allocated with <a href=\"#BR_EnvAlloc\">BR_EnvAlloc</a>. For parameter description see BR_EnvGetProperties.\nSetting automationItemsOptions requires REAPER 5.979+.", },
	{ APIFUNC(BR_EnvSortPoints), "void", "BR_Envelope*", "envelope", "[BR] Sort envelope points by position. The only reason to call this is if sorted points are explicitly needed after editing them with <a href=\"#BR_EnvSetPoint\">BR_EnvSetPoint</a>. Note that you do not have to call this before doing <a href=\"#BR_EnvFree\">BR_EnvFree</a> since it does handle unsorted points too.", },
	{ APIFUNC(BR_EnvValueAtPos), "double", "BR_Envelope*,double", "envelope,position", "[BR] Get envelope value at time position for the envelope object allocated with <a href=\"#BR_EnvAlloc\">BR_EnvAlloc</a>.", },
	{ APIFUNC(BR_GetArrangeView), "void", "ReaProject*,double*,double*", "proj,startTimeOut,endTimeOut", "[BR] Deprecated, see GetSet_ArrangeView2 (REAPER v5.12pre4+) -- Get start and end time position of arrange view. To set arrange view instead, see BR_SetArrangeView.", },
	{ APIFUNC(BR_GetClosestGridDivision), "double", "double", "position", "[BR] Get closest grid division to position. Note that this functions is different from <a href=\"#SnapToGrid\">SnapToGrid</a> in two regards. SnapToGrid() needs snap enabled to work and this one works always. Secondly, grid divisions are different from grid lines because some grid lines may be hidden due to zoom level - this function ignores grid line visibility and always searches for the closest grid division at given position. For more grid division functions, see <a href=\"#BR_GetNextGridDivision\">BR_GetNextGridDivision</a> and <a href=\"#BR_GetPrevGridDivision\">BR_GetPrevGridDivision</a>.", },
	{ APIFUNC(BR_GetCurrentTheme), "void", "char*,int,char*,int", "themePathOut,themePathOut_sz,themeNameOut,themeNameOut_sz", "[BR] Get current theme information. themePathOut is set to full theme path and themeNameOut is set to theme name excluding any path info and extension", },
	{ APIFUNC(BR_GetMediaItemByGUID), "MediaItem*", "ReaProject*,const char*", "proj,guidStringIn", "[BR] Get media item from GUID string. Note that the GUID must be enclosed in braces {}. To get item's GUID as a string, see BR_GetMediaItemGUID.", },
	{ APIFUNC(BR_GetMediaItemGUID), "void", "MediaItem*,char*,int", "item,guidStringOut,guidStringOut_sz", "[BR] Get media item GUID as a string (guidStringOut_sz should be at least 64). To get media item back from GUID string, see BR_GetMediaItemByGUID.", },
	{ APIFUNC(BR_GetMediaItemImageResource), "bool", "MediaItem*,char*,int,int*", "item,imageOut,imageOut_sz,imageFlagsOut", "[BR] Get currently loaded image resource and its flags for a given item. Returns false if there is no image resource set. To set image resource, see BR_SetMediaItemImageResource.", },
	{ APIFUNC(BR_GetMediaItemTakeGUID), "void", "MediaItem_Take*,char*,int", "take,guidStringOut,guidStringOut_sz", "[BR] Get media item take GUID as a string (guidStringOut_sz should be at least 64). To get take from GUID string, see SNM_GetMediaItemTakeByGUID.", },
	{ APIFUNC(BR_GetMediaSourceProperties), "bool", "MediaItem_Take*,bool*,double*,double*,double*,bool*", "take,sectionOut,startOut,lengthOut,fadeOut,reverseOut", "[BR] Get take media source properties as they appear in <i>Item properties</i>. Returns false if take can't have them (MIDI items etc.).\nTo set source properties, see BR_SetMediaSourceProperties." },
	{ APIFUNC(BR_GetMediaTrackByGUID), "MediaTrack*", "ReaProject*,const char*", "proj,guidStringIn", "[BR] Get media track from GUID string. Note that the GUID must be enclosed in braces {}. To get track's GUID as a string, see BR_GetMediaTrackGUID.", },
	{ APIFUNC(BR_GetMediaTrackFreezeCount), "int", "MediaTrack*", "track", "[BR] Get media track freeze count (if track isn't frozen at all, returns 0).", },
	{ APIFUNC(BR_GetMediaTrackGUID), "void", "MediaTrack*,char*,int", "track,guidStringOut,guidStringOut_sz", "[BR] Get media track GUID as a string (guidStringOut_sz should be at least 64). To get media track back from GUID string, see BR_GetMediaTrackByGUID.", },
	{ APIFUNC(BR_GetMediaTrackLayouts), "void", "MediaTrack*,char*,int,char*,int", "track,mcpLayoutNameOut,mcpLayoutNameOut_sz,tcpLayoutNameOut,tcpLayoutNameOut_sz", "[BR] Deprecated, see GetSetMediaTrackInfo (REAPER v5.02+). Get media track layouts for MCP and TCP. Empty string (\"\") means that layout is set to the default layout. To set media track layouts, see BR_SetMediaTrackLayouts.", },
	{ APIFUNC(BR_GetMediaTrackSendInfo_Envelope), "TrackEnvelope*", "MediaTrack*,int,int,int", "track,category,sendidx,envelopeType", "[BR] Get track envelope for send/receive/hardware output.\n\ncategory is <0 for receives, 0=sends, >0 for hardware outputs\nsendidx is zero-based (see GetTrackNumSends to count track sends/receives/hardware outputs)\nenvelopeType determines which envelope is returned (0=volume, 1=pan, 2=mute)\n\nNote: To get or set other send attributes, see <a href=\"#BR_GetSetTrackSendInfo\">BR_GetSetTrackSendInfo</a> and <a href=\"#BR_GetMediaTrackSendInfo_Track\">BR_GetMediaTrackSendInfo_Track</a>.", },
	{ APIFUNC(BR_GetMediaTrackSendInfo_Track), "MediaTrack*", "MediaTrack*,int,int,int", "track,category,sendidx,trackType", "[BR] Get source or destination media track for send/receive.\n\ncategory is <0 for receives, 0=sends\nsendidx is zero-based (see GetTrackNumSends to count track sends/receives)\ntrackType determines which track is returned (0=source track, 1=destination track)\n\nNote: To get or set other send attributes, see <a href=\"#BR_GetSetTrackSendInfo\">BR_GetSetTrackSendInfo</a> and <a href=\"#BR_GetMediaTrackSendInfo_Envelope\">BR_GetMediaTrackSendInfo_Envelope</a>.", },
	{ APIFUNC(BR_GetMidiSourceLenPPQ), "double", "MediaItem_Take*", "take", "[BR] Get MIDI take source length in PPQ. In case the take isn't MIDI, return value will be -1.", },
	{ APIFUNC(BR_GetMidiTakePoolGUID), "bool", "MediaItem_Take*,char*,int", "take,guidStringOut,guidStringOut_sz", "[BR] Get MIDI take pool GUID as a string (guidStringOut_sz should be at least 64). Returns true if take is pooled.", },
	{ APIFUNC(BR_GetMidiTakeTempoInfo), "bool", "MediaItem_Take*,bool*,double*,int*,int*", "take,ignoreProjTempoOut,bpmOut,numOut,denOut", "[BR] Get \"ignore project tempo\" information for MIDI take. Returns true if take can ignore project tempo (no matter if it's actually ignored), otherwise false.", },
	{ APIFUNC(BR_GetMouseCursorContext), "void", "char*,int,char*,int,char*,int", "windowOut,windowOut_sz,segmentOut,segmentOut_sz,detailsOut,detailsOut_sz", BR_MOUSE_REASCRIPT_DESC, },
	{ APIFUNC(BR_GetMouseCursorContext_Envelope), "TrackEnvelope*", "bool*", "takeEnvelopeOut", "[BR] Returns envelope that was captured with the last call to <a href=\"#BR_GetMouseCursorContext\">BR_GetMouseCursorContext</a>. In case the envelope belongs to take, takeEnvelope will be true.", },
	{ APIFUNC(BR_GetMouseCursorContext_Item), "MediaItem*", "", "", "[BR] Returns item under mouse cursor that was captured with the last call to <a href=\"#BR_GetMouseCursorContext\">BR_GetMouseCursorContext</a>. Note that the function will return item even if mouse cursor is over some other track lane element like stretch marker or envelope. This enables for easier identification of items when you want to ignore elements within the item."},
	{ APIFUNC(BR_GetMouseCursorContext_MIDI), "void*", "bool*,int*,int*,int*,int*", "inlineEditorOut,noteRowOut,ccLaneOut,ccLaneValOut,ccLaneIdOut", "[BR] Returns midi editor under mouse cursor that was captured with the last call to <a href=\"#BR_GetMouseCursorContext\">BR_GetMouseCursorContext</a>.\n\ninlineEditor: if mouse was captured in inline MIDI editor, this will be true (consequentially, returned MIDI editor will be NULL)\nnoteRow: note row or piano key under mouse cursor (0-127)\nccLane: CC lane under mouse cursor (CC0-127=CC, 0x100|(0-31)=14-bit CC, 0x200=velocity, 0x201=pitch, 0x202=program, 0x203=channel pressure, 0x204=bank/program select, 0x205=text, 0x206=sysex, 0x207=off velocity, 0x208=notation events)\nccLaneVal: value in CC lane under mouse cursor (0-127 or 0-16383)\nccLaneId: lane position, counting from the top (0 based)\n\nNote: due to API limitations, if mouse is over inline MIDI editor with some note rows hidden, noteRow will be -1"},
	{ APIFUNC(BR_GetMouseCursorContext_Position), "double", "", "", "[BR] Returns project time position in arrange/ruler/midi editor that was captured with the last call to <a href=\"#BR_GetMouseCursorContext\">BR_GetMouseCursorContext</a>."},
	{ APIFUNC(BR_GetMouseCursorContext_StretchMarker), "int", "", "", "[BR] Returns id of a stretch marker under mouse cursor that was captured with the last call to <a href=\"#BR_GetMouseCursorContext\">BR_GetMouseCursorContext</a>."},
	{ APIFUNC(BR_GetMouseCursorContext_Take), "MediaItem_Take*", "", "", "[BR] Returns take under mouse cursor that was captured with the last call to <a href=\"#BR_GetMouseCursorContext\">BR_GetMouseCursorContext</a>."},
	{ APIFUNC(BR_GetMouseCursorContext_Track), "MediaTrack*", "", "", "[BR] Returns track under mouse cursor that was captured with the last call to <a href=\"#BR_GetMouseCursorContext\">BR_GetMouseCursorContext</a>."},
	{ APIFUNC(BR_GetNextGridDivision), "double", "double", "position", "[BR] Get next grid division after the time position. For more grid divisions function, see <a href=\"#BR_GetClosestGridDivision\">BR_GetClosestGridDivision</a> and <a href=\"#BR_GetPrevGridDivision\">BR_GetPrevGridDivision</a>.", },
	{ APIFUNC(BR_GetPrevGridDivision), "double", "double", "position", "[BR] Get previous grid division before the time position. For more grid division functions, see <a href=\"#BR_GetClosestGridDivision\">BR_GetClosestGridDivision</a> and <a href=\"#BR_GetNextGridDivision\">BR_GetNextGridDivision</a>.", },
	{ APIFUNC(BR_GetSetTrackSendInfo), "double", "MediaTrack*,int,int,const char*,bool,double", "track,category,sendidx,parmname,setNewValue,newValue", "[BR] Get or set send attributes.\n\ncategory is <0 for receives, 0=sends, >0 for hardware outputs\nsendidx is zero-based (see GetTrackNumSends to count track sends/receives/hardware outputs)\nTo set attribute, pass setNewValue as true\n\nList of possible parameters:\nB_MUTE : send mute state (1.0 if muted, otherwise 0.0)\nB_PHASE : send phase state (1.0 if phase is inverted, otherwise 0.0)\nB_MONO : send mono state (1.0 if send is set to mono, otherwise 0.0)\nD_VOL : send volume (1.0=+0dB etc...)\nD_PAN : send pan (-1.0=100%L, 0=center, 1.0=100%R)\nD_PANLAW : send pan law (1.0=+0.0db, 0.5=-6dB, -1.0=project default etc...)\nI_SENDMODE : send mode (0=post-fader, 1=pre-fx, 2=post-fx(deprecated), 3=post-fx)\nI_SRCCHAN : audio source starting channel index or -1 if audio send is disabled (&1024=mono...note that in that case, when reading index, you should do (index XOR 1024) to get starting channel index)\nI_DSTCHAN : audio destination starting channel index (&1024=mono (and in case of hardware output &512=rearoute)...note that in that case, when reading index, you should do (index XOR (1024 OR 512)) to get starting channel index)\nI_MIDI_SRCCHAN : source MIDI channel, -1 if MIDI send is disabled (0=all, 1-16)\nI_MIDI_DSTCHAN : destination MIDI channel, -1 if MIDI send is disabled (0=original, 1-16)\nI_MIDI_SRCBUS : source MIDI bus, -1 if MIDI send is disabled (0=all, otherwise bus index)\nI_MIDI_DSTBUS : receive MIDI bus, -1 if MIDI send is disabled (0=all, otherwise bus index)\nI_MIDI_LINK_VOLPAN : link volume/pan controls to MIDI\n\nNote: To get or set other send attributes, see <a href=\"#BR_GetMediaTrackSendInfo_Envelope\">BR_GetMediaTrackSendInfo_Envelope</a> and <a href=\"#BR_GetMediaTrackSendInfo_Track\">BR_GetMediaTrackSendInfo_Track</a>.", },
	{ APIFUNC(BR_GetTakeFXCount), "int", "MediaItem_Take*", "take", "[BR] Returns FX count for supplied take", },
	{ APIFUNC(BR_IsTakeMidi), "bool", "MediaItem_Take*,bool*", "take,inProjectMidiOut", "[BR] Check if take is MIDI take, in case MIDI take is in-project MIDI source data, inProjectMidiOut will be true, otherwise false.", },
	{ APIFUNC(BR_IsMidiOpenInInlineEditor), "bool", "MediaItem_Take*", "take", "[SWS] Check if take has MIDI inline editor open and returns true or false.", },
	{ APIFUNC(BR_ItemAtMouseCursor), "MediaItem*", "double*", "positionOut", "[BR] Get media item under mouse cursor. Position is mouse cursor position in arrange.", },
	{ APIFUNC(BR_MIDI_CCLaneRemove), "bool", "void*,int", "midiEditor,laneId", "[BR] Remove CC lane in midi editor. Top visible CC lane is laneId 0. Returns true on success", },
	{ APIFUNC(BR_MIDI_CCLaneReplace), "bool", "void*,int,int", "midiEditor,laneId,newCC", "[BR] Replace CC lane in midi editor. Top visible CC lane is laneId 0. Returns true on success.\nValid CC lanes: CC0-127=CC, 0x100|(0-31)=14-bit CC, 0x200=velocity, 0x201=pitch, 0x202=program, 0x203=channel pressure, 0x204=bank/program select, 0x205=text, 0x206=sysex, 0x207", },
	{ APIFUNC(BR_PositionAtMouseCursor), "double", "bool", "checkRuler", "[BR] Get position at mouse cursor. To check ruler along with arrange, pass checkRuler=true. Returns -1 if cursor is not over arrange/ruler.", },
	{ APIFUNC(BR_SetArrangeView), "void", "ReaProject*,double,double", "proj,startTime,endTime", "[BR] Deprecated, see GetSet_ArrangeView2 (REAPER v5.12pre4+) -- Set start and end time position of arrange view. To get arrange view instead, see BR_GetArrangeView.", },
	{ APIFUNC(BR_SetItemEdges), "bool", "MediaItem*,double,double", "item,startTime,endTime", "[BR] Set item start and end edges' position - returns true in case of any changes", },
	{ APIFUNC(BR_SetMediaItemImageResource), "void", "MediaItem*,const char*,int", "item,imageIn,imageFlags", "[BR] Set image resource and its flags for a given item. To clear current image resource, pass imageIn as \"\".\nimageFlags: &1=0: don't display image, &1: center / tile, &3: stretch, &5: full height (REAPER 5.974+).\nTo get image resource, see BR_GetMediaItemImageResource.", },
	{ APIFUNC(BR_SetMediaSourceProperties), "bool", "MediaItem_Take*,bool,double,double,double,bool", "take,section,start,length,fade,reverse", "[BR] Set take media source properties. Returns false if take can't have them (MIDI items etc.). Section parameters have to be valid only when passing section=true.\nTo get source properties, see BR_GetMediaSourceProperties." },
	{ APIFUNC(BR_SetMediaTrackLayouts), "bool", "MediaTrack*,const char*,const char*", "track,mcpLayoutNameIn,tcpLayoutNameIn", "[BR] Deprecated, see GetSetMediaTrackInfo (REAPER v5.02+). Set media track layouts for MCP and TCP. To set default layout, pass empty string (\"\") as layout name. In case layouts were successfully set, returns true (if layouts are already set to supplied layout names, it will return false since no changes were made).\nTo get media track layouts, see BR_GetMediaTrackLayouts.", },
	{ APIFUNC(BR_SetMidiTakeTempoInfo), "bool", "MediaItem_Take*,bool,double,int,int", "take,ignoreProjTempo,bpm,num,den", "[BR] Set \"ignore project tempo\" information for MIDI take. Returns true in case the take was successfully updated.", },
	{ APIFUNC(BR_SetTakeSourceFromFile), "bool", "MediaItem_Take*,const char*,bool", "take,filenameIn,inProjectData", "[BR] Set new take source from file. To import MIDI file as in-project source data pass inProjectData=true. Returns false if failed.\nAny take source properties from the previous source will be lost - to preserve them, see BR_SetTakeSourceFromFile2.\nNote: To set source from existing take, see <a href=\"#SNM_GetSetSourceState2\">SNM_GetSetSourceState2</a>.", },
	{ APIFUNC(BR_SetTakeSourceFromFile2), "bool", "MediaItem_Take*,const char*,bool,bool", "take,filenameIn,inProjectData,keepSourceProperties", "[BR] Differs from <a href=\"#BR_SetTakeSourceFromFile\">BR_SetTakeSourceFromFile</a> only that it can also preserve existing take media source properties.", },
	{ APIFUNC(BR_TakeAtMouseCursor), "MediaItem_Take*", "double*", "positionOut", "[BR] Get take under mouse cursor. Position is mouse cursor position in arrange.", },
	{ APIFUNC(BR_TrackAtMouseCursor), "MediaTrack*", "int*,double*", "contextOut,positionOut", "[BR] Get track under mouse cursor.\nContext signifies where the track was found: 0 = TCP, 1 = MCP, 2 = Arrange.\nPosition will hold mouse cursor position in arrange if applicable.", },
	{ APIFUNC(BR_TrackFX_GetFXModuleName), "bool", "MediaTrack*,int,char*,int", "track,fx,nameOut,nameOut_sz", "[BR] Get the exact name (like effect.dll, effect.vst3, etc...) of an FX.", },
	{ APIFUNC(BR_Win32_CB_FindString), "int", "void*,int,const char*", "comboBoxHwnd,startId,string", "[BR] Equivalent to win32 API ComboBox_FindString().", },
	{ APIFUNC(BR_Win32_CB_FindStringExact), "int", "void*,int,const char*", "comboBoxHwnd,startId,string", "[BR] Equivalent to win32 API ComboBox_FindStringExact().", },
	{ APIFUNC(BR_Win32_ClientToScreen), "void", "void*,int,int,int*,int*", "hwnd,xIn,yIn,xOut,yOut", "[BR] Equivalent to win32 API ClientToScreen().", },
	{ APIFUNC(BR_Win32_FindWindowEx), "void*", "const char*,const char*,const char*,const char*,bool,bool", "hwndParent,hwndChildAfter,className,windowName,searchClass,searchName", "[BR] Equivalent to win32 API FindWindowEx(). Since ReaScript doesn't allow passing NULL (None in Python, nil in Lua etc...) parameters, to search by supplied class or name set searchClass and searchName accordingly. HWND parameters should be passed as either \"0\" to signify NULL or as string obtained from <a href=\"#BR_Win32_HwndToString\">BR_Win32_HwndToString</a>." },
	{ APIFUNC(BR_Win32_GET_X_LPARAM), "int", "int", "lParam", "[BR] Equivalent to win32 API GET_X_LPARAM().", },
	{ APIFUNC(BR_Win32_GET_Y_LPARAM), "int", "int", "lParam", "[BR] Equivalent to win32 API GET_Y_LPARAM().", },
	{ APIFUNC(BR_Win32_GetConstant), "int", "const char*", "constantName", "[BR] Returns various constants needed for BR_Win32 functions.\nSupported constants are:\nCB_ERR, CB_GETCOUNT, CB_GETCURSEL, CB_SETCURSEL\nEM_SETSEL\nGW_CHILD, GW_HWNDFIRST, GW_HWNDLAST, GW_HWNDNEXT, GW_HWNDPREV, GW_OWNER\nGWL_STYLE\nSW_HIDE, SW_MAXIMIZE, SW_SHOW, SW_SHOWMINIMIZED, SW_SHOWNA, SW_SHOWNOACTIVATE, SW_SHOWNORMAL\nSWP_FRAMECHANGED, SWP_FRAMECHANGED, SWP_NOMOVE, SWP_NOOWNERZORDER, SWP_NOSIZE, SWP_NOZORDER\nVK_DOWN, VK_UP\nWM_CLOSE, WM_KEYDOWN\nWS_MAXIMIZE, WS_OVERLAPPEDWINDOW", },
	{ APIFUNC(BR_Win32_GetCursorPos), "bool", "int*,int*", "xOut,yOut", "[BR] Equivalent to win32 API GetCursorPos().", },
	{ APIFUNC(BR_Win32_GetFocus), "void*", "", "", "[BR] Equivalent to win32 API GetFocus().", },
	{ APIFUNC(BR_Win32_GetForegroundWindow), "void*", "", "", "[BR] Equivalent to win32 API GetForegroundWindow().", },
	{ APIFUNC(BR_Win32_GetMainHwnd), "void*", "", "", "[BR] Alternative to <a href=\"#GetMainHwnd\">GetMainHwnd</a>. REAPER seems to have problems with extensions using HWND type for exported functions so all BR_Win32 functions use void* instead of HWND type", },
	{ APIFUNC(BR_Win32_GetMixerHwnd), "void*", "bool*", "isDockedOut", "[BR] Get mixer window HWND. isDockedOut will be set to true if mixer is docked", },
	{ APIFUNC(BR_Win32_GetMonitorRectFromRect), "void", "bool,int,int,int,int,int*,int*,int*,int*", "workingAreaOnly,leftIn,topIn,rightIn,bottomIn,leftOut,topOut,rightOut,bottomOut", "[BR] Get coordinates for screen which is nearest to supplied coordinates. Pass workingAreaOnly as true to get screen coordinates excluding taskbar (or menu bar on OSX).", },
	{ APIFUNC(BR_Win32_GetParent), "void*", "void*", "hwnd", "[BR] Equivalent to win32 API GetParent().", },
	{ APIFUNC(BR_Win32_GetPrivateProfileString), "int", "const char*,const char*,const char*,const char*,char*,int", "sectionName,keyName,defaultString,filePath,stringOut,stringOut_sz", "[BR] Equivalent to win32 API GetPrivateProfileString(). For example, you can use this to get values from REAPER.ini", },
	{ APIFUNC(BR_Win32_WritePrivateProfileString), "bool", "const char*,const char*,const char*,const char*", "sectionName,keyName,value,filePath", "[BR] Equivalent to win32 API WritePrivateProfileString(). For example, you can use this to write to REAPER.ini", },

	{ APIFUNC(BR_Win32_GetWindow), "void*", "void*,int", "hwnd,cmd", "[BR] Equivalent to win32 API GetWindow().", },
	{ APIFUNC(BR_Win32_GetWindowLong), "int", "void*,int", "hwnd,index", "[BR] Equivalent to win32 API GetWindowLong().", },
	{ APIFUNC(BR_Win32_GetWindowRect), "bool", "void*,int*,int*,int*,int*", "hwnd,leftOut,topOut,rightOut,bottomOut", "[BR] Equivalent to win32 API GetWindowRect().", },
	{ APIFUNC(BR_Win32_GetWindowText), "int", "void*,char*,int", "hwnd,textOut,textOut_sz", "[BR] Equivalent to win32 API GetWindowText().", },
	{ APIFUNC(BR_Win32_HIBYTE), "int", "int", "value", "[BR] Equivalent to win32 API HIBYTE().", },
	{ APIFUNC(BR_Win32_HIWORD), "int", "int", "value", "[BR] Equivalent to win32 API HIWORD().", },
	{ APIFUNC(BR_Win32_HwndToString), "void", "void*,char*,int", "hwnd,stringOut,stringOut_sz", "[BR] Convert HWND to string. To convert string back to HWND, see BR_Win32_StringToHwnd.", },
	{ APIFUNC(BR_Win32_IsWindow), "bool", "void*", "hwnd", "[BR] Equivalent to win32 API IsWindow().", },
	{ APIFUNC(BR_Win32_IsWindowVisible), "bool", "void*", "hwnd", "[BR] Equivalent to win32 API IsWindowVisible().", },
	{ APIFUNC(BR_Win32_LOBYTE), "int", "int", "value", "[BR] Equivalent to win32 API LOBYTE().", },
	{ APIFUNC(BR_Win32_LOWORD), "int", "int", "value", "[BR] Equivalent to win32 API LOWORD().", },
	{ APIFUNC(BR_Win32_MAKELONG), "int", "int,int", "low,high", "[BR] Equivalent to win32 API MAKELONG().", },
	{ APIFUNC(BR_Win32_MAKELPARAM), "int", "int,int", "low,high", "[BR] Equivalent to win32 API MAKELPARAM().", },
	{ APIFUNC(BR_Win32_MAKELRESULT), "int", "int,int", "low,high", "[BR] Equivalent to win32 API MAKELRESULT().", },
	{ APIFUNC(BR_Win32_MAKEWORD), "int", "int,int", "low,high", "[BR] Equivalent to win32 API MAKEWORD().", },
	{ APIFUNC(BR_Win32_MAKEWPARAM), "int", "int,int", "low,high", "[BR] Equivalent to win32 API MAKEWPARAM().", },
	{ APIFUNC(BR_Win32_MIDIEditor_GetActive), "void*", "", "", "[BR] Alternative to <a href=\"#MIDIEditor_GetActive\">MIDIEditor_GetActive</a>. REAPER seems to have problems with extensions using HWND type for exported functions so all BR_Win32 functions use void* instead of HWND type.", },
	{ APIFUNC(BR_Win32_ScreenToClient), "void", "void*,int,int,int*,int*", "hwnd,xIn,yIn,xOut,yOut", "[BR] Equivalent to win32 API ClientToScreen().", },
	{ APIFUNC(BR_Win32_SendMessage), "int", "void*,int,int,int", "hwnd,msg,lParam,wParam", "[BR] Equivalent to win32 API SendMessage().", },
	{ APIFUNC(BR_Win32_SetFocus), "void*", "void*", "hwnd", "[BR] Equivalent to win32 API SetFocus().", },
	{ APIFUNC(BR_Win32_SetForegroundWindow), "int", "void*", "hwnd", "[BR] Equivalent to win32 API SetForegroundWindow().", },
	{ APIFUNC(BR_Win32_SetWindowLong), "int", "void*,int,int", "hwnd,index,newLong", "[BR] Equivalent to win32 API SetWindowLong().", },
	{ APIFUNC(BR_Win32_SetWindowPos), "bool", "void*,const char*,int,int,int,int,int", "hwnd,hwndInsertAfter,x,y,width,height,flags", "[BR] Equivalent to win32 API SetWindowPos().\nhwndInsertAfter may be a string: \"HWND_BOTTOM\", \"HWND_NOTOPMOST\", \"HWND_TOP\", \"HWND_TOPMOST\" or a string obtained with <a href=\"#BR_Win32_HwndToString\">BR_Win32_HwndToString</a>."},
	{ APIFUNC(BR_Win32_ShellExecute), "int", "const char*,const char*,const char*,const char*,int", "operation,file,parameters,directory,showFlags", "[BR] Equivalent to win32 API ShellExecute() with HWND set to main window", },
	{ APIFUNC(BR_Win32_ShowWindow), "bool", "void*,int", "hwnd,cmdShow", "[BR] Equivalent to win32 API ShowWindow().", },
	{ APIFUNC(BR_Win32_StringToHwnd), "void*", "const char*", "string", "[BR] Convert string to HWND. To convert HWND back to string, see BR_Win32_HwndToString.", },
	{ APIFUNC(BR_Win32_WindowFromPoint), "void*", "int,int", "x,y", "[BR] Equivalent to win32 API WindowFromPoint().", },

	{ APIFUNC(ULT_GetMediaItemNote), "const char*", "MediaItem*", "item", "[ULT] Get item notes.", },
	{ APIFUNC(ULT_SetMediaItemNote), "void", "MediaItem*,const char*", "item,note", "[ULT] Set item notes.", },

	// *** nofish stuff ***
	// #781
	{ APIFUNC(NF_GetMediaItemMaxPeak), "double", "MediaItem*", "item", "Returns the greatest max. peak value of all active channels of an audio item active take, post item gain, post take volume envelope, post-fade, pre fader, pre item FX. \n Returns -150.0 if MIDI take or empty item.", },
	{ APIFUNC(NF_GetMediaItemMaxPeakAndMaxPeakPos), "double", "MediaItem*,double*", "item,maxPeakPosOut", "See <a href=\"#NF_GetMediaItemMaxPeak\">NF_GetMediaItemMaxPeak</a>, additionally returns maxPeakPos (relative to item position).", }, // #953
	{ APIFUNC(NF_GetMediaItemPeakRMS_Windowed), "double", "MediaItem*", "item", "Returns the average RMS peak level of all active channels of an audio item active take, post item gain, post take volume envelope, post-fade, pre fader, pre item FX. \n Obeys 'Window size for peak RMS' setting in 'SWS: Set RMS analysis/normalize options' for calculation. Returns -150.0 if MIDI take or empty item.", },
	{ APIFUNC(NF_GetMediaItemPeakRMS_NonWindowed), "double", "MediaItem*", "item", "Returns the greatest overall (non-windowed) RMS peak level of all active channels of an audio item active take, post item gain, post take volume envelope, post-fade, pre fader, pre item FX. \n Returns -150.0 if MIDI take or empty item.", },
	{ APIFUNC(NF_GetMediaItemAverageRMS), "double", "MediaItem*", "item", "Returns the average overall (non-windowed) RMS level of active channels of an audio item active take, post item gain, post take volume envelope, post-fade, pre fader, pre item FX. \n Returns -150.0 if MIDI take or empty item.", },
	{ APIFUNC(NF_AnalyzeMediaItemPeakAndRMS), "bool", "MediaItem*,double,void*,void*,void*,void*", "item,windowSize,reaper.array_peaks,reaper.array_peakpositions,reaper.array_RMSs,reaper.array_RMSpositions", "This function combines all other NF_Peak/RMS functions in a single one and additionally returns peak RMS positions. Lua example code <a href=\"https://forum.cockos.com/showpost.php?p=2050961&postcount=6\">here</a>. Note: It's recommended to use this function with ReaScript/Lua as it provides reaper.array objects. If using this function with other scripting languages, you must provide arrays in the <a href=\"https://forum.cockos.com/showpost.php?p=2039829&postcount=2\">reaper.array</a> format.", },

	// #880
	{ APIFUNC(NF_AnalyzeTakeLoudness_IntegratedOnly), "bool", "MediaItem_Take*,double*", "take,lufsIntegratedOut", "Does LUFS integrated analysis only. Faster than full loudness analysis (<a href=\"#NF_AnalyzeTakeLoudness\">NF_AnalyzeTakeLoudness</a>) . Use this if only LUFS integrated is required. Take vol. env. is taken into account. See: <a href=\"http://wiki.cockos.com/wiki/index.php/Measure_and_normalize_loudness_with_SWS\">Signal flow</a>", },
	{ APIFUNC(NF_AnalyzeTakeLoudness), "bool", "MediaItem_Take*,bool,double*,double*,double*,double*,double*,double*", "take,analyzeTruePeak,lufsIntegratedOut,rangeOut, truePeakOut,truePeakPosOut,shortTermMaxOut,momentaryMaxOut", "Full loudness analysis. retval: returns true on successful analysis, false on MIDI take or when analysis failed for some reason. analyzeTruePeak=true: Also do true peak analysis. Returns true peak value and true peak position (relative to item position). Considerably slower than without true peak analysis (since it uses oversampling). Note: Short term uses a time window of 3 sec. for calculation. So for items shorter than this shortTermMaxOut can't be calculated correctly. Momentary uses a time window of 0.4 sec. ", },
	{ APIFUNC(NF_AnalyzeTakeLoudness2), "bool", "MediaItem_Take*,bool,double*,double*,double*,double*,double*,double*,double*,double*", "take,analyzeTruePeak,lufsIntegratedOut,rangeOut, truePeakOut,truePeakPosOut,shortTermMaxOut,momentaryMaxOut,shortTermMaxPosOut,momentaryMaxPosOut", "Same as <a href=\"#NF_AnalyzeTakeLoudness\">NF_AnalyzeTakeLoudness</a> but additionally returns shortTermMaxPos and momentaryMaxPos (in absolute project time). Note: shortTermMaxPos and momentaryMaxPos actaully indicate the beginning of time <i>intervalls</i>, (3 sec. and 0.4 sec. resp.). ", },

	// #755 SWS Notes, MarkerRegionSubs
	{ APIFUNC(NF_GetSWSTrackNotes), "const char*", "MediaTrack*", "track", "", },
	{ APIFUNC(NF_SetSWSTrackNotes), "void", "MediaTrack*,const char*", "track,str", "", },
	{ APIFUNC(NF_GetSWSMarkerRegionSub), "const char*", "int", "markerRegionIdx", "Returns SWS/S&M marker/region subtitle. markerRegionIdx: Refers to index that can be passed to <a href=\"#EnumProjectMarkers\">EnumProjectMarkers</a> (not displayed marker/region index). Returns empty string if marker/region with specified index not found or marker/region subtitle not set. Lua code example <a href=\"https://github.com/ReaTeam/ReaScripts-Templates/blob/master/Markers%20and%20Regions/NF_Get%20SWS%20markers%20and%20regions%20notes.lua\">here</a>.", },
	{ APIFUNC(NF_SetSWSMarkerRegionSub), "bool", "const char*,int", "markerRegionSub,markerRegionIdx", "Set SWS/S&M marker/region subtitle. markerRegionIdx: Refers to index that can be passed to <a href=\"#EnumProjectMarkers\">EnumProjectMarkers</a> (not displayed marker/region index). Returns true if subtitle is set successfully (i.e. marker/region with specified index is present in project). Lua code example <a href=\"https://github.com/ReaTeam/ReaScripts-Templates/blob/master/Markers%20and%20Regions/NF_Get%20SWS%20markers%20and%20regions%20notes.lua\">here</a>.", },
	{ APIFUNC(NF_UpdateSWSMarkerRegionSubWindow), "void", "", "", "Redraw the Notes window (call if you've changed a subtitle via <a href=\"NF_SetSWSMarkerRegionSub\">NF_SetSWSMarkerRegionSub</a> which is currently displayed in the Notes window and you want to appear the new subtitle immediately.)", },

<<<<<<< HEAD
	{ APIFUNC(NF_TakeFX_GetModuleName), "bool", "MediaItem*,int,char*,int", "item,fx,nameOut,nameOut_sz", "See <a href=\"#BR_TrackFX_GetFXModuleName\">BR_TrackFX_GetFXModuleName</a>. fx: counted consecutively across all takes (zero-based).", },
	{ APIFUNC(NF_ReadID3v2Tag), "bool", "const char*,const char*,char*,int", "fn,tag,tagvalOut,tagvalOut_sz", "Reads an ID3v2 tag ('text information frame'), works with mp3 only. Supported tags e.g.: \"TBPM\" (BPM), \"TCOP\" (Copyright). For other possibly supported tags see <a href=\"http://id3.org/id3v2.4.0-frames\">id3v2.4.0-frames.txt</a> Returns false if tag was not found.", },
	{ APIFUNC(NF_Win32_GetSystemMetrics), "int", "int", "nIndex", "Equivalent to win32 API GetSystemMetrics().", },
=======
	{ APIFUNC(NF_TakeFX_GetModuleName), "bool", "MediaItem*,int,char*,int", "item,fx, nameOut, nameOutSz", "See <a href=\"#BR_TrackFX_GetFXModuleName\">BR_TrackFX_GetFXModuleName</a>. fx: counted consecutively across all takes (zero-based).", },
	{ APIFUNC(NF_ReadID3v2Tag), "bool", "const char*,const char*,char*,int", "fn,tag,tagval,tagval_sz", "Reads an ID3v2 tag ('text information frame'), works with mp3 only. Supported tags e.g.: \"TBPM\" (BPM), \"TCOP\" (Copyright). For other possibly supported tags see <a href=\"http://id3.org/id3v2.4.0-frames\">id3v2.4.0-frames.txt</a> Returns false if tag was not found.", },
	{ APIFUNC(NF_GetSWS_RMSoptions), "void", "double*,double*", "targetOut,windowSizeOut", "Get SWS analysis/normalize options. See <a href=\"#NF_SetSWS_RMSoptions\">NF_SetSWS_RMSoptions</a>.", },
	{ APIFUNC(NF_SetSWS_RMSoptions), "bool", "double,double", "targetLevel,windowSize", "Set SWS analysis/normalize options (same as running action 'SWS: Set RMS analysis/normalize options'). targetLevel: target RMS normalize level (dB), windowSize: window size for peak RMS (sec.)", },
>>>>>>> 60c82872
	// /*** nofish stuff ***

	{ APIFUNC(SN_FocusMIDIEditor), "void", "", "", "Focuses the active/open MIDI editor.", },

	{ APIFUNC(CF_SetClipboard), "void", "const char*", "str", "Write the given string into the system clipboard.", },
	{ APIFUNC(CF_GetClipboard), "void", "char*,int", "textOut,textOut_sz", "Read the contents of the system clipboard.", },
	{ APIFUNC(CF_GetClipboardBig), "const char*", "WDL_FastString*", "output", "[DEPRECATED: Use <a href=\"#CF_GetClipboard\">CF_GetClipboard</a>] Read the contents of the system clipboard. See <a href=\"#SNM_CreateFastString\">SNM_CreateFastString</a> and <a href=\"#SNM_DeleteFastString\">SNM_DeleteFastString</a>.", },
	{ APIFUNC(CF_ShellExecute), "bool", "const char*", "file", "Open the given file or URL in the default application. See also <a href=\"#CF_LocateInExplorer\">CF_LocateInExplorer</a>.", },
	{ APIFUNC(CF_LocateInExplorer), "bool", "const char*", "file", "Select the given file in explorer/finder.", },

	{ APIFUNC(CF_GetTrackFXChain), "FxChain*", "MediaTrack*", "track", "Return a handle to the given track FX chain window.", },
	{ APIFUNC(CF_GetTakeFXChain), "FxChain*", "MediaItem_Take*", "take", "Return a handle to the given take FX chain window. HACK: This temporarily renames the take in order to disambiguate the take FX chain window from similarily named takes.", },
	{ APIFUNC(CF_GetFocusedFXChain), "FxChain*", "", "", "Return a handle to the currently focused FX chain window.", },
	{ APIFUNC(CF_EnumSelectedFX), "int", "FxChain*,int", "hwnd,index", "Return the index of the next selected effect in the given FX chain. Start index should be -1. Returns -1 if there are no more selected effects.", },

	{ APIFUNC(CF_GetSWSVersion), "void", "char*,int", "versionOut,versionOut_sz", "Return the current SWS version number.", },

	{ APIFUNC(CF_EnumerateActions), "int", "int,int,char*,int", "section,index,nameOut,nameOut_sz", "Wrapper for the unexposed kbd_enumerateActions API function.\nMain=0, Main (alt recording)=100, MIDI Editor=32060, MIDI Event List Editor=32061, MIDI Inline Editor=32062, Media Explorer=32063", },
	{ APIFUNC(CF_GetCommandText), "const char*", "int,int", "section,command", "Wrapper for the unexposed kbd_getTextFromCmd API function. See <a href='#CF_EnumerateActions'>CF_EnumerateActions</a> for common section IDs.", },

	{ APIFUNC(CF_GetMediaSourceBitDepth), "int", "PCM_source*", "src", "Returns the bit depth if available (0 otherwise).", },
	{ APIFUNC(CF_GetMediaSourceOnline), "bool", "PCM_source*", "src", "Returns the online/offline status of the given source.", },
	{ APIFUNC(CF_SetMediaSourceOnline), "void", "PCM_source*,bool", "src,set", "Set the online/offline status of the given source (closes files when set=false).", },
	{ APIFUNC(CF_GetMediaSourceMetadata), "bool", "PCM_source*,const char*,char*,int", "src,name,out,out_sz", "Get the value of the given metadata field (eg. DESC, ORIG, ORIGREF, DATE, TIME, UMI, CODINGHISTORY for BWF).", },
	{ APIFUNC(CF_GetMediaSourceRPP), "bool", "PCM_source*,char*,int", "src,fnOut,fnOut_sz", "Get the project associated with this source (BWF, subproject...).", },
	{ APIFUNC(CF_EnumMediaSourceCues), "int", "PCM_source*,int,double*,double*,bool*,char*,int", "src,index,timeOut,endTimeOut,isRegionOut,nameOut,nameOut_sz", "Enumerate the source's media cues. Returns the next index or 0 when finished.", },
	{ APIFUNC(CF_ExportMediaSource), "bool", "PCM_source*,const char*", "src,fn", "Export the source to the given file (MIDI only).", },

	{ NULL, } // denote end of table
};

///////////////////////////////////////////////////////////////////////////////

// register exported functions
bool RegisterExportedFuncs(reaper_plugin_info_t* _rec)
{
	bool ok = (_rec!=NULL);
	int i=-1;
	while (ok && g_apidefs[++i].func)
	{
		ok &= (_rec->Register(g_apidefs[i].regkey_func, g_apidefs[i].func) != 0);
		if (g_apidefs[i].regkey_vararg && g_apidefs[i].func_vararg)
		{
			ok &= (_rec->Register(g_apidefs[i].regkey_vararg, g_apidefs[i].func_vararg) != 0);
		}
	}
	return ok;
}

// unregister exported functions
void UnregisterExportedFuncs()
{
	char tmp[512];
	int i=-1;
	while (g_apidefs[++i].func)
	{
		snprintf(tmp, sizeof(tmp), "-%s", g_apidefs[i].regkey_func);
		plugin_register(tmp, g_apidefs[i].func);
	}
}

// register exported function definitions + help text for the reaper api header and html documentation
bool RegisterExportedAPI(reaper_plugin_info_t* _rec)
{
	bool ok = (_rec!=NULL);
	int i=-1;
	char tmp[8*1024];
	while (ok && g_apidefs[++i].func)
	{
		if (g_apidefs[i].regkey_def)
		{
			memset(tmp, 0, sizeof(tmp));
			snprintf(tmp, sizeof(tmp), "%s\r%s\r%s\r%s", g_apidefs[i].ret_val, g_apidefs[i].parm_types, g_apidefs[i].parm_names, g_apidefs[i].help);
			char* p = g_apidefs[i].dyn_def = _strdup(tmp);
			while (*p) { if (*p=='\r') *p='\0'; p++; }
			ok &= (_rec->Register(g_apidefs[i].regkey_def, g_apidefs[i].dyn_def) != 0);
		}
	}
	return ok;
}<|MERGE_RESOLUTION|>--- conflicted
+++ resolved
@@ -297,16 +297,11 @@
 	{ APIFUNC(NF_SetSWSMarkerRegionSub), "bool", "const char*,int", "markerRegionSub,markerRegionIdx", "Set SWS/S&M marker/region subtitle. markerRegionIdx: Refers to index that can be passed to <a href=\"#EnumProjectMarkers\">EnumProjectMarkers</a> (not displayed marker/region index). Returns true if subtitle is set successfully (i.e. marker/region with specified index is present in project). Lua code example <a href=\"https://github.com/ReaTeam/ReaScripts-Templates/blob/master/Markers%20and%20Regions/NF_Get%20SWS%20markers%20and%20regions%20notes.lua\">here</a>.", },
 	{ APIFUNC(NF_UpdateSWSMarkerRegionSubWindow), "void", "", "", "Redraw the Notes window (call if you've changed a subtitle via <a href=\"NF_SetSWSMarkerRegionSub\">NF_SetSWSMarkerRegionSub</a> which is currently displayed in the Notes window and you want to appear the new subtitle immediately.)", },
 
-<<<<<<< HEAD
 	{ APIFUNC(NF_TakeFX_GetModuleName), "bool", "MediaItem*,int,char*,int", "item,fx,nameOut,nameOut_sz", "See <a href=\"#BR_TrackFX_GetFXModuleName\">BR_TrackFX_GetFXModuleName</a>. fx: counted consecutively across all takes (zero-based).", },
 	{ APIFUNC(NF_ReadID3v2Tag), "bool", "const char*,const char*,char*,int", "fn,tag,tagvalOut,tagvalOut_sz", "Reads an ID3v2 tag ('text information frame'), works with mp3 only. Supported tags e.g.: \"TBPM\" (BPM), \"TCOP\" (Copyright). For other possibly supported tags see <a href=\"http://id3.org/id3v2.4.0-frames\">id3v2.4.0-frames.txt</a> Returns false if tag was not found.", },
 	{ APIFUNC(NF_Win32_GetSystemMetrics), "int", "int", "nIndex", "Equivalent to win32 API GetSystemMetrics().", },
-=======
-	{ APIFUNC(NF_TakeFX_GetModuleName), "bool", "MediaItem*,int,char*,int", "item,fx, nameOut, nameOutSz", "See <a href=\"#BR_TrackFX_GetFXModuleName\">BR_TrackFX_GetFXModuleName</a>. fx: counted consecutively across all takes (zero-based).", },
-	{ APIFUNC(NF_ReadID3v2Tag), "bool", "const char*,const char*,char*,int", "fn,tag,tagval,tagval_sz", "Reads an ID3v2 tag ('text information frame'), works with mp3 only. Supported tags e.g.: \"TBPM\" (BPM), \"TCOP\" (Copyright). For other possibly supported tags see <a href=\"http://id3.org/id3v2.4.0-frames\">id3v2.4.0-frames.txt</a> Returns false if tag was not found.", },
 	{ APIFUNC(NF_GetSWS_RMSoptions), "void", "double*,double*", "targetOut,windowSizeOut", "Get SWS analysis/normalize options. See <a href=\"#NF_SetSWS_RMSoptions\">NF_SetSWS_RMSoptions</a>.", },
 	{ APIFUNC(NF_SetSWS_RMSoptions), "bool", "double,double", "targetLevel,windowSize", "Set SWS analysis/normalize options (same as running action 'SWS: Set RMS analysis/normalize options'). targetLevel: target RMS normalize level (dB), windowSize: window size for peak RMS (sec.)", },
->>>>>>> 60c82872
 	// /*** nofish stuff ***
 
 	{ APIFUNC(SN_FocusMIDIEditor), "void", "", "", "Focuses the active/open MIDI editor.", },
