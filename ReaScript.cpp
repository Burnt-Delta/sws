/******************************************************************************
/ ReaScript.cpp
/
/ Copyright (c) 2012 and later Jeffos
/
/
/ Permission is hereby granted, free of charge, to any person obtaining a copy
/ of this software and associated documentation files (the "Software"), to deal
/ in the Software without restriction, including without limitation the rights to
/ use, copy, modify, merge, publish, distribute, sublicense, and/or sell copies
/ of the Software, and to permit persons to whom the Software is furnished to
/ do so, subject to the following conditions:
/
/ The above copyright notice and this permission notice shall be included in all
/ copies or substantial portions of the Software.
/
/ THE SOFTWARE IS PROVIDED "AS IS", WITHOUT WARRANTY OF ANY KIND,
/ EXPRESS OR IMPLIED, INCLUDING BUT NOT LIMITED TO THE WARRANTIES
/ OF MERCHANTABILITY, FITNESS FOR A PARTICULAR PURPOSE AND
/ NONINFRINGEMENT. IN NO EVENT SHALL THE AUTHORS OR COPYRIGHT
/ HOLDERS BE LIABLE FOR ANY CLAIM, DAMAGES OR OTHER LIABILITY,
/ WHETHER IN AN ACTION OF CONTRACT, TORT OR OTHERWISE, ARISING
/ FROM, OUT OF OR IN CONNECTION WITH THE SOFTWARE OR THE USE OR
/ OTHER DEALINGS IN THE SOFTWARE.
/
******************************************************************************/

#include "stdafx.h"
#include "SnM/SnM_FX.h"
#include "SnM/SnM_Misc.h"
#include "SnM/SnM_Notes.h"
#include "SnM/SnM_Resources.h"
#include "SnM/SnM_Routing.h"
#include "SnM/SnM_Track.h"
#include "Fingers/RprMidiTake.h"
#include "Breeder/BR_ReaScript.h"
#include "snooks/SN_ReaScript.h"
#include "cfillion/cfillion.hpp"
#include "nofish/NF_ReaScript.h"
#include "Misc/Analysis.h"


// if _TEST_REASCRIPT_EXPORT is #define'd, you'll need to rename "APITESTFUNC" into "APIFUNC" in g_apidefs too
// (because our function wrapper generation scripts aren't smart enough to skip #ifdef'ed out lines ATM)
// you will find also the realed reascript_test.eel and reascript_test.lua in the repo (python: todo).
//#define _TEST_REASCRIPT_EXPORT
#ifdef _TEST_REASCRIPT_EXPORT
  #include "reascript_test.c" // test all possible parameter/return types
#endif

#ifdef _WIN32
  #pragma warning(push, 0)
  #pragma warning(disable: 4800) // disable "forcing value to bool..." warnings
#endif
#include "reascript_vararg.h"
#ifdef _WIN32
  #pragma warning(pop)
#endif


// Important, keep APIFUNC() and APIdef as they are defined: the scripts reascript_vararg.php
// and reascript_python.pl both parse the function definition table (g_apidefs) at compilation
// time to generate variable argument function wrappers for EEL and Lua (reascript_vararg.h),
// and python function wrappers (sws_python32.py, sws_python64.py), respectively.

#ifdef _REASCRIPT_VARARG_H_
  #define APIFUNC(x)  (void*)x,#x,(void*)__vararg_ ## x,"APIvararg_" #x "","API_" #x "","APIdef_" #x ""
  #define CAPIFUNC(x) (void*)x,#x,NULL,NULL,"API_" #x "",NULL // export to C/C++ only
#else
  #pragma message("WARNING: DISABLING FUNCTION EXPORT TO LUA/EEL REASCRIPTS! Probable cause: 'reascript_vararg.php' couldn't generate 'reascript_vararg.h' (PHP installed?)")
  #define APIFUNC(x)  (void*)x,#x,NULL,NULL,"API_" #x "",NULL // export to C/C++ only
  #define CAPIFUNC(x) (void*)x,#x,NULL,NULL,"API_" #x "",NULL // export to C/C++ only
#endif

typedef struct APIdef
{
	void* func;
	const char* func_name;
	void* func_vararg;
	const char* regkey_vararg;
	const char* regkey_func;
	const char* regkey_def;
	const char* ret_val;
	const char* parm_types;

	// if additionnal data are needed, add them below (see top remark)
	const char* parm_names;
	const char* help;
	char* dyn_def; // used for dynamic allocations/cleanups

} APIdef;


///////////////////////////////////////////////////////////////////////////////
//
// Add functions you want to export in the table below (+ related #include on
// top). To distinguish SWS and native functions, make sure function names have
// a prefix like "SWS_", "FNG_", etc.
// Your functions must be made dumb-proof, they must not trust any parameter.
// However, your do not need to ValidatePr() REAPER pointer parameters (such as
// MediaTrack*, MediaItem*, etc): REAPER does this for you when a script runs
// an exported function.
// REAPER pointer parameters are validated against the prior ReaProject* param,
// (or the current project if absent/NULL). For ex., in the following function:
// void bla(ReaProject* p1, MediaTrack* t1, ReaProject* p2, MediaItem* i2),
// t1 will be validated against p1, but i2 will be validated against p2.
// Your must interpret NULL ReaProject* params as "the current project".
//
// When defining/documenting API function parameters:
//  - if a (char*,int) pair is encountered, name them buf, buf_sz
//  - if a (const char*,int) pair is encountered, buf, buf_sz as well
//  - if a lone basicType *, use varNameOut or varNameIn or
//    varNameInOptional (if last parameter(s))
// NF: since REAPER v5.979 we can check varNameInOptional != NULL if caller provided an optional param or not
// This didn't work correctly before: https://forum.cockos.com/showthread.php?t=219455
// At the moment (REAPER v5pre6) the supported parameter types are:
//  - int, int*, bool, bool*, double, double*, char*, const char*
//  - AnyStructOrClass* (handled as an opaque pointer)
// At the moment (REAPER v5pre6) the supported return types are:
//  - int, bool, double, const char*
//  - AnyStructOrClass* (handled as an opaque pointer)
//
///////////////////////////////////////////////////////////////////////////////

APIdef g_apidefs[] =
{
#ifdef _TEST_REASCRIPT_EXPORT
	{ APITESTFUNC(SNM_test1), "int", "int*", "aOut", "", },
	{ APITESTFUNC(SNM_test2), "double", "double*", "aOut", "", },
	{ APITESTFUNC(SNM_test3), "bool", "int*,double*,bool*", "aOut,bOut,cOut", "", },
	{ APITESTFUNC(SNM_test4), "void", "double", "a", "", },
	{ APITESTFUNC(SNM_test5), "void", "const char*", "a", "", },
	{ APITESTFUNC(SNM_test6), "const char*", "char*", "a", "", }, // not an "Out" parm
	{ APITESTFUNC(SNM_test7), "double", "int,int*,double*,bool*,char*,const char*", "i,aOut,bInOptional,cOutOptional,sOutOptional,csInOptional", "", },
	{ APITESTFUNC(SNM_test8), "const char*", "char*,int,const char*,int,int,char*,int,int*", "buf1,buf1_sz,buf2,buf2_sz,i,buf3,buf3_sz,iOutOptional", "", },
#endif
	{ APIFUNC(SNM_CreateFastString), "WDL_FastString*", "const char*", "str", "[S&M] Instantiates a new \"fast string\". You must delete this string, see SNM_DeleteFastString.", },
	{ APIFUNC(SNM_DeleteFastString), "void", "WDL_FastString*", "str", "[S&M] Deletes a \"fast string\" instance.", },
	{ APIFUNC(SNM_GetFastString), "const char*", "WDL_FastString*", "str", "[S&M] Gets the \"fast string\" content.", },
	{ APIFUNC(SNM_GetFastStringLength), "int", "WDL_FastString*", "str", "[S&M] Gets the \"fast string\" length.", },
	{ APIFUNC(SNM_SetFastString), "WDL_FastString*", "WDL_FastString*,const char*", "str,newstr", "[S&M] Sets the \"fast string\" content. Returns str for facility.", },
	{ APIFUNC(SNM_GetMediaItemTakeByGUID), "MediaItem_Take*", "ReaProject*,const char*", "project,guid", "[S&M] Gets a take by GUID as string. The GUID must be enclosed in braces {}. To get take GUID as string, see BR_GetMediaItemTakeGUID", },
	{ APIFUNC(SNM_GetSourceType), "bool","MediaItem_Take*,WDL_FastString*", "take,type", "[S&M] Deprecated, see GetMediaSourceType. Gets the source type of a take. Returns false if failed (e.g. take with empty source, etc..)", },
	{ APIFUNC(SNM_GetSetSourceState), "bool", "MediaItem*,int,WDL_FastString*,bool", "item,takeidx,state,setnewvalue", "[S&M] Gets or sets a take source state. Returns false if failed. Use takeidx=-1 to get/alter the active take.\nNote: this function does not use a MediaItem_Take* param in order to manage empty takes (i.e. takes with MediaItem_Take*==NULL), see SNM_GetSetSourceState2.", },
	{ APIFUNC(SNM_GetSetSourceState2), "bool", "MediaItem_Take*,WDL_FastString*,bool", "take,state,setnewvalue", "[S&M] Gets or sets a take source state. Returns false if failed.\nNote: this function cannot deal with empty takes, see SNM_GetSetSourceState.", },
	{ APIFUNC(SNM_GetSetObjectState), "bool", "void*,WDL_FastString*,bool,bool", "obj,state,setnewvalue,wantminimalstate", "[S&M] Gets or sets the state of a track, an item or an envelope. The state chunk size is unlimited. Returns false if failed.\nWhen getting a track state (and when you are not interested in FX data), you can use wantminimalstate=true to radically reduce the length of the state. Do not set such minimal states back though, this is for read-only applications!\nNote: unlike the native GetSetObjectState, calling to FreeHeapPtr() is not required.", },
	{ APIFUNC(SNM_AddReceive), "bool", "MediaTrack*,MediaTrack*,int", "src,dest,type", "[S&M] Deprecated, see CreateTrackSend (v5.15pre1+). Adds a receive. Returns false if nothing updated.\ntype -1=Default type (user preferences), 0=Post-Fader (Post-Pan), 1=Pre-FX, 2=deprecated, 3=Pre-Fader (Post-FX).\nNote: obeys default sends preferences, supports frozen tracks, etc..", },
	{ APIFUNC(SNM_RemoveReceive), "bool", "MediaTrack*,int", "tr,rcvidx", "[S&M] Deprecated, see RemoveTrackSend (v5.15pre1+). Removes a receive. Returns false if nothing updated.", },
	{ APIFUNC(SNM_RemoveReceivesFrom), "bool", "MediaTrack*,MediaTrack*", "tr,srctr", "[S&M] Removes all receives from srctr. Returns false if nothing updated.", },
	{ APIFUNC(SNM_GetIntConfigVar), "int", "const char*,int", "varname,errvalue", "[S&M] Returns an integer preference (look in project prefs first, then in general prefs). Returns errvalue if failed (e.g. varname not found).", },
	{ APIFUNC(SNM_GetIntConfigVarEx), "int", "ReaProject*,const char*,int", "proj,varname,errvalue", "[S&M] See SNM_GetIntConfigVar.", },
	{ APIFUNC(SNM_SetIntConfigVar), "bool", "const char*,int", "varname,newvalue", "[S&M] Sets an integer preference (look in project prefs first, then in general prefs). Returns false if failed (e.g. varname not found or newvalue out of range).", },
	{ APIFUNC(SNM_SetIntConfigVarEx), "bool", "ReaProject*,const char*,int", "proj,varname,newvalue", "[S&M] See SNM_SetIntConfigVar.", },
	{ APIFUNC(SNM_GetLongConfigVar), "bool", "const char*,int*,int*", "varname,highOut,lowOut", "[S&M] Reads a 64-bit integer preference split in two 32-bit integers (look in project prefs first, then in general prefs). Returns false if failed (e.g. varname not found).", },
	{ APIFUNC(SNM_GetLongConfigVarEx), "bool", "ReaProject*,const char*,int*,int*", "proj,varname,highOut,lowOut", "[S&M] See SNM_GetLongConfigVar.", },
	{ APIFUNC(SNM_SetLongConfigVar), "bool", "const char*,int,int", "varname,newHighValue,newLowValue", "[S&M] Sets a 64-bit integer preference from two 32-bit integers (look in project prefs first, then in general prefs). Returns false if failed (e.g. varname not found).", },
	{ APIFUNC(SNM_SetLongConfigVarEx), "bool", "ReaProject*,const char*,int,int", "proj,varname,newHighValue,newLowValue", "[S&M] SNM_SetLongConfigVar.", },
	{ APIFUNC(SNM_GetDoubleConfigVar), "double", "const char*,double", "varname,errvalue", "[S&M] Returns a floating-point preference (look in project prefs first, then in general prefs). Returns errvalue if failed (e.g. varname not found).", },
	{ APIFUNC(SNM_GetDoubleConfigVarEx), "double", "ReaProject*,const char*,double", "proj,varname,errvalue", "[S&M] See SNM_GetDoubleConfigVar.", },

	{ APIFUNC(SNM_SetDoubleConfigVar), "bool", "const char*,double", "varname,newvalue", "[S&M] Sets a floating-point preference (look in project prefs first, then in general prefs). Returns false if failed (e.g. varname not found or newvalue out of range).", },
	{ APIFUNC(SNM_SetDoubleConfigVarEx), "bool", "ReaProject*,const char*,double", "proj,varname,newvalue", "[S&M] See SNM_SetDoubleConfigVar.", },
	{ APIFUNC(SNM_SetStringConfigVar), "bool", "const char*,const char*", "varname,newvalue", "[S&M] Sets a string preference (general prefs only). Returns false if failed (e.g. varname not found or value too long). See get_config_var_string.", },
	{ APIFUNC(SNM_MoveOrRemoveTrackFX), "bool", "MediaTrack*,int,int", "tr,fxId,what", "[S&M] Deprecated, see TrackFX_{CopyToTrack,Delete} (v5.95+). Move or removes a track FX. Returns true if tr has been updated.\nfxId: fx index in chain or -1 for the selected fx. what: 0 to remove, -1 to move fx up in chain, 1 to move fx down in chain.", },
	{ APIFUNC(SNM_GetProjectMarkerName), "bool", "ReaProject*,int,bool,WDL_FastString*", "proj,num,isrgn,name", "[S&M] Gets a marker/region name. Returns true if marker/region found.", },
	{ APIFUNC(SNM_SetProjectMarker), "bool", "ReaProject*,int,bool,double,double,const char*,int", "proj,num,isrgn,pos,rgnend,name,color", "[S&M] Deprecated, see SetProjectMarker4 -- Same function as SetProjectMarker3() except it can set empty names \"\".", },
	{ APIFUNC(SNM_SelectResourceBookmark), "int", "const char*", "name", "[S&M] Select a bookmark of the Resources window. Returns the related bookmark id (or -1 if failed).", },
	{ APIFUNC(SNM_TieResourceSlotActions), "void", "int", "bookmarkId", "[S&M] Attach Resources slot actions to a given bookmark.", },
	{ APIFUNC(SNM_AddTCPFXParm), "bool", "MediaTrack*,int,int", "tr,fxId,prmId", "[S&M] Add an FX parameter knob in the TCP. Returns false if nothing updated (invalid parameters, knob already present, etc..)", },
	{ APIFUNC(SNM_TagMediaFile), "bool", "const char*,const char*,const char*", "fn,tag,tagval", "[S&M] Tags a media file thanks to <a href=\"https://taglib.github.io\">TagLib</a>. Supported tags: \"artist\", \"album\", \"genre\", \"comment\", \"title\", \"track\" (track number) or \"year\". Use an empty tagval to clear a tag. When a file is opened in REAPER, turn it offline before using this function. Returns false if nothing updated. See SNM_ReadMediaFileTag.", },
	{ APIFUNC(SNM_ReadMediaFileTag), "bool", "const char*,const char*,char*,int", "fn,tag,tagvalOut,tagvalOut_sz", "[S&M] Reads a media file tag. Supported tags: \"artist\", \"album\", \"genre\", \"comment\", \"title\", \"track\" (track number) or \"year\". Returns false if tag was not found. See SNM_TagMediaFile.", },

	{ APIFUNC(FNG_AllocMidiTake), "RprMidiTake*", "MediaItem_Take*", "take", "[FNG] Allocate a RprMidiTake from a take pointer. Returns a NULL pointer if the take is not an in-project MIDI take", },
	{ APIFUNC(FNG_FreeMidiTake), "void", "RprMidiTake*", "midiTake", "[FNG] Commit changes to MIDI take and free allocated memory", },
	{ APIFUNC(FNG_CountMidiNotes), "int", "RprMidiTake*", "midiTake", "[FNG] Count of how many MIDI notes are in the MIDI take", },
	{ APIFUNC(FNG_GetMidiNote), "RprMidiNote*", "RprMidiTake*,int", "midiTake,index", "[FNG] Get a MIDI note from a MIDI take at specified index", },
	{ APIFUNC(FNG_GetMidiNoteIntProperty), "int", "RprMidiNote*,const char*", "midiNote,property", "[FNG] Get MIDI note property", },
	{ APIFUNC(FNG_SetMidiNoteIntProperty), "void", "RprMidiNote*,const char*,int", "midiNote,property,value", "[FNG] Set MIDI note property", },
	{ APIFUNC(FNG_AddMidiNote), "RprMidiNote*", "RprMidiTake*", "midiTake", "[FNG] Add MIDI note to MIDI take", },

	{ APIFUNC(BR_EnvAlloc), "BR_Envelope*", "TrackEnvelope*,bool", "envelope,takeEnvelopesUseProjectTime", "[BR] Allocate envelope object from track or take envelope pointer. Always call <a href=\"#BR_EnvFree\">BR_EnvFree</a> when done to release the object and commit changes if needed.\n takeEnvelopesUseProjectTime: take envelope points' positions are counted from take position, not project start time. If you want to work with project time instead, pass this as true.\n\nFor further manipulation see BR_EnvCountPoints, BR_EnvDeletePoint, BR_EnvFind, BR_EnvFindNext, BR_EnvFindPrevious, BR_EnvGetParentTake, BR_EnvGetParentTrack, BR_EnvGetPoint, BR_EnvGetProperties, BR_EnvSetPoint, BR_EnvSetProperties, BR_EnvValueAtPos.", },
	{ APIFUNC(BR_EnvCountPoints), "int", "BR_Envelope*", "envelope", "[BR] Count envelope points in the envelope object allocated with <a href=\"#BR_EnvAlloc\">BR_EnvAlloc</a>.", },
	{ APIFUNC(BR_EnvDeletePoint), "bool", "BR_Envelope*,int", "envelope,id", "[BR] Delete envelope point by index (zero-based) in the envelope object allocated with <a href=\"#BR_EnvAlloc\">BR_EnvAlloc</a>. Returns true on success.", },
	{ APIFUNC(BR_EnvFind), "int", "BR_Envelope*,double,double", "envelope,position,delta", "[BR] Find envelope point at time position in the envelope object allocated with <a href=\"#BR_EnvAlloc\">BR_EnvAlloc</a>. Pass delta > 0 to search surrounding range - in that case the closest point to position within delta will be searched for. Returns envelope point id (zero-based) on success or -1 on failure.", },
	{ APIFUNC(BR_EnvFindNext), "int", "BR_Envelope*,double", "envelope,position", "[BR] Find next envelope point after time position in the envelope object allocated with <a href=\"#BR_EnvAlloc\">BR_EnvAlloc</a>. Returns envelope point id (zero-based) on success or -1 on failure.", },
	{ APIFUNC(BR_EnvFindPrevious), "int", "BR_Envelope*,double", "envelope,position", "[BR] Find previous envelope point before time position in the envelope object allocated with <a href=\"#BR_EnvAlloc\">BR_EnvAlloc</a>. Returns envelope point id (zero-based) on success or -1 on failure.", },
	{ APIFUNC(BR_EnvFree), "bool", "BR_Envelope*,bool", "envelope,commit", "[BR] Free envelope object allocated with <a href=\"#BR_EnvAlloc\">BR_EnvAlloc</a> and commit changes if needed. Returns true if changes were committed successfully. Note that when envelope object wasn't modified nothing will get committed even if commit = true - in that case function returns false.", },
	{ APIFUNC(BR_EnvGetParentTake), "MediaItem_Take*", "BR_Envelope*", "envelope", "[BR] If envelope object allocated with <a href=\"#BR_EnvAlloc\">BR_EnvAlloc</a> is take envelope, returns parent media item take, otherwise NULL.", },
	{ APIFUNC(BR_EnvGetParentTrack), "MediaTrack*", "BR_Envelope*", "envelope", "[BR] Get parent track of envelope object allocated with <a href=\"#BR_EnvAlloc\">BR_EnvAlloc</a>. If take envelope, returns NULL.", },
	{ APIFUNC(BR_EnvGetPoint), "bool", "BR_Envelope*,int,double*,double*,int*,bool*,double*", "envelope,id,positionOut,valueOut,shapeOut,selectedOut,bezierOut", "[BR] Get envelope point by id (zero-based) from the envelope object allocated with <a href=\"#BR_EnvAlloc\">BR_EnvAlloc</a>. Returns true on success.", },
	{ APIFUNC(BR_EnvGetProperties), "void", "BR_Envelope*,bool*,bool*,bool*,bool*,int*,int*,double*,double*,double*,int*,bool*,int*", "envelope,activeOut,visibleOut,armedOut,inLaneOut,laneHeightOut,defaultShapeOut,minValueOut,maxValueOut,centerValueOut,typeOut,faderScalingOut,automationItemsOptionsOutOptional", "[BR] Get envelope properties for the envelope object allocated with <a href=\"#BR_EnvAlloc\">BR_EnvAlloc</a>.\n\nactive: true if envelope is active\nvisible: true if envelope is visible\narmed: true if envelope is armed\ninLane: true if envelope has it's own envelope lane\nlaneHeight: envelope lane override height. 0 for none, otherwise size in pixels\ndefaultShape: default point shape: 0->Linear, 1->Square, 2->Slow start/end, 3->Fast start, 4->Fast end, 5->Bezier\nminValue: minimum envelope value\nmaxValue: maximum envelope value\ntype: envelope type: 0->Volume, 1->Volume (Pre-FX), 2->Pan, 3->Pan (Pre-FX), 4->Width, 5->Width (Pre-FX), 6->Mute, 7->Pitch, 8->Playrate, 9->Tempo map, 10->Parameter\nfaderScaling: true if envelope uses fader scaling\nautomationItemsOptions: -1->project default, &1=0->don't attach to underl. env., &1->attach to underl. env. on right side,  &2->attach to underl. env. on both sides, &4: bypass underl. env.", },
	{ APIFUNC(BR_EnvSetPoint), "bool", "BR_Envelope*,int,double,double,int,bool,double", "envelope,id,position,value,shape,selected,bezier", "[BR] Set envelope point by id (zero-based) in the envelope object allocated with <a href=\"#BR_EnvAlloc\">BR_EnvAlloc</a>. To create point instead, pass id = -1. Note that if new point is inserted or existing point's time position is changed, points won't automatically get sorted. To do that, see BR_EnvSortPoints.\nReturns true on success.", },
	{ APIFUNC(BR_EnvSetProperties), "void", "BR_Envelope*,bool,bool,bool,bool,int,int,bool,int*", "envelope,active,visible,armed,inLane,laneHeight,defaultShape,faderScaling,automationItemsOptionsInOptional", "[BR] Set envelope properties for the envelope object allocated with <a href=\"#BR_EnvAlloc\">BR_EnvAlloc</a>. For parameter description see BR_EnvGetProperties.\nSetting automationItemsOptions requires REAPER 5.979+.", },
	{ APIFUNC(BR_EnvSortPoints), "void", "BR_Envelope*", "envelope", "[BR] Sort envelope points by position. The only reason to call this is if sorted points are explicitly needed after editing them with <a href=\"#BR_EnvSetPoint\">BR_EnvSetPoint</a>. Note that you do not have to call this before doing <a href=\"#BR_EnvFree\">BR_EnvFree</a> since it does handle unsorted points too.", },
	{ APIFUNC(BR_EnvValueAtPos), "double", "BR_Envelope*,double", "envelope,position", "[BR] Get envelope value at time position for the envelope object allocated with <a href=\"#BR_EnvAlloc\">BR_EnvAlloc</a>.", },
	{ APIFUNC(BR_GetArrangeView), "void", "ReaProject*,double*,double*", "proj,startTimeOut,endTimeOut", "[BR] Deprecated, see GetSet_ArrangeView2 (REAPER v5.12pre4+) -- Get start and end time position of arrange view. To set arrange view instead, see BR_SetArrangeView.", },
	{ APIFUNC(BR_GetClosestGridDivision), "double", "double", "position", "[BR] Get closest grid division to position. Note that this functions is different from <a href=\"#SnapToGrid\">SnapToGrid</a> in two regards. SnapToGrid() needs snap enabled to work and this one works always. Secondly, grid divisions are different from grid lines because some grid lines may be hidden due to zoom level - this function ignores grid line visibility and always searches for the closest grid division at given position. For more grid division functions, see <a href=\"#BR_GetNextGridDivision\">BR_GetNextGridDivision</a> and <a href=\"#BR_GetPrevGridDivision\">BR_GetPrevGridDivision</a>.", },
	{ APIFUNC(BR_GetCurrentTheme), "void", "char*,int,char*,int", "themePathOut,themePathOut_sz,themeNameOut,themeNameOut_sz", "[BR] Get current theme information. themePathOut is set to full theme path and themeNameOut is set to theme name excluding any path info and extension", },
	{ APIFUNC(BR_GetMediaItemByGUID), "MediaItem*", "ReaProject*,const char*", "proj,guidStringIn", "[BR] Get media item from GUID string. Note that the GUID must be enclosed in braces {}. To get item's GUID as a string, see BR_GetMediaItemGUID.", },
	{ APIFUNC(BR_GetMediaItemGUID), "void", "MediaItem*,char*,int", "item,guidStringOut,guidStringOut_sz", "[BR] Get media item GUID as a string (guidStringOut_sz should be at least 64). To get media item back from GUID string, see BR_GetMediaItemByGUID.", },
	{ APIFUNC(BR_GetMediaItemImageResource), "bool", "MediaItem*,char*,int,int*", "item,imageOut,imageOut_sz,imageFlagsOut", "[BR] Get currently loaded image resource and its flags for a given item. Returns false if there is no image resource set. To set image resource, see BR_SetMediaItemImageResource.", },
	{ APIFUNC(BR_GetMediaItemTakeGUID), "void", "MediaItem_Take*,char*,int", "take,guidStringOut,guidStringOut_sz", "[BR] Get media item take GUID as a string (guidStringOut_sz should be at least 64). To get take from GUID string, see SNM_GetMediaItemTakeByGUID.", },
	{ APIFUNC(BR_GetMediaSourceProperties), "bool", "MediaItem_Take*,bool*,double*,double*,double*,bool*", "take,sectionOut,startOut,lengthOut,fadeOut,reverseOut", "[BR] Get take media source properties as they appear in <i>Item properties</i>. Returns false if take can't have them (MIDI items etc.).\nTo set source properties, see BR_SetMediaSourceProperties." },
	{ APIFUNC(BR_GetMediaTrackByGUID), "MediaTrack*", "ReaProject*,const char*", "proj,guidStringIn", "[BR] Get media track from GUID string. Note that the GUID must be enclosed in braces {}. To get track's GUID as a string, see GetSetMediaTrackInfo_String.", },
	{ APIFUNC(BR_GetMediaTrackFreezeCount), "int", "MediaTrack*", "track", "[BR] Get media track freeze count (if track isn't frozen at all, returns 0).", },
	{ APIFUNC(BR_GetMediaTrackGUID), "void", "MediaTrack*,char*,int", "track,guidStringOut,guidStringOut_sz", "[BR] Deprecated, see GetSetMediaTrackInfo_String (v5.95+). Get media track GUID as a string (guidStringOut_sz should be at least 64). To get media track back from GUID string, see BR_GetMediaTrackByGUID.", },
	{ APIFUNC(BR_GetMediaTrackLayouts), "void", "MediaTrack*,char*,int,char*,int", "track,mcpLayoutNameOut,mcpLayoutNameOut_sz,tcpLayoutNameOut,tcpLayoutNameOut_sz", "[BR] Deprecated, see GetSetMediaTrackInfo (REAPER v5.02+). Get media track layouts for MCP and TCP. Empty string (\"\") means that layout is set to the default layout. To set media track layouts, see BR_SetMediaTrackLayouts.", },
	{ APIFUNC(BR_GetMediaTrackSendInfo_Envelope), "TrackEnvelope*", "MediaTrack*,int,int,int", "track,category,sendidx,envelopeType", "[BR] Get track envelope for send/receive/hardware output.\n\ncategory is <0 for receives, 0=sends, >0 for hardware outputs\nsendidx is zero-based (see GetTrackNumSends to count track sends/receives/hardware outputs)\nenvelopeType determines which envelope is returned (0=volume, 1=pan, 2=mute)\n\nNote: To get or set other send attributes, see <a href=\"#BR_GetSetTrackSendInfo\">BR_GetSetTrackSendInfo</a> and <a href=\"#BR_GetMediaTrackSendInfo_Track\">BR_GetMediaTrackSendInfo_Track</a>.", },
	{ APIFUNC(BR_GetMediaTrackSendInfo_Track), "MediaTrack*", "MediaTrack*,int,int,int", "track,category,sendidx,trackType", "[BR] Get source or destination media track for send/receive.\n\ncategory is <0 for receives, 0=sends\nsendidx is zero-based (see GetTrackNumSends to count track sends/receives)\ntrackType determines which track is returned (0=source track, 1=destination track)\n\nNote: To get or set other send attributes, see <a href=\"#BR_GetSetTrackSendInfo\">BR_GetSetTrackSendInfo</a> and <a href=\"#BR_GetMediaTrackSendInfo_Envelope\">BR_GetMediaTrackSendInfo_Envelope</a>.", },
	{ APIFUNC(BR_GetMidiSourceLenPPQ), "double", "MediaItem_Take*", "take", "[BR] Get MIDI take source length in PPQ. In case the take isn't MIDI, return value will be -1.", },
	{ APIFUNC(BR_GetMidiTakePoolGUID), "bool", "MediaItem_Take*,char*,int", "take,guidStringOut,guidStringOut_sz", "[BR] Get MIDI take pool GUID as a string (guidStringOut_sz should be at least 64). Returns true if take is pooled.", },
	{ APIFUNC(BR_GetMidiTakeTempoInfo), "bool", "MediaItem_Take*,bool*,double*,int*,int*", "take,ignoreProjTempoOut,bpmOut,numOut,denOut", "[BR] Get \"ignore project tempo\" information for MIDI take. Returns true if take can ignore project tempo (no matter if it's actually ignored), otherwise false.", },
	{ APIFUNC(BR_GetMouseCursorContext), "void", "char*,int,char*,int,char*,int", "windowOut,windowOut_sz,segmentOut,segmentOut_sz,detailsOut,detailsOut_sz", BR_MOUSE_REASCRIPT_DESC, },
	{ APIFUNC(BR_GetMouseCursorContext_Envelope), "TrackEnvelope*", "bool*", "takeEnvelopeOut", "[BR] Returns envelope that was captured with the last call to <a href=\"#BR_GetMouseCursorContext\">BR_GetMouseCursorContext</a>. In case the envelope belongs to take, takeEnvelope will be true.", },
	{ APIFUNC(BR_GetMouseCursorContext_Item), "MediaItem*", "", "", "[BR] Returns item under mouse cursor that was captured with the last call to <a href=\"#BR_GetMouseCursorContext\">BR_GetMouseCursorContext</a>. Note that the function will return item even if mouse cursor is over some other track lane element like stretch marker or envelope. This enables for easier identification of items when you want to ignore elements within the item."},
	{ APIFUNC(BR_GetMouseCursorContext_MIDI), "void*", "bool*,int*,int*,int*,int*", "inlineEditorOut,noteRowOut,ccLaneOut,ccLaneValOut,ccLaneIdOut", "[BR] Returns midi editor under mouse cursor that was captured with the last call to <a href=\"#BR_GetMouseCursorContext\">BR_GetMouseCursorContext</a>.\n\ninlineEditor: if mouse was captured in inline MIDI editor, this will be true (consequentially, returned MIDI editor will be NULL)\nnoteRow: note row or piano key under mouse cursor (0-127)\nccLane: CC lane under mouse cursor (CC0-127=CC, 0x100|(0-31)=14-bit CC, 0x200=velocity, 0x201=pitch, 0x202=program, 0x203=channel pressure, 0x204=bank/program select, 0x205=text, 0x206=sysex, 0x207=off velocity, 0x208=notation events)\nccLaneVal: value in CC lane under mouse cursor (0-127 or 0-16383)\nccLaneId: lane position, counting from the top (0 based)\n\nNote: due to API limitations, if mouse is over inline MIDI editor with some note rows hidden, noteRow will be -1"},
	{ APIFUNC(BR_GetMouseCursorContext_Position), "double", "", "", "[BR] Returns project time position in arrange/ruler/midi editor that was captured with the last call to <a href=\"#BR_GetMouseCursorContext\">BR_GetMouseCursorContext</a>."},
	{ APIFUNC(BR_GetMouseCursorContext_StretchMarker), "int", "", "", "[BR] Returns id of a stretch marker under mouse cursor that was captured with the last call to <a href=\"#BR_GetMouseCursorContext\">BR_GetMouseCursorContext</a>."},
	{ APIFUNC(BR_GetMouseCursorContext_Take), "MediaItem_Take*", "", "", "[BR] Returns take under mouse cursor that was captured with the last call to <a href=\"#BR_GetMouseCursorContext\">BR_GetMouseCursorContext</a>."},
	{ APIFUNC(BR_GetMouseCursorContext_Track), "MediaTrack*", "", "", "[BR] Returns track under mouse cursor that was captured with the last call to <a href=\"#BR_GetMouseCursorContext\">BR_GetMouseCursorContext</a>."},
	{ APIFUNC(BR_GetNextGridDivision), "double", "double", "position", "[BR] Get next grid division after the time position. For more grid divisions function, see <a href=\"#BR_GetClosestGridDivision\">BR_GetClosestGridDivision</a> and <a href=\"#BR_GetPrevGridDivision\">BR_GetPrevGridDivision</a>.", },
	{ APIFUNC(BR_GetPrevGridDivision), "double", "double", "position", "[BR] Get previous grid division before the time position. For more grid division functions, see <a href=\"#BR_GetClosestGridDivision\">BR_GetClosestGridDivision</a> and <a href=\"#BR_GetNextGridDivision\">BR_GetNextGridDivision</a>.", },
	{ APIFUNC(BR_GetSetTrackSendInfo), "double", "MediaTrack*,int,int,const char*,bool,double", "track,category,sendidx,parmname,setNewValue,newValue", "[BR] Get or set send attributes.\n\ncategory is <0 for receives, 0=sends, >0 for hardware outputs\nsendidx is zero-based (see GetTrackNumSends to count track sends/receives/hardware outputs)\nTo set attribute, pass setNewValue as true\n\nList of possible parameters:\nB_MUTE : send mute state (1.0 if muted, otherwise 0.0)\nB_PHASE : send phase state (1.0 if phase is inverted, otherwise 0.0)\nB_MONO : send mono state (1.0 if send is set to mono, otherwise 0.0)\nD_VOL : send volume (1.0=+0dB etc...)\nD_PAN : send pan (-1.0=100%L, 0=center, 1.0=100%R)\nD_PANLAW : send pan law (1.0=+0.0db, 0.5=-6dB, -1.0=project default etc...)\nI_SENDMODE : send mode (0=post-fader, 1=pre-fx, 2=post-fx(deprecated), 3=post-fx)\nI_SRCCHAN : audio source starting channel index or -1 if audio send is disabled (&1024=mono...note that in that case, when reading index, you should do (index XOR 1024) to get starting channel index)\nI_DSTCHAN : audio destination starting channel index (&1024=mono (and in case of hardware output &512=rearoute)...note that in that case, when reading index, you should do (index XOR (1024 OR 512)) to get starting channel index)\nI_MIDI_SRCCHAN : source MIDI channel, -1 if MIDI send is disabled (0=all, 1-16)\nI_MIDI_DSTCHAN : destination MIDI channel, -1 if MIDI send is disabled (0=original, 1-16)\nI_MIDI_SRCBUS : source MIDI bus, -1 if MIDI send is disabled (0=all, otherwise bus index)\nI_MIDI_DSTBUS : receive MIDI bus, -1 if MIDI send is disabled (0=all, otherwise bus index)\nI_MIDI_LINK_VOLPAN : link volume/pan controls to MIDI\n\nNote: To get or set other send attributes, see <a href=\"#BR_GetMediaTrackSendInfo_Envelope\">BR_GetMediaTrackSendInfo_Envelope</a> and <a href=\"#BR_GetMediaTrackSendInfo_Track\">BR_GetMediaTrackSendInfo_Track</a>.", },
	{ APIFUNC(BR_GetTakeFXCount), "int", "MediaItem_Take*", "take", "[BR] Returns FX count for supplied take", },
	{ APIFUNC(BR_IsTakeMidi), "bool", "MediaItem_Take*,bool*", "take,inProjectMidiOut", "[BR] Check if take is MIDI take, in case MIDI take is in-project MIDI source data, inProjectMidiOut will be true, otherwise false.", },
	{ APIFUNC(BR_IsMidiOpenInInlineEditor), "bool", "MediaItem_Take*", "take", "[SWS] Check if take has MIDI inline editor open and returns true or false.", },
	{ APIFUNC(BR_ItemAtMouseCursor), "MediaItem*", "double*", "positionOut", "[BR] Get media item under mouse cursor. Position is mouse cursor position in arrange.", },
	{ APIFUNC(BR_MIDI_CCLaneRemove), "bool", "void*,int", "midiEditor,laneId", "[BR] Remove CC lane in midi editor. Top visible CC lane is laneId 0. Returns true on success", },
	{ APIFUNC(BR_MIDI_CCLaneReplace), "bool", "void*,int,int", "midiEditor,laneId,newCC", "[BR] Replace CC lane in midi editor. Top visible CC lane is laneId 0. Returns true on success.\nValid CC lanes: CC0-127=CC, 0x100|(0-31)=14-bit CC, 0x200=velocity, 0x201=pitch, 0x202=program, 0x203=channel pressure, 0x204=bank/program select, 0x205=text, 0x206=sysex, 0x207", },
	{ APIFUNC(BR_PositionAtMouseCursor), "double", "bool", "checkRuler", "[BR] Get position at mouse cursor. To check ruler along with arrange, pass checkRuler=true. Returns -1 if cursor is not over arrange/ruler.", },
	{ APIFUNC(BR_SetArrangeView), "void", "ReaProject*,double,double", "proj,startTime,endTime", "[BR] Deprecated, see GetSet_ArrangeView2 (REAPER v5.12pre4+) -- Set start and end time position of arrange view. To get arrange view instead, see BR_GetArrangeView.", },
	{ APIFUNC(BR_SetItemEdges), "bool", "MediaItem*,double,double", "item,startTime,endTime", "[BR] Set item start and end edges' position - returns true in case of any changes", },
	{ APIFUNC(BR_SetMediaItemImageResource), "void", "MediaItem*,const char*,int", "item,imageIn,imageFlags", "[BR] Set image resource and its flags for a given item. To clear current image resource, pass imageIn as \"\".\nimageFlags: &1=0: don't display image, &1: center / tile, &3: stretch, &5: full height (REAPER 5.974+).\nCan also be used to display existing text in empty items unstretched (pass imageIn = \"\", imageFlags = 0) or stretched (pass imageIn = \"\". imageFlags = 3).\nTo get image resource, see BR_GetMediaItemImageResource.", },
	{ APIFUNC(BR_SetMediaSourceProperties), "bool", "MediaItem_Take*,bool,double,double,double,bool", "take,section,start,length,fade,reverse", "[BR] Set take media source properties. Returns false if take can't have them (MIDI items etc.). Section parameters have to be valid only when passing section=true.\nTo get source properties, see BR_GetMediaSourceProperties." },
	{ APIFUNC(BR_SetMediaTrackLayouts), "bool", "MediaTrack*,const char*,const char*", "track,mcpLayoutNameIn,tcpLayoutNameIn", "[BR] Deprecated, see GetSetMediaTrackInfo (REAPER v5.02+). Set media track layouts for MCP and TCP. To set default layout, pass empty string (\"\") as layout name. In case layouts were successfully set, returns true (if layouts are already set to supplied layout names, it will return false since no changes were made).\nTo get media track layouts, see BR_GetMediaTrackLayouts.", },
	{ APIFUNC(BR_SetMidiTakeTempoInfo), "bool", "MediaItem_Take*,bool,double,int,int", "take,ignoreProjTempo,bpm,num,den", "[BR] Set \"ignore project tempo\" information for MIDI take. Returns true in case the take was successfully updated.", },
	{ APIFUNC(BR_SetTakeSourceFromFile), "bool", "MediaItem_Take*,const char*,bool", "take,filenameIn,inProjectData", "[BR] Set new take source from file. To import MIDI file as in-project source data pass inProjectData=true. Returns false if failed.\nAny take source properties from the previous source will be lost - to preserve them, see BR_SetTakeSourceFromFile2.\nNote: To set source from existing take, see <a href=\"#SNM_GetSetSourceState2\">SNM_GetSetSourceState2</a>.", },
	{ APIFUNC(BR_SetTakeSourceFromFile2), "bool", "MediaItem_Take*,const char*,bool,bool", "take,filenameIn,inProjectData,keepSourceProperties", "[BR] Differs from <a href=\"#BR_SetTakeSourceFromFile\">BR_SetTakeSourceFromFile</a> only that it can also preserve existing take media source properties.", },
	{ APIFUNC(BR_TakeAtMouseCursor), "MediaItem_Take*", "double*", "positionOut", "[BR] Get take under mouse cursor. Position is mouse cursor position in arrange.", },
	{ APIFUNC(BR_TrackAtMouseCursor), "MediaTrack*", "int*,double*", "contextOut,positionOut", "[BR] Get track under mouse cursor.\nContext signifies where the track was found: 0 = TCP, 1 = MCP, 2 = Arrange.\nPosition will hold mouse cursor position in arrange if applicable.", },
	{ APIFUNC(BR_TrackFX_GetFXModuleName), "bool", "MediaTrack*,int,char*,int", "track,fx,nameOut,nameOut_sz", "[BR] Deprecated, see TrackFX_GetNamedConfigParm/'fx_ident' (v6.37+). Get the exact name (like effect.dll, effect.vst3, etc...) of an FX.", },
	{ APIFUNC(BR_Win32_CB_FindString), "int", "void*,int,const char*", "comboBoxHwnd,startId,string", "[BR] Equivalent to win32 API ComboBox_FindString().", },
	{ APIFUNC(BR_Win32_CB_FindStringExact), "int", "void*,int,const char*", "comboBoxHwnd,startId,string", "[BR] Equivalent to win32 API ComboBox_FindStringExact().", },
	{ APIFUNC(BR_Win32_ClientToScreen), "void", "void*,int,int,int*,int*", "hwnd,xIn,yIn,xOut,yOut", "[BR] Equivalent to win32 API ClientToScreen().", },
	{ APIFUNC(BR_Win32_FindWindowEx), "void*", "const char*,const char*,const char*,const char*,bool,bool", "hwndParent,hwndChildAfter,className,windowName,searchClass,searchName", "[BR] Equivalent to win32 API FindWindowEx(). Since ReaScript doesn't allow passing NULL (None in Python, nil in Lua etc...) parameters, to search by supplied class or name set searchClass and searchName accordingly. HWND parameters should be passed as either \"0\" to signify NULL or as string obtained from <a href=\"#BR_Win32_HwndToString\">BR_Win32_HwndToString</a>." },
	{ APIFUNC(BR_Win32_GET_X_LPARAM), "int", "int", "lParam", "[BR] Equivalent to win32 API GET_X_LPARAM().", },
	{ APIFUNC(BR_Win32_GET_Y_LPARAM), "int", "int", "lParam", "[BR] Equivalent to win32 API GET_Y_LPARAM().", },
	{ APIFUNC(BR_Win32_GetConstant), "int", "const char*", "constantName", "[BR] Returns various constants needed for BR_Win32 functions.\nSupported constants are:\nCB_ERR, CB_GETCOUNT, CB_GETCURSEL, CB_SETCURSEL\nEM_SETSEL\nGW_CHILD, GW_HWNDFIRST, GW_HWNDLAST, GW_HWNDNEXT, GW_HWNDPREV, GW_OWNER\nGWL_STYLE\nSW_HIDE, SW_MAXIMIZE, SW_SHOW, SW_SHOWMINIMIZED, SW_SHOWNA, SW_SHOWNOACTIVATE, SW_SHOWNORMAL\nSWP_FRAMECHANGED, SWP_FRAMECHANGED, SWP_NOMOVE, SWP_NOOWNERZORDER, SWP_NOSIZE, SWP_NOZORDER\nVK_DOWN, VK_UP\nWM_CLOSE, WM_KEYDOWN\nWS_MAXIMIZE, WS_OVERLAPPEDWINDOW", },
	{ APIFUNC(BR_Win32_GetCursorPos), "bool", "int*,int*", "xOut,yOut", "[BR] Equivalent to win32 API GetCursorPos().", },
	{ APIFUNC(BR_Win32_GetFocus), "void*", "", "", "[BR] Equivalent to win32 API GetFocus().", },
	{ APIFUNC(BR_Win32_GetForegroundWindow), "void*", "", "", "[BR] Equivalent to win32 API GetForegroundWindow().", },
	{ APIFUNC(BR_Win32_GetMainHwnd), "void*", "", "", "[BR] Alternative to <a href=\"#GetMainHwnd\">GetMainHwnd</a>. REAPER seems to have problems with extensions using HWND type for exported functions so all BR_Win32 functions use void* instead of HWND type", },
	{ APIFUNC(BR_Win32_GetMixerHwnd), "void*", "bool*", "isDockedOut", "[BR] Get mixer window HWND. isDockedOut will be set to true if mixer is docked", },
	{ APIFUNC(BR_Win32_GetMonitorRectFromRect), "void", "bool,int,int,int,int,int*,int*,int*,int*", "workingAreaOnly,leftIn,topIn,rightIn,bottomIn,leftOut,topOut,rightOut,bottomOut", "[BR] Get coordinates for screen which is nearest to supplied coordinates. Pass workingAreaOnly as true to get screen coordinates excluding taskbar (or menu bar on OSX).", },
	{ APIFUNC(BR_Win32_GetParent), "void*", "void*", "hwnd", "[BR] Equivalent to win32 API GetParent().", },
	{ APIFUNC(BR_Win32_GetPrivateProfileString), "int", "const char*,const char*,const char*,const char*,char*,int", "sectionName,keyName,defaultString,filePath,stringOut,stringOut_sz", "[BR] Equivalent to win32 API GetPrivateProfileString(). For example, you can use this to get values from REAPER.ini.", },
	{ APIFUNC(BR_Win32_WritePrivateProfileString), "bool", "const char*,const char*,const char*,const char*", "sectionName,keyName,value,filePath", "[BR] Equivalent to win32 API WritePrivateProfileString(). For example, you can use this to write to REAPER.ini. You can pass an empty string as value to delete a key.", },

	{ APIFUNC(BR_Win32_GetWindow), "void*", "void*,int", "hwnd,cmd", "[BR] Equivalent to win32 API GetWindow().", },
	{ APIFUNC(BR_Win32_GetWindowLong), "int", "void*,int", "hwnd,index", "[BR] Equivalent to win32 API GetWindowLong().", },
	{ APIFUNC(BR_Win32_GetWindowRect), "bool", "void*,int*,int*,int*,int*", "hwnd,leftOut,topOut,rightOut,bottomOut", "[BR] Equivalent to win32 API GetWindowRect().", },
	{ APIFUNC(BR_Win32_GetWindowText), "int", "void*,char*,int", "hwnd,textOut,textOut_sz", "[BR] Equivalent to win32 API GetWindowText().", },
	{ APIFUNC(BR_Win32_HIBYTE), "int", "int", "value", "[BR] Equivalent to win32 API HIBYTE().", },
	{ APIFUNC(BR_Win32_HIWORD), "int", "int", "value", "[BR] Equivalent to win32 API HIWORD().", },
	{ APIFUNC(BR_Win32_HwndToString), "void", "void*,char*,int", "hwnd,stringOut,stringOut_sz", "[BR] Convert HWND to string. To convert string back to HWND, see BR_Win32_StringToHwnd.", },
	{ APIFUNC(BR_Win32_IsWindow), "bool", "void*", "hwnd", "[BR] Equivalent to win32 API IsWindow().", },
	{ APIFUNC(BR_Win32_IsWindowVisible), "bool", "void*", "hwnd", "[BR] Equivalent to win32 API IsWindowVisible().", },
	{ APIFUNC(BR_Win32_LOBYTE), "int", "int", "value", "[BR] Equivalent to win32 API LOBYTE().", },
	{ APIFUNC(BR_Win32_LOWORD), "int", "int", "value", "[BR] Equivalent to win32 API LOWORD().", },
	{ APIFUNC(BR_Win32_MAKELONG), "int", "int,int", "low,high", "[BR] Equivalent to win32 API MAKELONG().", },
	{ APIFUNC(BR_Win32_MAKELPARAM), "int", "int,int", "low,high", "[BR] Equivalent to win32 API MAKELPARAM().", },
	{ APIFUNC(BR_Win32_MAKELRESULT), "int", "int,int", "low,high", "[BR] Equivalent to win32 API MAKELRESULT().", },
	{ APIFUNC(BR_Win32_MAKEWORD), "int", "int,int", "low,high", "[BR] Equivalent to win32 API MAKEWORD().", },
	{ APIFUNC(BR_Win32_MAKEWPARAM), "int", "int,int", "low,high", "[BR] Equivalent to win32 API MAKEWPARAM().", },
	{ APIFUNC(BR_Win32_MIDIEditor_GetActive), "void*", "", "", "[BR] Alternative to <a href=\"#MIDIEditor_GetActive\">MIDIEditor_GetActive</a>. REAPER seems to have problems with extensions using HWND type for exported functions so all BR_Win32 functions use void* instead of HWND type.", },
	{ APIFUNC(BR_Win32_ScreenToClient), "void", "void*,int,int,int*,int*", "hwnd,xIn,yIn,xOut,yOut", "[BR] Equivalent to win32 API ClientToScreen().", },
	{ APIFUNC(BR_Win32_SendMessage), "int", "void*,int,int,int", "hwnd,msg,lParam,wParam", "[BR] Equivalent to win32 API SendMessage().", },
	{ APIFUNC(BR_Win32_SetFocus), "void*", "void*", "hwnd", "[BR] Equivalent to win32 API SetFocus().", },
	{ APIFUNC(BR_Win32_SetForegroundWindow), "int", "void*", "hwnd", "[BR] Equivalent to win32 API SetForegroundWindow().", },
	{ APIFUNC(BR_Win32_SetWindowLong), "int", "void*,int,int", "hwnd,index,newLong", "[BR] Equivalent to win32 API SetWindowLong().", },
	{ APIFUNC(BR_Win32_SetWindowPos), "bool", "void*,const char*,int,int,int,int,int", "hwnd,hwndInsertAfter,x,y,width,height,flags", "[BR] Equivalent to win32 API SetWindowPos().\nhwndInsertAfter may be a string: \"HWND_BOTTOM\", \"HWND_NOTOPMOST\", \"HWND_TOP\", \"HWND_TOPMOST\" or a string obtained with <a href=\"#BR_Win32_HwndToString\">BR_Win32_HwndToString</a>."},
	{ APIFUNC(BR_Win32_ShellExecute), "int", "const char*,const char*,const char*,const char*,int", "operation,file,parameters,directory,showFlags", "[BR] Equivalent to win32 API ShellExecute() with HWND set to main window", },
	{ APIFUNC(BR_Win32_ShowWindow), "bool", "void*,int", "hwnd,cmdShow", "[BR] Equivalent to win32 API ShowWindow().", },
	{ APIFUNC(BR_Win32_StringToHwnd), "void*", "const char*", "string", "[BR] Convert string to HWND. To convert HWND back to string, see BR_Win32_HwndToString.", },
	{ APIFUNC(BR_Win32_WindowFromPoint), "void*", "int,int", "x,y", "[BR] Equivalent to win32 API WindowFromPoint().", },

	{ APIFUNC(ULT_GetMediaItemNote), "const char*", "MediaItem*", "item", "[ULT] Deprecated, see GetSetMediaItemInfo_String (v5.95+). Get item notes.", },
	{ APIFUNC(ULT_SetMediaItemNote), "void", "MediaItem*,const char*", "item,note", "[ULT] Deprecated, see GetSetMediaItemInfo_String (v5.95+). Set item notes.", },

	// *** nofish stuff ***
	// #781
	{ APIFUNC(NF_GetMediaItemMaxPeak), "double", "MediaItem*", "item", "Returns the greatest max. peak value in dBFS of all active channels of an audio item active take, post item gain, post take volume envelope, post-fade, pre fader, pre item FX. \n Returns -150.0 if MIDI take or empty item.", },
	{ APIFUNC(NF_GetMediaItemMaxPeakAndMaxPeakPos), "double", "MediaItem*,double*", "item,maxPeakPosOut", "See <a href=\"#NF_GetMediaItemMaxPeak\">NF_GetMediaItemMaxPeak</a>, additionally returns maxPeakPos (relative to item position).", }, // #953
	{ APIFUNC(NF_GetMediaItemPeakRMS_Windowed), "double", "MediaItem*", "item", "Returns the average dB RMS peak level of all active channels of an audio item active take, post item gain, post take volume envelope, post-fade, pre fader, pre item FX. \n Obeys 'Window size for peak RMS' setting in 'SWS: Set RMS analysis/normalize options' for calculation. Returns -150.0 if MIDI take or empty item.", },
	{ APIFUNC(NF_GetMediaItemPeakRMS_NonWindowed), "double", "MediaItem*", "item", "Returns the greatest overall (non-windowed) dB RMS peak level of all active channels of an audio item active take, post item gain, post take volume envelope, post-fade, pre fader, pre item FX. \n Returns -150.0 if MIDI take or empty item.", },
	{ APIFUNC(NF_GetMediaItemAverageRMS), "double", "MediaItem*", "item", "Returns the average overall (non-windowed) dB RMS level of active channels of an audio item active take, post item gain, post take volume envelope, post-fade, pre fader, pre item FX. \n Returns -150.0 if MIDI take or empty item.", },
	{ APIFUNC(NF_AnalyzeMediaItemPeakAndRMS), "bool", "MediaItem*,double,void*,void*,void*,void*", "item,windowSize,reaper.array_peaks,reaper.array_peakpositions,reaper.array_RMSs,reaper.array_RMSpositions", "This function combines all other NF_Peak/RMS functions in a single one and additionally returns peak RMS positions. Lua example code <a href=\"https://forum.cockos.com/showpost.php?p=2050961&postcount=6\">here</a>. Note: It's recommended to use this function with ReaScript/Lua as it provides reaper.array objects. If using this function with other scripting languages, you must provide arrays in the <a href=\"https://forum.cockos.com/showpost.php?p=2039829&postcount=2\">reaper.array</a> format.", },

	// #880
	{ APIFUNC(NF_AnalyzeTakeLoudness_IntegratedOnly), "bool", "MediaItem_Take*,double*", "take,lufsIntegratedOut", "Does LUFS integrated analysis only. Faster than full loudness analysis (<a href=\"#NF_AnalyzeTakeLoudness\">NF_AnalyzeTakeLoudness</a>) . Use this if only LUFS integrated is required. Take vol. env. is taken into account. See: <a href=\"http://wiki.cockos.com/wiki/index.php/Measure_and_normalize_loudness_with_SWS\">Signal flow</a>", },
	{ APIFUNC(NF_AnalyzeTakeLoudness), "bool", "MediaItem_Take*,bool,double*,double*,double*,double*,double*,double*", "take,analyzeTruePeak,lufsIntegratedOut,rangeOut, truePeakOut,truePeakPosOut,shortTermMaxOut,momentaryMaxOut", "Full loudness analysis. retval: returns true on successful analysis, false on MIDI take or when analysis failed for some reason. analyzeTruePeak=true: Also do true peak analysis. Returns true peak value in dBTP and true peak position (relative to item position). Considerably slower than without true peak analysis (since it uses oversampling). Note: Short term uses a time window of 3 sec. for calculation. So for items shorter than this shortTermMaxOut can't be calculated correctly. Momentary uses a time window of 0.4 sec. ", },
	{ APIFUNC(NF_AnalyzeTakeLoudness2), "bool", "MediaItem_Take*,bool,double*,double*,double*,double*,double*,double*,double*,double*", "take,analyzeTruePeak,lufsIntegratedOut,rangeOut, truePeakOut,truePeakPosOut,shortTermMaxOut,momentaryMaxOut,shortTermMaxPosOut,momentaryMaxPosOut", "Same as <a href=\"#NF_AnalyzeTakeLoudness\">NF_AnalyzeTakeLoudness</a> but additionally returns shortTermMaxPos and momentaryMaxPos (in absolute project time). Note: shortTermMaxPos and momentaryMaxPos indicate the beginning of time <i>intervalls</i>, (3 sec. and 0.4 sec. resp.). ", },

	// #755 SWS Notes, MarkerRegionSubs
	{ APIFUNC(NF_GetSWSTrackNotes), "const char*", "MediaTrack*", "track", "", },
	{ APIFUNC(NF_SetSWSTrackNotes), "void", "MediaTrack*,const char*", "track,str", "", },
	{ APIFUNC(NF_GetSWSMarkerRegionSub), "const char*", "int", "markerRegionIdx", "Returns SWS/S&M marker/region subtitle. markerRegionIdx: Refers to index that can be passed to <a href=\"#EnumProjectMarkers\">EnumProjectMarkers</a> (not displayed marker/region index). Returns empty string if marker/region with specified index not found or marker/region subtitle not set. Lua code example <a href=\"https://github.com/ReaTeam/ReaScripts-Templates/blob/master/Markers%20and%20Regions/NF_Get%20SWS%20markers%20and%20regions%20notes.lua\">here</a>.", },
	{ APIFUNC(NF_SetSWSMarkerRegionSub), "bool", "const char*,int", "markerRegionSub,markerRegionIdx", "Set SWS/S&M marker/region subtitle. markerRegionIdx: Refers to index that can be passed to <a href=\"#EnumProjectMarkers\">EnumProjectMarkers</a> (not displayed marker/region index). Returns true if subtitle is set successfully (i.e. marker/region with specified index is present in project). Lua code example <a href=\"https://github.com/ReaTeam/ReaScripts-Templates/blob/master/Markers%20and%20Regions/NF_Get%20SWS%20markers%20and%20regions%20notes.lua\">here</a>.", },
	{ APIFUNC(NF_UpdateSWSMarkerRegionSubWindow), "void", "", "", "Redraw the Notes window (call if you've changed a subtitle via <a href=\"#NF_SetSWSMarkerRegionSub\">NF_SetSWSMarkerRegionSub</a> which is currently displayed in the Notes window and you want to appear the new subtitle immediately.)", },

	{ APIFUNC(NF_TakeFX_GetFXModuleName), "bool", "MediaItem*,int,char*,int", "item,fx,nameOut,nameOut_sz", "Deprecated, see TakeFX_GetNamedConfigParm/'fx_ident' (v6.37+). See BR_TrackFX_GetFXModuleName. fx: counted consecutively across all takes (zero-based).", },
	{ APIFUNC(NF_Win32_GetSystemMetrics), "int", "int", "nIndex", "Equivalent to win32 API GetSystemMetrics(). Note: Only SM_C[XY]SCREEN, SM_C[XY][HV]SCROLL and SM_CYMENU are currently supported on macOS and Linux as of REAPER 6.68. Check the <a href=\"https://github.com/justinfrankel/WDL/blob/main/WDL/swell\">SWELL source code</a> for up-to-date support information (swell-wnd.mm, swell-wnd-generic.cpp).", },
	{ APIFUNC(NF_GetSWS_RMSoptions), "void", "double*,double*", "targetOut,windowSizeOut", "Get SWS analysis/normalize options. See <a href=\"#NF_SetSWS_RMSoptions\">NF_SetSWS_RMSoptions</a>.", },
	{ APIFUNC(NF_SetSWS_RMSoptions), "bool", "double,double", "targetLevel,windowSize", "Set SWS analysis/normalize options (same as running action 'SWS: Set RMS analysis/normalize options'). targetLevel: target RMS normalize level (dB), windowSize: window size for peak RMS (sec.)", },
	{ APIFUNC(NF_ReadAudioFileBitrate), "int", "const char*", "fn", "Returns the bitrate of an audio file in kb/s if available (0 otherwise). For supported filetypes see <a href=\"https://taglib.org/api/classTagLib_1_1AudioProperties.html#ae5b7650b50f8c8f8cc022f25cfee48c5\">TagLib::AudioProperties::bitrate</a>.", },

	// #974, SnM Global/Project startup actions
	{ APIFUNC(NF_GetGlobalStartupAction), "bool", "char*,int,char*,int", "descOut,descOut_sz,cmdIdOut,cmdIdOut_sz", "Gets action description and command ID number (for native actions) or named command IDs / identifier strings (for extension actions /ReaScripts) if global startup action is set, otherwise empty string. Returns false on failure.", },
	{ APIFUNC(NF_SetGlobalStartupAction), "bool", "const char*", "str", "Returns true if global startup action was set successfully (i.e. valid action ID). Note: For SWS / S&M actions and macros / scripts, you must use identifier strings (e.g. \"_SWS_ABOUT\", \"_f506bc780a0ab34b8fdedb67ed5d3649\"), not command IDs (e.g. \"47145\").\nTip: to copy such identifiers, right-click the action in the Actions window > Copy selected action cmdID / identifier string.\nNOnly works for actions / scripts from Main action section.", },
	{ APIFUNC(NF_ClearGlobalStartupAction), "bool", "", "", "Returns true if global startup action was cleared successfully.", },
	{ APIFUNC(NF_GetProjectStartupAction), "bool", "char*,int,char*,int", "descOut,descOut_sz,cmdIdOut,cmdIdOut_sz", "Gets action description and command ID number (for native actions) or named command IDs / identifier strings (for extension actions /ReaScripts) if project startup action is set, otherwise empty string. Returns false on failure.", },
	{ APIFUNC(NF_SetProjectStartupAction), "bool", "const char*", "str", "Returns true if project startup action was set successfully (i.e. valid action ID). Note: For SWS / S&M actions and macros / scripts, you must use identifier strings (e.g. \"_SWS_ABOUT\", \"_f506bc780a0ab34b8fdedb67ed5d3649\"), not command IDs (e.g. \"47145\").\nTip: to copy such identifiers, right-click the action in the Actions window > Copy selected action cmdID / identifier string.\nOnly works for actions / scripts from Main action section. Project must be saved after setting project startup action to be persistent.", },
	{ APIFUNC(NF_ClearProjectStartupAction), "bool", "", "", "Returns true if project startup action was cleared successfully.", },
	// #974, BR Project track selection action
	{ APIFUNC(NF_GetProjectTrackSelectionAction), "bool", "char*,int,char*,int", "descOut,descOut_sz,cmdIdOut,cmdIdOut_sz", "Gets action description and command ID number (for native actions) or named command IDs / identifier strings (for extension actions /ReaScripts) if project track selection action is set, otherwise empty string. Returns false on failure.", },
	{ APIFUNC(NF_SetProjectTrackSelectionAction), "bool", "const char*", "str", "Returns true if project track selection action was set successfully (i.e. valid action ID). Note: For SWS / S&M actions and macros / scripts, you must use identifier strings (e.g. \"_SWS_ABOUT\", \"_f506bc780a0ab34b8fdedb67ed5d3649\"), not command IDs (e.g. \"47145\").\nTip: to copy such identifiers, right-click the action in the Actions window > Copy selected action cmdID / identifier string.\nOnly works for actions / scripts from Main action section. Project must be saved after setting project track selection action to be persistent.", },
	{ APIFUNC(NF_ClearProjectTrackSelectionAction), "bool", "", "", "Returns true if project track selection action was cleared successfully.", },

	{ APIFUNC(NF_DeleteTakeFromItem), "bool", "MediaItem*,int", "item,takeIdx", "Deletes a take from an item. takeIdx is zero-based. Returns true on success.", },
	{ APIFUNC(NF_ScrollHorizontallyByPercentage), "void", "int", "amount", "100 means scroll one page. Negative values scroll left.", },

	// Base64
	{ APIFUNC(NF_Base64_Decode), "bool","const char*,char*,int", "base64Str,decodedStrOutNeedBig,decodedStrOutNeedBig_sz", "Returns true on success.", },
	{ APIFUNC(NF_Base64_Encode), "void","const char*,int,bool,char*,int", "str,str_sz,usePadding,encodedStrOutNeedBig,encodedStrOutNeedBig_sz", "Input string may contain null bytes in REAPER 6.44 or newer. Note: Doesn't allow padding in the middle (e.g. concatenated encoded strings), doesn't allow newlines.", },

	{ APIFUNC(NF_GetThemeDefaultTCPHeights), "void","int*,int*,int*,int*", "supercollapsedOut,collapsedOut,smallOut,recarmOut", "", },
	// /*** nofish stuff ***

	{ APIFUNC(SN_FocusMIDIEditor), "void", "", "", "Focuses the active/open MIDI editor.", },

	{ APIFUNC(CF_SetClipboard), "void", "const char*", "str", "Write the given string into the system clipboard.", },
	{ APIFUNC(CF_GetClipboard), "void", "char*,int", "textOutNeedBig,textOutNeedBig_sz", "Read the contents of the system clipboard.", },
	{ APIFUNC(CF_GetClipboardBig), "const char*", "WDL_FastString*", "output", "[DEPRECATED: Use <a href=\"#CF_GetClipboard\">CF_GetClipboard</a>] Read the contents of the system clipboard. See <a href=\"#SNM_CreateFastString\">SNM_CreateFastString</a> and <a href=\"#SNM_DeleteFastString\">SNM_DeleteFastString</a>.", },
	{ APIFUNC(CF_ShellExecute), "bool", "const char*", "file", "Open the given file or URL in the default application. See also <a href=\"#CF_LocateInExplorer\">CF_LocateInExplorer</a>.", },
	{ APIFUNC(CF_LocateInExplorer), "bool", "const char*", "file", "Select the given file in explorer/finder.", },

	{ APIFUNC(CF_GetTrackFXChain), "FxChain*", "MediaTrack*", "track", "Return a handle to the given track FX chain window.", },
	{ APIFUNC(CF_GetTrackFXChainEx), "FxChain*", "ReaProject*,MediaTrack*,bool", "project,track,wantInputChain", "Return a handle to the given track FX chain window. Set wantInputChain to get the track's input/monitoring FX chain.", },
	{ APIFUNC(CF_GetTakeFXChain), "FxChain*", "MediaItem_Take*", "take", "Return a handle to the given take FX chain window. HACK: This temporarily renames the take in order to disambiguate the take FX chain window from similarily named takes.", },
	{ APIFUNC(CF_GetFocusedFXChain), "FxChain*", "", "", "Return a handle to the currently focused FX chain window.", },
	{ APIFUNC(CF_EnumSelectedFX), "int", "FxChain*,int", "hwnd,index", "Return the index of the next selected effect in the given FX chain. Start index should be -1. Returns -1 if there are no more selected effects.", },
	{ APIFUNC(CF_SelectTrackFX), "bool", "MediaTrack*,int", "track,index", "Set which track effect is active in the track's FX chain. The FX chain window does not have to be open.", },

	{ APIFUNC(CF_GetSWSVersion), "void", "char*,int", "versionOut,versionOut_sz", "Return the current SWS version number.", },
	{ APIFUNC(CF_GetCustomColor), "int", "int", "index", "Get one of 16 SWS custom colors (0xBBGGRR on Windows, 0xRRGGBB everyhwere else). Index is zero-based.", },
	{ APIFUNC(CF_SetCustomColor), "void", "int,int", "index,color", "Set one of 16 SWS custom colors (0xBBGGRR on Windows, 0xRRGGBB everyhwere else). Index is zero-based.", },

	{ APIFUNC(CF_EnumerateActions), "int", "int,int,char*,int", "section,index,nameOut,nameOut_sz", "Deprecated, see kbd_enumerateActions (v6.71+). Wrapper for the unexposed kbd_enumerateActions API function.\nMain=0, Main (alt recording)=100, MIDI Editor=32060, MIDI Event List Editor=32061, MIDI Inline Editor=32062, Media Explorer=32063", },
	{ APIFUNC(CF_GetCommandText), "const char*", "int,int", "section,command", "Deprecated, see kbd_getTextFromCmd (v6.71+). Wrapper for the unexposed kbd_getTextFromCmd API function. See <a href='#CF_EnumerateActions'>CF_EnumerateActions</a> for common section IDs.", },

	{ APIFUNC(CF_GetMediaSourceBitDepth), "int", "PCM_source*", "src", "Returns the bit depth if available (0 otherwise).", },
	{ APIFUNC(CF_GetMediaSourceBitRate), "double", "PCM_source*", "src", "Returns the bit rate for WAVE (wav, aif) and streaming/variable formats (mp3, ogg, opus). REAPER v6.19 or later is required for non-WAVE formats.", },
	{ APIFUNC(CF_GetMediaSourceOnline), "bool", "PCM_source*", "src", "Returns the online/offline status of the given source.", },
	{ APIFUNC(CF_SetMediaSourceOnline), "void", "PCM_source*,bool", "src,set", "Set the online/offline status of the given source (closes files when set=false).", },
	{ APIFUNC(CF_GetMediaSourceMetadata), "bool", "PCM_source*,const char*,char*,int", "src,name,out,out_sz", "Get the value of the given metadata field (eg. DESC, ORIG, ORIGREF, DATE, TIME, UMI, CODINGHISTORY for BWF).", },
	{ APIFUNC(CF_GetMediaSourceRPP), "bool", "PCM_source*,char*,int", "src,fnOut,fnOut_sz", "Get the project associated with this source (BWF, subproject...).", },
	{ APIFUNC(CF_EnumMediaSourceCues), "int", "PCM_source*,int,double*,double*,bool*,char*,int,bool*", "src,index,timeOut,endTimeOut,isRegionOut,nameOut,nameOut_sz,isChapterOut", "Enumerate the source's media cues. Returns the next index or 0 when finished.", },
	{ APIFUNC(CF_ExportMediaSource), "bool", "PCM_source*,const char*", "src,fn", "Export the source to the given file (MIDI only).", },
<<<<<<< HEAD
	{ APIFUNC(CF_PCM_Source_SetSectionInfo), "bool", "PCM_source*,PCM_source*,double,double,bool,double*", "section,source,offset,length,reverse,fadeInOptional", "Give a section source created using PCM_Source_CreateFromType(\"SECTION\"). Offset and length are ignored if 0. Negative length to subtract from the total length of the source." },
=======
	{ APIFUNC(CF_PCM_Source_SetSectionInfo), "bool", "PCM_source*,PCM_source*,double,double,bool", "section,source,offset,length,reverse", "Give a section source created using PCM_Source_CreateFromType(\"SECTION\"). Offset and length are ignored if 0. Negative length to subtract from the total length of the source." },
	{ APIFUNC(CF_NormalizeUTF8), "void", "const char*,int,char*,int", "input,mode,normalizedOutNeedBig,normalizedOutNeedBig_sz",
	R"(Apply <a href="https://unicode.org/reports/tr15/">Unicode normalization</a> to the provided UTF-8 string.

Mode values:
- Bit 0 (composition mode):
  * 0 = decomposition only
  * 1 = decomposition + canonical composition
- Bit 1 (decomposition mode):
  * 0 = canonical decomposition
  * 1 = compatibility decomposition)", },
>>>>>>> 881dcb8f

	{ APIFUNC(CF_CreatePreview), "CF_Preview*", "PCM_source*", "source", R"(Create a new preview object. Does not take ownership of the source (don't forget to destroy it unless it came from a take!). See CF_Preview_Play and the others CF_Preview_* functions.

The preview object is automatically destroyed at the end of a defer cycle if at least one of these conditions are met:
- playback finished
- playback was not started using CF_Preview_Play
- the output track no longer exists)", },
	{ APIFUNC(CF_Preview_GetValue), "bool", "CF_Preview*,const char*,double*", "preview,name,valueOut", R"(Supported attributes:
B_LOOP         seek to the beginning when reaching the end of the source
B_PPITCH       preserve pitch when changing playback rate
D_FADEINLEN    lenght in seconds of playback fade in
D_FADEOUTLEN   lenght in seconds of playback fade out
D_LENGTH       (read only) length of the source * playback rate
D_MEASUREALIGN >0 = wait until the next bar before starting playback (note: this causes playback to silently continue when project is paused and previewing through a track)
D_PAN          playback pan
D_PITCH        pitch adjustment in semitones
D_PLAYRATE     playback rate (0.01..100)
D_POSITION     current playback position
D_VOLUME       playback volume
I_OUTCHAN      first hardware output channel (&1024=mono, reads -1 when playing through a track, see CF_Preview_SetOutputTrack)
I_PITCHMODE    highest 16 bits=pitch shift mode (see EnumPitchShiftModes), lower 16 bits=pitch shift submode (see EnumPitchShiftSubModes))", },
	{ APIFUNC(CF_Preview_GetPeak), "bool", "CF_Preview*,int,double*", "preview,channel,peakvolOut", "Return the maximum sample value played since the last read. Refresh speed depends on buffer size.", },
	{ APIFUNC(CF_Preview_SetValue), "bool", "CF_Preview*,const char*,double", "preview,name,newValue", "See CF_Preview_GetValue.", },
	{ APIFUNC(CF_Preview_GetOutputTrack), "MediaTrack*", "CF_Preview*", "preview", "", },
	{ APIFUNC(CF_Preview_SetOutputTrack), "bool", "CF_Preview*,ReaProject*,MediaTrack*", "preview,project,track", "", },
	{ APIFUNC(CF_Preview_Play), "bool", "CF_Preview*", "preview", "Start playback of the configured preview object.", },
	{ APIFUNC(CF_Preview_Stop), "bool", "CF_Preview*", "preview", "Stop and destroy a preview object.", },
	{ APIFUNC(CF_Preview_StopAll), "void", "", "", "Stop and destroy all currently active preview objects.", },

	{ APIFUNC(JB_GetSWSExtraProjectNotes), "const char*", "ReaProject*", "project", "", },
	{ APIFUNC(JB_SetSWSExtraProjectNotes), "void", "ReaProject*,const char*", "project,str", "", },

	{ NULL, } // denote end of table
};

///////////////////////////////////////////////////////////////////////////////

// register exported functions
bool RegisterExportedFuncs(reaper_plugin_info_t* _rec)
{
	bool ok = (_rec!=NULL);
	int i=-1;
	while (ok && g_apidefs[++i].func)
	{
		ok &= (_rec->Register(g_apidefs[i].regkey_func, g_apidefs[i].func) != 0);
		if (g_apidefs[i].regkey_vararg && g_apidefs[i].func_vararg)
		{
			ok &= (_rec->Register(g_apidefs[i].regkey_vararg, g_apidefs[i].func_vararg) != 0);
		}
	}
	return ok;
}

// unregister exported functions
void UnregisterExportedFuncs()
{
	char tmp[512];
	int i=-1;
	while (g_apidefs[++i].func)
	{
		snprintf(tmp, sizeof(tmp), "-%s", g_apidefs[i].regkey_func);
		plugin_register(tmp, g_apidefs[i].func);
	}
}

// register exported function definitions + help text for the reaper api header and html documentation
bool RegisterExportedAPI(reaper_plugin_info_t* _rec)
{
	bool ok = (_rec!=NULL);
	int i=-1;
	char tmp[8*1024];
	while (ok && g_apidefs[++i].func)
	{
		if (g_apidefs[i].regkey_def)
		{
			memset(tmp, 0, sizeof(tmp));
			snprintf(tmp, sizeof(tmp), "%s\r%s\r%s\r%s", g_apidefs[i].ret_val, g_apidefs[i].parm_types, g_apidefs[i].parm_names, g_apidefs[i].help);
			char* p = g_apidefs[i].dyn_def = _strdup(tmp);
			while (*p) { if (*p=='\r') *p='\0'; p++; }
			ok &= (_rec->Register(g_apidefs[i].regkey_def, g_apidefs[i].dyn_def) != 0);
		}
	}
	return ok;
}<|MERGE_RESOLUTION|>--- conflicted
+++ resolved
@@ -366,10 +366,7 @@
 	{ APIFUNC(CF_GetMediaSourceRPP), "bool", "PCM_source*,char*,int", "src,fnOut,fnOut_sz", "Get the project associated with this source (BWF, subproject...).", },
 	{ APIFUNC(CF_EnumMediaSourceCues), "int", "PCM_source*,int,double*,double*,bool*,char*,int,bool*", "src,index,timeOut,endTimeOut,isRegionOut,nameOut,nameOut_sz,isChapterOut", "Enumerate the source's media cues. Returns the next index or 0 when finished.", },
 	{ APIFUNC(CF_ExportMediaSource), "bool", "PCM_source*,const char*", "src,fn", "Export the source to the given file (MIDI only).", },
-<<<<<<< HEAD
 	{ APIFUNC(CF_PCM_Source_SetSectionInfo), "bool", "PCM_source*,PCM_source*,double,double,bool,double*", "section,source,offset,length,reverse,fadeInOptional", "Give a section source created using PCM_Source_CreateFromType(\"SECTION\"). Offset and length are ignored if 0. Negative length to subtract from the total length of the source." },
-=======
-	{ APIFUNC(CF_PCM_Source_SetSectionInfo), "bool", "PCM_source*,PCM_source*,double,double,bool", "section,source,offset,length,reverse", "Give a section source created using PCM_Source_CreateFromType(\"SECTION\"). Offset and length are ignored if 0. Negative length to subtract from the total length of the source." },
 	{ APIFUNC(CF_NormalizeUTF8), "void", "const char*,int,char*,int", "input,mode,normalizedOutNeedBig,normalizedOutNeedBig_sz",
 	R"(Apply <a href="https://unicode.org/reports/tr15/">Unicode normalization</a> to the provided UTF-8 string.
 
@@ -380,7 +377,6 @@
 - Bit 1 (decomposition mode):
   * 0 = canonical decomposition
   * 1 = compatibility decomposition)", },
->>>>>>> 881dcb8f
 
 	{ APIFUNC(CF_CreatePreview), "CF_Preview*", "PCM_source*", "source", R"(Create a new preview object. Does not take ownership of the source (don't forget to destroy it unless it came from a take!). See CF_Preview_Play and the others CF_Preview_* functions.
 
