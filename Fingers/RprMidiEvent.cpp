#include "stdafx.h"

#include "RprMidiEvent.h"
#include "RprNode.h"

#include "StringUtil.h"

#include <memory>
#include <WDL/localize/localize.h>

static std::string toHex(unsigned char hex);

RprMidiEvent::RprMidiEvent()
    : mSelected(false), mMuted(false), mDelta(0), mOffset(0), mQuantizeOffset(0)
{
    mMidiMessage.resize(3);
}

bool RprMidiEvent::isSelected() const
{
    return mSelected;
}

void RprMidiEvent::setSelected(bool selected)
{
    mSelected = selected;
}

bool RprMidiEvent::isMuted() const
{
    return mMuted;
}

void RprMidiEvent::setMuted(bool muted)
{
    mMuted = muted;
}

int RprMidiEvent::getDelta() const
{
    return mDelta;
}

void RprMidiEvent::setDelta(int delta)
{
    mDelta = delta;
}

int RprMidiEvent::getOffset() const
{
    return mOffset;
}

void RprMidiEvent::setOffset(int offset)
{
    mOffset = offset;

    for(RprMidiEvent *attachedEvent : mAttachedEvents)
        attachedEvent->setOffset(offset);
}

RprMidiEvent::RprMidiException::RprMidiException(const char *message) : mMessage(message)
{
}

const char *RprMidiEvent::RprMidiException::what()
{
    return mMessage.c_str();
}

RprMidiEvent::RprMidiException::~RprMidiException() throw()
{
}

RprExtendedMidiEvent::RprExtendedMidiEvent() : RprMidiEvent()
{
}

void RprExtendedMidiEvent::addExtendedData(const std::string &data)
{
    mExtendedData.push_back(data);
}

RprMidiEvent::MessageType RprExtendedMidiEvent::getMessageType() const
{
    if (mExtendedData.front().substr(0, 2) == "/w")
        return RprMidiEvent::TextEvent;
    else
        return RprMidiEvent::Sysex;
}

RprNode *RprExtendedMidiEvent::toReaper()
{
    std::stringstream oss;
    if(isSelected())
        oss << "x";
    else
        oss << "X";

    if(isMuted())
        oss << "m";
    oss << " ";
    oss << getDelta() << " 0";
    std::auto_ptr<RprNode> node(new RprParentNode(oss.str().c_str()));
    for(std::list<std::string>::const_iterator i = mExtendedData.begin();
        i != mExtendedData.end(); ++i)
    {
        std::auto_ptr<RprNode> childNode(new RprPropertyNode(*i));
        node->addChild(childNode.release());
    }
    return node.release();
}

void RprMidiEvent::setMidiMessage(const std::vector<unsigned char> message)
{
    mMidiMessage = message;
}

const std::vector<unsigned char>& RprMidiEvent::getMidiMessage()
{
    return mMidiMessage;
}

<<<<<<< HEAD
bool RprMidiEvent::isAttachableTo(const RprMidiEvent *targetEvent) const
{
    // Notations Events are Text Events occuring right after a Note On.
    // Normal Text Events occur before any Note On at the same time position.
    // Therefore, this only matches Notation Events attached to a Note On.

    return
        getOffset() == targetEvent->getOffset() && // same absolute position
        getMessageType() == NotationEvent &&
        targetEvent->getMessageType() == RprMidiEvent::NoteOn;
}

void RprMidiEvent::addAttachedEvent(RprMidiEvent *attachedEvent)
{
    mAttachedEvents.push_back(attachedEvent);
=======
void RprMidiEvent::addPropertyNode(const RprNode *node)
{
    mPropertyLines.push_back(node->getValue());
>>>>>>> 13c773bb
}

unsigned char RprMidiEvent::getValue1() const
{
    return mMidiMessage[1];
}

void RprMidiEvent::setValue1(unsigned char value)
{
    mMidiMessage[1] = value;
}

static RprMidiEvent::MessageType getMessageType(unsigned char message)
{
    message = (message & 0xF0) >> 4;
    switch(message) {
        case 8:
            return RprMidiEvent::NoteOff;
        case 9:
            return RprMidiEvent::NoteOn;
        case 0xA:
            return RprMidiEvent::KeyPressure;
        case 0xB:
            return RprMidiEvent::CC;
        case 0xC:
            return RprMidiEvent::ProgramChange;
        case 0xD:
            return RprMidiEvent::ChannelPressure;
        case 0xE:
            return RprMidiEvent::PitchBend;
        default:
            return RprMidiEvent::Unknown;
    }
}

RprMidiEvent::MessageType RprMidiEvent::getMessageType() const
{
    return ::getMessageType(mMidiMessage[0]);
}

void RprMidiEvent::setMessageType(RprMidiEvent::MessageType messageType)
{
    unsigned char messageNibble = 0x0;
    switch(messageType) {
        case NoteOff:
            messageNibble = 0x8;
            break;
        case NoteOn:
            messageNibble = 0x9;
            break;
        case CC:
            messageNibble = 0xB;
            break;
        case ProgramChange:
            messageNibble = 0xC;
            break;
        case PitchBend:
            messageNibble = 0xE;
            break;
        default:
            break;
    }
    mMidiMessage[0] &= 0x0F;
    mMidiMessage[0] |= (messageNibble << 4);
}

unsigned char RprMidiEvent::getValue2() const
{
    return mMidiMessage[2];
}

void RprMidiEvent::setValue2(unsigned char value)
{
    mMidiMessage[2] = value;
}

int RprMidiEvent::getUnquantizedOffset() const
{
    return mQuantizeOffset;
}

void RprMidiEvent::setUnquantizedOffset(int offset)
{
    mQuantizeOffset = offset;
}

unsigned char RprMidiEvent::getChannel() const
{ 
    return (mMidiMessage[0] & 0x0F);
}

void RprMidiEvent::setChannel(unsigned char channel)
{
    mMidiMessage[0] &= 0xF0;
    mMidiMessage[0] |= channel;
}

RprNode *RprMidiEvent::toReaper()
{
    std::stringstream oss;
    if(isSelected())
        oss << "e";
    else
        oss << "E";

    if(isMuted())
        oss << "m";
    oss << " ";
    oss << getDelta();
    for(std::vector<unsigned char>::iterator i = mMidiMessage.begin(); i != mMidiMessage.end(); i++)
        oss << " " << toHex(*i);

    if(getMessageType() == NoteOn || getMessageType() == NoteOff) {
        if(mQuantizeOffset != 0) {
            oss << " " << mQuantizeOffset;
        }
    }

    for(const std::string &propertyLine : mPropertyLines)
        oss << '\n' << propertyLine;

    std::auto_ptr<RprNode> node(new RprPropertyNode(oss.str()));
    return node.release();
}

static bool isExtended(const char* inStr)
{
    if(inStr[0] == 0)
        throw RprMidiEvent::RprMidiException(__LOCALIZE("Error parsing MIDI data","sws_mbox"));
    if(inStr[0] == 'x')
        return true;
    if(inStr[0] == 'X')
        return true;
    return false;
}

static bool isSelected(const char* inStr)
{
    if(inStr[0] == 0)
        throw RprMidiEvent::RprMidiException(__LOCALIZE("Error parsing MIDI data","sws_mbox"));
    if(inStr[0] == 'E')
        return false;
    if(inStr[0] == 'e')
        return true;
    if(inStr[0] == 'x')
        return true;
    if(inStr[0] == 'X')
        return false;

    throw RprMidiEvent::RprMidiException(__LOCALIZE("Error parsing MIDI data","sws_mbox"));
}

static bool isMuted(const char* inStr)
{
    if(inStr[0] == 0 || inStr[1] == 0)
        return false;
    if(inStr[1] == 'm')
        return true;

    throw RprMidiEvent::RprMidiException(__LOCALIZE("Error parsing MIDI data","sws_mbox"));
}

static unsigned char fromHex(const std::string &inStr)
{
    unsigned int v;
    std::istringstream iss(inStr);
    iss >> std::setbase(16) >> v;
    return (unsigned char)v;
}

static std::string toHex(unsigned char hex)
{
    std::ostringstream oss;
    oss << std::setbase(16) << std::setw(2) << std::setfill('0') << (int)hex;
    return oss.str();
}

static bool isNote(std::vector<unsigned char> &midiMessage)
{
    if(midiMessage.empty())
        return false;
    if(getMessageType(midiMessage[0]) == RprMidiEvent::NoteOn)
        return true;
    if(getMessageType(midiMessage[0]) == RprMidiEvent::NoteOff)
        return true;
    return false;
}

RprMidiEventCreator::RprMidiEventCreator(RprNode *node)
{
    StringVector tokens(node->getValue());

    if(tokens.empty())
        throw RprMidiEvent::RprMidiException(__LOCALIZE("Error parsing MIDI data","sws_mbox"));

    int delta = (int)strtoul(tokens.at(1), 0, 10);
    bool selected = isSelected(tokens.at(0));
    bool muted = isMuted(tokens.at(0));

    if(isExtended(tokens.at(0)))
    {
        mXEvent.reset(new RprExtendedMidiEvent());
        mXEvent->setDelta(delta);

        for(int i = 0; i < node->childCount(); ++i)
        {
            mXEvent->addExtendedData(node->getChild(i)->getValue());
        }

        mXEvent->setMuted(muted);
        mXEvent->setSelected(selected);
        return;
    }
    mEvent.reset(new RprMidiEvent());
    mEvent->setSelected(selected);
    mEvent->setMuted(muted);
    mEvent->setDelta(delta);
    std::vector<unsigned char> midiMessage;
    for(unsigned int i = 2; i < tokens.size(); i++) {

        if(i == 5 && isNote(midiMessage)) {
            mEvent->setUnquantizedOffset(::atoi(tokens.at(i)));
        } else {
            midiMessage.push_back(fromHex(tokens.at(i)));
        }

    }
    mEvent->setMidiMessage(midiMessage);
}

RprMidiEvent *RprMidiEventCreator::collectEvent()
{
    if (mEvent.get())
        return mEvent.release();

    if (mXEvent.get())
        return mXEvent.release();

    throw RprMidiEvent::RprMidiException(__LOCALIZE("Error parsing MIDI data","sws_mbox"));
}

RprMidiEventCreator::~RprMidiEventCreator()
{
}<|MERGE_RESOLUTION|>--- conflicted
+++ resolved
@@ -121,7 +121,6 @@
     return mMidiMessage;
 }
 
-<<<<<<< HEAD
 bool RprMidiEvent::isAttachableTo(const RprMidiEvent *targetEvent) const
 {
     // Notations Events are Text Events occuring right after a Note On.
@@ -137,11 +136,11 @@
 void RprMidiEvent::addAttachedEvent(RprMidiEvent *attachedEvent)
 {
     mAttachedEvents.push_back(attachedEvent);
-=======
+}
+
 void RprMidiEvent::addPropertyNode(const RprNode *node)
 {
     mPropertyLines.push_back(node->getValue());
->>>>>>> 13c773bb
 }
 
 unsigned char RprMidiEvent::getValue1() const
