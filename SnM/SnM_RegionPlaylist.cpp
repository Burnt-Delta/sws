/******************************************************************************
/ SnM_RegionPlaylist.cpp
/
/ Copyright (c) 2012 and later Jeffos
/
/
/ Permission is hereby granted, free of charge, to any person obtaining a copy
/ of this software and associated documentation files (the "Software"), to deal
/ in the Software without restriction, including without limitation the rights to
/ use, copy, modify, merge, publish, distribute, sublicense, and/or sell copies
/ of the Software, and to permit persons to whom the Software is furnished to
/ do so, subject to the following conditions:
/ 
/ The above copyright notice and this permission notice shall be included in all
/ copies or substantial portions of the Software.
/ 
/ THE SOFTWARE IS PROVIDED "AS IS", WITHOUT WARRANTY OF ANY KIND,
/ EXPRESS OR IMPLIED, INCLUDING BUT NOT LIMITED TO THE WARRANTIES
/ OF MERCHANTABILITY, FITNESS FOR A PARTICULAR PURPOSE AND
/ NONINFRINGEMENT. IN NO EVENT SHALL THE AUTHORS OR COPYRIGHT
/ HOLDERS BE LIABLE FOR ANY CLAIM, DAMAGES OR OTHER LIABILITY,
/ WHETHER IN AN ACTION OF CONTRACT, TORT OR OTHERWISE, ARISING
/ FROM, OUT OF OR IN CONNECTION WITH THE SOFTWARE OR THE USE OR
/ OTHER DEALINGS IN THE SOFTWARE.
/
******************************************************************************/

#include "stdafx.h"
#include "SnM.h"
#include "SnM_CSurf.h"
#include "SnM_Dlg.h"
#include "SnM_Item.h"
#include "SnM_Project.h"
#include "SnM_RegionPlaylist.h"
#include "SnM_Util.h"
#include "../Prompt.h"
#include "../reaper/localize.h"
#include "WDL/projectcontext.h"
#include "../cfillion/configvaroverride.hpp"


#define RGNPL_WND_ID			"SnMRgnPlaylist"
#define UNDO_PLAYLIST_STR		__LOCALIZE("Region Playlist edition", "sws_undo")

#define OSC_CURRENT_RGN			"/snm/rgnplaylist/current"
#define OSC_NEXT_RGN			"/snm/rgnplaylist/next"

enum {
  DELETE_MSG=0xF000,
  PERFORM_MSG,
  CROP_PRJ_MSG,
  NEW_PLAYLIST_MSG,
  COPY_PLAYLIST_MSG,
  DEL_PLAYLIST_MSG,
  REN_PLAYLIST_MSG,
  ADD_ALL_REGIONS_MSG,
  CROP_PRJTAB_MSG,
  APPEND_PRJ_MSG,
  PASTE_CURSOR_MSG,
  APPEND_SEL_RGN_MSG,
  PASTE_SEL_RGN_MSG,
  TGL_INFINITE_LOOP_MSG,
  TGL_SEEK_NOW_MSG,
  TGL_SEEK_CLICK_MSG,
  TGL_MOVE_CUR_MSG,
  OSC_START_MSG,                                        // 64 osc csurfs max -->
  OSC_END_MSG = OSC_START_MSG+64,                       // <--
  ADD_REGION_START_MSG,                                 // 1024 marker/region indexes supported (*) --> 
  ADD_REGION_END_MSG = ADD_REGION_START_MSG+1024,       // <--
  INSERT_REGION_START_MSG,                              // 1024 marker/region indexes supported (*) -->
  INSERT_REGION_END_MSG = INSERT_REGION_START_MSG+1024, // <--
                                                        // (*) but no max nb of supported regions/markers, of course
  LAST_MSG // keep as last item!
};

enum {
  BTNID_LOCK = LAST_MSG,
  BTNID_PLAY,
  BTNID_STOP,
  BTNID_REPEAT,
  TXTID_PLAYLIST,
  CMBID_PLAYLIST,
  WNDID_ADD_DEL,
  BTNID_NEW_PLAYLIST,
  BTNID_DEL_PLAYLIST,
  BTNID_PASTE,
  TXTID_MONITOR_PL,
  WNDID_MONITORS,
  TXTID_MON0,
  TXTID_MON1,
  TXTID_MON2,
  TXTID_MON3,
  TXTID_MON4
};


SNM_WindowManager<RegionPlaylistWnd> g_rgnplWndMgr(RGNPL_WND_ID);
SWSProjConfig<RegionPlaylists> g_pls;
SNM_OscCSurf* g_osc = NULL;


// user prefs
char g_rgnplBigFontName[64] = SNM_DYN_FONT_NAME;
bool g_monitorMode = false;
bool g_repeatPlaylist = false;	// playlist repeat state
bool g_seekImmediate = false;
int g_optionFlags = false;

// see PlaylistRun()
int g_playPlaylist = -1;		// -1: stopped, playlist id otherwise
bool g_unsync = false;			// true when switching to a position that is not part of the playlist
int g_playCur = -1;				// index of the item being played, -1 means "not playing yet"
int g_playNext = -1;			// index of the next item to be played, -1 means "the end"
int g_rgnLoop = 0;				// region loop count: 0 not looping, <0 infinite loop, n>0 looping n times
bool g_plLoop = false;			// other (corner case) loops in the playlist?
double g_lastRunPos = -1.0;
double g_nextRgnPos, g_nextRgnEnd;
double g_curRgnPos = 0.0, g_curRgnEnd = -1.0; // to detect unsync, end<pos means non relevant

int g_oldSeekPref = -1;
int g_oldStopprojlenPref = -1;
int g_oldRepeatState = -1;


// _plId: -1 for the displayed/edited playlist
RegionPlaylist* GetPlaylist(int _plId = -1) {
	if (_plId < 0) _plId = g_pls.Get()->m_editId;
	return g_pls.Get()->Get(_plId);
}


///////////////////////////////////////////////////////////////////////////////
// RegionPlaylist
///////////////////////////////////////////////////////////////////////////////

RegionPlaylist::RegionPlaylist(RegionPlaylist* _pl, const char* _name)
	: m_name(_name), WDL_PtrList<RgnPlaylistItem>()
{
	if (_pl)
	{
		for (int i=0; i<_pl->GetSize(); i++)
			Add(new RgnPlaylistItem(_pl->Get(i)->m_rgnId, _pl->Get(i)->m_cnt));
		if (!_name)
			m_name.Set(_pl->m_name.Get());
	}
}

bool RegionPlaylist::IsValidIem(int _i)
{
	if (RgnPlaylistItem* item = Get(_i))
		return item->IsValidIem();
	return false;
}

// return the first found playlist idx for _pos
int RegionPlaylist::IsInPlaylist(double _pos, bool _repeat, int _startWith)
{
	double rgnpos, rgnend;
	for (int i=_startWith; i<GetSize(); i++)
		if (RgnPlaylistItem* plItem = Get(i))
			if (plItem->m_rgnId>0 && plItem->m_cnt!=0 && EnumMarkerRegionById(NULL, plItem->m_rgnId, NULL, &rgnpos, &rgnend, NULL, NULL, NULL)>=0)
				if (_pos >= rgnpos && _pos <= rgnend)
					return i;
	// 2nd try
	if (_repeat)
		for (int i=0; i<_startWith; i++)
			if (RgnPlaylistItem* plItem = Get(i))
				if (plItem->m_rgnId>0 && plItem->m_cnt!=0 && EnumMarkerRegionById(NULL, plItem->m_rgnId, NULL, &rgnpos, &rgnend, NULL, NULL, NULL)>=0)
					if (_pos >= rgnpos && _pos <= rgnend)
						return i;
	return -1;
}

int RegionPlaylist::IsInfinite()
{
	int num;
	for (int i=0; i<GetSize(); i++)
		if (RgnPlaylistItem* plItem = Get(i))
			if (plItem->m_rgnId>0 && plItem->m_cnt<0 && EnumMarkerRegionById(NULL, plItem->m_rgnId, NULL, NULL, NULL, NULL, &num, NULL)>=0)
				return num;
	return -1;
}

// returns playlist length is seconds, with a negative value if it contains infinite loops
double RegionPlaylist::GetLength()
{
	bool infinite = false;
	double length=0.0;
	for (int i=0; i<GetSize(); i++)
	{
		double rgnpos, rgnend;
		if (RgnPlaylistItem* plItem = Get(i))
		{
			if (plItem->m_rgnId>0 && plItem->m_cnt!=0 && EnumMarkerRegionById(NULL, plItem->m_rgnId, NULL, &rgnpos, &rgnend, NULL, NULL, NULL)>=0) {
				infinite |= plItem->m_cnt<0;
				length += ((rgnend-rgnpos) * abs(plItem->m_cnt));
			}
		}
	}
	return infinite ? length*(-1) : length;
}

// get the 1st marker/region num which has nested marker/region
int RegionPlaylist::GetNestedMarkerRegion()
{
	for (int i=0; i<GetSize(); i++)
	{
		if (RgnPlaylistItem* plItem = Get(i))
		{
			double rgnpos, rgnend;
			int num, rgnidx = EnumMarkerRegionById(NULL, plItem->m_rgnId, NULL, &rgnpos, &rgnend, NULL, &num, NULL);
			if (rgnidx>=0)
			{
				int x=0, lastx=0; double dPos, dEnd; bool isRgn;
				while ((x = EnumProjectMarkers2(NULL, x, &isRgn, &dPos, &dEnd, NULL, NULL)))
				{
					if (rgnidx != lastx)
					{
						if (isRgn)
						{
							// issue 613 => use SNM_FUDGE_FACTOR to skip adjacent regions
							if ((dPos>=(rgnpos+SNM_FUDGE_FACTOR) && dPos<=(rgnend-SNM_FUDGE_FACTOR)) || 
								(dEnd>=(rgnpos+SNM_FUDGE_FACTOR) && dEnd<=(rgnend-SNM_FUDGE_FACTOR)))
								return num;
						}
						else if (dPos>=(rgnpos+SNM_FUDGE_FACTOR) && dPos<=(rgnend-SNM_FUDGE_FACTOR))
							return num;
					}
					lastx=x;
				}
			}
		}
	}
	return -1;
}

// get the 1st marker/region num which has a marker/region > _pos
int RegionPlaylist::GetGreaterMarkerRegion(double _pos)
{
	for (int i=0; i<GetSize(); i++)
		if (RgnPlaylistItem* plItem = Get(i))
		{
			double rgnpos; int num;
			if (EnumMarkerRegionById(NULL, plItem->m_rgnId, NULL, &rgnpos, NULL, NULL, &num, NULL)>=0 && rgnpos>_pos)
				return num;
		}
	return -1;
}


///////////////////////////////////////////////////////////////////////////////
// RegionPlaylistView
///////////////////////////////////////////////////////////////////////////////

enum {
  COL_RGN=0,
  COL_RGN_NAME,
  COL_RGN_COUNT,
  COL_RGN_START,
  COL_RGN_END,
  COL_RGN_LEN,
  COL_COUNT
};

// !WANT_LOCALIZE_STRINGS_BEGIN:sws_DLG_165
static SWS_LVColumn s_playlistCols[] = { {50,2,"#"}, {150,1,"Name"}, {70,1,"Loop count"}, {50,2,"Start"}, {50,2,"End"}, {50,2,"Length"} };
// !WANT_LOCALIZE_STRINGS_END

RegionPlaylistView::RegionPlaylistView(HWND hwndList, HWND hwndEdit)
	: SWS_ListView(hwndList, hwndEdit, COL_COUNT, s_playlistCols, "RgnPlaylistViewState", false, "sws_DLG_165", false)
{
}

// "compact" the playlist 
// (e.g. 2 consecutive regions "7" are merged into one with loop counter = 2)
void RegionPlaylistView::UpdateCompact()
{
	if (RegionPlaylist* pl = GetPlaylist())
		for (int i=pl->GetSize()-1; i>=0 ; i--)
			if (RgnPlaylistItem* item = pl->Get(i))
				if ((i-1)>=0 && pl->Get(i-1) && item->m_rgnId == pl->Get(i-1)->m_rgnId)
				{
					bool infinite = (pl->Get(i-1)->m_cnt<0 || item->m_cnt<0);
					pl->Get(i-1)->m_cnt = abs(pl->Get(i-1)->m_cnt) + abs(item->m_cnt);
					if (infinite)
						pl->Get(i-1)->m_cnt *= (-1);
					pl->Delete(i, true);
				}
	Update();
}

void RegionPlaylistView::GetItemText(SWS_ListItem* item, int iCol, char* str, int iStrMax)
{
	if (str) *str = '\0';
	if (RgnPlaylistItem* pItem = (RgnPlaylistItem*)item)
	{
		switch (iCol)
		{
			case COL_RGN: {
				RegionPlaylist* curpl = GetPlaylist();
				_snprintfSafe(str, iStrMax, "%s %d", 
					curpl && g_playPlaylist>=0 && curpl==GetPlaylist(g_playPlaylist) ? // current playlist being played?
					(!g_unsync && curpl->Get(g_playCur)==pItem ? UTF8_BULLET : (curpl->Get(g_playNext)==pItem ? UTF8_CIRCLE : " ")) : " ", GetMarkerRegionNumFromId(pItem->m_rgnId));
				break;
			}
			case COL_RGN_NAME:
				if (EnumMarkerRegionDescById(NULL, pItem->m_rgnId, str, iStrMax, SNM_REGION_MASK, false, true, false)<0 /* && *str */)
					lstrcpyn(str, __LOCALIZE("Unknown region","sws_DLG_165"), iStrMax);
				break;
			case COL_RGN_COUNT:
				if (pItem->m_cnt < 0)
					_snprintfSafe(str, iStrMax, "%s", UTF8_INFINITY);
				else
					_snprintfSafe(str, iStrMax, "%d", pItem->m_cnt);
				break;
			case COL_RGN_START: {
				double pos;
				if (EnumMarkerRegionById(NULL, pItem->m_rgnId, NULL, &pos, NULL, NULL, NULL, NULL)>=0)
					format_timestr_pos(pos, str, iStrMax, -1);
				break;
			}
			case COL_RGN_END: {
				double end;
				if (EnumMarkerRegionById(NULL, pItem->m_rgnId, NULL, NULL, &end, NULL, NULL, NULL)>=0)
					format_timestr_pos(end, str, iStrMax, -1);
				break;
			}
			case COL_RGN_LEN: {
				double pos, end;
				if (EnumMarkerRegionById(NULL, pItem->m_rgnId, NULL, &pos, &end, NULL, NULL, NULL)>=0)
					format_timestr_len(end-pos, str, iStrMax, pos, -1);
				break;
			}
		}
	}
}

void RegionPlaylistView::GetItemList(SWS_ListItemList* pList)
{
	if (RegionPlaylist* pl = GetPlaylist())
		for (int i=0; i < pl->GetSize(); i++)
			if (SWS_ListItem* item = (SWS_ListItem*)pl->Get(i))
				pList->Add(item);
}

void RegionPlaylistView::SetItemText(SWS_ListItem* item, int iCol, const char* str)
{
	if (RgnPlaylistItem* pItem = (RgnPlaylistItem*)item)
	{
		switch (iCol)
		{
			case COL_RGN_COUNT:
				pItem->m_cnt = str && *str ? atoi(str) : 0;
				Undo_OnStateChangeEx2(NULL, UNDO_PLAYLIST_STR, UNDO_STATE_MISCCFG, -1); 
				PlaylistResync();
				break;
			case COL_RGN_NAME:
			{
				bool isrgn; double pos, end; int num, col;
				if (str && EnumMarkerRegionById(NULL, pItem->m_rgnId, &isrgn, &pos, &end, NULL, &num, &col)>=0)
				{
					SetProjectMarker4(NULL, num, isrgn, pos, end, str, col ? col | 0x1000000 : 0, !*str ? 1 : 0);
					Undo_OnStateChangeEx2(NULL, __LOCALIZE("Edit region name","sws_undo"), UNDO_STATE_MISCCFG, -1);
					// update notified back through PlaylistMarkerRegionListener
				}
				break;
			}
		}
	}
}

void RegionPlaylistView::OnItemClk(SWS_ListItem* item, int iCol, int iKeyState)
{
	if (RgnPlaylistItem* pItem = (RgnPlaylistItem*)item)
	{
		if (g_optionFlags&2)
			if (RgnPlaylistItem* pItem = (RgnPlaylistItem*)item)
				SetEditCurPos2(NULL, pItem->GetPos(), true, false); // move edit curdor, seek done below

		// do not use PERFORM_MSG here: depends on play state in this case
		if ((g_optionFlags&1) && GetPlaylist() && (GetPlayState()&1))
			PlaylistPlay(g_pls.Get()->m_editId, GetPlaylist()->Find(pItem)); // obeys g_seekImmediate
	}
}

void RegionPlaylistView::OnItemDblClk(SWS_ListItem* item, int iCol)
{
	if (RegionPlaylistWnd* w = g_rgnplWndMgr.Get())
		w->OnCommand(PERFORM_MSG, 0);
}

// "disable" sort
int RegionPlaylistView::OnItemSort(SWS_ListItem* _item1, SWS_ListItem* _item2) 
{
	int i1=-1, i2=-1;
	if (RegionPlaylist* pl = GetPlaylist())
	{
		for (int i=0; (i1<0 && i2<0) || i<pl->GetSize(); i++)
		{
			SWS_ListItem* item = (SWS_ListItem*)pl->Get(i);
			if (item == _item1) i1=i;
			if (item == _item2) i2=i;
		}
		if (i1 >= 0 && i2 >= 0) {
			if (i1 > i2) return 1;
			else if (i1 < i2) return -1;
		}
	}
	return 0;
}

void RegionPlaylistView::OnBeginDrag(SWS_ListItem* item) {
	SetCapture(GetParent(m_hwndList));
}

void RegionPlaylistView::OnDrag()
{
	RegionPlaylist* pl  = GetPlaylist();
	if (!pl) return;

	POINT p; GetCursorPos(&p);
	if (RgnPlaylistItem* hitItem = (RgnPlaylistItem*)GetHitItem(p.x, p.y, NULL))
	{
		int iNewPriority = pl->Find(hitItem);
		int x=0, iSelPriority;
		while(RgnPlaylistItem* selItem = (RgnPlaylistItem*)EnumSelected(&x))
		{
			iSelPriority = pl->Find(selItem);
			if (iNewPriority == iSelPriority) return;
			m_draggedItems.Add(selItem);
		}

		bool bDir = iNewPriority > iSelPriority;
		for (int i = bDir ? 0 : m_draggedItems.GetSize()-1; bDir ? i < m_draggedItems.GetSize() : i >= 0; bDir ? i++ : i--) {
			pl->Delete(pl->Find(m_draggedItems.Get(i)), false);
			pl->Insert(iNewPriority, m_draggedItems.Get(i));
		}

		ListView_DeleteAllItems(m_hwndList); // because of the special sort criteria ("not sortable" somehow)
		Update(); // no UpdateCompact() here, it would crash! see OnEndDrag()

		for (int i=0; i < m_draggedItems.GetSize(); i++)
			SelectByItem((SWS_ListItem*)m_draggedItems.Get(i), i==0, i==0);
	}
}

void RegionPlaylistView::OnEndDrag()
{
	UpdateCompact();
	if (m_draggedItems.GetSize()) {
		Undo_OnStateChangeEx2(NULL, UNDO_PLAYLIST_STR, UNDO_STATE_MISCCFG, -1);
		m_draggedItems.Empty(false);
		PlaylistResync();
	}
}


///////////////////////////////////////////////////////////////////////////////
// Info strings for monitoring windows + OSC feedback
///////////////////////////////////////////////////////////////////////////////

void GetMonitoringInfo(WDL_FastString* _curNum, WDL_FastString* _cur, 
					   WDL_FastString* _nextNum, WDL_FastString* _next)
{
	if (g_playPlaylist>=0 && _curNum && _cur && _nextNum && _next)
	{
		if (RegionPlaylist* curpl = GetPlaylist(g_playPlaylist))
		{
			// current playlist item
			if (g_unsync)
			{
				_curNum->Set("!");
				_cur->Set(__LOCALIZE("<SYNC LOSS>)","sws_DLG_165"));
			}
			else if (RgnPlaylistItem* curItem = curpl->Get(g_playCur))
			{
				char buf[64]="";
				EnumMarkerRegionDescById(NULL, curItem->m_rgnId, buf, sizeof(buf), SNM_REGION_MASK, false, true, false);
				_curNum->SetFormatted(16, "%d", GetMarkerRegionNumFromId(curItem->m_rgnId));
				_cur->Set(buf);
			}
			// current item not foud (e.g. playlist switch, g_playCur = -1) 
			// => best effort: find region by play pos
			else
			{
				int id, idx = FindMarkerRegion(NULL, GetPlayPositionEx(NULL), SNM_REGION_MASK, &id);
				if (id > 0)
				{
					char buf[64]="";
					EnumMarkerRegionDesc(NULL, idx, buf, sizeof(buf), SNM_REGION_MASK, false, true, false);
					_curNum->SetFormatted(16, "%d", GetMarkerRegionNumFromId(id));
					_cur->Set(buf);
				}
			}

			// *** next playlist item ***
			if (g_playNext<0)
			{
				_nextNum->Set("-");
				_next->Set(__LOCALIZE("<END>","sws_DLG_165"));
			}
			else if (!g_unsync && g_rgnLoop && g_playCur>=0 && g_playCur==g_playNext)
			{
				if (g_rgnLoop>0)
				{
					_nextNum->Set(_curNum);
					_next->SetFormatted(32, __LOCALIZE_VERFMT("<LOOP: %d>","sws_DLG_165"), g_rgnLoop);
				}
				else if (g_rgnLoop<0)
				{
					_nextNum->Set(_curNum);
					_next->Set(UTF8_INFINITY);
				}
			}
			else if (RgnPlaylistItem* nextItem = curpl->Get(g_playNext))
			{
				char buf[64]="";
				EnumMarkerRegionDescById(NULL, nextItem->m_rgnId, buf, sizeof(buf), SNM_REGION_MASK, false, true, false);
				_nextNum->SetFormatted(16, "%d", GetMarkerRegionNumFromId(nextItem->m_rgnId));
				_next->Set(buf);
			}
		}
	}
}


///////////////////////////////////////////////////////////////////////////////
// RegionPlaylistWnd
///////////////////////////////////////////////////////////////////////////////

// S&M windows lazy init: below's "" prevents registering the SWS' screenset callback
// (use the S&M one instead - already registered via SNM_WindowManager::Init())
RegionPlaylistWnd::RegionPlaylistWnd()
	: SWS_DockWnd(IDD_SNM_RGNPLAYLIST, __LOCALIZE("Region Playlist","sws_DLG_165"), "", SWSGetCommandID(OpenRegionPlaylist))
{
	m_id.Set(RGNPL_WND_ID);
	// must call SWS_DockWnd::Init() to restore parameters and open the window if necessary
	Init();
}

RegionPlaylistWnd::~RegionPlaylistWnd()
{
	m_mons.RemoveAllChildren(false);
	m_mons.SetRealParent(NULL);
	m_btnsAddDel.RemoveAllChildren(false);
	m_btnsAddDel.SetRealParent(NULL);
}

void RegionPlaylistWnd::OnInitDlg()
{
	m_resize.init_item(IDC_LIST, 0.0, 0.0, 1.0, 1.0);
	m_pLists.Add(new RegionPlaylistView(GetDlgItem(m_hwnd, IDC_LIST), GetDlgItem(m_hwnd, IDC_EDIT)));

	LICE_CachedFont* font = SNM_GetThemeFont();

	m_vwnd_painter.SetGSC(WDL_STYLE_GetSysColor);
	m_parentVwnd.SetRealParent(m_hwnd);
	
	m_btnLock.SetID(BTNID_LOCK);
	m_parentVwnd.AddChild(&m_btnLock);

	m_btnPlay.SetID(BTNID_PLAY);
	m_parentVwnd.AddChild(&m_btnPlay);
	m_btnStop.SetID(BTNID_STOP);
	m_parentVwnd.AddChild(&m_btnStop);
	m_btnRepeat.SetID(BTNID_REPEAT);
	m_parentVwnd.AddChild(&m_btnRepeat);

	m_txtPlaylist.SetID(TXTID_PLAYLIST);
	m_txtPlaylist.SetFont(font);
	m_parentVwnd.AddChild(&m_txtPlaylist);

	m_cbPlaylist.SetID(CMBID_PLAYLIST);
	m_cbPlaylist.SetFont(font);
	FillPlaylistCombo();
	m_parentVwnd.AddChild(&m_cbPlaylist);

	m_btnAdd.SetID(BTNID_NEW_PLAYLIST);
	m_btnsAddDel.AddChild(&m_btnAdd);
	m_btnDel.SetID(BTNID_DEL_PLAYLIST);
	m_btnsAddDel.AddChild(&m_btnDel);
	m_btnsAddDel.SetID(WNDID_ADD_DEL);
	m_parentVwnd.AddChild(&m_btnsAddDel);

	m_btnCrop.SetID(BTNID_PASTE);
	m_parentVwnd.AddChild(&m_btnCrop);

	m_monPl.SetID(TXTID_MONITOR_PL);
	m_monPl.SetFontName(g_rgnplBigFontName);
	m_monPl.SetAlign(DT_LEFT, DT_CENTER);
	m_parentVwnd.AddChild(&m_monPl);

	for (int i=0; i<5; i++)
		m_txtMon[i].SetID(TXTID_MON0+i);
	m_mons.AddMonitors(&m_txtMon[0], &m_txtMon[1], &m_txtMon[2], &m_txtMon[3], &m_txtMon[4]);
	m_mons.SetID(WNDID_MONITORS);
	m_mons.SetFontName(g_rgnplBigFontName);
	m_mons.SetTitles(__LOCALIZE("CURRENT","sws_DLG_165"), " ", __LOCALIZE("NEXT","sws_DLG_165"), " ");  // " " trick to get a lane
	m_parentVwnd.AddChild(&m_mons);

	Update();

	RegisterToMarkerRegionUpdates(&m_mkrRgnListener);
}

void RegionPlaylistWnd::OnDestroy()
{
	UnregisterToMarkerRegionUpdates(&m_mkrRgnListener);
	m_cbPlaylist.Empty();
	m_mons.RemoveAllChildren(false);
	m_mons.SetRealParent(NULL);
	m_btnsAddDel.RemoveAllChildren(false);
	m_btnsAddDel.SetRealParent(NULL);
}

// _flags: &1=fast update, normal/full update otherwise
void RegionPlaylistWnd::Update(int _flags, WDL_FastString* _curNum, WDL_FastString* _cur, WDL_FastString* _nextNum, WDL_FastString* _next)
{
	static bool sRecurseCheck = false;
	if (sRecurseCheck)
		return;
	sRecurseCheck = true;

	ShowWindow(GetDlgItem(m_hwnd, IDC_LIST), !g_monitorMode && g_pls.Get()->GetSize() ? SW_SHOW : SW_HIDE);

	// normal/full update
	if (!_flags)
	{
		if (m_pLists.GetSize())
			((RegionPlaylistView*)GetListView())->UpdateCompact();

		UpdateMonitoring(_curNum, _cur, _nextNum, _next);
		m_parentVwnd.RequestRedraw(NULL);
	}
	// "fast" update (used while playing) - exclusive with the above!
	else if (_flags&1)
	{
		// monitoring mode
		if (g_monitorMode)
			UpdateMonitoring(_curNum, _cur, _nextNum, _next);
		// edition mode
		else if (g_pls.Get()->m_editId == g_playPlaylist && m_pLists.GetSize()) // is it the displayed playlist?
			((RegionPlaylistView*)GetListView())->Update(); // no playlist compacting
	}

	sRecurseCheck = false;
}

// just update monitoring VWnds
// params: optional, for optimization while playing: monitor wnds + osc in one go, see PlaylistRun()
//         they should be ALL valid or ALL null, although a mix is managed..
void RegionPlaylistWnd::UpdateMonitoring(WDL_FastString* _curNum, WDL_FastString* _cur, WDL_FastString* _nextNum, WDL_FastString* _next)
{
	WDL_FastString pl;
	if (g_playPlaylist>=0)
		if (RegionPlaylist* curpl = GetPlaylist(g_playPlaylist))
			pl.SetFormatted(128, "#%d \"%s\"", g_playPlaylist+1, curpl->m_name.Get());
	m_monPl.SetText(g_playPlaylist>=0 ? pl.Get() : __LOCALIZE("<STOPPED>","sws_DLG_165"));

#ifdef _SNM_MISC
	// big fonts with alpha doesn't work well ATM (on OS X at least), such overlapped texts look a bit clunky anyway...
	pl.Set("");
	if (g_playPlaylist>=0)
		pl.SetFormatted(16, "#%d", g_playPlaylist+1);
	m_mons.SetText(0, pl.Get(), 0, 16);
#endif

	WDL_FastString *cur=_cur, *curNum=_curNum, *next=_next, *nextNum=_nextNum;
	if (!_cur) cur = new WDL_FastString;
	if (!_curNum) curNum = new WDL_FastString;
	if (!_next) next = new WDL_FastString;
	if (!_nextNum) nextNum = new WDL_FastString;
	if (!_cur||!_curNum||!_next||!_nextNum)
		GetMonitoringInfo(curNum, cur, nextNum, next);

	m_mons.SetText(1, curNum->Get(), g_playPlaylist<0 ? 0 : g_unsync ? SNM_COL_RED_MONITOR : 0);
	m_mons.SetText(2, cur->Get(), g_playPlaylist<0 ? 0 : g_unsync ? SNM_COL_RED_MONITOR : 0);
	m_mons.SetText(3, nextNum->Get(), 0, 153);
	m_mons.SetText(4, next->Get(), 0, 153);

	if (!_cur) delete cur;
	if (!_curNum) delete curNum;
	if (!_next) delete next;
	if (!_nextNum) delete nextNum;
}

void RegionPlaylistWnd::FillPlaylistCombo()
{
	m_cbPlaylist.Empty();
	for (int i=0; i < g_pls.Get()->GetSize(); i++)
	{
		char name[128]="";
		_snprintfSafe(name, sizeof(name), "%d - %s", i+1, g_pls.Get()->Get(i)->m_name.Get());
		m_cbPlaylist.AddItem(name);
	}
	m_cbPlaylist.SetCurSel(g_pls.Get()->m_editId);
}

void RegionPlaylistWnd::OnCommand(WPARAM wParam, LPARAM lParam)
{
	switch(LOWORD(wParam))
	{
		case BTNID_LOCK:
			if (!HIWORD(wParam))
				ToggleLock();
			break;
		case CMBID_PLAYLIST:
			if (HIWORD(wParam)==CBN_SELCHANGE)
			{
				// stop cell editing (changing the list content would be ignored otherwise,
				// leading to unsynchronized dropdown box vs list view)
				GetListView()->EditListItemEnd(false);
				g_pls.Get()->m_editId = m_cbPlaylist.GetCurSel();
				Undo_OnStateChangeEx2(NULL, UNDO_PLAYLIST_STR, UNDO_STATE_MISCCFG, -1);
				Update();
			}
			break;
		case NEW_PLAYLIST_MSG:
		case BTNID_NEW_PLAYLIST:
		case COPY_PLAYLIST_MSG:
		{
			char name[64]="";
			lstrcpyn(name, __LOCALIZE("Untitled","sws_DLG_165"), 64);
			if (PromptUserForString(m_hwnd, __LOCALIZE("S&M - Add playlist","sws_DLG_165"), name, 64, true) && *name)
			{
				if (g_pls.Get()->Add(new RegionPlaylist(LOWORD(wParam)==COPY_PLAYLIST_MSG ? GetPlaylist() : NULL, name)))
				{
					g_pls.Get()->m_editId = g_pls.Get()->GetSize()-1;
					FillPlaylistCombo();
					Undo_OnStateChangeEx2(NULL, UNDO_PLAYLIST_STR, UNDO_STATE_MISCCFG, -1); 
					Update();
				}
			}
			break;
		}
		case DEL_PLAYLIST_MSG:
		case BTNID_DEL_PLAYLIST:
			if (GetPlaylist() && g_pls.Get()->GetSize() > 0)
			{
				WDL_PtrList_DeleteOnDestroy<RegionPlaylist> delItems;
				int reply = IDYES;
				if (GetPlaylist()->GetSize()) // do not ask if empty
				{
					char msg[128] = "";
					_snprintfSafe(msg, sizeof(msg), __LOCALIZE_VERFMT("Are you sure you want to delete the playlist #%d \"%s\"?","sws_DLG_165"), g_pls.Get()->m_editId+1, GetPlaylist()->m_name.Get());
					reply = MessageBox(m_hwnd, msg, __LOCALIZE("S&M - Delete playlist","sws_DLG_165"), MB_YESNO);
				}
				if (reply != IDNO)
				{
					// updatte vars if playing
					if (g_playPlaylist>=0) {
						if (g_playPlaylist==g_pls.Get()->m_editId) PlaylistStop();
						else if (g_playPlaylist>g_pls.Get()->m_editId) g_playPlaylist--;
					}
					delItems.Add(g_pls.Get()->Get(g_pls.Get()->m_editId));
					g_pls.Get()->Delete(g_pls.Get()->m_editId, false); // no deletion yet (still used in GUI)
					g_pls.Get()->m_editId = BOUNDED(g_pls.Get()->m_editId-1, 0, g_pls.Get()->GetSize()-1);
					FillPlaylistCombo();
					Undo_OnStateChangeEx2(NULL, UNDO_PLAYLIST_STR, UNDO_STATE_MISCCFG, -1); 
					Update();
				}
			} // + delItems cleanup
			break;
		case REN_PLAYLIST_MSG:
			if (GetPlaylist() && g_pls.Get()->GetSize() > 0)
			{
				char newName[64]="";
				lstrcpyn(newName, GetPlaylist()->m_name.Get(), 64);
				if (PromptUserForString(m_hwnd, __LOCALIZE("S&M - Rename playlist","sws_DLG_165"), newName, 64, true) && *newName)
				{
					GetPlaylist()->m_name.Set(newName);
					FillPlaylistCombo();
					Undo_OnStateChangeEx2(NULL, UNDO_PLAYLIST_STR, UNDO_STATE_MISCCFG, -1); 
					Update();
				}
			}
			break;
		case BTNID_PLAY:
			PlaylistPlay(g_pls.Get()->m_editId, GetNextValidItem(g_pls.Get()->m_editId, 0, true, g_repeatPlaylist));
			break;
		case BTNID_STOP:
			OnStopButton();
			break;
		case BTNID_REPEAT:
			SetPlaylistRepeat(NULL);
			break;
		case BTNID_PASTE:
			RECT r; m_btnCrop.GetPositionInTopVWnd(&r);
			ClientToScreen(m_hwnd, (LPPOINT)&r);
			ClientToScreen(m_hwnd, ((LPPOINT)&r)+1);
			SendMessage(m_hwnd, WM_CONTEXTMENU, 0, MAKELPARAM((UINT)(r.left), (UINT)(r.bottom+SNM_1PIXEL_Y)));
			break;
		case CROP_PRJ_MSG:
			AppendPasteCropPlaylist(GetPlaylist(), CROP_PROJECT);
			break;
		case CROP_PRJTAB_MSG:
			AppendPasteCropPlaylist(GetPlaylist(), CROP_PROJECT_TAB);
			break;
		case APPEND_PRJ_MSG:
			AppendPasteCropPlaylist(GetPlaylist(), PASTE_PROJECT);
			break;
		case PASTE_CURSOR_MSG:
			AppendPasteCropPlaylist(GetPlaylist(), PASTE_CURSOR);
			break;
		case DELETE_MSG:
		{
			int x=0, slot; bool updt = false;
			WDL_PtrList_DeleteOnDestroy<RgnPlaylistItem> delItems;
			while(RgnPlaylistItem* item = (RgnPlaylistItem*)GetListView()->EnumSelected(&x))
			{
				slot = GetPlaylist()->Find(item);
				if (slot>=0)
				{
					delItems.Add(item);
					GetPlaylist()->Delete(slot, false);  // no deletion yet (still used in GUI)
					updt=true;
				}
			}
			if (updt)
			{
				Undo_OnStateChangeEx2(NULL, UNDO_PLAYLIST_STR, UNDO_STATE_MISCCFG, -1);
				PlaylistResync();
				Update();
			} // + delItems cleanup
			break;
		}
		case TGL_INFINITE_LOOP_MSG:
		{
			int x=0; bool updt = false;
			while(RgnPlaylistItem* item = (RgnPlaylistItem*)GetListView()->EnumSelected(&x)) {
				item->m_cnt *= (-1);
				updt = true;
			}
			if (updt)
			{
				Undo_OnStateChangeEx2(NULL, UNDO_PLAYLIST_STR, UNDO_STATE_MISCCFG, -1); 
				PlaylistResync();
				Update();
			}
			break;
		}
		case TGL_SEEK_NOW_MSG:
			g_seekImmediate = !g_seekImmediate;
			break;
		case TGL_SEEK_CLICK_MSG:
			if (g_optionFlags&1) g_optionFlags &= ~1;
			else g_optionFlags |= 1;
			break;
		case TGL_MOVE_CUR_MSG:
			if (g_optionFlags&2) g_optionFlags &= ~2;
			else g_optionFlags |= 2;
			break;
		case APPEND_SEL_RGN_MSG:
		case PASTE_SEL_RGN_MSG:
		{
			RegionPlaylist p("temp");
			int x=0;
			while(RgnPlaylistItem* item = (RgnPlaylistItem*)GetListView()->EnumSelected(&x))
				p.Add(new RgnPlaylistItem(item->m_rgnId, item->m_cnt));
			AppendPasteCropPlaylist(&p, LOWORD(wParam) == PASTE_SEL_RGN_MSG ? PASTE_CURSOR : PASTE_PROJECT);
			break;
		}
		case PERFORM_MSG:
			if (GetPlaylist())
			{
				int x=0;
				if (RgnPlaylistItem* pItem = (RgnPlaylistItem*)GetListView()->EnumSelected(&x))
					PlaylistPlay(g_pls.Get()->m_editId, GetPlaylist()->Find(pItem)); // obeys g_seekImmediate
			}
			break;
		case ADD_ALL_REGIONS_MSG:
		{
			int x=0, y, num; bool isRgn, updt=false;
			while ((y = EnumProjectMarkers2(NULL, x, &isRgn, NULL, NULL, NULL, &num)))
			{
				if (isRgn) {
					RgnPlaylistItem* newItem = new RgnPlaylistItem(MakeMarkerRegionId(num, isRgn));
					updt |= (GetPlaylist() && GetPlaylist()->Add(newItem) != NULL);
				}
				x=y;
			}
			if (updt)
			{
				Undo_OnStateChangeEx2(NULL, UNDO_PLAYLIST_STR, UNDO_STATE_MISCCFG, -1);
				PlaylistResync();
				Update();
			}
			else
				MessageBox(m_hwnd, __LOCALIZE("No region found in project!","sws_DLG_165"), __LOCALIZE("S&M - Error","sws_DLG_165"), MB_OK);
			break;
		}
		default:
			if (LOWORD(wParam) >= INSERT_REGION_START_MSG && LOWORD(wParam) <= INSERT_REGION_END_MSG)
			{
				RegionPlaylist* pl = GetPlaylist();
				if (!pl) break;
				RgnPlaylistItem* newItem = new RgnPlaylistItem(GetMarkerRegionIdFromIndex(NULL, LOWORD(wParam)-INSERT_REGION_START_MSG));
				if (pl->GetSize())
				{
					if (RgnPlaylistItem* item = (RgnPlaylistItem*)GetListView()->EnumSelected(NULL))
					{
						int slot = pl->Find(item);
						if (slot >= 0 && pl->Insert(slot, newItem))
						{
							Undo_OnStateChangeEx2(NULL, UNDO_PLAYLIST_STR, UNDO_STATE_MISCCFG, -1); 
							PlaylistResync();
							Update();
							GetListView()->SelectByItem((SWS_ListItem*)newItem);
							return;
						}
					}
				}
				// empty list, no selection, etc.. => add
				if (pl->Add(newItem))
				{
					Undo_OnStateChangeEx2(NULL, UNDO_PLAYLIST_STR, UNDO_STATE_MISCCFG, -1); 
					PlaylistResync();
					Update();
					GetListView()->SelectByItem((SWS_ListItem*)newItem);
				}
			}
			else if (LOWORD(wParam) >= ADD_REGION_START_MSG && LOWORD(wParam) <= ADD_REGION_END_MSG)
			{
				RgnPlaylistItem* newItem = new RgnPlaylistItem(GetMarkerRegionIdFromIndex(NULL, LOWORD(wParam)-ADD_REGION_START_MSG));
				if (GetPlaylist() && GetPlaylist()->Add(newItem))
				{
					Undo_OnStateChangeEx2(NULL, UNDO_PLAYLIST_STR, UNDO_STATE_MISCCFG, -1); 
					PlaylistResync();
					Update();
					GetListView()->SelectByItem((SWS_ListItem*)newItem);
				}
			}
			else if (LOWORD(wParam) >= OSC_START_MSG && LOWORD(wParam) <= OSC_END_MSG) 
			{
				DELETE_NULL(g_osc);
				WDL_PtrList_DeleteOnDestroy<SNM_OscCSurf> oscCSurfs;
				LoadOscCSurfs(&oscCSurfs);
				if (SNM_OscCSurf* osc = oscCSurfs.Get((int)LOWORD(wParam)-1 - OSC_START_MSG))
					g_osc = new SNM_OscCSurf(osc);
			}
			else
				Main_OnCommand((int)wParam, (int)lParam);
			break;
	}
}

int RegionPlaylistWnd::OnKey(MSG* _msg, int _iKeyState) 
{
	if (_msg->message == WM_KEYDOWN && !_iKeyState)
	{
		switch(_msg->wParam)
		{
			case VK_DELETE:
				OnCommand(DELETE_MSG, 0);
				return 1;
			case VK_RETURN:
				OnCommand(PERFORM_MSG, 0);
				return 1;
		}
	}
	return 0;
}

// play/stop/pause buttons are right aligned when _RGNPL_TRANSPORT_RIGHT is defined
#define _RGNPL_TRANSPORT_RIGHT

void RegionPlaylistWnd::DrawControls(LICE_IBitmap* _bm, const RECT* _r, int* _tooltipHeight)
{
	IconTheme* it = SNM_GetIconTheme();
	int x0=_r->left+SNM_GUI_X_MARGIN, h=SNM_GUI_TOP_H;
	if (_tooltipHeight)
		*_tooltipHeight = h;
	
	bool hasPlaylists = (g_pls.Get()->GetSize()>0);
	RegionPlaylist* pl = GetPlaylist();

	SNM_SkinButton(&m_btnLock, it ? &it->toolbar_lock[!g_monitorMode] : NULL, g_monitorMode ? __LOCALIZE("Edition mode","sws_DLG_165") : __LOCALIZE("Monitoring mode","sws_DLG_165"));
	if (SNM_AutoVWndPosition(DT_LEFT, &m_btnLock, NULL, _r, &x0, _r->top, h))
	{
#ifndef _RGNPL_TRANSPORT_RIGHT
		SNM_SkinButton(&m_btnPlay, it ? &it->gen_play[g_playPlaylist>=0?1:0] : NULL, __LOCALIZE("Play","sws_DLG_165"));
		if (SNM_AutoVWndPosition(DT_LEFT, &m_btnPlay, NULL, _r, &x0, _r->top, h, 0))
		{
			SNM_SkinButton(&m_btnStop, it ? &(it->gen_stop) : NULL, __LOCALIZE("Stop","sws_DLG_165"));
			if (SNM_AutoVWndPosition(DT_LEFT, &m_btnStop, NULL, _r, &x0, _r->top, h, 0))
			{
				SNM_SkinButton(&m_btnRepeat, it ? &it->gen_repeat[g_repeatPlaylist?1:0] : NULL, __LOCALIZE("Repeat","sws_DLG_165"));
				if (SNM_AutoVWndPosition(DT_LEFT, &m_btnRepeat, NULL, _r, &x0, _r->top, h))
#endif
				{
					// *** monitoring ***
					if (g_monitorMode)
					{
						RECT r = *_r;

						r.top += int(SNM_GUI_TOP_H/2+0.5);
						r.bottom -= int(SNM_GUI_TOP_H/2);
						m_mons.SetPosition(&r);
						m_mons.SetVisible(true);
						
						r = *_r;

						// playlist name
						r.left = x0;
						r.bottom = h;
#ifndef _RGNPL_TRANSPORT_RIGHT
						LICE_IBitmap* logo = SNM_GetThemeLogo();
//						r.right -= logo ? logo->getWidth()+5 : 5; // 5: margin
#else
						r.right -= (75+SNM_GUI_X_MARGIN); //JFB lazy here.. should be play+stop+repeat btn widths
#endif
						m_monPl.SetPosition(&r);
						m_monPl.SetVisible(true);
					}

					// *** edition ***
					else
					{
						m_txtPlaylist.SetText(hasPlaylists ? __LOCALIZE("Playlist #","sws_DLG_165") : __LOCALIZE("Playlist: None","sws_DLG_165"));
						if (SNM_AutoVWndPosition(DT_LEFT, &m_txtPlaylist, NULL, _r, &x0, _r->top, h, hasPlaylists?4:SNM_DEF_VWND_X_STEP))
						{
							if (!hasPlaylists || (hasPlaylists && SNM_AutoVWndPosition(DT_LEFT, &m_cbPlaylist, &m_txtPlaylist, _r, &x0, _r->top, h, 4)))
							{
								m_btnDel.SetEnabled(hasPlaylists);
								if (SNM_AutoVWndPosition(DT_LEFT, &m_btnsAddDel, NULL, _r, &x0, _r->top, h))
								{
									if (abs(hasPlaylists && pl ? pl->GetLength() : 0.0) > 0.0) // <0.0 means infinite
									{
										SNM_SkinToolbarButton(&m_btnCrop, __LOCALIZE("Edit project","sws_DLG_165"));
										if (SNM_AutoVWndPosition(DT_LEFT, &m_btnCrop, NULL, _r, &x0, _r->top, h))
										{
#ifndef _RGNPL_TRANSPORT_RIGHT
											SNM_AddLogo(_bm, _r, x0, h);
#endif
										}
									}
#ifndef _RGNPL_TRANSPORT_RIGHT
									else
										SNM_AddLogo(_bm, _r, x0, h);
#endif
								}
							}
						}
					}
				}
#ifndef _RGNPL_TRANSPORT_RIGHT
			}
		}
#endif
	}

#ifdef _RGNPL_TRANSPORT_RIGHT
	x0 = _r->right-SNM_GUI_X_MARGIN;
	SNM_SkinButton(&m_btnRepeat, it ? &it->gen_repeat[g_repeatPlaylist?1:0] : NULL, __LOCALIZE("Repeat","sws_DLG_165"));
	if (SNM_AutoVWndPosition(DT_RIGHT, &m_btnRepeat, NULL, _r, &x0, _r->top, h, 0))
	{
		SNM_SkinButton(&m_btnStop, it ? &(it->gen_stop) : NULL, __LOCALIZE("Stop","sws_DLG_165"));
		if (SNM_AutoVWndPosition(DT_RIGHT, &m_btnStop, NULL, _r, &x0, _r->top, h, 0))
		{
			SNM_SkinButton(&m_btnPlay, it ? &it->gen_play[g_playPlaylist>=0?1:0] : NULL, __LOCALIZE("Play","sws_DLG_165"));
			SNM_AutoVWndPosition(DT_RIGHT, &m_btnPlay, NULL, _r, &x0, _r->top, h, 0);
		}
	}
	if (g_monitorMode)
		SNM_AddLogo(_bm, _r);
#endif
}

void RegionPlaylistWnd::PlaylistMenu(HMENU _menu)
{
	if (GetMenuItemCount(_menu))
		AddToMenu(_menu, SWS_SEPARATOR, 0);
	AddToMenu(_menu, __LOCALIZE("New playlist...","sws_DLG_165"), NEW_PLAYLIST_MSG);
	AddToMenu(_menu, __LOCALIZE("Copy playlist...","sws_DLG_165"), COPY_PLAYLIST_MSG, -1, false, GetPlaylist() ? MF_ENABLED : MF_GRAYED);
	AddToMenu(_menu, __LOCALIZE("Delete","sws_DLG_165"), DEL_PLAYLIST_MSG, -1, false, GetPlaylist() ? MF_ENABLED : MF_GRAYED);
	AddToMenu(_menu, __LOCALIZE("Rename...","sws_DLG_165"), REN_PLAYLIST_MSG, -1, false, GetPlaylist() ? MF_ENABLED : MF_GRAYED);
}

void RegionPlaylistWnd::EditMenu(HMENU _menu)
{
	if (GetMenuItemCount(_menu))
		AddToMenu(_menu, SWS_SEPARATOR, 0);
	AddToMenu(_menu, __LOCALIZE("Crop project to playlist","sws_DLG_165"), CROP_PRJ_MSG, -1, false, GetPlaylist() && GetPlaylist()->GetSize() ? 0 : MF_GRAYED);
	AddToMenu(_menu, __LOCALIZE("Crop project to playlist (new project tab)","sws_DLG_165"), CROP_PRJTAB_MSG, -1, false, GetPlaylist() && GetPlaylist()->GetSize() ? 0 : MF_GRAYED);
	AddToMenu(_menu, __LOCALIZE("Append playlist to project","sws_DLG_165"), APPEND_PRJ_MSG, -1, false, GetPlaylist() && GetPlaylist()->GetSize() ? 0 : MF_GRAYED);
	AddToMenu(_menu, __LOCALIZE("Paste playlist at edit cursor","sws_DLG_165"), PASTE_CURSOR_MSG, -1, false, GetPlaylist() && GetPlaylist()->GetSize() ? 0 : MF_GRAYED);

	int x=0; bool hasSel = GetListView()->EnumSelected(&x) != NULL;
	AddToMenu(_menu, SWS_SEPARATOR, 0);
	AddToMenu(_menu, __LOCALIZE("Append selected regions to project","sws_DLG_165"), APPEND_SEL_RGN_MSG, -1, false, hasSel ? 0 : MF_GRAYED);
	AddToMenu(_menu, __LOCALIZE("Paste selected regions at edit cursor","sws_DLG_165"), PASTE_SEL_RGN_MSG, -1, false, hasSel ? 0 : MF_GRAYED);
}

void RegionPlaylistWnd::OptionsMenu(HMENU _menu)
{
	if (GetMenuItemCount(_menu))
		AddToMenu(_menu, SWS_SEPARATOR, 0);
	AddToMenu(_menu, __LOCALIZE("Move edit cursor when clicking regions","sws_DLG_165"), TGL_MOVE_CUR_MSG, -1, false, g_optionFlags&2 ? MF_CHECKED : MF_UNCHECKED);
	AddToMenu(_menu, SWS_SEPARATOR, 0);
	AddToMenu(_menu, __LOCALIZE("Seek playback when clicking regions","sws_DLG_165"), TGL_SEEK_CLICK_MSG, -1, false, g_optionFlags&1 ? MF_CHECKED : MF_UNCHECKED);
	AddToMenu(_menu, __LOCALIZE("Seek/start playback when double-clicking regions","sws_DLG_165"), -1, -1, false, MF_CHECKED|MF_GRAYED); // just a helper item..
	AddToMenu(_menu, __LOCALIZE("Smooth seek (seek immediately if disabled)","sws_DLG_165"), TGL_SEEK_NOW_MSG, -1, false, !g_seekImmediate ? MF_CHECKED : MF_UNCHECKED);
//	AddToMenu(_menu, SWS_SEPARATOR, 0);
//	AddToMenu(_menu, __LOCALIZE("Repeat playlist","sws_DLG_165"), BTNID_REPEAT, -1, false, g_repeatPlaylist ? MF_CHECKED : MF_UNCHECKED);	
}

HMENU RegionPlaylistWnd::OnContextMenu(int _x, int _y, bool* _wantDefaultItems)
{
	HMENU hMenu = CreatePopupMenu();
	if (!g_monitorMode)
	{
		// specific context menu for the paste button
		POINT p; GetCursorPos(&p);
		ScreenToClient(m_hwnd,&p);
		if (WDL_VWnd* v = m_parentVwnd.VirtWndFromPoint(p.x,p.y,1))
			switch (v->GetID())
			{
				case BTNID_PASTE:
					*_wantDefaultItems = false;
					EditMenu(hMenu);
					return hMenu;
				case TXTID_PLAYLIST:
				case CMBID_PLAYLIST:
					*_wantDefaultItems = false;
					PlaylistMenu(hMenu);
					return hMenu;
			}

		int x=0; bool hasSel = (GetListView()->EnumSelected(&x) != NULL);
		*_wantDefaultItems = !(GetListView()->GetHitItem(_x, _y, &x) && x >= 0);

		if (*_wantDefaultItems)
		{
			HMENU hPlaylistSubMenu = CreatePopupMenu();
			AddSubMenu(hMenu, hPlaylistSubMenu, __LOCALIZE("Playlists","sws_DLG_165"));
			PlaylistMenu(hPlaylistSubMenu);
		}

		if (GetPlaylist())
		{
			if (GetMenuItemCount(hMenu))
				AddToMenu(hMenu, SWS_SEPARATOR, 0);

			AddToMenu(hMenu, __LOCALIZE("Add all regions","sws_DLG_165"), ADD_ALL_REGIONS_MSG);
			HMENU hAddSubMenu = CreatePopupMenu();
			AddSubMenu(hMenu, hAddSubMenu, __LOCALIZE("Add region","sws_DLG_165"));
			FillMarkerRegionMenu(NULL, hAddSubMenu, ADD_REGION_START_MSG, SNM_REGION_MASK);

			if (!*_wantDefaultItems) 
			{
				HMENU hInsertSubMenu = CreatePopupMenu();
				AddSubMenu(hMenu, hInsertSubMenu, __LOCALIZE("Insert region","sws_DLG_165"), -1, hasSel ? 0 : MF_GRAYED);
				FillMarkerRegionMenu(NULL, hInsertSubMenu, INSERT_REGION_START_MSG, SNM_REGION_MASK);

				AddToMenu(hMenu, __LOCALIZE("Remove selected regions","sws_DLG_165"), DELETE_MSG, -1, false, hasSel ? 0 : MF_GRAYED);

				AddToMenu(hMenu, SWS_SEPARATOR, 0);
				AddToMenu(hMenu, __LOCALIZE("Toggle infinite loop for selected regions","sws_DLG_165"), TGL_INFINITE_LOOP_MSG, -1, false, hasSel ? 0 : MF_GRAYED);
				AddToMenu(hMenu, SWS_SEPARATOR, 0);
				AddToMenu(hMenu, __LOCALIZE("Append selected regions to project","sws_DLG_165"), APPEND_SEL_RGN_MSG, -1, false, hasSel ? 0 : MF_GRAYED);
				AddToMenu(hMenu, __LOCALIZE("Paste selected regions at edit cursor","sws_DLG_165"), PASTE_SEL_RGN_MSG, -1, false, hasSel ? 0 : MF_GRAYED);

				AddToMenu(hMenu, SWS_SEPARATOR, 0);
				HMENU hOptionSubMenu = CreatePopupMenu();
				AddSubMenu(hMenu, hOptionSubMenu, __LOCALIZE("Options","sws_DLG_165"));
				OptionsMenu(hOptionSubMenu);
			}
		}
	}

	if (*_wantDefaultItems)
	{
		if (GetMenuItemCount(hMenu))
			AddToMenu(hMenu, SWS_SEPARATOR, 0);
		HMENU hCropPasteSubMenu = CreatePopupMenu();
		AddSubMenu(hMenu, hCropPasteSubMenu, __LOCALIZE("Edit project","sws_DLG_165"));
		EditMenu(hCropPasteSubMenu);

		AddToMenu(hMenu, SWS_SEPARATOR, 0);
		HMENU hOptionSubMenu = CreatePopupMenu();
		AddSubMenu(hMenu, hOptionSubMenu, __LOCALIZE("Options","sws_DLG_165"));
		OptionsMenu(hOptionSubMenu);

		AddToMenu(hMenu, SWS_SEPARATOR, 0);
		AddOscCSurfMenu(hMenu, g_osc, OSC_START_MSG, OSC_END_MSG);
	}
	return hMenu;
}

bool RegionPlaylistWnd::GetToolTipString(int _xpos, int _ypos, char* _bufOut, int _bufOutSz)
{
	if (WDL_VWnd* v = m_parentVwnd.VirtWndFromPoint(_xpos,_ypos,1))
	{
		switch (v->GetID())
		{
			case BTNID_LOCK:
				lstrcpyn(_bufOut, __LOCALIZE("Toggle monitoring/edition mode","sws_DLG_165"), _bufOutSz);
				return true;
			case BTNID_PLAY:
				if (g_playPlaylist>=0) _snprintfSafe(_bufOut, _bufOutSz, __LOCALIZE_VERFMT("Playing playlist #%d","sws_DLG_165"), g_playPlaylist+1);
				else lstrcpyn(_bufOut, __LOCALIZE("Play","sws_DLG_165"), _bufOutSz);
				return true;
			case BTNID_STOP:
				lstrcpyn(_bufOut, __LOCALIZE("Stop","sws_DLG_165"), _bufOutSz);
				return true;
			case BTNID_REPEAT:
				lstrcpyn(_bufOut, __LOCALIZE("Repeat playlist","sws_DLG_165"), _bufOutSz);
				return true;
			case CMBID_PLAYLIST:
				if (RegionPlaylist* pl = GetPlaylist())
				{
					double len = pl->GetLength();
					char timeStr[64]="";
					if (len >= 0.0) format_timestr_pos(len, timeStr, sizeof(timeStr), -1);
					else lstrcpyn(timeStr, __LOCALIZE("infinite","sws_DLG_165"), sizeof(timeStr));
					_snprintfSafe(_bufOut, _bufOutSz, __LOCALIZE_VERFMT("Edited playlist: #%d \"%s\"\nLength: %s","sws_DLG_165"), g_pls.Get()->m_editId+1, pl->m_name.Get(), timeStr);
					return true;
				}
			case BTNID_NEW_PLAYLIST:
				lstrcpyn(_bufOut, __LOCALIZE("Add playlist","sws_DLG_165"), _bufOutSz);
				return true;
			case BTNID_DEL_PLAYLIST:
				lstrcpyn(_bufOut, __LOCALIZE("Delete playlist","sws_DLG_165"), _bufOutSz);
				return true;
			case BTNID_PASTE:
				lstrcpyn(_bufOut, __LOCALIZE("Crop, paste or append playlist","sws_DLG_165"), _bufOutSz);
				return true;
			case TXTID_MONITOR_PL:
				if (g_playPlaylist>=0) _snprintfSafe(_bufOut, _bufOutSz, __LOCALIZE_VERFMT("Playing playlist: #%d \"%s\"","sws_DLG_165"), g_playPlaylist+1, GetPlaylist(g_playPlaylist)->m_name.Get());
				return (g_playPlaylist>=0);
		}
	}
	return false;
}

void RegionPlaylistWnd::ToggleLock()
{
	g_monitorMode = !g_monitorMode;
	RefreshToolbar(SWSGetCommandID(ToggleRegionPlaylistLock));
	Update();
}


///////////////////////////////////////////////////////////////////////////////

int IsInPlaylists(double _pos)
{
	for (int i=0; i < g_pls.Get()->GetSize(); i++)
		if (RegionPlaylist* pl = g_pls.Get()->Get(i))
			if (pl->IsInPlaylist(_pos, false, 0) >= 0)
				return i;
	return -1;
}


///////////////////////////////////////////////////////////////////////////////
// Polling on play: PlaylistRun() and related funcs
///////////////////////////////////////////////////////////////////////////////

// never use things like playlist->Get(i+1) but this func!
int GetNextValidItem(int _plId, int _itemId, bool _startWith, bool _repeat)
{
	if (_plId>=0 && _itemId>=0)
	{
		if (RegionPlaylist* pl = GetPlaylist(_plId))
		{
			for (int i=_itemId+(_startWith?0:1); i<pl->GetSize(); i++)
				if (pl->IsValidIem(i))
					return i;
			if (_repeat)
				for (int i=0; i<pl->GetSize() && i<(_itemId+(_startWith?1:0)); i++)
					if (pl->IsValidIem(i))
						return i;
			// not found if we are here..
			if (_repeat && pl->IsValidIem(_itemId))
				return _itemId;
		}
	}
	return -1;
}

// never use things like playlist->Get(i-1) but this func!
int GetPrevValidItem(int _plId, int _itemId, bool _startWith, bool _repeat)
{
	if (_plId>=0 && _itemId>=0)
	{
		if (RegionPlaylist* pl = GetPlaylist(_plId))
		{
			for (int i=_itemId-(_startWith?0:1); i>=0; i--)
				if (pl->IsValidIem(i))
					return i;
			if (_repeat)
				for (int i=pl->GetSize()-1; i>=0 && i>(_itemId-(_startWith?1:0)); i--)
					if (pl->IsValidIem(i))
						return i;
			// not found if we are here..
			if (_repeat && pl->IsValidIem(_itemId))
				return _itemId;
		}
	}
	return -1;
}

bool SeekItem(int _plId, int _nextItemId, int _curItemId)
{
	if (RegionPlaylist* pl = g_pls.Get()->Get(_plId))
	{
		// trick to stop the playlist in sync: smooth seek to the end of the project (!)
		if (_nextItemId<0)
		{
			// temp override of the "stop play at project end" option
			if (ConfigVar<int> opt = "stopprojlen") {
				g_oldStopprojlenPref = *opt;
				*opt = 1;
			}
			g_playNext = -1;
			g_rgnLoop = 0;
			g_nextRgnPos = SNM_GetProjectLength()+1.0;
			g_nextRgnEnd = g_nextRgnPos+1.0;
			SeekPlay(g_nextRgnPos);
			return true;
		}
		else if (RgnPlaylistItem* next = pl->Get(_nextItemId))
		{
			double a, b;
			if (EnumMarkerRegionById(NULL, next->m_rgnId, NULL, &a, &b, NULL, NULL, NULL)>=0)
			{
				g_playNext = _nextItemId;
				g_playCur = _plId==g_playPlaylist ? g_playCur : _curItemId;
				g_rgnLoop = next->m_cnt<0 ? -1 : next->m_cnt>1 ? next->m_cnt : 0;
				g_nextRgnPos = a;
				g_nextRgnEnd = b;
				if (_curItemId<0) {
					g_curRgnPos = 0.0;
					g_curRgnEnd = -1.0;
				}
				SeekPlay(g_nextRgnPos);
				return true;
			}
		}
	}
	return false;
}

// the meat!
// polls the playing position and smooth seeks if needed
// remember we always lookup one region ahead!
// made as idle as possible, polled via SNM_CSurfRun()
void PlaylistRun()
{
	if (g_playPlaylist>=0)
	{
#if defined(_SNM_RGNPL_DEBUG1) || defined(_SNM_RGNPL_DEBUG2)
		char dbg[256] = "";
#endif
		bool updated = false;
		double pos = GetPlayPosition2Ex(NULL);

		// NF: potentially fix #886
		// it seems that if '+0.01' isn't added to 'pos' below, adjacent regions are no more occassionally skipped
		// https://forum.cockos.com/showpost.php?p=1935561&postcount=6 and my own tests so far seem to confirm also
		// but I'm unsure what poetential side effects this might have
		if ((pos/*+0.01*/) >= g_nextRgnPos && pos <= g_nextRgnEnd)	//JFB!! +0.01 because 'pos' can be a bit ahead of time
																// +1 sample block would be better, but no API..
																// note: sync loss detection will deal with this in the worst case
		{
			// a bunch of calls end here when looping!!

			if (!g_plLoop || (g_plLoop && (g_unsync || pos<g_lastRunPos)))
			{
				g_plLoop = false;

				bool first = false;
				if (g_playCur != g_playNext 
/*JFB those vars are only altered here
					|| g_curRgnPos != g_nextRgnPos || g_curRgnEnd != g_nextRgnEnd
*/
					)
				{
#ifdef _SNM_RGNPL_DEBUG1
					 OutputDebugString("\n");
					_snprintfSafe(dbg, sizeof(dbg), "NEXT DETECTED - pos = %f\n", pos); OutputDebugString(dbg);
					_snprintfSafe(dbg, sizeof(dbg), "                g_curRgnPos = %f, g_curRgnEnd = %f\n", g_curRgnPos, g_curRgnEnd); OutputDebugString(dbg);
					_snprintfSafe(dbg, sizeof(dbg), "                g_nextRgnPos = %f, g_nextRgnEnd = %f\n", g_nextRgnPos, g_nextRgnEnd); OutputDebugString(dbg);
					_snprintfSafe(dbg, sizeof(dbg), "                g_playCur = %d, g_playNext = %d\n", g_playCur, g_playNext); OutputDebugString(dbg);
					_snprintfSafe(dbg, sizeof(dbg), "                g_unsync = %d, g_lastRunPos = %f\n", g_unsync, g_lastRunPos); OutputDebugString(dbg);
#endif
					first = updated = true;
					g_playCur = g_playNext;
					g_curRgnPos = g_nextRgnPos;
					g_curRgnEnd = g_nextRgnEnd;
				}

				// region loop?
				if (g_rgnLoop && (first || g_unsync || pos<g_lastRunPos))
				{
					updated = true;
					if (g_rgnLoop>0)
						g_rgnLoop--;
					if (g_rgnLoop)
						SeekPlay(g_nextRgnPos); // then exit
				}

				if (!g_rgnLoop) // if, not else if!
				{
					int nextId = GetNextValidItem(g_playPlaylist, g_playCur, false, g_repeatPlaylist);

					// loop corner cases
					// ex: 1 item in the playlist + repeat on, or repeat on + last region == first region,
					//     or playlist = region3, then unknown region (e.g. deleted) and region3 again, or etc..
					if (nextId>=0)
						if (RegionPlaylist* pl = GetPlaylist(g_playPlaylist))
							if (RgnPlaylistItem* next = pl->Get(nextId)) 
								if (RgnPlaylistItem* cur = pl->Get(g_playCur)) 
									g_plLoop = (cur->m_rgnId==next->m_rgnId); // valid regions at this point

#ifdef _SNM_RGNPL_DEBUG1
					_snprintfSafe(dbg, sizeof(dbg), "SEEK - Current = %d, Next = %d\n", g_playCur, nextId); OutputDebugString(dbg);
#endif
					if (!SeekItem(g_playPlaylist, nextId, g_playCur))
						SeekItem(g_playPlaylist, -1, g_playCur); // end of playlist..
					updated = true;
				}
			}
			g_unsync = false;
		}
		else if (g_curRgnPos<g_curRgnEnd) // relevant vars?
		{
			// seek play requested, waiting for region switch..
			if ((pos+0.01) >= g_curRgnPos && pos <= g_curRgnEnd) //JFB!! +0.01 because 'pos' can be a bit ahead of time
																 // +1 sample block would be better, but no API..
			{
				// a bunch of calls end here!
				g_unsync = false;
			}
			// playlist no more in sync?
			else if (!g_unsync)
			{
#ifdef _SNM_RGNPL_DEBUG2
				_snprintfSafe(dbg, sizeof(dbg), ">>> SYNC LOSS - pos = %f\n", pos); OutputDebugString(dbg);
				_snprintfSafe(dbg, sizeof(dbg), "                g_curRgnPos = %f, g_curRgnEnd = %f\n", g_curRgnPos, g_curRgnEnd); OutputDebugString(dbg);
				_snprintfSafe(dbg, sizeof(dbg), "                g_nextRgnPos = %f, g_nextRgnEnd = %f\n", g_nextRgnPos, g_nextRgnEnd); OutputDebugString(dbg);
#endif
				updated = g_unsync = true;
				int spareItemId = -1;
				if (RegionPlaylist* pl = g_pls.Get()->Get(g_playPlaylist))
					spareItemId = pl->IsInPlaylist(pos, g_repeatPlaylist, g_playCur>=0?g_playCur:0);
				if (spareItemId<0 || !SeekItem(g_playPlaylist, spareItemId, -1))
				{
#ifdef _SNM_RGNPL_DEBUG2
					_snprintfSafe(dbg, sizeof(dbg), ">>> SYNC LOSS, SEEK expected region pos = %f\n", g_nextRgnPos); OutputDebugString(dbg);
#endif
					SeekPlay(g_nextRgnPos);	// try to resync the expected region, best effort
				}
#ifdef _SNM_RGNPL_DEBUG2
				else {
					_snprintfSafe(dbg, sizeof(dbg), ">>> SYNC LOSS, SEEK - Current = %d, Next = %d\n", -1, spareItemId); OutputDebugString(dbg);
				}
#endif
			}
		}

		g_lastRunPos = pos;
		if (updated && (g_osc || g_rgnplWndMgr.Get()))
		{
			// one call to GetMonitoringInfo() for both the wnd & osc
			WDL_FastString cur, curNum, next, nextNum;
			GetMonitoringInfo(&curNum, &cur, &nextNum, &next);

			if (RegionPlaylistWnd* w = g_rgnplWndMgr.Get())
				w->Update(1, &curNum, &cur, &nextNum, &next); // 1: fast update flag

			if (g_osc)
			{
				static WDL_FastString sOSC_CURRENT_RGN(OSC_CURRENT_RGN);
				static WDL_FastString sOSC_NEXT_RGN(OSC_NEXT_RGN);

				if (curNum.GetLength() && cur.GetLength()) curNum.Append(" ");
				curNum.Append(&cur);

				if (nextNum.GetLength() && next.GetLength()) nextNum.Append(" ");
				nextNum.Append(&next);

				WDL_PtrList<WDL_FastString> strs;
				strs.Add(&sOSC_CURRENT_RGN);
				strs.Add(&curNum);
				strs.Add(&sOSC_NEXT_RGN);
				strs.Add(&nextNum);
				g_osc->SendStrBundle(&strs);
				strs.Empty(false);
			}
		}
	}
}

// _itemId: callers must not use no hard coded value but GetNextValidItem() or GetPrevValidItem()
void PlaylistPlay(int _plId, int _itemId)
{
	if (!g_pls.Get()->GetSize()) {
		PlaylistStop();
		MessageBox(g_rgnplWndMgr.GetMsgHWND(), __LOCALIZE("No playlist defined!\nUse the tiny button \"+\" to add one.","sws_DLG_165"), __LOCALIZE("S&M - Error","sws_DLG_165"),MB_OK);
		return;
	}

	RegionPlaylist* pl = GetPlaylist(_plId);
	if (!pl) // e.g. when called via actions
	{
		PlaylistStop();
		char msg[128] = "";
		_snprintfSafe(msg, sizeof(msg), __LOCALIZE_VERFMT("Unknown playlist #%d!","sws_DLG_165"), _plId+1);
		MessageBox(g_rgnplWndMgr.GetMsgHWND(), msg, __LOCALIZE("S&M - Error","sws_DLG_165"),MB_OK);
		return;
	}

	double prjlen = SNM_GetProjectLength();
	if (prjlen>0.1)
	{
		//JFB REAPER bug? workaround, the native pref "stop play at project end" does not work when the project is empty (should not play at all..)
		int num = pl->GetGreaterMarkerRegion(prjlen);
		if (num>0)
		{
			char msg[256] = "";
			_snprintfSafe(msg, sizeof(msg), __LOCALIZE_VERFMT("The playlist #%d might end unexpectedly!\nIt constains regions that start after the end of project (region %d at least).","sws_DLG_165"), _plId+1, num);
			if (IDCANCEL == MessageBox(g_rgnplWndMgr.GetMsgHWND(), msg, __LOCALIZE("S&M - Warning","sws_DLG_165"), MB_OKCANCEL)) {
				PlaylistStop();
				return;
			}
		}

		num = pl->GetNestedMarkerRegion();
		if (num>0)
		{
			char msg[256] = "";
			_snprintfSafe(msg, sizeof(msg), __LOCALIZE_VERFMT("The playlist #%d might not work as expected!\nIt contains nested markers/regions (inside region %d at least).","sws_DLG_165"), _plId+1, num);
			if (IDCANCEL == MessageBox(g_rgnplWndMgr.GetMsgHWND(), msg, __LOCALIZE("S&M - Warning","sws_DLG_165"), MB_OKCANCEL)) {
				PlaylistStop();
				return;
			}
		}

		// handle empty project corner case
		if (pl->IsValidIem(_itemId))
		{
			if (g_seekImmediate)
				PlaylistStop();

			// temp override of the "smooth seek" option
			if (ConfigVar<int> opt = "smoothseek") {
				g_oldSeekPref = *opt;
				*opt = 3;
			}
			// temp override of the repeat/loop state option
			if (GetSetRepeat(-1) == 1) {
				g_oldRepeatState = 1;
				GetSetRepeat(0);
			}

			g_plLoop = false;
			g_unsync = false;
			g_lastRunPos = SNM_GetProjectLength()+1.0;
			if (SeekItem(_plId, _itemId, g_playPlaylist==_plId ? g_playCur : -1))
			{
				g_playPlaylist = _plId; // enables PlaylistRun()
				if (RegionPlaylistWnd* w = g_rgnplWndMgr.Get())
					w->Update(); // for the play button, next/previous region actions, etc....
			}
			else
				PlaylistStopped(); // reset vars & native prefs
		}
	}

	if (g_playPlaylist<0)
	{
		char msg[128] = "";
		_snprintfSafe(msg, sizeof(msg), __LOCALIZE_VERFMT("Playlist #%d: nothing to play!\n(empty playlist, empty project, removed regions, etc..)","sws_DLG_165"), _plId+1);
		MessageBox(g_rgnplWndMgr.GetMsgHWND(), msg, __LOCALIZE("S&M - Error","sws_DLG_165"),MB_OK);
	}
}

// _ct=NULL or _ct->user=-1 to play the edited playlist, use the provided playlist id otherwise
void PlaylistPlay(COMMAND_T* _ct)
{
	int plId = _ct ? (int)_ct->user : -1;
	plId = plId>=0 ? plId : g_pls.Get()->m_editId;
	PlaylistPlay(plId, GetNextValidItem(plId, 0, true, g_repeatPlaylist));
}

// always cycle (whatever is g_repeatPlaylist)
void PlaylistSeekPrevNext(COMMAND_T* _ct)
{
	if (g_playPlaylist<0)
		PlaylistPlay(NULL);
	else
	{
		int itemId;
		if ((int)_ct->user>0)
			itemId = GetNextValidItem(g_playPlaylist, g_playNext, false, true);
		else
		{
			itemId = GetPrevValidItem(g_playPlaylist, g_playNext, false, true);
			if (itemId == g_playCur)
				itemId = GetPrevValidItem(g_playPlaylist, g_playCur, false, true);
		}
		PlaylistPlay(g_playPlaylist, itemId);
	}
}

// Seek prev/next region based on current playing region
void PlaylistSeekPrevNextCurBased(COMMAND_T* _ct)
{
	if (g_playPlaylist<0)
		PlaylistPlay(NULL);
	else
	{
		int itemId;
		if ((int)_ct->user>0)
			itemId = GetNextValidItem(g_playPlaylist, g_playCur, false, true);
		else
			itemId = GetPrevValidItem(g_playPlaylist, g_playCur, false, true);
		PlaylistPlay(g_playPlaylist, itemId);
	}
}

void PlaylistStop()
{
	if (g_playPlaylist>=0 || (GetPlayStateEx(NULL)&1) == 1)
	{
		OnStopButton();
/* commented: already done via SNM_CSurfSetPlayState() callback
		PlaylistStopped();
*/
	}
}

void PlaylistStopped(bool _pause)
{
	if (g_playPlaylist>=0 && !_pause)
	{
		g_playPlaylist = -1;

		// restore options
		if (g_oldSeekPref >= 0)
			if (ConfigVar<int> opt = "smoothseek") {
				*opt = g_oldSeekPref;
				g_oldSeekPref = -1;
			}
		if (g_oldStopprojlenPref >= 0)
			if (ConfigVar<int> opt = "stopprojlen") {
				*opt = g_oldStopprojlenPref;
				g_oldStopprojlenPref = -1;
			}
		if (g_oldRepeatState >=0) {
			GetSetRepeat(g_oldRepeatState);
			g_oldRepeatState = -1;
		}

		if (RegionPlaylistWnd* w = g_rgnplWndMgr.Get())
			w->Update();
	}
}

void PlaylistUnpaused() {
	PlaylistResync();
}

// used when editing the playlist/regions while playing (required because we always look one region ahead)
void PlaylistResync()
{
	if (RegionPlaylist* pl = GetPlaylist(g_playPlaylist))
		if (RgnPlaylistItem* item = pl->Get(g_playCur))
			SeekItem(g_playPlaylist, GetNextValidItem(g_playPlaylist, g_playCur, item->m_cnt<0 || item->m_cnt>1, g_repeatPlaylist), g_playCur);
}

void SetPlaylistRepeat(COMMAND_T* _ct)
{
	int mode = _ct ? (int)_ct->user : -1; // toggle if no COMMAND_T is specified
	switch(mode) {
		case -1: g_repeatPlaylist=!g_repeatPlaylist; break;
		case 0: g_repeatPlaylist=false; break;
		case 1: g_repeatPlaylist=true; break;
	}
	RefreshToolbar(SWSGetCommandID(SetPlaylistRepeat, -1));
	PlaylistResync();
	if (RegionPlaylistWnd* w = g_rgnplWndMgr.Get())
		w->Update();
}

int IsPlaylistRepeat(COMMAND_T*) {
	return g_repeatPlaylist;
}

// VT: get/set g_seekImmediate
void SetPlaylistOptionSmoothSeek(COMMAND_T* _ct)
{
	int mode = _ct ? (int)_ct->user : -1; // toggle if no COMMAND_T is specified
	switch(mode) {
		case -1: g_seekImmediate=!g_seekImmediate; break;
		case 0: g_seekImmediate=false; break;
		case 1: g_seekImmediate=true; break;
	}
	if (RegionPlaylistWnd* w = g_rgnplWndMgr.Get())
		w->Update();
}

int IsPlaylistOptionSmoothSeek(COMMAND_T*) {
	return g_seekImmediate;
}


///////////////////////////////////////////////////////////////////////////////
// Editing features
///////////////////////////////////////////////////////////////////////////////

//JFB nothing to see here.. please move on :)
// (doing things that are not really possible with the API (v4.3) => macro-ish, etc..)
// note: moves/copies env points too, makes polled items, etc.. according to user prefs
//JFB TODO? crop => markers removed
void AppendPasteCropPlaylist(RegionPlaylist* _playlist, const AppendPasteCropPlaylist_Mode _mode)
{
	if (!_playlist || !_playlist->GetSize())
		return;

	int rgnNum = _playlist->IsInfinite();
	if (rgnNum >= 0)
	{
		char msg[256] = "";
		_snprintfSafe(msg, sizeof(msg), __LOCALIZE_VERFMT("Paste/crop aborted: infinite loop (for region %d at least)!","sws_DLG_165"), rgnNum);
		MessageBox(g_rgnplWndMgr.GetMsgHWND(), msg, __LOCALIZE("S&M - Error","sws_DLG_165"),MB_OK);
		return;
	}

	bool updated = false;
	double prjlen=SNM_GetProjectLength(), startPos=prjlen, endPos=prjlen;

	// insert empty space?
	if (_mode == PASTE_CURSOR)
	{
		startPos = endPos = GetCursorPositionEx(NULL);
		if (startPos < prjlen)
		{
			// not _playlist->IsInPlaylist()!
			if (GetPlaylist()->IsInPlaylist(startPos, false, 0) >= 0)
			{
				MessageBox(g_rgnplWndMgr.GetMsgHWND(), 
					__LOCALIZE("Aborted: pasting inside a region which is used in the playlist!","sws_DLG_165"),
					__LOCALIZE("S&M - Error","sws_DLG_165"), MB_OK);
				return;
			}
			if (int usedId = IsInPlaylists(startPos) >= 0)
			{
				char msg[256] = "";
				_snprintfSafe(msg, sizeof(msg), __LOCALIZE_VERFMT("Warning: pasting inside a region that belongs to playlist #%d!\nAre you sure you want to continue?","sws_DLG_165"), usedId+1);
				if (IDNO == MessageBox(g_rgnplWndMgr.GetMsgHWND(), msg, __LOCALIZE("S&M - Warning","sws_DLG_165"), MB_YESNO))
					return;
			}

			updated = true;
			Undo_BeginBlock2(NULL);
			PreventUIRefresh(1);
			InsertSilence(NULL, startPos, _playlist->GetLength());
		}
	}

//	OnStopButton();

	ConfigVarOverride<int> options[] = {
		{"envattach",     1}, // move with items
		{"env_reduce",    2}, // add edge points
<<<<<<< HEAD
=======
		{"projgroupover", 1}, // disable item grouping
>>>>>>> 4f2b4d82
	};

	WDL_PtrList_DeleteOnDestroy<MarkerRegion> rgns;
	for (int i=0; i < _playlist->GetSize(); i++)
	{
		if (RgnPlaylistItem* plItem = _playlist->Get(i))
		{
			int rgnnum, rgncol=0; double rgnpos, rgnend; const char* rgnname;
			if (EnumMarkerRegionById(NULL, plItem->m_rgnId, NULL, &rgnpos, &rgnend, &rgnname, &rgnnum, &rgncol)>=0)
			{
				if (!updated)
				{
					updated = true;
					Undo_BeginBlock2(NULL);
					PreventUIRefresh(1);
				}

				// trick: generate dummy items to move envelope points, etc -- even with empty/folder tracks
				WDL_PtrList<void> itemsToRemove;
				GenerateItemsInInterval(&itemsToRemove, rgnpos+SNM_FUDGE_FACTOR, rgnend-SNM_FUDGE_FACTOR, "<S&M Region Playlist - TEMP>");

				WDL_PtrList<void> itemsToKeep;
				GetItemsInInterval(&itemsToKeep, rgnpos, rgnend, false);
				// store regions
				bool found = false;
				for (int k = 0; !found && k<rgns.GetSize(); k++)
					found |= (rgns.Get(k)->GetNum() == rgnnum);
				if (!found)
					rgns.Add(new MarkerRegion(true, endPos-startPos, endPos+rgnend-rgnpos-startPos, rgnname, rgnnum, rgncol));

				// store data needed to "unsplit"
				// note: not needed when croping as those items will get removed
				WDL_PtrList_DeleteOnDestroy<SNM_ItemChunk> itemSates;
				if (_mode == PASTE_PROJECT || _mode == PASTE_CURSOR)
				{
					for (int j = 0; j < itemsToKeep.GetSize(); j++)
						itemSates.Add(new SNM_ItemChunk((MediaItem*)itemsToKeep.Get(j)));
				}

				WDL_PtrList<void> splitItems;
				SplitSelectItemsInInterval(NULL, rgnpos, rgnend, false, _mode == PASTE_PROJECT || _mode == PASTE_CURSOR ? &splitItems : NULL);

				// REAPER "bug": the last param of ApplyNudge() is ignored although
				// it is used in duplicate mode => use a loop instead
				for (int k = 0; k < plItem->m_cnt; k++)
				{
					DupSelItems(NULL, endPos-rgnpos, &itemsToKeep); // overrides the native ApplyNudge()
					endPos += (rgnend-rgnpos);
				}

				// "unsplit" items
				for (int j = 0; j < itemSates.GetSize(); j++)
				{
					if (SNM_ItemChunk* ic = itemSates.Get(j)) {
						SNM_ChunkParserPatcher p(ic->m_item);
						p.SetChunk(ic->m_chunk.Get());
					}
				}

				DeleteMediaItemsByName("<S&M Region Playlist - TEMP>");

				for (int j=0; j < splitItems.GetSize(); j++)
				{
					if (MediaItem* item = (MediaItem*)splitItems.Get(j))
						if (itemsToKeep.Find(item) < 0)
							DeleteTrackMediaItem(GetMediaItem_Track(item), item); // might have been deleted above already (no-op)
				}
			}
		}
	}

	// nothing done..
	if (!updated)
	{
		PreventUIRefresh(-1);
		return;
	}

	///////////////////////////////////////////////////////////////////////////
	// append/paste to current project
	if (_mode == PASTE_PROJECT || _mode == PASTE_CURSOR)
	{
//		Main_OnCommand(40289, 0); // unselect all items
		SetEditCurPos2(NULL, endPos, true, false);

		PreventUIRefresh(-1);

		Undo_EndBlock2(NULL, _mode==2 ? __LOCALIZE("Append playlist to project","sws_undo") : __LOCALIZE("Paste playlist at edit cursor","sws_undo"), UNDO_STATE_ALL);
		return;
	}

	///////////////////////////////////////////////////////////////////////////
	// crop current project

	// dup the playlist (needed when cropping to new project tab)
	RegionPlaylist* dupPlaylist = _mode==1 ? new RegionPlaylist(_playlist) : NULL;

	// crop current project
	GetSet_LoopTimeRange(true, false, &startPos, &endPos, false);
	Main_OnCommand(40049, 0); // crop project to time sel
//	Main_OnCommand(40289, 0); // unselect all items

	// restore (updated) regions
	for (int i=0; i<rgns.GetSize(); i++)
		rgns.Get(i)->AddToProject();

	// cleanup playlists (some other regions may have been removed)
	for (int i=g_pls.Get()->GetSize()-1; i>=0; i--)
		if (RegionPlaylist* pl = g_pls.Get()->Get(i))
			if (pl != _playlist)
				for (int j=0; j<pl->GetSize(); j++)
					if (pl->Get(j) && GetMarkerRegionIndexFromId(NULL, pl->Get(j)->m_rgnId) < 0) {
						g_pls.Get()->Delete(i, true);
						break;
					}
	g_pls.Get()->m_editId = g_pls.Get()->Find(_playlist);
	if (g_pls.Get()->m_editId < 0)
		g_pls.Get()->m_editId = 0; // just in case..

	if (_mode == CROP_PROJECT)
	{
		// clear time sel + edit cursor position
		GetSet_LoopTimeRange(true, false, &g_d0, &g_d0, false);
		SetEditCurPos2(NULL, 0.0, true, false);

		PreventUIRefresh(-1);

		Undo_EndBlock2(NULL, __LOCALIZE("Crop project to playlist","sws_undo"), UNDO_STATE_ALL);

		if (RegionPlaylistWnd* w = g_rgnplWndMgr.Get()) {
			w->FillPlaylistCombo();
			w->Update();
		}
		return;
	}

	///////////////////////////////////////////////////////////////////////////
	// crop to new project tab
	// macro-ish solution because copying the project the proper way (e.g. 
	// copying all track states) is totally unstable
	// note: so the project is "copied" w/o extension data, project bay, etc..

	// store master track
	WDL_FastString mstrStates;
	if (MediaTrack* tr = CSurf_TrackFromID(0, false)) {
		SNM_ChunkParserPatcher p(tr);
		mstrStates.Set(p.GetChunk());
	}

	Main_OnCommand(40296, 0); // select all tracks
	Main_OnCommand(40210, 0); // copy tracks

	PreventUIRefresh(-1);

	// trick!
	Undo_EndBlock2(NULL, __LOCALIZE("Crop project to playlist","sws_undo"), UNDO_STATE_ALL);
	if (!Undo_DoUndo2(NULL))
		return;
/*JFB no-op, unfortunately
	CSurf_FlushUndo(true);
*/

	///////////////////////////////////////////////////////////////////////////
	// New project tab (ignore default template)
	Main_OnCommand(41929, 0);

	Undo_BeginBlock2(NULL);

	PreventUIRefresh(1);

	Main_OnCommand(40058, 0); // paste item/tracks
	Main_OnCommand(40297, 0); // unselect all tracks
	if (OpenClipboard(GetMainHwnd())) { // clear clipboard
	    EmptyClipboard();
		CloseClipboard();
	}
	if (MediaTrack* tr = CSurf_TrackFromID(0, false)) {
		SNM_ChunkParserPatcher p(tr);
		p.SetChunk(mstrStates.Get());
	}
	// restore regions (in the new project this time)
	for (int i=0; i<rgns.GetSize(); i++)
		rgns.Get(i)->AddToProject();

	// new project: the playlist is empty at this point
	g_pls.Get()->Add(dupPlaylist);
	g_pls.Get()->m_editId = 0;

	PreventUIRefresh(-1);
	SNM_UIRefresh(NULL);

	Undo_EndBlock2(NULL, __LOCALIZE("Crop project to playlist","sws_undo"), UNDO_STATE_ALL);

	if (RegionPlaylistWnd* w = g_rgnplWndMgr.Get()) {
		w->FillPlaylistCombo();
		w->Update();
	}
}

void AppendPasteCropPlaylist(COMMAND_T* _ct) {
	AppendPasteCropPlaylist(GetPlaylist(), static_cast<AppendPasteCropPlaylist_Mode>(_ct->user));
}


///////////////////////////////////////////////////////////////////////////////

void PlaylistUpdateJob::Perform() {
	if (RegionPlaylistWnd* w = g_rgnplWndMgr.Get()) {
		w->FillPlaylistCombo();
		w->Update();
	}
}


///////////////////////////////////////////////////////////////////////////////

// ScheduledJob used because of multi-notifs
void PlaylistMarkerRegionListener::NotifyMarkerRegionUpdate(int _updateFlags) {
	PlaylistResync();
	ScheduledJob::Schedule(new PlaylistUpdateJob(SNM_SCHEDJOB_ASYNC_DELAY_OPT));
}


///////////////////////////////////////////////////////////////////////////////
// project_config_extension_t
///////////////////////////////////////////////////////////////////////////////

static bool ProcessExtensionLine(const char *line, ProjectStateContext *ctx, bool isUndo, struct project_config_extension_t *reg)
{
	LineParser lp(false);
	if (lp.parse(line) || lp.getnumtokens() < 1)
		return false;

	if (!strcmp(lp.gettoken_str(0), "<S&M_RGN_PLAYLIST"))
	{
		if (RegionPlaylist* playlist = g_pls.Get()->Add(new RegionPlaylist(lp.gettoken_str(1))))
		{
			int success;
			if (lp.gettoken_int(2, &success) && success)
				g_pls.Get()->m_editId = g_pls.Get()->GetSize()-1;

			char linebuf[SNM_MAX_CHUNK_LINE_LENGTH]="";
			while(true)
			{
				if (!ctx->GetLine(linebuf,sizeof(linebuf)) && !lp.parse(linebuf))
				{
					if (lp.getnumtokens() && lp.gettoken_str(0)[0] == '>')
						break;
					else if (lp.getnumtokens() == 2)
						playlist->Add(new RgnPlaylistItem(lp.gettoken_int(0), lp.gettoken_int(1)));
				}
				else
					break;
			}
			if (RegionPlaylistWnd* w = g_rgnplWndMgr.Get()) {
				w->FillPlaylistCombo();
				w->Update();
			}
			return true;
		}
	}
	return false;
}

static void SaveExtensionConfig(ProjectStateContext *ctx, bool isUndo, struct project_config_extension_t *reg)
{
	for (int j=0; j < g_pls.Get()->GetSize(); j++)
	{
		WDL_FastString confStr("<S&M_RGN_PLAYLIST "), escStr;
		makeEscapedConfigString(GetPlaylist(j)->m_name.Get(), &escStr);
		confStr.Append(escStr.Get());
		if (j == g_pls.Get()->m_editId)
			confStr.Append(" 1\n");
		else
			confStr.Append("\n");
		int iHeaderLen = confStr.GetLength();

		for (int i=0; i < GetPlaylist(j)->GetSize(); i++)
			if (RgnPlaylistItem* item = GetPlaylist(j)->Get(i))
				confStr.AppendFormatted(128,"%d %d\n", item->m_rgnId, item->m_cnt);

		// ignore empty playlists when saving but always take them into account for undo
		if (isUndo || (!isUndo && confStr.GetLength() > iHeaderLen)) {
			confStr.Append(">\n");
			StringToExtensionConfig(&confStr, ctx);
		}
	}
}

static void BeginLoadProjectState(bool isUndo, struct project_config_extension_t *reg)
{
	g_pls.Cleanup();
	g_pls.Get()->Empty(true);
	g_pls.Get()->m_editId=0;
}

static project_config_extension_t s_projectconfig = {
	ProcessExtensionLine, SaveExtensionConfig, BeginLoadProjectState, NULL
};


///////////////////////////////////////////////////////////////////////////////

// ScheduledJob used because of multi-notifs
void RegionPlaylistSetTrackListChange() {
	ScheduledJob::Schedule(new PlaylistUpdateJob(SNM_SCHEDJOB_ASYNC_DELAY_OPT));
}


///////////////////////////////////////////////////////////////////////////////

int RegionPlaylistInit()
{
	// load prefs
	char buf[64]="";
	g_monitorMode = (GetPrivateProfileInt("RegionPlaylist", "MonitorMode", 0, g_SNM_IniFn.Get()) == 1);
	g_repeatPlaylist = (GetPrivateProfileInt("RegionPlaylist", "Repeat", 0, g_SNM_IniFn.Get()) == 1);
	g_seekImmediate = (GetPrivateProfileInt("RegionPlaylist", "SeekImmediate", 0, g_SNM_IniFn.Get()) == 1);
	g_optionFlags = (GetPrivateProfileInt("RegionPlaylist", "SeekPlay", 0, g_SNM_IniFn.Get()) == 1);
	GetPrivateProfileString("RegionPlaylist", "BigFontName", SNM_DYN_FONT_NAME, g_rgnplBigFontName, sizeof(g_rgnplBigFontName), g_SNM_IniFn.Get());
	GetPrivateProfileString("RegionPlaylist", "OscFeedback", "", buf, sizeof(buf), g_SNM_IniFn.Get());
	g_osc = LoadOscCSurfs(NULL, buf); // NULL on err (e.g. "", token doesn't exist, etc.)

	// instanciate the window if needed, can be NULL
	g_rgnplWndMgr.Init();

	if (!plugin_register("projectconfig", &s_projectconfig))
		return 0;

	return 1;
}

void RegionPlaylistExit()
{
	plugin_register("-projectconfig", &s_projectconfig);

	// save prefs
	WritePrivateProfileString("RegionPlaylist", "MonitorMode", g_monitorMode?"1":"0", g_SNM_IniFn.Get()); 
	WritePrivateProfileString("RegionPlaylist", "Repeat", g_repeatPlaylist?"1":"0", g_SNM_IniFn.Get()); 
	WritePrivateProfileString("RegionPlaylist", "ScrollView", NULL, g_SNM_IniFn.Get()); // deprecated
	WritePrivateProfileString("RegionPlaylist", "SeekImmediate", g_seekImmediate?"1":"0", g_SNM_IniFn.Get());
	WritePrivateProfileString("RegionPlaylist", "SeekPlay", g_optionFlags?"1":"0", g_SNM_IniFn.Get()); 
	WritePrivateProfileString("RegionPlaylist", "BigFontName", g_rgnplBigFontName, g_SNM_IniFn.Get());
	if (g_osc)
	{
		WDL_FastString escStr;
		escStr.SetFormatted(SNM_MAX_PATH, "\"%s\"", g_osc->m_name.Get());
		WritePrivateProfileString("RegionPlaylist", "OscFeedback", escStr.Get(), g_SNM_IniFn.Get());
	}
	else
		WritePrivateProfileString("RegionPlaylist", "OscFeedback", NULL, g_SNM_IniFn.Get());

	DELETE_NULL(g_osc);
	g_rgnplWndMgr.Delete();
}

void OpenRegionPlaylist(COMMAND_T*)
{
	if (RegionPlaylistWnd* w = g_rgnplWndMgr.Create())
		w->Show(true, true);
}

int IsRegionPlaylistDisplayed(COMMAND_T*){
	if (RegionPlaylistWnd* w = g_rgnplWndMgr.Get())
		return w->IsWndVisible();
	return 0;
}

void ToggleRegionPlaylistLock(COMMAND_T*) {
	if (RegionPlaylistWnd* w = g_rgnplWndMgr.Get())
		w->ToggleLock();
}

int IsRegionPlaylistMonitoring(COMMAND_T*) {
	return g_monitorMode;
}
<|MERGE_RESOLUTION|>--- conflicted
+++ resolved
@@ -1,2148 +1,2144 @@
-/******************************************************************************
-/ SnM_RegionPlaylist.cpp
-/
-/ Copyright (c) 2012 and later Jeffos
-/
-/
-/ Permission is hereby granted, free of charge, to any person obtaining a copy
-/ of this software and associated documentation files (the "Software"), to deal
-/ in the Software without restriction, including without limitation the rights to
-/ use, copy, modify, merge, publish, distribute, sublicense, and/or sell copies
-/ of the Software, and to permit persons to whom the Software is furnished to
-/ do so, subject to the following conditions:
-/ 
-/ The above copyright notice and this permission notice shall be included in all
-/ copies or substantial portions of the Software.
-/ 
-/ THE SOFTWARE IS PROVIDED "AS IS", WITHOUT WARRANTY OF ANY KIND,
-/ EXPRESS OR IMPLIED, INCLUDING BUT NOT LIMITED TO THE WARRANTIES
-/ OF MERCHANTABILITY, FITNESS FOR A PARTICULAR PURPOSE AND
-/ NONINFRINGEMENT. IN NO EVENT SHALL THE AUTHORS OR COPYRIGHT
-/ HOLDERS BE LIABLE FOR ANY CLAIM, DAMAGES OR OTHER LIABILITY,
-/ WHETHER IN AN ACTION OF CONTRACT, TORT OR OTHERWISE, ARISING
-/ FROM, OUT OF OR IN CONNECTION WITH THE SOFTWARE OR THE USE OR
-/ OTHER DEALINGS IN THE SOFTWARE.
-/
-******************************************************************************/
-
-#include "stdafx.h"
-#include "SnM.h"
-#include "SnM_CSurf.h"
-#include "SnM_Dlg.h"
-#include "SnM_Item.h"
-#include "SnM_Project.h"
-#include "SnM_RegionPlaylist.h"
-#include "SnM_Util.h"
-#include "../Prompt.h"
-#include "../reaper/localize.h"
-#include "WDL/projectcontext.h"
-#include "../cfillion/configvaroverride.hpp"
-
-
-#define RGNPL_WND_ID			"SnMRgnPlaylist"
-#define UNDO_PLAYLIST_STR		__LOCALIZE("Region Playlist edition", "sws_undo")
-
-#define OSC_CURRENT_RGN			"/snm/rgnplaylist/current"
-#define OSC_NEXT_RGN			"/snm/rgnplaylist/next"
-
-enum {
-  DELETE_MSG=0xF000,
-  PERFORM_MSG,
-  CROP_PRJ_MSG,
-  NEW_PLAYLIST_MSG,
-  COPY_PLAYLIST_MSG,
-  DEL_PLAYLIST_MSG,
-  REN_PLAYLIST_MSG,
-  ADD_ALL_REGIONS_MSG,
-  CROP_PRJTAB_MSG,
-  APPEND_PRJ_MSG,
-  PASTE_CURSOR_MSG,
-  APPEND_SEL_RGN_MSG,
-  PASTE_SEL_RGN_MSG,
-  TGL_INFINITE_LOOP_MSG,
-  TGL_SEEK_NOW_MSG,
-  TGL_SEEK_CLICK_MSG,
-  TGL_MOVE_CUR_MSG,
-  OSC_START_MSG,                                        // 64 osc csurfs max -->
-  OSC_END_MSG = OSC_START_MSG+64,                       // <--
-  ADD_REGION_START_MSG,                                 // 1024 marker/region indexes supported (*) --> 
-  ADD_REGION_END_MSG = ADD_REGION_START_MSG+1024,       // <--
-  INSERT_REGION_START_MSG,                              // 1024 marker/region indexes supported (*) -->
-  INSERT_REGION_END_MSG = INSERT_REGION_START_MSG+1024, // <--
-                                                        // (*) but no max nb of supported regions/markers, of course
-  LAST_MSG // keep as last item!
-};
-
-enum {
-  BTNID_LOCK = LAST_MSG,
-  BTNID_PLAY,
-  BTNID_STOP,
-  BTNID_REPEAT,
-  TXTID_PLAYLIST,
-  CMBID_PLAYLIST,
-  WNDID_ADD_DEL,
-  BTNID_NEW_PLAYLIST,
-  BTNID_DEL_PLAYLIST,
-  BTNID_PASTE,
-  TXTID_MONITOR_PL,
-  WNDID_MONITORS,
-  TXTID_MON0,
-  TXTID_MON1,
-  TXTID_MON2,
-  TXTID_MON3,
-  TXTID_MON4
-};
-
-
-SNM_WindowManager<RegionPlaylistWnd> g_rgnplWndMgr(RGNPL_WND_ID);
-SWSProjConfig<RegionPlaylists> g_pls;
-SNM_OscCSurf* g_osc = NULL;
-
-
-// user prefs
-char g_rgnplBigFontName[64] = SNM_DYN_FONT_NAME;
-bool g_monitorMode = false;
-bool g_repeatPlaylist = false;	// playlist repeat state
-bool g_seekImmediate = false;
-int g_optionFlags = false;
-
-// see PlaylistRun()
-int g_playPlaylist = -1;		// -1: stopped, playlist id otherwise
-bool g_unsync = false;			// true when switching to a position that is not part of the playlist
-int g_playCur = -1;				// index of the item being played, -1 means "not playing yet"
-int g_playNext = -1;			// index of the next item to be played, -1 means "the end"
-int g_rgnLoop = 0;				// region loop count: 0 not looping, <0 infinite loop, n>0 looping n times
-bool g_plLoop = false;			// other (corner case) loops in the playlist?
-double g_lastRunPos = -1.0;
-double g_nextRgnPos, g_nextRgnEnd;
-double g_curRgnPos = 0.0, g_curRgnEnd = -1.0; // to detect unsync, end<pos means non relevant
-
-int g_oldSeekPref = -1;
-int g_oldStopprojlenPref = -1;
-int g_oldRepeatState = -1;
-
-
-// _plId: -1 for the displayed/edited playlist
-RegionPlaylist* GetPlaylist(int _plId = -1) {
-	if (_plId < 0) _plId = g_pls.Get()->m_editId;
-	return g_pls.Get()->Get(_plId);
-}
-
-
-///////////////////////////////////////////////////////////////////////////////
-// RegionPlaylist
-///////////////////////////////////////////////////////////////////////////////
-
-RegionPlaylist::RegionPlaylist(RegionPlaylist* _pl, const char* _name)
-	: m_name(_name), WDL_PtrList<RgnPlaylistItem>()
-{
-	if (_pl)
-	{
-		for (int i=0; i<_pl->GetSize(); i++)
-			Add(new RgnPlaylistItem(_pl->Get(i)->m_rgnId, _pl->Get(i)->m_cnt));
-		if (!_name)
-			m_name.Set(_pl->m_name.Get());
-	}
-}
-
-bool RegionPlaylist::IsValidIem(int _i)
-{
-	if (RgnPlaylistItem* item = Get(_i))
-		return item->IsValidIem();
-	return false;
-}
-
-// return the first found playlist idx for _pos
-int RegionPlaylist::IsInPlaylist(double _pos, bool _repeat, int _startWith)
-{
-	double rgnpos, rgnend;
-	for (int i=_startWith; i<GetSize(); i++)
-		if (RgnPlaylistItem* plItem = Get(i))
-			if (plItem->m_rgnId>0 && plItem->m_cnt!=0 && EnumMarkerRegionById(NULL, plItem->m_rgnId, NULL, &rgnpos, &rgnend, NULL, NULL, NULL)>=0)
-				if (_pos >= rgnpos && _pos <= rgnend)
-					return i;
-	// 2nd try
-	if (_repeat)
-		for (int i=0; i<_startWith; i++)
-			if (RgnPlaylistItem* plItem = Get(i))
-				if (plItem->m_rgnId>0 && plItem->m_cnt!=0 && EnumMarkerRegionById(NULL, plItem->m_rgnId, NULL, &rgnpos, &rgnend, NULL, NULL, NULL)>=0)
-					if (_pos >= rgnpos && _pos <= rgnend)
-						return i;
-	return -1;
-}
-
-int RegionPlaylist::IsInfinite()
-{
-	int num;
-	for (int i=0; i<GetSize(); i++)
-		if (RgnPlaylistItem* plItem = Get(i))
-			if (plItem->m_rgnId>0 && plItem->m_cnt<0 && EnumMarkerRegionById(NULL, plItem->m_rgnId, NULL, NULL, NULL, NULL, &num, NULL)>=0)
-				return num;
-	return -1;
-}
-
-// returns playlist length is seconds, with a negative value if it contains infinite loops
-double RegionPlaylist::GetLength()
-{
-	bool infinite = false;
-	double length=0.0;
-	for (int i=0; i<GetSize(); i++)
-	{
-		double rgnpos, rgnend;
-		if (RgnPlaylistItem* plItem = Get(i))
-		{
-			if (plItem->m_rgnId>0 && plItem->m_cnt!=0 && EnumMarkerRegionById(NULL, plItem->m_rgnId, NULL, &rgnpos, &rgnend, NULL, NULL, NULL)>=0) {
-				infinite |= plItem->m_cnt<0;
-				length += ((rgnend-rgnpos) * abs(plItem->m_cnt));
-			}
-		}
-	}
-	return infinite ? length*(-1) : length;
-}
-
-// get the 1st marker/region num which has nested marker/region
-int RegionPlaylist::GetNestedMarkerRegion()
-{
-	for (int i=0; i<GetSize(); i++)
-	{
-		if (RgnPlaylistItem* plItem = Get(i))
-		{
-			double rgnpos, rgnend;
-			int num, rgnidx = EnumMarkerRegionById(NULL, plItem->m_rgnId, NULL, &rgnpos, &rgnend, NULL, &num, NULL);
-			if (rgnidx>=0)
-			{
-				int x=0, lastx=0; double dPos, dEnd; bool isRgn;
-				while ((x = EnumProjectMarkers2(NULL, x, &isRgn, &dPos, &dEnd, NULL, NULL)))
-				{
-					if (rgnidx != lastx)
-					{
-						if (isRgn)
-						{
-							// issue 613 => use SNM_FUDGE_FACTOR to skip adjacent regions
-							if ((dPos>=(rgnpos+SNM_FUDGE_FACTOR) && dPos<=(rgnend-SNM_FUDGE_FACTOR)) || 
-								(dEnd>=(rgnpos+SNM_FUDGE_FACTOR) && dEnd<=(rgnend-SNM_FUDGE_FACTOR)))
-								return num;
-						}
-						else if (dPos>=(rgnpos+SNM_FUDGE_FACTOR) && dPos<=(rgnend-SNM_FUDGE_FACTOR))
-							return num;
-					}
-					lastx=x;
-				}
-			}
-		}
-	}
-	return -1;
-}
-
-// get the 1st marker/region num which has a marker/region > _pos
-int RegionPlaylist::GetGreaterMarkerRegion(double _pos)
-{
-	for (int i=0; i<GetSize(); i++)
-		if (RgnPlaylistItem* plItem = Get(i))
-		{
-			double rgnpos; int num;
-			if (EnumMarkerRegionById(NULL, plItem->m_rgnId, NULL, &rgnpos, NULL, NULL, &num, NULL)>=0 && rgnpos>_pos)
-				return num;
-		}
-	return -1;
-}
-
-
-///////////////////////////////////////////////////////////////////////////////
-// RegionPlaylistView
-///////////////////////////////////////////////////////////////////////////////
-
-enum {
-  COL_RGN=0,
-  COL_RGN_NAME,
-  COL_RGN_COUNT,
-  COL_RGN_START,
-  COL_RGN_END,
-  COL_RGN_LEN,
-  COL_COUNT
-};
-
-// !WANT_LOCALIZE_STRINGS_BEGIN:sws_DLG_165
-static SWS_LVColumn s_playlistCols[] = { {50,2,"#"}, {150,1,"Name"}, {70,1,"Loop count"}, {50,2,"Start"}, {50,2,"End"}, {50,2,"Length"} };
-// !WANT_LOCALIZE_STRINGS_END
-
-RegionPlaylistView::RegionPlaylistView(HWND hwndList, HWND hwndEdit)
-	: SWS_ListView(hwndList, hwndEdit, COL_COUNT, s_playlistCols, "RgnPlaylistViewState", false, "sws_DLG_165", false)
-{
-}
-
-// "compact" the playlist 
-// (e.g. 2 consecutive regions "7" are merged into one with loop counter = 2)
-void RegionPlaylistView::UpdateCompact()
-{
-	if (RegionPlaylist* pl = GetPlaylist())
-		for (int i=pl->GetSize()-1; i>=0 ; i--)
-			if (RgnPlaylistItem* item = pl->Get(i))
-				if ((i-1)>=0 && pl->Get(i-1) && item->m_rgnId == pl->Get(i-1)->m_rgnId)
-				{
-					bool infinite = (pl->Get(i-1)->m_cnt<0 || item->m_cnt<0);
-					pl->Get(i-1)->m_cnt = abs(pl->Get(i-1)->m_cnt) + abs(item->m_cnt);
-					if (infinite)
-						pl->Get(i-1)->m_cnt *= (-1);
-					pl->Delete(i, true);
-				}
-	Update();
-}
-
-void RegionPlaylistView::GetItemText(SWS_ListItem* item, int iCol, char* str, int iStrMax)
-{
-	if (str) *str = '\0';
-	if (RgnPlaylistItem* pItem = (RgnPlaylistItem*)item)
-	{
-		switch (iCol)
-		{
-			case COL_RGN: {
-				RegionPlaylist* curpl = GetPlaylist();
-				_snprintfSafe(str, iStrMax, "%s %d", 
-					curpl && g_playPlaylist>=0 && curpl==GetPlaylist(g_playPlaylist) ? // current playlist being played?
-					(!g_unsync && curpl->Get(g_playCur)==pItem ? UTF8_BULLET : (curpl->Get(g_playNext)==pItem ? UTF8_CIRCLE : " ")) : " ", GetMarkerRegionNumFromId(pItem->m_rgnId));
-				break;
-			}
-			case COL_RGN_NAME:
-				if (EnumMarkerRegionDescById(NULL, pItem->m_rgnId, str, iStrMax, SNM_REGION_MASK, false, true, false)<0 /* && *str */)
-					lstrcpyn(str, __LOCALIZE("Unknown region","sws_DLG_165"), iStrMax);
-				break;
-			case COL_RGN_COUNT:
-				if (pItem->m_cnt < 0)
-					_snprintfSafe(str, iStrMax, "%s", UTF8_INFINITY);
-				else
-					_snprintfSafe(str, iStrMax, "%d", pItem->m_cnt);
-				break;
-			case COL_RGN_START: {
-				double pos;
-				if (EnumMarkerRegionById(NULL, pItem->m_rgnId, NULL, &pos, NULL, NULL, NULL, NULL)>=0)
-					format_timestr_pos(pos, str, iStrMax, -1);
-				break;
-			}
-			case COL_RGN_END: {
-				double end;
-				if (EnumMarkerRegionById(NULL, pItem->m_rgnId, NULL, NULL, &end, NULL, NULL, NULL)>=0)
-					format_timestr_pos(end, str, iStrMax, -1);
-				break;
-			}
-			case COL_RGN_LEN: {
-				double pos, end;
-				if (EnumMarkerRegionById(NULL, pItem->m_rgnId, NULL, &pos, &end, NULL, NULL, NULL)>=0)
-					format_timestr_len(end-pos, str, iStrMax, pos, -1);
-				break;
-			}
-		}
-	}
-}
-
-void RegionPlaylistView::GetItemList(SWS_ListItemList* pList)
-{
-	if (RegionPlaylist* pl = GetPlaylist())
-		for (int i=0; i < pl->GetSize(); i++)
-			if (SWS_ListItem* item = (SWS_ListItem*)pl->Get(i))
-				pList->Add(item);
-}
-
-void RegionPlaylistView::SetItemText(SWS_ListItem* item, int iCol, const char* str)
-{
-	if (RgnPlaylistItem* pItem = (RgnPlaylistItem*)item)
-	{
-		switch (iCol)
-		{
-			case COL_RGN_COUNT:
-				pItem->m_cnt = str && *str ? atoi(str) : 0;
-				Undo_OnStateChangeEx2(NULL, UNDO_PLAYLIST_STR, UNDO_STATE_MISCCFG, -1); 
-				PlaylistResync();
-				break;
-			case COL_RGN_NAME:
-			{
-				bool isrgn; double pos, end; int num, col;
-				if (str && EnumMarkerRegionById(NULL, pItem->m_rgnId, &isrgn, &pos, &end, NULL, &num, &col)>=0)
-				{
-					SetProjectMarker4(NULL, num, isrgn, pos, end, str, col ? col | 0x1000000 : 0, !*str ? 1 : 0);
-					Undo_OnStateChangeEx2(NULL, __LOCALIZE("Edit region name","sws_undo"), UNDO_STATE_MISCCFG, -1);
-					// update notified back through PlaylistMarkerRegionListener
-				}
-				break;
-			}
-		}
-	}
-}
-
-void RegionPlaylistView::OnItemClk(SWS_ListItem* item, int iCol, int iKeyState)
-{
-	if (RgnPlaylistItem* pItem = (RgnPlaylistItem*)item)
-	{
-		if (g_optionFlags&2)
-			if (RgnPlaylistItem* pItem = (RgnPlaylistItem*)item)
-				SetEditCurPos2(NULL, pItem->GetPos(), true, false); // move edit curdor, seek done below
-
-		// do not use PERFORM_MSG here: depends on play state in this case
-		if ((g_optionFlags&1) && GetPlaylist() && (GetPlayState()&1))
-			PlaylistPlay(g_pls.Get()->m_editId, GetPlaylist()->Find(pItem)); // obeys g_seekImmediate
-	}
-}
-
-void RegionPlaylistView::OnItemDblClk(SWS_ListItem* item, int iCol)
-{
-	if (RegionPlaylistWnd* w = g_rgnplWndMgr.Get())
-		w->OnCommand(PERFORM_MSG, 0);
-}
-
-// "disable" sort
-int RegionPlaylistView::OnItemSort(SWS_ListItem* _item1, SWS_ListItem* _item2) 
-{
-	int i1=-1, i2=-1;
-	if (RegionPlaylist* pl = GetPlaylist())
-	{
-		for (int i=0; (i1<0 && i2<0) || i<pl->GetSize(); i++)
-		{
-			SWS_ListItem* item = (SWS_ListItem*)pl->Get(i);
-			if (item == _item1) i1=i;
-			if (item == _item2) i2=i;
-		}
-		if (i1 >= 0 && i2 >= 0) {
-			if (i1 > i2) return 1;
-			else if (i1 < i2) return -1;
-		}
-	}
-	return 0;
-}
-
-void RegionPlaylistView::OnBeginDrag(SWS_ListItem* item) {
-	SetCapture(GetParent(m_hwndList));
-}
-
-void RegionPlaylistView::OnDrag()
-{
-	RegionPlaylist* pl  = GetPlaylist();
-	if (!pl) return;
-
-	POINT p; GetCursorPos(&p);
-	if (RgnPlaylistItem* hitItem = (RgnPlaylistItem*)GetHitItem(p.x, p.y, NULL))
-	{
-		int iNewPriority = pl->Find(hitItem);
-		int x=0, iSelPriority;
-		while(RgnPlaylistItem* selItem = (RgnPlaylistItem*)EnumSelected(&x))
-		{
-			iSelPriority = pl->Find(selItem);
-			if (iNewPriority == iSelPriority) return;
-			m_draggedItems.Add(selItem);
-		}
-
-		bool bDir = iNewPriority > iSelPriority;
-		for (int i = bDir ? 0 : m_draggedItems.GetSize()-1; bDir ? i < m_draggedItems.GetSize() : i >= 0; bDir ? i++ : i--) {
-			pl->Delete(pl->Find(m_draggedItems.Get(i)), false);
-			pl->Insert(iNewPriority, m_draggedItems.Get(i));
-		}
-
-		ListView_DeleteAllItems(m_hwndList); // because of the special sort criteria ("not sortable" somehow)
-		Update(); // no UpdateCompact() here, it would crash! see OnEndDrag()
-
-		for (int i=0; i < m_draggedItems.GetSize(); i++)
-			SelectByItem((SWS_ListItem*)m_draggedItems.Get(i), i==0, i==0);
-	}
-}
-
-void RegionPlaylistView::OnEndDrag()
-{
-	UpdateCompact();
-	if (m_draggedItems.GetSize()) {
-		Undo_OnStateChangeEx2(NULL, UNDO_PLAYLIST_STR, UNDO_STATE_MISCCFG, -1);
-		m_draggedItems.Empty(false);
-		PlaylistResync();
-	}
-}
-
-
-///////////////////////////////////////////////////////////////////////////////
-// Info strings for monitoring windows + OSC feedback
-///////////////////////////////////////////////////////////////////////////////
-
-void GetMonitoringInfo(WDL_FastString* _curNum, WDL_FastString* _cur, 
-					   WDL_FastString* _nextNum, WDL_FastString* _next)
-{
-	if (g_playPlaylist>=0 && _curNum && _cur && _nextNum && _next)
-	{
-		if (RegionPlaylist* curpl = GetPlaylist(g_playPlaylist))
-		{
-			// current playlist item
-			if (g_unsync)
-			{
-				_curNum->Set("!");
-				_cur->Set(__LOCALIZE("<SYNC LOSS>)","sws_DLG_165"));
-			}
-			else if (RgnPlaylistItem* curItem = curpl->Get(g_playCur))
-			{
-				char buf[64]="";
-				EnumMarkerRegionDescById(NULL, curItem->m_rgnId, buf, sizeof(buf), SNM_REGION_MASK, false, true, false);
-				_curNum->SetFormatted(16, "%d", GetMarkerRegionNumFromId(curItem->m_rgnId));
-				_cur->Set(buf);
-			}
-			// current item not foud (e.g. playlist switch, g_playCur = -1) 
-			// => best effort: find region by play pos
-			else
-			{
-				int id, idx = FindMarkerRegion(NULL, GetPlayPositionEx(NULL), SNM_REGION_MASK, &id);
-				if (id > 0)
-				{
-					char buf[64]="";
-					EnumMarkerRegionDesc(NULL, idx, buf, sizeof(buf), SNM_REGION_MASK, false, true, false);
-					_curNum->SetFormatted(16, "%d", GetMarkerRegionNumFromId(id));
-					_cur->Set(buf);
-				}
-			}
-
-			// *** next playlist item ***
-			if (g_playNext<0)
-			{
-				_nextNum->Set("-");
-				_next->Set(__LOCALIZE("<END>","sws_DLG_165"));
-			}
-			else if (!g_unsync && g_rgnLoop && g_playCur>=0 && g_playCur==g_playNext)
-			{
-				if (g_rgnLoop>0)
-				{
-					_nextNum->Set(_curNum);
-					_next->SetFormatted(32, __LOCALIZE_VERFMT("<LOOP: %d>","sws_DLG_165"), g_rgnLoop);
-				}
-				else if (g_rgnLoop<0)
-				{
-					_nextNum->Set(_curNum);
-					_next->Set(UTF8_INFINITY);
-				}
-			}
-			else if (RgnPlaylistItem* nextItem = curpl->Get(g_playNext))
-			{
-				char buf[64]="";
-				EnumMarkerRegionDescById(NULL, nextItem->m_rgnId, buf, sizeof(buf), SNM_REGION_MASK, false, true, false);
-				_nextNum->SetFormatted(16, "%d", GetMarkerRegionNumFromId(nextItem->m_rgnId));
-				_next->Set(buf);
-			}
-		}
-	}
-}
-
-
-///////////////////////////////////////////////////////////////////////////////
-// RegionPlaylistWnd
-///////////////////////////////////////////////////////////////////////////////
-
-// S&M windows lazy init: below's "" prevents registering the SWS' screenset callback
-// (use the S&M one instead - already registered via SNM_WindowManager::Init())
-RegionPlaylistWnd::RegionPlaylistWnd()
-	: SWS_DockWnd(IDD_SNM_RGNPLAYLIST, __LOCALIZE("Region Playlist","sws_DLG_165"), "", SWSGetCommandID(OpenRegionPlaylist))
-{
-	m_id.Set(RGNPL_WND_ID);
-	// must call SWS_DockWnd::Init() to restore parameters and open the window if necessary
-	Init();
-}
-
-RegionPlaylistWnd::~RegionPlaylistWnd()
-{
-	m_mons.RemoveAllChildren(false);
-	m_mons.SetRealParent(NULL);
-	m_btnsAddDel.RemoveAllChildren(false);
-	m_btnsAddDel.SetRealParent(NULL);
-}
-
-void RegionPlaylistWnd::OnInitDlg()
-{
-	m_resize.init_item(IDC_LIST, 0.0, 0.0, 1.0, 1.0);
-	m_pLists.Add(new RegionPlaylistView(GetDlgItem(m_hwnd, IDC_LIST), GetDlgItem(m_hwnd, IDC_EDIT)));
-
-	LICE_CachedFont* font = SNM_GetThemeFont();
-
-	m_vwnd_painter.SetGSC(WDL_STYLE_GetSysColor);
-	m_parentVwnd.SetRealParent(m_hwnd);
-	
-	m_btnLock.SetID(BTNID_LOCK);
-	m_parentVwnd.AddChild(&m_btnLock);
-
-	m_btnPlay.SetID(BTNID_PLAY);
-	m_parentVwnd.AddChild(&m_btnPlay);
-	m_btnStop.SetID(BTNID_STOP);
-	m_parentVwnd.AddChild(&m_btnStop);
-	m_btnRepeat.SetID(BTNID_REPEAT);
-	m_parentVwnd.AddChild(&m_btnRepeat);
-
-	m_txtPlaylist.SetID(TXTID_PLAYLIST);
-	m_txtPlaylist.SetFont(font);
-	m_parentVwnd.AddChild(&m_txtPlaylist);
-
-	m_cbPlaylist.SetID(CMBID_PLAYLIST);
-	m_cbPlaylist.SetFont(font);
-	FillPlaylistCombo();
-	m_parentVwnd.AddChild(&m_cbPlaylist);
-
-	m_btnAdd.SetID(BTNID_NEW_PLAYLIST);
-	m_btnsAddDel.AddChild(&m_btnAdd);
-	m_btnDel.SetID(BTNID_DEL_PLAYLIST);
-	m_btnsAddDel.AddChild(&m_btnDel);
-	m_btnsAddDel.SetID(WNDID_ADD_DEL);
-	m_parentVwnd.AddChild(&m_btnsAddDel);
-
-	m_btnCrop.SetID(BTNID_PASTE);
-	m_parentVwnd.AddChild(&m_btnCrop);
-
-	m_monPl.SetID(TXTID_MONITOR_PL);
-	m_monPl.SetFontName(g_rgnplBigFontName);
-	m_monPl.SetAlign(DT_LEFT, DT_CENTER);
-	m_parentVwnd.AddChild(&m_monPl);
-
-	for (int i=0; i<5; i++)
-		m_txtMon[i].SetID(TXTID_MON0+i);
-	m_mons.AddMonitors(&m_txtMon[0], &m_txtMon[1], &m_txtMon[2], &m_txtMon[3], &m_txtMon[4]);
-	m_mons.SetID(WNDID_MONITORS);
-	m_mons.SetFontName(g_rgnplBigFontName);
-	m_mons.SetTitles(__LOCALIZE("CURRENT","sws_DLG_165"), " ", __LOCALIZE("NEXT","sws_DLG_165"), " ");  // " " trick to get a lane
-	m_parentVwnd.AddChild(&m_mons);
-
-	Update();
-
-	RegisterToMarkerRegionUpdates(&m_mkrRgnListener);
-}
-
-void RegionPlaylistWnd::OnDestroy()
-{
-	UnregisterToMarkerRegionUpdates(&m_mkrRgnListener);
-	m_cbPlaylist.Empty();
-	m_mons.RemoveAllChildren(false);
-	m_mons.SetRealParent(NULL);
-	m_btnsAddDel.RemoveAllChildren(false);
-	m_btnsAddDel.SetRealParent(NULL);
-}
-
-// _flags: &1=fast update, normal/full update otherwise
-void RegionPlaylistWnd::Update(int _flags, WDL_FastString* _curNum, WDL_FastString* _cur, WDL_FastString* _nextNum, WDL_FastString* _next)
-{
-	static bool sRecurseCheck = false;
-	if (sRecurseCheck)
-		return;
-	sRecurseCheck = true;
-
-	ShowWindow(GetDlgItem(m_hwnd, IDC_LIST), !g_monitorMode && g_pls.Get()->GetSize() ? SW_SHOW : SW_HIDE);
-
-	// normal/full update
-	if (!_flags)
-	{
-		if (m_pLists.GetSize())
-			((RegionPlaylistView*)GetListView())->UpdateCompact();
-
-		UpdateMonitoring(_curNum, _cur, _nextNum, _next);
-		m_parentVwnd.RequestRedraw(NULL);
-	}
-	// "fast" update (used while playing) - exclusive with the above!
-	else if (_flags&1)
-	{
-		// monitoring mode
-		if (g_monitorMode)
-			UpdateMonitoring(_curNum, _cur, _nextNum, _next);
-		// edition mode
-		else if (g_pls.Get()->m_editId == g_playPlaylist && m_pLists.GetSize()) // is it the displayed playlist?
-			((RegionPlaylistView*)GetListView())->Update(); // no playlist compacting
-	}
-
-	sRecurseCheck = false;
-}
-
-// just update monitoring VWnds
-// params: optional, for optimization while playing: monitor wnds + osc in one go, see PlaylistRun()
-//         they should be ALL valid or ALL null, although a mix is managed..
-void RegionPlaylistWnd::UpdateMonitoring(WDL_FastString* _curNum, WDL_FastString* _cur, WDL_FastString* _nextNum, WDL_FastString* _next)
-{
-	WDL_FastString pl;
-	if (g_playPlaylist>=0)
-		if (RegionPlaylist* curpl = GetPlaylist(g_playPlaylist))
-			pl.SetFormatted(128, "#%d \"%s\"", g_playPlaylist+1, curpl->m_name.Get());
-	m_monPl.SetText(g_playPlaylist>=0 ? pl.Get() : __LOCALIZE("<STOPPED>","sws_DLG_165"));
-
-#ifdef _SNM_MISC
-	// big fonts with alpha doesn't work well ATM (on OS X at least), such overlapped texts look a bit clunky anyway...
-	pl.Set("");
-	if (g_playPlaylist>=0)
-		pl.SetFormatted(16, "#%d", g_playPlaylist+1);
-	m_mons.SetText(0, pl.Get(), 0, 16);
-#endif
-
-	WDL_FastString *cur=_cur, *curNum=_curNum, *next=_next, *nextNum=_nextNum;
-	if (!_cur) cur = new WDL_FastString;
-	if (!_curNum) curNum = new WDL_FastString;
-	if (!_next) next = new WDL_FastString;
-	if (!_nextNum) nextNum = new WDL_FastString;
-	if (!_cur||!_curNum||!_next||!_nextNum)
-		GetMonitoringInfo(curNum, cur, nextNum, next);
-
-	m_mons.SetText(1, curNum->Get(), g_playPlaylist<0 ? 0 : g_unsync ? SNM_COL_RED_MONITOR : 0);
-	m_mons.SetText(2, cur->Get(), g_playPlaylist<0 ? 0 : g_unsync ? SNM_COL_RED_MONITOR : 0);
-	m_mons.SetText(3, nextNum->Get(), 0, 153);
-	m_mons.SetText(4, next->Get(), 0, 153);
-
-	if (!_cur) delete cur;
-	if (!_curNum) delete curNum;
-	if (!_next) delete next;
-	if (!_nextNum) delete nextNum;
-}
-
-void RegionPlaylistWnd::FillPlaylistCombo()
-{
-	m_cbPlaylist.Empty();
-	for (int i=0; i < g_pls.Get()->GetSize(); i++)
-	{
-		char name[128]="";
-		_snprintfSafe(name, sizeof(name), "%d - %s", i+1, g_pls.Get()->Get(i)->m_name.Get());
-		m_cbPlaylist.AddItem(name);
-	}
-	m_cbPlaylist.SetCurSel(g_pls.Get()->m_editId);
-}
-
-void RegionPlaylistWnd::OnCommand(WPARAM wParam, LPARAM lParam)
-{
-	switch(LOWORD(wParam))
-	{
-		case BTNID_LOCK:
-			if (!HIWORD(wParam))
-				ToggleLock();
-			break;
-		case CMBID_PLAYLIST:
-			if (HIWORD(wParam)==CBN_SELCHANGE)
-			{
-				// stop cell editing (changing the list content would be ignored otherwise,
-				// leading to unsynchronized dropdown box vs list view)
-				GetListView()->EditListItemEnd(false);
-				g_pls.Get()->m_editId = m_cbPlaylist.GetCurSel();
-				Undo_OnStateChangeEx2(NULL, UNDO_PLAYLIST_STR, UNDO_STATE_MISCCFG, -1);
-				Update();
-			}
-			break;
-		case NEW_PLAYLIST_MSG:
-		case BTNID_NEW_PLAYLIST:
-		case COPY_PLAYLIST_MSG:
-		{
-			char name[64]="";
-			lstrcpyn(name, __LOCALIZE("Untitled","sws_DLG_165"), 64);
-			if (PromptUserForString(m_hwnd, __LOCALIZE("S&M - Add playlist","sws_DLG_165"), name, 64, true) && *name)
-			{
-				if (g_pls.Get()->Add(new RegionPlaylist(LOWORD(wParam)==COPY_PLAYLIST_MSG ? GetPlaylist() : NULL, name)))
-				{
-					g_pls.Get()->m_editId = g_pls.Get()->GetSize()-1;
-					FillPlaylistCombo();
-					Undo_OnStateChangeEx2(NULL, UNDO_PLAYLIST_STR, UNDO_STATE_MISCCFG, -1); 
-					Update();
-				}
-			}
-			break;
-		}
-		case DEL_PLAYLIST_MSG:
-		case BTNID_DEL_PLAYLIST:
-			if (GetPlaylist() && g_pls.Get()->GetSize() > 0)
-			{
-				WDL_PtrList_DeleteOnDestroy<RegionPlaylist> delItems;
-				int reply = IDYES;
-				if (GetPlaylist()->GetSize()) // do not ask if empty
-				{
-					char msg[128] = "";
-					_snprintfSafe(msg, sizeof(msg), __LOCALIZE_VERFMT("Are you sure you want to delete the playlist #%d \"%s\"?","sws_DLG_165"), g_pls.Get()->m_editId+1, GetPlaylist()->m_name.Get());
-					reply = MessageBox(m_hwnd, msg, __LOCALIZE("S&M - Delete playlist","sws_DLG_165"), MB_YESNO);
-				}
-				if (reply != IDNO)
-				{
-					// updatte vars if playing
-					if (g_playPlaylist>=0) {
-						if (g_playPlaylist==g_pls.Get()->m_editId) PlaylistStop();
-						else if (g_playPlaylist>g_pls.Get()->m_editId) g_playPlaylist--;
-					}
-					delItems.Add(g_pls.Get()->Get(g_pls.Get()->m_editId));
-					g_pls.Get()->Delete(g_pls.Get()->m_editId, false); // no deletion yet (still used in GUI)
-					g_pls.Get()->m_editId = BOUNDED(g_pls.Get()->m_editId-1, 0, g_pls.Get()->GetSize()-1);
-					FillPlaylistCombo();
-					Undo_OnStateChangeEx2(NULL, UNDO_PLAYLIST_STR, UNDO_STATE_MISCCFG, -1); 
-					Update();
-				}
-			} // + delItems cleanup
-			break;
-		case REN_PLAYLIST_MSG:
-			if (GetPlaylist() && g_pls.Get()->GetSize() > 0)
-			{
-				char newName[64]="";
-				lstrcpyn(newName, GetPlaylist()->m_name.Get(), 64);
-				if (PromptUserForString(m_hwnd, __LOCALIZE("S&M - Rename playlist","sws_DLG_165"), newName, 64, true) && *newName)
-				{
-					GetPlaylist()->m_name.Set(newName);
-					FillPlaylistCombo();
-					Undo_OnStateChangeEx2(NULL, UNDO_PLAYLIST_STR, UNDO_STATE_MISCCFG, -1); 
-					Update();
-				}
-			}
-			break;
-		case BTNID_PLAY:
-			PlaylistPlay(g_pls.Get()->m_editId, GetNextValidItem(g_pls.Get()->m_editId, 0, true, g_repeatPlaylist));
-			break;
-		case BTNID_STOP:
-			OnStopButton();
-			break;
-		case BTNID_REPEAT:
-			SetPlaylistRepeat(NULL);
-			break;
-		case BTNID_PASTE:
-			RECT r; m_btnCrop.GetPositionInTopVWnd(&r);
-			ClientToScreen(m_hwnd, (LPPOINT)&r);
-			ClientToScreen(m_hwnd, ((LPPOINT)&r)+1);
-			SendMessage(m_hwnd, WM_CONTEXTMENU, 0, MAKELPARAM((UINT)(r.left), (UINT)(r.bottom+SNM_1PIXEL_Y)));
-			break;
-		case CROP_PRJ_MSG:
-			AppendPasteCropPlaylist(GetPlaylist(), CROP_PROJECT);
-			break;
-		case CROP_PRJTAB_MSG:
-			AppendPasteCropPlaylist(GetPlaylist(), CROP_PROJECT_TAB);
-			break;
-		case APPEND_PRJ_MSG:
-			AppendPasteCropPlaylist(GetPlaylist(), PASTE_PROJECT);
-			break;
-		case PASTE_CURSOR_MSG:
-			AppendPasteCropPlaylist(GetPlaylist(), PASTE_CURSOR);
-			break;
-		case DELETE_MSG:
-		{
-			int x=0, slot; bool updt = false;
-			WDL_PtrList_DeleteOnDestroy<RgnPlaylistItem> delItems;
-			while(RgnPlaylistItem* item = (RgnPlaylistItem*)GetListView()->EnumSelected(&x))
-			{
-				slot = GetPlaylist()->Find(item);
-				if (slot>=0)
-				{
-					delItems.Add(item);
-					GetPlaylist()->Delete(slot, false);  // no deletion yet (still used in GUI)
-					updt=true;
-				}
-			}
-			if (updt)
-			{
-				Undo_OnStateChangeEx2(NULL, UNDO_PLAYLIST_STR, UNDO_STATE_MISCCFG, -1);
-				PlaylistResync();
-				Update();
-			} // + delItems cleanup
-			break;
-		}
-		case TGL_INFINITE_LOOP_MSG:
-		{
-			int x=0; bool updt = false;
-			while(RgnPlaylistItem* item = (RgnPlaylistItem*)GetListView()->EnumSelected(&x)) {
-				item->m_cnt *= (-1);
-				updt = true;
-			}
-			if (updt)
-			{
-				Undo_OnStateChangeEx2(NULL, UNDO_PLAYLIST_STR, UNDO_STATE_MISCCFG, -1); 
-				PlaylistResync();
-				Update();
-			}
-			break;
-		}
-		case TGL_SEEK_NOW_MSG:
-			g_seekImmediate = !g_seekImmediate;
-			break;
-		case TGL_SEEK_CLICK_MSG:
-			if (g_optionFlags&1) g_optionFlags &= ~1;
-			else g_optionFlags |= 1;
-			break;
-		case TGL_MOVE_CUR_MSG:
-			if (g_optionFlags&2) g_optionFlags &= ~2;
-			else g_optionFlags |= 2;
-			break;
-		case APPEND_SEL_RGN_MSG:
-		case PASTE_SEL_RGN_MSG:
-		{
-			RegionPlaylist p("temp");
-			int x=0;
-			while(RgnPlaylistItem* item = (RgnPlaylistItem*)GetListView()->EnumSelected(&x))
-				p.Add(new RgnPlaylistItem(item->m_rgnId, item->m_cnt));
-			AppendPasteCropPlaylist(&p, LOWORD(wParam) == PASTE_SEL_RGN_MSG ? PASTE_CURSOR : PASTE_PROJECT);
-			break;
-		}
-		case PERFORM_MSG:
-			if (GetPlaylist())
-			{
-				int x=0;
-				if (RgnPlaylistItem* pItem = (RgnPlaylistItem*)GetListView()->EnumSelected(&x))
-					PlaylistPlay(g_pls.Get()->m_editId, GetPlaylist()->Find(pItem)); // obeys g_seekImmediate
-			}
-			break;
-		case ADD_ALL_REGIONS_MSG:
-		{
-			int x=0, y, num; bool isRgn, updt=false;
-			while ((y = EnumProjectMarkers2(NULL, x, &isRgn, NULL, NULL, NULL, &num)))
-			{
-				if (isRgn) {
-					RgnPlaylistItem* newItem = new RgnPlaylistItem(MakeMarkerRegionId(num, isRgn));
-					updt |= (GetPlaylist() && GetPlaylist()->Add(newItem) != NULL);
-				}
-				x=y;
-			}
-			if (updt)
-			{
-				Undo_OnStateChangeEx2(NULL, UNDO_PLAYLIST_STR, UNDO_STATE_MISCCFG, -1);
-				PlaylistResync();
-				Update();
-			}
-			else
-				MessageBox(m_hwnd, __LOCALIZE("No region found in project!","sws_DLG_165"), __LOCALIZE("S&M - Error","sws_DLG_165"), MB_OK);
-			break;
-		}
-		default:
-			if (LOWORD(wParam) >= INSERT_REGION_START_MSG && LOWORD(wParam) <= INSERT_REGION_END_MSG)
-			{
-				RegionPlaylist* pl = GetPlaylist();
-				if (!pl) break;
-				RgnPlaylistItem* newItem = new RgnPlaylistItem(GetMarkerRegionIdFromIndex(NULL, LOWORD(wParam)-INSERT_REGION_START_MSG));
-				if (pl->GetSize())
-				{
-					if (RgnPlaylistItem* item = (RgnPlaylistItem*)GetListView()->EnumSelected(NULL))
-					{
-						int slot = pl->Find(item);
-						if (slot >= 0 && pl->Insert(slot, newItem))
-						{
-							Undo_OnStateChangeEx2(NULL, UNDO_PLAYLIST_STR, UNDO_STATE_MISCCFG, -1); 
-							PlaylistResync();
-							Update();
-							GetListView()->SelectByItem((SWS_ListItem*)newItem);
-							return;
-						}
-					}
-				}
-				// empty list, no selection, etc.. => add
-				if (pl->Add(newItem))
-				{
-					Undo_OnStateChangeEx2(NULL, UNDO_PLAYLIST_STR, UNDO_STATE_MISCCFG, -1); 
-					PlaylistResync();
-					Update();
-					GetListView()->SelectByItem((SWS_ListItem*)newItem);
-				}
-			}
-			else if (LOWORD(wParam) >= ADD_REGION_START_MSG && LOWORD(wParam) <= ADD_REGION_END_MSG)
-			{
-				RgnPlaylistItem* newItem = new RgnPlaylistItem(GetMarkerRegionIdFromIndex(NULL, LOWORD(wParam)-ADD_REGION_START_MSG));
-				if (GetPlaylist() && GetPlaylist()->Add(newItem))
-				{
-					Undo_OnStateChangeEx2(NULL, UNDO_PLAYLIST_STR, UNDO_STATE_MISCCFG, -1); 
-					PlaylistResync();
-					Update();
-					GetListView()->SelectByItem((SWS_ListItem*)newItem);
-				}
-			}
-			else if (LOWORD(wParam) >= OSC_START_MSG && LOWORD(wParam) <= OSC_END_MSG) 
-			{
-				DELETE_NULL(g_osc);
-				WDL_PtrList_DeleteOnDestroy<SNM_OscCSurf> oscCSurfs;
-				LoadOscCSurfs(&oscCSurfs);
-				if (SNM_OscCSurf* osc = oscCSurfs.Get((int)LOWORD(wParam)-1 - OSC_START_MSG))
-					g_osc = new SNM_OscCSurf(osc);
-			}
-			else
-				Main_OnCommand((int)wParam, (int)lParam);
-			break;
-	}
-}
-
-int RegionPlaylistWnd::OnKey(MSG* _msg, int _iKeyState) 
-{
-	if (_msg->message == WM_KEYDOWN && !_iKeyState)
-	{
-		switch(_msg->wParam)
-		{
-			case VK_DELETE:
-				OnCommand(DELETE_MSG, 0);
-				return 1;
-			case VK_RETURN:
-				OnCommand(PERFORM_MSG, 0);
-				return 1;
-		}
-	}
-	return 0;
-}
-
-// play/stop/pause buttons are right aligned when _RGNPL_TRANSPORT_RIGHT is defined
-#define _RGNPL_TRANSPORT_RIGHT
-
-void RegionPlaylistWnd::DrawControls(LICE_IBitmap* _bm, const RECT* _r, int* _tooltipHeight)
-{
-	IconTheme* it = SNM_GetIconTheme();
-	int x0=_r->left+SNM_GUI_X_MARGIN, h=SNM_GUI_TOP_H;
-	if (_tooltipHeight)
-		*_tooltipHeight = h;
-	
-	bool hasPlaylists = (g_pls.Get()->GetSize()>0);
-	RegionPlaylist* pl = GetPlaylist();
-
-	SNM_SkinButton(&m_btnLock, it ? &it->toolbar_lock[!g_monitorMode] : NULL, g_monitorMode ? __LOCALIZE("Edition mode","sws_DLG_165") : __LOCALIZE("Monitoring mode","sws_DLG_165"));
-	if (SNM_AutoVWndPosition(DT_LEFT, &m_btnLock, NULL, _r, &x0, _r->top, h))
-	{
-#ifndef _RGNPL_TRANSPORT_RIGHT
-		SNM_SkinButton(&m_btnPlay, it ? &it->gen_play[g_playPlaylist>=0?1:0] : NULL, __LOCALIZE("Play","sws_DLG_165"));
-		if (SNM_AutoVWndPosition(DT_LEFT, &m_btnPlay, NULL, _r, &x0, _r->top, h, 0))
-		{
-			SNM_SkinButton(&m_btnStop, it ? &(it->gen_stop) : NULL, __LOCALIZE("Stop","sws_DLG_165"));
-			if (SNM_AutoVWndPosition(DT_LEFT, &m_btnStop, NULL, _r, &x0, _r->top, h, 0))
-			{
-				SNM_SkinButton(&m_btnRepeat, it ? &it->gen_repeat[g_repeatPlaylist?1:0] : NULL, __LOCALIZE("Repeat","sws_DLG_165"));
-				if (SNM_AutoVWndPosition(DT_LEFT, &m_btnRepeat, NULL, _r, &x0, _r->top, h))
-#endif
-				{
-					// *** monitoring ***
-					if (g_monitorMode)
-					{
-						RECT r = *_r;
-
-						r.top += int(SNM_GUI_TOP_H/2+0.5);
-						r.bottom -= int(SNM_GUI_TOP_H/2);
-						m_mons.SetPosition(&r);
-						m_mons.SetVisible(true);
-						
-						r = *_r;
-
-						// playlist name
-						r.left = x0;
-						r.bottom = h;
-#ifndef _RGNPL_TRANSPORT_RIGHT
-						LICE_IBitmap* logo = SNM_GetThemeLogo();
-//						r.right -= logo ? logo->getWidth()+5 : 5; // 5: margin
-#else
-						r.right -= (75+SNM_GUI_X_MARGIN); //JFB lazy here.. should be play+stop+repeat btn widths
-#endif
-						m_monPl.SetPosition(&r);
-						m_monPl.SetVisible(true);
-					}
-
-					// *** edition ***
-					else
-					{
-						m_txtPlaylist.SetText(hasPlaylists ? __LOCALIZE("Playlist #","sws_DLG_165") : __LOCALIZE("Playlist: None","sws_DLG_165"));
-						if (SNM_AutoVWndPosition(DT_LEFT, &m_txtPlaylist, NULL, _r, &x0, _r->top, h, hasPlaylists?4:SNM_DEF_VWND_X_STEP))
-						{
-							if (!hasPlaylists || (hasPlaylists && SNM_AutoVWndPosition(DT_LEFT, &m_cbPlaylist, &m_txtPlaylist, _r, &x0, _r->top, h, 4)))
-							{
-								m_btnDel.SetEnabled(hasPlaylists);
-								if (SNM_AutoVWndPosition(DT_LEFT, &m_btnsAddDel, NULL, _r, &x0, _r->top, h))
-								{
-									if (abs(hasPlaylists && pl ? pl->GetLength() : 0.0) > 0.0) // <0.0 means infinite
-									{
-										SNM_SkinToolbarButton(&m_btnCrop, __LOCALIZE("Edit project","sws_DLG_165"));
-										if (SNM_AutoVWndPosition(DT_LEFT, &m_btnCrop, NULL, _r, &x0, _r->top, h))
-										{
-#ifndef _RGNPL_TRANSPORT_RIGHT
-											SNM_AddLogo(_bm, _r, x0, h);
-#endif
-										}
-									}
-#ifndef _RGNPL_TRANSPORT_RIGHT
-									else
-										SNM_AddLogo(_bm, _r, x0, h);
-#endif
-								}
-							}
-						}
-					}
-				}
-#ifndef _RGNPL_TRANSPORT_RIGHT
-			}
-		}
-#endif
-	}
-
-#ifdef _RGNPL_TRANSPORT_RIGHT
-	x0 = _r->right-SNM_GUI_X_MARGIN;
-	SNM_SkinButton(&m_btnRepeat, it ? &it->gen_repeat[g_repeatPlaylist?1:0] : NULL, __LOCALIZE("Repeat","sws_DLG_165"));
-	if (SNM_AutoVWndPosition(DT_RIGHT, &m_btnRepeat, NULL, _r, &x0, _r->top, h, 0))
-	{
-		SNM_SkinButton(&m_btnStop, it ? &(it->gen_stop) : NULL, __LOCALIZE("Stop","sws_DLG_165"));
-		if (SNM_AutoVWndPosition(DT_RIGHT, &m_btnStop, NULL, _r, &x0, _r->top, h, 0))
-		{
-			SNM_SkinButton(&m_btnPlay, it ? &it->gen_play[g_playPlaylist>=0?1:0] : NULL, __LOCALIZE("Play","sws_DLG_165"));
-			SNM_AutoVWndPosition(DT_RIGHT, &m_btnPlay, NULL, _r, &x0, _r->top, h, 0);
-		}
-	}
-	if (g_monitorMode)
-		SNM_AddLogo(_bm, _r);
-#endif
-}
-
-void RegionPlaylistWnd::PlaylistMenu(HMENU _menu)
-{
-	if (GetMenuItemCount(_menu))
-		AddToMenu(_menu, SWS_SEPARATOR, 0);
-	AddToMenu(_menu, __LOCALIZE("New playlist...","sws_DLG_165"), NEW_PLAYLIST_MSG);
-	AddToMenu(_menu, __LOCALIZE("Copy playlist...","sws_DLG_165"), COPY_PLAYLIST_MSG, -1, false, GetPlaylist() ? MF_ENABLED : MF_GRAYED);
-	AddToMenu(_menu, __LOCALIZE("Delete","sws_DLG_165"), DEL_PLAYLIST_MSG, -1, false, GetPlaylist() ? MF_ENABLED : MF_GRAYED);
-	AddToMenu(_menu, __LOCALIZE("Rename...","sws_DLG_165"), REN_PLAYLIST_MSG, -1, false, GetPlaylist() ? MF_ENABLED : MF_GRAYED);
-}
-
-void RegionPlaylistWnd::EditMenu(HMENU _menu)
-{
-	if (GetMenuItemCount(_menu))
-		AddToMenu(_menu, SWS_SEPARATOR, 0);
-	AddToMenu(_menu, __LOCALIZE("Crop project to playlist","sws_DLG_165"), CROP_PRJ_MSG, -1, false, GetPlaylist() && GetPlaylist()->GetSize() ? 0 : MF_GRAYED);
-	AddToMenu(_menu, __LOCALIZE("Crop project to playlist (new project tab)","sws_DLG_165"), CROP_PRJTAB_MSG, -1, false, GetPlaylist() && GetPlaylist()->GetSize() ? 0 : MF_GRAYED);
-	AddToMenu(_menu, __LOCALIZE("Append playlist to project","sws_DLG_165"), APPEND_PRJ_MSG, -1, false, GetPlaylist() && GetPlaylist()->GetSize() ? 0 : MF_GRAYED);
-	AddToMenu(_menu, __LOCALIZE("Paste playlist at edit cursor","sws_DLG_165"), PASTE_CURSOR_MSG, -1, false, GetPlaylist() && GetPlaylist()->GetSize() ? 0 : MF_GRAYED);
-
-	int x=0; bool hasSel = GetListView()->EnumSelected(&x) != NULL;
-	AddToMenu(_menu, SWS_SEPARATOR, 0);
-	AddToMenu(_menu, __LOCALIZE("Append selected regions to project","sws_DLG_165"), APPEND_SEL_RGN_MSG, -1, false, hasSel ? 0 : MF_GRAYED);
-	AddToMenu(_menu, __LOCALIZE("Paste selected regions at edit cursor","sws_DLG_165"), PASTE_SEL_RGN_MSG, -1, false, hasSel ? 0 : MF_GRAYED);
-}
-
-void RegionPlaylistWnd::OptionsMenu(HMENU _menu)
-{
-	if (GetMenuItemCount(_menu))
-		AddToMenu(_menu, SWS_SEPARATOR, 0);
-	AddToMenu(_menu, __LOCALIZE("Move edit cursor when clicking regions","sws_DLG_165"), TGL_MOVE_CUR_MSG, -1, false, g_optionFlags&2 ? MF_CHECKED : MF_UNCHECKED);
-	AddToMenu(_menu, SWS_SEPARATOR, 0);
-	AddToMenu(_menu, __LOCALIZE("Seek playback when clicking regions","sws_DLG_165"), TGL_SEEK_CLICK_MSG, -1, false, g_optionFlags&1 ? MF_CHECKED : MF_UNCHECKED);
-	AddToMenu(_menu, __LOCALIZE("Seek/start playback when double-clicking regions","sws_DLG_165"), -1, -1, false, MF_CHECKED|MF_GRAYED); // just a helper item..
-	AddToMenu(_menu, __LOCALIZE("Smooth seek (seek immediately if disabled)","sws_DLG_165"), TGL_SEEK_NOW_MSG, -1, false, !g_seekImmediate ? MF_CHECKED : MF_UNCHECKED);
-//	AddToMenu(_menu, SWS_SEPARATOR, 0);
-//	AddToMenu(_menu, __LOCALIZE("Repeat playlist","sws_DLG_165"), BTNID_REPEAT, -1, false, g_repeatPlaylist ? MF_CHECKED : MF_UNCHECKED);	
-}
-
-HMENU RegionPlaylistWnd::OnContextMenu(int _x, int _y, bool* _wantDefaultItems)
-{
-	HMENU hMenu = CreatePopupMenu();
-	if (!g_monitorMode)
-	{
-		// specific context menu for the paste button
-		POINT p; GetCursorPos(&p);
-		ScreenToClient(m_hwnd,&p);
-		if (WDL_VWnd* v = m_parentVwnd.VirtWndFromPoint(p.x,p.y,1))
-			switch (v->GetID())
-			{
-				case BTNID_PASTE:
-					*_wantDefaultItems = false;
-					EditMenu(hMenu);
-					return hMenu;
-				case TXTID_PLAYLIST:
-				case CMBID_PLAYLIST:
-					*_wantDefaultItems = false;
-					PlaylistMenu(hMenu);
-					return hMenu;
-			}
-
-		int x=0; bool hasSel = (GetListView()->EnumSelected(&x) != NULL);
-		*_wantDefaultItems = !(GetListView()->GetHitItem(_x, _y, &x) && x >= 0);
-
-		if (*_wantDefaultItems)
-		{
-			HMENU hPlaylistSubMenu = CreatePopupMenu();
-			AddSubMenu(hMenu, hPlaylistSubMenu, __LOCALIZE("Playlists","sws_DLG_165"));
-			PlaylistMenu(hPlaylistSubMenu);
-		}
-
-		if (GetPlaylist())
-		{
-			if (GetMenuItemCount(hMenu))
-				AddToMenu(hMenu, SWS_SEPARATOR, 0);
-
-			AddToMenu(hMenu, __LOCALIZE("Add all regions","sws_DLG_165"), ADD_ALL_REGIONS_MSG);
-			HMENU hAddSubMenu = CreatePopupMenu();
-			AddSubMenu(hMenu, hAddSubMenu, __LOCALIZE("Add region","sws_DLG_165"));
-			FillMarkerRegionMenu(NULL, hAddSubMenu, ADD_REGION_START_MSG, SNM_REGION_MASK);
-
-			if (!*_wantDefaultItems) 
-			{
-				HMENU hInsertSubMenu = CreatePopupMenu();
-				AddSubMenu(hMenu, hInsertSubMenu, __LOCALIZE("Insert region","sws_DLG_165"), -1, hasSel ? 0 : MF_GRAYED);
-				FillMarkerRegionMenu(NULL, hInsertSubMenu, INSERT_REGION_START_MSG, SNM_REGION_MASK);
-
-				AddToMenu(hMenu, __LOCALIZE("Remove selected regions","sws_DLG_165"), DELETE_MSG, -1, false, hasSel ? 0 : MF_GRAYED);
-
-				AddToMenu(hMenu, SWS_SEPARATOR, 0);
-				AddToMenu(hMenu, __LOCALIZE("Toggle infinite loop for selected regions","sws_DLG_165"), TGL_INFINITE_LOOP_MSG, -1, false, hasSel ? 0 : MF_GRAYED);
-				AddToMenu(hMenu, SWS_SEPARATOR, 0);
-				AddToMenu(hMenu, __LOCALIZE("Append selected regions to project","sws_DLG_165"), APPEND_SEL_RGN_MSG, -1, false, hasSel ? 0 : MF_GRAYED);
-				AddToMenu(hMenu, __LOCALIZE("Paste selected regions at edit cursor","sws_DLG_165"), PASTE_SEL_RGN_MSG, -1, false, hasSel ? 0 : MF_GRAYED);
-
-				AddToMenu(hMenu, SWS_SEPARATOR, 0);
-				HMENU hOptionSubMenu = CreatePopupMenu();
-				AddSubMenu(hMenu, hOptionSubMenu, __LOCALIZE("Options","sws_DLG_165"));
-				OptionsMenu(hOptionSubMenu);
-			}
-		}
-	}
-
-	if (*_wantDefaultItems)
-	{
-		if (GetMenuItemCount(hMenu))
-			AddToMenu(hMenu, SWS_SEPARATOR, 0);
-		HMENU hCropPasteSubMenu = CreatePopupMenu();
-		AddSubMenu(hMenu, hCropPasteSubMenu, __LOCALIZE("Edit project","sws_DLG_165"));
-		EditMenu(hCropPasteSubMenu);
-
-		AddToMenu(hMenu, SWS_SEPARATOR, 0);
-		HMENU hOptionSubMenu = CreatePopupMenu();
-		AddSubMenu(hMenu, hOptionSubMenu, __LOCALIZE("Options","sws_DLG_165"));
-		OptionsMenu(hOptionSubMenu);
-
-		AddToMenu(hMenu, SWS_SEPARATOR, 0);
-		AddOscCSurfMenu(hMenu, g_osc, OSC_START_MSG, OSC_END_MSG);
-	}
-	return hMenu;
-}
-
-bool RegionPlaylistWnd::GetToolTipString(int _xpos, int _ypos, char* _bufOut, int _bufOutSz)
-{
-	if (WDL_VWnd* v = m_parentVwnd.VirtWndFromPoint(_xpos,_ypos,1))
-	{
-		switch (v->GetID())
-		{
-			case BTNID_LOCK:
-				lstrcpyn(_bufOut, __LOCALIZE("Toggle monitoring/edition mode","sws_DLG_165"), _bufOutSz);
-				return true;
-			case BTNID_PLAY:
-				if (g_playPlaylist>=0) _snprintfSafe(_bufOut, _bufOutSz, __LOCALIZE_VERFMT("Playing playlist #%d","sws_DLG_165"), g_playPlaylist+1);
-				else lstrcpyn(_bufOut, __LOCALIZE("Play","sws_DLG_165"), _bufOutSz);
-				return true;
-			case BTNID_STOP:
-				lstrcpyn(_bufOut, __LOCALIZE("Stop","sws_DLG_165"), _bufOutSz);
-				return true;
-			case BTNID_REPEAT:
-				lstrcpyn(_bufOut, __LOCALIZE("Repeat playlist","sws_DLG_165"), _bufOutSz);
-				return true;
-			case CMBID_PLAYLIST:
-				if (RegionPlaylist* pl = GetPlaylist())
-				{
-					double len = pl->GetLength();
-					char timeStr[64]="";
-					if (len >= 0.0) format_timestr_pos(len, timeStr, sizeof(timeStr), -1);
-					else lstrcpyn(timeStr, __LOCALIZE("infinite","sws_DLG_165"), sizeof(timeStr));
-					_snprintfSafe(_bufOut, _bufOutSz, __LOCALIZE_VERFMT("Edited playlist: #%d \"%s\"\nLength: %s","sws_DLG_165"), g_pls.Get()->m_editId+1, pl->m_name.Get(), timeStr);
-					return true;
-				}
-			case BTNID_NEW_PLAYLIST:
-				lstrcpyn(_bufOut, __LOCALIZE("Add playlist","sws_DLG_165"), _bufOutSz);
-				return true;
-			case BTNID_DEL_PLAYLIST:
-				lstrcpyn(_bufOut, __LOCALIZE("Delete playlist","sws_DLG_165"), _bufOutSz);
-				return true;
-			case BTNID_PASTE:
-				lstrcpyn(_bufOut, __LOCALIZE("Crop, paste or append playlist","sws_DLG_165"), _bufOutSz);
-				return true;
-			case TXTID_MONITOR_PL:
-				if (g_playPlaylist>=0) _snprintfSafe(_bufOut, _bufOutSz, __LOCALIZE_VERFMT("Playing playlist: #%d \"%s\"","sws_DLG_165"), g_playPlaylist+1, GetPlaylist(g_playPlaylist)->m_name.Get());
-				return (g_playPlaylist>=0);
-		}
-	}
-	return false;
-}
-
-void RegionPlaylistWnd::ToggleLock()
-{
-	g_monitorMode = !g_monitorMode;
-	RefreshToolbar(SWSGetCommandID(ToggleRegionPlaylistLock));
-	Update();
-}
-
-
-///////////////////////////////////////////////////////////////////////////////
-
-int IsInPlaylists(double _pos)
-{
-	for (int i=0; i < g_pls.Get()->GetSize(); i++)
-		if (RegionPlaylist* pl = g_pls.Get()->Get(i))
-			if (pl->IsInPlaylist(_pos, false, 0) >= 0)
-				return i;
-	return -1;
-}
-
-
-///////////////////////////////////////////////////////////////////////////////
-// Polling on play: PlaylistRun() and related funcs
-///////////////////////////////////////////////////////////////////////////////
-
-// never use things like playlist->Get(i+1) but this func!
-int GetNextValidItem(int _plId, int _itemId, bool _startWith, bool _repeat)
-{
-	if (_plId>=0 && _itemId>=0)
-	{
-		if (RegionPlaylist* pl = GetPlaylist(_plId))
-		{
-			for (int i=_itemId+(_startWith?0:1); i<pl->GetSize(); i++)
-				if (pl->IsValidIem(i))
-					return i;
-			if (_repeat)
-				for (int i=0; i<pl->GetSize() && i<(_itemId+(_startWith?1:0)); i++)
-					if (pl->IsValidIem(i))
-						return i;
-			// not found if we are here..
-			if (_repeat && pl->IsValidIem(_itemId))
-				return _itemId;
-		}
-	}
-	return -1;
-}
-
-// never use things like playlist->Get(i-1) but this func!
-int GetPrevValidItem(int _plId, int _itemId, bool _startWith, bool _repeat)
-{
-	if (_plId>=0 && _itemId>=0)
-	{
-		if (RegionPlaylist* pl = GetPlaylist(_plId))
-		{
-			for (int i=_itemId-(_startWith?0:1); i>=0; i--)
-				if (pl->IsValidIem(i))
-					return i;
-			if (_repeat)
-				for (int i=pl->GetSize()-1; i>=0 && i>(_itemId-(_startWith?1:0)); i--)
-					if (pl->IsValidIem(i))
-						return i;
-			// not found if we are here..
-			if (_repeat && pl->IsValidIem(_itemId))
-				return _itemId;
-		}
-	}
-	return -1;
-}
-
-bool SeekItem(int _plId, int _nextItemId, int _curItemId)
-{
-	if (RegionPlaylist* pl = g_pls.Get()->Get(_plId))
-	{
-		// trick to stop the playlist in sync: smooth seek to the end of the project (!)
-		if (_nextItemId<0)
-		{
-			// temp override of the "stop play at project end" option
-			if (ConfigVar<int> opt = "stopprojlen") {
-				g_oldStopprojlenPref = *opt;
-				*opt = 1;
-			}
-			g_playNext = -1;
-			g_rgnLoop = 0;
-			g_nextRgnPos = SNM_GetProjectLength()+1.0;
-			g_nextRgnEnd = g_nextRgnPos+1.0;
-			SeekPlay(g_nextRgnPos);
-			return true;
-		}
-		else if (RgnPlaylistItem* next = pl->Get(_nextItemId))
-		{
-			double a, b;
-			if (EnumMarkerRegionById(NULL, next->m_rgnId, NULL, &a, &b, NULL, NULL, NULL)>=0)
-			{
-				g_playNext = _nextItemId;
-				g_playCur = _plId==g_playPlaylist ? g_playCur : _curItemId;
-				g_rgnLoop = next->m_cnt<0 ? -1 : next->m_cnt>1 ? next->m_cnt : 0;
-				g_nextRgnPos = a;
-				g_nextRgnEnd = b;
-				if (_curItemId<0) {
-					g_curRgnPos = 0.0;
-					g_curRgnEnd = -1.0;
-				}
-				SeekPlay(g_nextRgnPos);
-				return true;
-			}
-		}
-	}
-	return false;
-}
-
-// the meat!
-// polls the playing position and smooth seeks if needed
-// remember we always lookup one region ahead!
-// made as idle as possible, polled via SNM_CSurfRun()
-void PlaylistRun()
-{
-	if (g_playPlaylist>=0)
-	{
-#if defined(_SNM_RGNPL_DEBUG1) || defined(_SNM_RGNPL_DEBUG2)
-		char dbg[256] = "";
-#endif
-		bool updated = false;
-		double pos = GetPlayPosition2Ex(NULL);
-
-		// NF: potentially fix #886
-		// it seems that if '+0.01' isn't added to 'pos' below, adjacent regions are no more occassionally skipped
-		// https://forum.cockos.com/showpost.php?p=1935561&postcount=6 and my own tests so far seem to confirm also
-		// but I'm unsure what poetential side effects this might have
-		if ((pos/*+0.01*/) >= g_nextRgnPos && pos <= g_nextRgnEnd)	//JFB!! +0.01 because 'pos' can be a bit ahead of time
-																// +1 sample block would be better, but no API..
-																// note: sync loss detection will deal with this in the worst case
-		{
-			// a bunch of calls end here when looping!!
-
-			if (!g_plLoop || (g_plLoop && (g_unsync || pos<g_lastRunPos)))
-			{
-				g_plLoop = false;
-
-				bool first = false;
-				if (g_playCur != g_playNext 
-/*JFB those vars are only altered here
-					|| g_curRgnPos != g_nextRgnPos || g_curRgnEnd != g_nextRgnEnd
-*/
-					)
-				{
-#ifdef _SNM_RGNPL_DEBUG1
-					 OutputDebugString("\n");
-					_snprintfSafe(dbg, sizeof(dbg), "NEXT DETECTED - pos = %f\n", pos); OutputDebugString(dbg);
-					_snprintfSafe(dbg, sizeof(dbg), "                g_curRgnPos = %f, g_curRgnEnd = %f\n", g_curRgnPos, g_curRgnEnd); OutputDebugString(dbg);
-					_snprintfSafe(dbg, sizeof(dbg), "                g_nextRgnPos = %f, g_nextRgnEnd = %f\n", g_nextRgnPos, g_nextRgnEnd); OutputDebugString(dbg);
-					_snprintfSafe(dbg, sizeof(dbg), "                g_playCur = %d, g_playNext = %d\n", g_playCur, g_playNext); OutputDebugString(dbg);
-					_snprintfSafe(dbg, sizeof(dbg), "                g_unsync = %d, g_lastRunPos = %f\n", g_unsync, g_lastRunPos); OutputDebugString(dbg);
-#endif
-					first = updated = true;
-					g_playCur = g_playNext;
-					g_curRgnPos = g_nextRgnPos;
-					g_curRgnEnd = g_nextRgnEnd;
-				}
-
-				// region loop?
-				if (g_rgnLoop && (first || g_unsync || pos<g_lastRunPos))
-				{
-					updated = true;
-					if (g_rgnLoop>0)
-						g_rgnLoop--;
-					if (g_rgnLoop)
-						SeekPlay(g_nextRgnPos); // then exit
-				}
-
-				if (!g_rgnLoop) // if, not else if!
-				{
-					int nextId = GetNextValidItem(g_playPlaylist, g_playCur, false, g_repeatPlaylist);
-
-					// loop corner cases
-					// ex: 1 item in the playlist + repeat on, or repeat on + last region == first region,
-					//     or playlist = region3, then unknown region (e.g. deleted) and region3 again, or etc..
-					if (nextId>=0)
-						if (RegionPlaylist* pl = GetPlaylist(g_playPlaylist))
-							if (RgnPlaylistItem* next = pl->Get(nextId)) 
-								if (RgnPlaylistItem* cur = pl->Get(g_playCur)) 
-									g_plLoop = (cur->m_rgnId==next->m_rgnId); // valid regions at this point
-
-#ifdef _SNM_RGNPL_DEBUG1
-					_snprintfSafe(dbg, sizeof(dbg), "SEEK - Current = %d, Next = %d\n", g_playCur, nextId); OutputDebugString(dbg);
-#endif
-					if (!SeekItem(g_playPlaylist, nextId, g_playCur))
-						SeekItem(g_playPlaylist, -1, g_playCur); // end of playlist..
-					updated = true;
-				}
-			}
-			g_unsync = false;
-		}
-		else if (g_curRgnPos<g_curRgnEnd) // relevant vars?
-		{
-			// seek play requested, waiting for region switch..
-			if ((pos+0.01) >= g_curRgnPos && pos <= g_curRgnEnd) //JFB!! +0.01 because 'pos' can be a bit ahead of time
-																 // +1 sample block would be better, but no API..
-			{
-				// a bunch of calls end here!
-				g_unsync = false;
-			}
-			// playlist no more in sync?
-			else if (!g_unsync)
-			{
-#ifdef _SNM_RGNPL_DEBUG2
-				_snprintfSafe(dbg, sizeof(dbg), ">>> SYNC LOSS - pos = %f\n", pos); OutputDebugString(dbg);
-				_snprintfSafe(dbg, sizeof(dbg), "                g_curRgnPos = %f, g_curRgnEnd = %f\n", g_curRgnPos, g_curRgnEnd); OutputDebugString(dbg);
-				_snprintfSafe(dbg, sizeof(dbg), "                g_nextRgnPos = %f, g_nextRgnEnd = %f\n", g_nextRgnPos, g_nextRgnEnd); OutputDebugString(dbg);
-#endif
-				updated = g_unsync = true;
-				int spareItemId = -1;
-				if (RegionPlaylist* pl = g_pls.Get()->Get(g_playPlaylist))
-					spareItemId = pl->IsInPlaylist(pos, g_repeatPlaylist, g_playCur>=0?g_playCur:0);
-				if (spareItemId<0 || !SeekItem(g_playPlaylist, spareItemId, -1))
-				{
-#ifdef _SNM_RGNPL_DEBUG2
-					_snprintfSafe(dbg, sizeof(dbg), ">>> SYNC LOSS, SEEK expected region pos = %f\n", g_nextRgnPos); OutputDebugString(dbg);
-#endif
-					SeekPlay(g_nextRgnPos);	// try to resync the expected region, best effort
-				}
-#ifdef _SNM_RGNPL_DEBUG2
-				else {
-					_snprintfSafe(dbg, sizeof(dbg), ">>> SYNC LOSS, SEEK - Current = %d, Next = %d\n", -1, spareItemId); OutputDebugString(dbg);
-				}
-#endif
-			}
-		}
-
-		g_lastRunPos = pos;
-		if (updated && (g_osc || g_rgnplWndMgr.Get()))
-		{
-			// one call to GetMonitoringInfo() for both the wnd & osc
-			WDL_FastString cur, curNum, next, nextNum;
-			GetMonitoringInfo(&curNum, &cur, &nextNum, &next);
-
-			if (RegionPlaylistWnd* w = g_rgnplWndMgr.Get())
-				w->Update(1, &curNum, &cur, &nextNum, &next); // 1: fast update flag
-
-			if (g_osc)
-			{
-				static WDL_FastString sOSC_CURRENT_RGN(OSC_CURRENT_RGN);
-				static WDL_FastString sOSC_NEXT_RGN(OSC_NEXT_RGN);
-
-				if (curNum.GetLength() && cur.GetLength()) curNum.Append(" ");
-				curNum.Append(&cur);
-
-				if (nextNum.GetLength() && next.GetLength()) nextNum.Append(" ");
-				nextNum.Append(&next);
-
-				WDL_PtrList<WDL_FastString> strs;
-				strs.Add(&sOSC_CURRENT_RGN);
-				strs.Add(&curNum);
-				strs.Add(&sOSC_NEXT_RGN);
-				strs.Add(&nextNum);
-				g_osc->SendStrBundle(&strs);
-				strs.Empty(false);
-			}
-		}
-	}
-}
-
-// _itemId: callers must not use no hard coded value but GetNextValidItem() or GetPrevValidItem()
-void PlaylistPlay(int _plId, int _itemId)
-{
-	if (!g_pls.Get()->GetSize()) {
-		PlaylistStop();
-		MessageBox(g_rgnplWndMgr.GetMsgHWND(), __LOCALIZE("No playlist defined!\nUse the tiny button \"+\" to add one.","sws_DLG_165"), __LOCALIZE("S&M - Error","sws_DLG_165"),MB_OK);
-		return;
-	}
-
-	RegionPlaylist* pl = GetPlaylist(_plId);
-	if (!pl) // e.g. when called via actions
-	{
-		PlaylistStop();
-		char msg[128] = "";
-		_snprintfSafe(msg, sizeof(msg), __LOCALIZE_VERFMT("Unknown playlist #%d!","sws_DLG_165"), _plId+1);
-		MessageBox(g_rgnplWndMgr.GetMsgHWND(), msg, __LOCALIZE("S&M - Error","sws_DLG_165"),MB_OK);
-		return;
-	}
-
-	double prjlen = SNM_GetProjectLength();
-	if (prjlen>0.1)
-	{
-		//JFB REAPER bug? workaround, the native pref "stop play at project end" does not work when the project is empty (should not play at all..)
-		int num = pl->GetGreaterMarkerRegion(prjlen);
-		if (num>0)
-		{
-			char msg[256] = "";
-			_snprintfSafe(msg, sizeof(msg), __LOCALIZE_VERFMT("The playlist #%d might end unexpectedly!\nIt constains regions that start after the end of project (region %d at least).","sws_DLG_165"), _plId+1, num);
-			if (IDCANCEL == MessageBox(g_rgnplWndMgr.GetMsgHWND(), msg, __LOCALIZE("S&M - Warning","sws_DLG_165"), MB_OKCANCEL)) {
-				PlaylistStop();
-				return;
-			}
-		}
-
-		num = pl->GetNestedMarkerRegion();
-		if (num>0)
-		{
-			char msg[256] = "";
-			_snprintfSafe(msg, sizeof(msg), __LOCALIZE_VERFMT("The playlist #%d might not work as expected!\nIt contains nested markers/regions (inside region %d at least).","sws_DLG_165"), _plId+1, num);
-			if (IDCANCEL == MessageBox(g_rgnplWndMgr.GetMsgHWND(), msg, __LOCALIZE("S&M - Warning","sws_DLG_165"), MB_OKCANCEL)) {
-				PlaylistStop();
-				return;
-			}
-		}
-
-		// handle empty project corner case
-		if (pl->IsValidIem(_itemId))
-		{
-			if (g_seekImmediate)
-				PlaylistStop();
-
-			// temp override of the "smooth seek" option
-			if (ConfigVar<int> opt = "smoothseek") {
-				g_oldSeekPref = *opt;
-				*opt = 3;
-			}
-			// temp override of the repeat/loop state option
-			if (GetSetRepeat(-1) == 1) {
-				g_oldRepeatState = 1;
-				GetSetRepeat(0);
-			}
-
-			g_plLoop = false;
-			g_unsync = false;
-			g_lastRunPos = SNM_GetProjectLength()+1.0;
-			if (SeekItem(_plId, _itemId, g_playPlaylist==_plId ? g_playCur : -1))
-			{
-				g_playPlaylist = _plId; // enables PlaylistRun()
-				if (RegionPlaylistWnd* w = g_rgnplWndMgr.Get())
-					w->Update(); // for the play button, next/previous region actions, etc....
-			}
-			else
-				PlaylistStopped(); // reset vars & native prefs
-		}
-	}
-
-	if (g_playPlaylist<0)
-	{
-		char msg[128] = "";
-		_snprintfSafe(msg, sizeof(msg), __LOCALIZE_VERFMT("Playlist #%d: nothing to play!\n(empty playlist, empty project, removed regions, etc..)","sws_DLG_165"), _plId+1);
-		MessageBox(g_rgnplWndMgr.GetMsgHWND(), msg, __LOCALIZE("S&M - Error","sws_DLG_165"),MB_OK);
-	}
-}
-
-// _ct=NULL or _ct->user=-1 to play the edited playlist, use the provided playlist id otherwise
-void PlaylistPlay(COMMAND_T* _ct)
-{
-	int plId = _ct ? (int)_ct->user : -1;
-	plId = plId>=0 ? plId : g_pls.Get()->m_editId;
-	PlaylistPlay(plId, GetNextValidItem(plId, 0, true, g_repeatPlaylist));
-}
-
-// always cycle (whatever is g_repeatPlaylist)
-void PlaylistSeekPrevNext(COMMAND_T* _ct)
-{
-	if (g_playPlaylist<0)
-		PlaylistPlay(NULL);
-	else
-	{
-		int itemId;
-		if ((int)_ct->user>0)
-			itemId = GetNextValidItem(g_playPlaylist, g_playNext, false, true);
-		else
-		{
-			itemId = GetPrevValidItem(g_playPlaylist, g_playNext, false, true);
-			if (itemId == g_playCur)
-				itemId = GetPrevValidItem(g_playPlaylist, g_playCur, false, true);
-		}
-		PlaylistPlay(g_playPlaylist, itemId);
-	}
-}
-
-// Seek prev/next region based on current playing region
-void PlaylistSeekPrevNextCurBased(COMMAND_T* _ct)
-{
-	if (g_playPlaylist<0)
-		PlaylistPlay(NULL);
-	else
-	{
-		int itemId;
-		if ((int)_ct->user>0)
-			itemId = GetNextValidItem(g_playPlaylist, g_playCur, false, true);
-		else
-			itemId = GetPrevValidItem(g_playPlaylist, g_playCur, false, true);
-		PlaylistPlay(g_playPlaylist, itemId);
-	}
-}
-
-void PlaylistStop()
-{
-	if (g_playPlaylist>=0 || (GetPlayStateEx(NULL)&1) == 1)
-	{
-		OnStopButton();
-/* commented: already done via SNM_CSurfSetPlayState() callback
-		PlaylistStopped();
-*/
-	}
-}
-
-void PlaylistStopped(bool _pause)
-{
-	if (g_playPlaylist>=0 && !_pause)
-	{
-		g_playPlaylist = -1;
-
-		// restore options
-		if (g_oldSeekPref >= 0)
-			if (ConfigVar<int> opt = "smoothseek") {
-				*opt = g_oldSeekPref;
-				g_oldSeekPref = -1;
-			}
-		if (g_oldStopprojlenPref >= 0)
-			if (ConfigVar<int> opt = "stopprojlen") {
-				*opt = g_oldStopprojlenPref;
-				g_oldStopprojlenPref = -1;
-			}
-		if (g_oldRepeatState >=0) {
-			GetSetRepeat(g_oldRepeatState);
-			g_oldRepeatState = -1;
-		}
-
-		if (RegionPlaylistWnd* w = g_rgnplWndMgr.Get())
-			w->Update();
-	}
-}
-
-void PlaylistUnpaused() {
-	PlaylistResync();
-}
-
-// used when editing the playlist/regions while playing (required because we always look one region ahead)
-void PlaylistResync()
-{
-	if (RegionPlaylist* pl = GetPlaylist(g_playPlaylist))
-		if (RgnPlaylistItem* item = pl->Get(g_playCur))
-			SeekItem(g_playPlaylist, GetNextValidItem(g_playPlaylist, g_playCur, item->m_cnt<0 || item->m_cnt>1, g_repeatPlaylist), g_playCur);
-}
-
-void SetPlaylistRepeat(COMMAND_T* _ct)
-{
-	int mode = _ct ? (int)_ct->user : -1; // toggle if no COMMAND_T is specified
-	switch(mode) {
-		case -1: g_repeatPlaylist=!g_repeatPlaylist; break;
-		case 0: g_repeatPlaylist=false; break;
-		case 1: g_repeatPlaylist=true; break;
-	}
-	RefreshToolbar(SWSGetCommandID(SetPlaylistRepeat, -1));
-	PlaylistResync();
-	if (RegionPlaylistWnd* w = g_rgnplWndMgr.Get())
-		w->Update();
-}
-
-int IsPlaylistRepeat(COMMAND_T*) {
-	return g_repeatPlaylist;
-}
-
-// VT: get/set g_seekImmediate
-void SetPlaylistOptionSmoothSeek(COMMAND_T* _ct)
-{
-	int mode = _ct ? (int)_ct->user : -1; // toggle if no COMMAND_T is specified
-	switch(mode) {
-		case -1: g_seekImmediate=!g_seekImmediate; break;
-		case 0: g_seekImmediate=false; break;
-		case 1: g_seekImmediate=true; break;
-	}
-	if (RegionPlaylistWnd* w = g_rgnplWndMgr.Get())
-		w->Update();
-}
-
-int IsPlaylistOptionSmoothSeek(COMMAND_T*) {
-	return g_seekImmediate;
-}
-
-
-///////////////////////////////////////////////////////////////////////////////
-// Editing features
-///////////////////////////////////////////////////////////////////////////////
-
-//JFB nothing to see here.. please move on :)
-// (doing things that are not really possible with the API (v4.3) => macro-ish, etc..)
-// note: moves/copies env points too, makes polled items, etc.. according to user prefs
-//JFB TODO? crop => markers removed
-void AppendPasteCropPlaylist(RegionPlaylist* _playlist, const AppendPasteCropPlaylist_Mode _mode)
-{
-	if (!_playlist || !_playlist->GetSize())
-		return;
-
-	int rgnNum = _playlist->IsInfinite();
-	if (rgnNum >= 0)
-	{
-		char msg[256] = "";
-		_snprintfSafe(msg, sizeof(msg), __LOCALIZE_VERFMT("Paste/crop aborted: infinite loop (for region %d at least)!","sws_DLG_165"), rgnNum);
-		MessageBox(g_rgnplWndMgr.GetMsgHWND(), msg, __LOCALIZE("S&M - Error","sws_DLG_165"),MB_OK);
-		return;
-	}
-
-	bool updated = false;
-	double prjlen=SNM_GetProjectLength(), startPos=prjlen, endPos=prjlen;
-
-	// insert empty space?
-	if (_mode == PASTE_CURSOR)
-	{
-		startPos = endPos = GetCursorPositionEx(NULL);
-		if (startPos < prjlen)
-		{
-			// not _playlist->IsInPlaylist()!
-			if (GetPlaylist()->IsInPlaylist(startPos, false, 0) >= 0)
-			{
-				MessageBox(g_rgnplWndMgr.GetMsgHWND(), 
-					__LOCALIZE("Aborted: pasting inside a region which is used in the playlist!","sws_DLG_165"),
-					__LOCALIZE("S&M - Error","sws_DLG_165"), MB_OK);
-				return;
-			}
-			if (int usedId = IsInPlaylists(startPos) >= 0)
-			{
-				char msg[256] = "";
-				_snprintfSafe(msg, sizeof(msg), __LOCALIZE_VERFMT("Warning: pasting inside a region that belongs to playlist #%d!\nAre you sure you want to continue?","sws_DLG_165"), usedId+1);
-				if (IDNO == MessageBox(g_rgnplWndMgr.GetMsgHWND(), msg, __LOCALIZE("S&M - Warning","sws_DLG_165"), MB_YESNO))
-					return;
-			}
-
-			updated = true;
-			Undo_BeginBlock2(NULL);
-			PreventUIRefresh(1);
-			InsertSilence(NULL, startPos, _playlist->GetLength());
-		}
-	}
-
-//	OnStopButton();
-
-	ConfigVarOverride<int> options[] = {
-		{"envattach",     1}, // move with items
-		{"env_reduce",    2}, // add edge points
-<<<<<<< HEAD
-=======
-		{"projgroupover", 1}, // disable item grouping
->>>>>>> 4f2b4d82
-	};
-
-	WDL_PtrList_DeleteOnDestroy<MarkerRegion> rgns;
-	for (int i=0; i < _playlist->GetSize(); i++)
-	{
-		if (RgnPlaylistItem* plItem = _playlist->Get(i))
-		{
-			int rgnnum, rgncol=0; double rgnpos, rgnend; const char* rgnname;
-			if (EnumMarkerRegionById(NULL, plItem->m_rgnId, NULL, &rgnpos, &rgnend, &rgnname, &rgnnum, &rgncol)>=0)
-			{
-				if (!updated)
-				{
-					updated = true;
-					Undo_BeginBlock2(NULL);
-					PreventUIRefresh(1);
-				}
-
-				// trick: generate dummy items to move envelope points, etc -- even with empty/folder tracks
-				WDL_PtrList<void> itemsToRemove;
-				GenerateItemsInInterval(&itemsToRemove, rgnpos+SNM_FUDGE_FACTOR, rgnend-SNM_FUDGE_FACTOR, "<S&M Region Playlist - TEMP>");
-
-				WDL_PtrList<void> itemsToKeep;
-				GetItemsInInterval(&itemsToKeep, rgnpos, rgnend, false);
-				// store regions
-				bool found = false;
-				for (int k = 0; !found && k<rgns.GetSize(); k++)
-					found |= (rgns.Get(k)->GetNum() == rgnnum);
-				if (!found)
-					rgns.Add(new MarkerRegion(true, endPos-startPos, endPos+rgnend-rgnpos-startPos, rgnname, rgnnum, rgncol));
-
-				// store data needed to "unsplit"
-				// note: not needed when croping as those items will get removed
-				WDL_PtrList_DeleteOnDestroy<SNM_ItemChunk> itemSates;
-				if (_mode == PASTE_PROJECT || _mode == PASTE_CURSOR)
-				{
-					for (int j = 0; j < itemsToKeep.GetSize(); j++)
-						itemSates.Add(new SNM_ItemChunk((MediaItem*)itemsToKeep.Get(j)));
-				}
-
-				WDL_PtrList<void> splitItems;
-				SplitSelectItemsInInterval(NULL, rgnpos, rgnend, false, _mode == PASTE_PROJECT || _mode == PASTE_CURSOR ? &splitItems : NULL);
-
-				// REAPER "bug": the last param of ApplyNudge() is ignored although
-				// it is used in duplicate mode => use a loop instead
-				for (int k = 0; k < plItem->m_cnt; k++)
-				{
-					DupSelItems(NULL, endPos-rgnpos, &itemsToKeep); // overrides the native ApplyNudge()
-					endPos += (rgnend-rgnpos);
-				}
-
-				// "unsplit" items
-				for (int j = 0; j < itemSates.GetSize(); j++)
-				{
-					if (SNM_ItemChunk* ic = itemSates.Get(j)) {
-						SNM_ChunkParserPatcher p(ic->m_item);
-						p.SetChunk(ic->m_chunk.Get());
-					}
-				}
-
-				DeleteMediaItemsByName("<S&M Region Playlist - TEMP>");
-
-				for (int j=0; j < splitItems.GetSize(); j++)
-				{
-					if (MediaItem* item = (MediaItem*)splitItems.Get(j))
-						if (itemsToKeep.Find(item) < 0)
-							DeleteTrackMediaItem(GetMediaItem_Track(item), item); // might have been deleted above already (no-op)
-				}
-			}
-		}
-	}
-
-	// nothing done..
-	if (!updated)
-	{
-		PreventUIRefresh(-1);
-		return;
-	}
-
-	///////////////////////////////////////////////////////////////////////////
-	// append/paste to current project
-	if (_mode == PASTE_PROJECT || _mode == PASTE_CURSOR)
-	{
-//		Main_OnCommand(40289, 0); // unselect all items
-		SetEditCurPos2(NULL, endPos, true, false);
-
-		PreventUIRefresh(-1);
-
-		Undo_EndBlock2(NULL, _mode==2 ? __LOCALIZE("Append playlist to project","sws_undo") : __LOCALIZE("Paste playlist at edit cursor","sws_undo"), UNDO_STATE_ALL);
-		return;
-	}
-
-	///////////////////////////////////////////////////////////////////////////
-	// crop current project
-
-	// dup the playlist (needed when cropping to new project tab)
-	RegionPlaylist* dupPlaylist = _mode==1 ? new RegionPlaylist(_playlist) : NULL;
-
-	// crop current project
-	GetSet_LoopTimeRange(true, false, &startPos, &endPos, false);
-	Main_OnCommand(40049, 0); // crop project to time sel
-//	Main_OnCommand(40289, 0); // unselect all items
-
-	// restore (updated) regions
-	for (int i=0; i<rgns.GetSize(); i++)
-		rgns.Get(i)->AddToProject();
-
-	// cleanup playlists (some other regions may have been removed)
-	for (int i=g_pls.Get()->GetSize()-1; i>=0; i--)
-		if (RegionPlaylist* pl = g_pls.Get()->Get(i))
-			if (pl != _playlist)
-				for (int j=0; j<pl->GetSize(); j++)
-					if (pl->Get(j) && GetMarkerRegionIndexFromId(NULL, pl->Get(j)->m_rgnId) < 0) {
-						g_pls.Get()->Delete(i, true);
-						break;
-					}
-	g_pls.Get()->m_editId = g_pls.Get()->Find(_playlist);
-	if (g_pls.Get()->m_editId < 0)
-		g_pls.Get()->m_editId = 0; // just in case..
-
-	if (_mode == CROP_PROJECT)
-	{
-		// clear time sel + edit cursor position
-		GetSet_LoopTimeRange(true, false, &g_d0, &g_d0, false);
-		SetEditCurPos2(NULL, 0.0, true, false);
-
-		PreventUIRefresh(-1);
-
-		Undo_EndBlock2(NULL, __LOCALIZE("Crop project to playlist","sws_undo"), UNDO_STATE_ALL);
-
-		if (RegionPlaylistWnd* w = g_rgnplWndMgr.Get()) {
-			w->FillPlaylistCombo();
-			w->Update();
-		}
-		return;
-	}
-
-	///////////////////////////////////////////////////////////////////////////
-	// crop to new project tab
-	// macro-ish solution because copying the project the proper way (e.g. 
-	// copying all track states) is totally unstable
-	// note: so the project is "copied" w/o extension data, project bay, etc..
-
-	// store master track
-	WDL_FastString mstrStates;
-	if (MediaTrack* tr = CSurf_TrackFromID(0, false)) {
-		SNM_ChunkParserPatcher p(tr);
-		mstrStates.Set(p.GetChunk());
-	}
-
-	Main_OnCommand(40296, 0); // select all tracks
-	Main_OnCommand(40210, 0); // copy tracks
-
-	PreventUIRefresh(-1);
-
-	// trick!
-	Undo_EndBlock2(NULL, __LOCALIZE("Crop project to playlist","sws_undo"), UNDO_STATE_ALL);
-	if (!Undo_DoUndo2(NULL))
-		return;
-/*JFB no-op, unfortunately
-	CSurf_FlushUndo(true);
-*/
-
-	///////////////////////////////////////////////////////////////////////////
-	// New project tab (ignore default template)
-	Main_OnCommand(41929, 0);
-
-	Undo_BeginBlock2(NULL);
-
-	PreventUIRefresh(1);
-
-	Main_OnCommand(40058, 0); // paste item/tracks
-	Main_OnCommand(40297, 0); // unselect all tracks
-	if (OpenClipboard(GetMainHwnd())) { // clear clipboard
-	    EmptyClipboard();
-		CloseClipboard();
-	}
-	if (MediaTrack* tr = CSurf_TrackFromID(0, false)) {
-		SNM_ChunkParserPatcher p(tr);
-		p.SetChunk(mstrStates.Get());
-	}
-	// restore regions (in the new project this time)
-	for (int i=0; i<rgns.GetSize(); i++)
-		rgns.Get(i)->AddToProject();
-
-	// new project: the playlist is empty at this point
-	g_pls.Get()->Add(dupPlaylist);
-	g_pls.Get()->m_editId = 0;
-
-	PreventUIRefresh(-1);
-	SNM_UIRefresh(NULL);
-
-	Undo_EndBlock2(NULL, __LOCALIZE("Crop project to playlist","sws_undo"), UNDO_STATE_ALL);
-
-	if (RegionPlaylistWnd* w = g_rgnplWndMgr.Get()) {
-		w->FillPlaylistCombo();
-		w->Update();
-	}
-}
-
-void AppendPasteCropPlaylist(COMMAND_T* _ct) {
-	AppendPasteCropPlaylist(GetPlaylist(), static_cast<AppendPasteCropPlaylist_Mode>(_ct->user));
-}
-
-
-///////////////////////////////////////////////////////////////////////////////
-
-void PlaylistUpdateJob::Perform() {
-	if (RegionPlaylistWnd* w = g_rgnplWndMgr.Get()) {
-		w->FillPlaylistCombo();
-		w->Update();
-	}
-}
-
-
-///////////////////////////////////////////////////////////////////////////////
-
-// ScheduledJob used because of multi-notifs
-void PlaylistMarkerRegionListener::NotifyMarkerRegionUpdate(int _updateFlags) {
-	PlaylistResync();
-	ScheduledJob::Schedule(new PlaylistUpdateJob(SNM_SCHEDJOB_ASYNC_DELAY_OPT));
-}
-
-
-///////////////////////////////////////////////////////////////////////////////
-// project_config_extension_t
-///////////////////////////////////////////////////////////////////////////////
-
-static bool ProcessExtensionLine(const char *line, ProjectStateContext *ctx, bool isUndo, struct project_config_extension_t *reg)
-{
-	LineParser lp(false);
-	if (lp.parse(line) || lp.getnumtokens() < 1)
-		return false;
-
-	if (!strcmp(lp.gettoken_str(0), "<S&M_RGN_PLAYLIST"))
-	{
-		if (RegionPlaylist* playlist = g_pls.Get()->Add(new RegionPlaylist(lp.gettoken_str(1))))
-		{
-			int success;
-			if (lp.gettoken_int(2, &success) && success)
-				g_pls.Get()->m_editId = g_pls.Get()->GetSize()-1;
-
-			char linebuf[SNM_MAX_CHUNK_LINE_LENGTH]="";
-			while(true)
-			{
-				if (!ctx->GetLine(linebuf,sizeof(linebuf)) && !lp.parse(linebuf))
-				{
-					if (lp.getnumtokens() && lp.gettoken_str(0)[0] == '>')
-						break;
-					else if (lp.getnumtokens() == 2)
-						playlist->Add(new RgnPlaylistItem(lp.gettoken_int(0), lp.gettoken_int(1)));
-				}
-				else
-					break;
-			}
-			if (RegionPlaylistWnd* w = g_rgnplWndMgr.Get()) {
-				w->FillPlaylistCombo();
-				w->Update();
-			}
-			return true;
-		}
-	}
-	return false;
-}
-
-static void SaveExtensionConfig(ProjectStateContext *ctx, bool isUndo, struct project_config_extension_t *reg)
-{
-	for (int j=0; j < g_pls.Get()->GetSize(); j++)
-	{
-		WDL_FastString confStr("<S&M_RGN_PLAYLIST "), escStr;
-		makeEscapedConfigString(GetPlaylist(j)->m_name.Get(), &escStr);
-		confStr.Append(escStr.Get());
-		if (j == g_pls.Get()->m_editId)
-			confStr.Append(" 1\n");
-		else
-			confStr.Append("\n");
-		int iHeaderLen = confStr.GetLength();
-
-		for (int i=0; i < GetPlaylist(j)->GetSize(); i++)
-			if (RgnPlaylistItem* item = GetPlaylist(j)->Get(i))
-				confStr.AppendFormatted(128,"%d %d\n", item->m_rgnId, item->m_cnt);
-
-		// ignore empty playlists when saving but always take them into account for undo
-		if (isUndo || (!isUndo && confStr.GetLength() > iHeaderLen)) {
-			confStr.Append(">\n");
-			StringToExtensionConfig(&confStr, ctx);
-		}
-	}
-}
-
-static void BeginLoadProjectState(bool isUndo, struct project_config_extension_t *reg)
-{
-	g_pls.Cleanup();
-	g_pls.Get()->Empty(true);
-	g_pls.Get()->m_editId=0;
-}
-
-static project_config_extension_t s_projectconfig = {
-	ProcessExtensionLine, SaveExtensionConfig, BeginLoadProjectState, NULL
-};
-
-
-///////////////////////////////////////////////////////////////////////////////
-
-// ScheduledJob used because of multi-notifs
-void RegionPlaylistSetTrackListChange() {
-	ScheduledJob::Schedule(new PlaylistUpdateJob(SNM_SCHEDJOB_ASYNC_DELAY_OPT));
-}
-
-
-///////////////////////////////////////////////////////////////////////////////
-
-int RegionPlaylistInit()
-{
-	// load prefs
-	char buf[64]="";
-	g_monitorMode = (GetPrivateProfileInt("RegionPlaylist", "MonitorMode", 0, g_SNM_IniFn.Get()) == 1);
-	g_repeatPlaylist = (GetPrivateProfileInt("RegionPlaylist", "Repeat", 0, g_SNM_IniFn.Get()) == 1);
-	g_seekImmediate = (GetPrivateProfileInt("RegionPlaylist", "SeekImmediate", 0, g_SNM_IniFn.Get()) == 1);
-	g_optionFlags = (GetPrivateProfileInt("RegionPlaylist", "SeekPlay", 0, g_SNM_IniFn.Get()) == 1);
-	GetPrivateProfileString("RegionPlaylist", "BigFontName", SNM_DYN_FONT_NAME, g_rgnplBigFontName, sizeof(g_rgnplBigFontName), g_SNM_IniFn.Get());
-	GetPrivateProfileString("RegionPlaylist", "OscFeedback", "", buf, sizeof(buf), g_SNM_IniFn.Get());
-	g_osc = LoadOscCSurfs(NULL, buf); // NULL on err (e.g. "", token doesn't exist, etc.)
-
-	// instanciate the window if needed, can be NULL
-	g_rgnplWndMgr.Init();
-
-	if (!plugin_register("projectconfig", &s_projectconfig))
-		return 0;
-
-	return 1;
-}
-
-void RegionPlaylistExit()
-{
-	plugin_register("-projectconfig", &s_projectconfig);
-
-	// save prefs
-	WritePrivateProfileString("RegionPlaylist", "MonitorMode", g_monitorMode?"1":"0", g_SNM_IniFn.Get()); 
-	WritePrivateProfileString("RegionPlaylist", "Repeat", g_repeatPlaylist?"1":"0", g_SNM_IniFn.Get()); 
-	WritePrivateProfileString("RegionPlaylist", "ScrollView", NULL, g_SNM_IniFn.Get()); // deprecated
-	WritePrivateProfileString("RegionPlaylist", "SeekImmediate", g_seekImmediate?"1":"0", g_SNM_IniFn.Get());
-	WritePrivateProfileString("RegionPlaylist", "SeekPlay", g_optionFlags?"1":"0", g_SNM_IniFn.Get()); 
-	WritePrivateProfileString("RegionPlaylist", "BigFontName", g_rgnplBigFontName, g_SNM_IniFn.Get());
-	if (g_osc)
-	{
-		WDL_FastString escStr;
-		escStr.SetFormatted(SNM_MAX_PATH, "\"%s\"", g_osc->m_name.Get());
-		WritePrivateProfileString("RegionPlaylist", "OscFeedback", escStr.Get(), g_SNM_IniFn.Get());
-	}
-	else
-		WritePrivateProfileString("RegionPlaylist", "OscFeedback", NULL, g_SNM_IniFn.Get());
-
-	DELETE_NULL(g_osc);
-	g_rgnplWndMgr.Delete();
-}
-
-void OpenRegionPlaylist(COMMAND_T*)
-{
-	if (RegionPlaylistWnd* w = g_rgnplWndMgr.Create())
-		w->Show(true, true);
-}
-
-int IsRegionPlaylistDisplayed(COMMAND_T*){
-	if (RegionPlaylistWnd* w = g_rgnplWndMgr.Get())
-		return w->IsWndVisible();
-	return 0;
-}
-
-void ToggleRegionPlaylistLock(COMMAND_T*) {
-	if (RegionPlaylistWnd* w = g_rgnplWndMgr.Get())
-		w->ToggleLock();
-}
-
-int IsRegionPlaylistMonitoring(COMMAND_T*) {
-	return g_monitorMode;
-}
+/******************************************************************************
+/ SnM_RegionPlaylist.cpp
+/
+/ Copyright (c) 2012 and later Jeffos
+/
+/
+/ Permission is hereby granted, free of charge, to any person obtaining a copy
+/ of this software and associated documentation files (the "Software"), to deal
+/ in the Software without restriction, including without limitation the rights to
+/ use, copy, modify, merge, publish, distribute, sublicense, and/or sell copies
+/ of the Software, and to permit persons to whom the Software is furnished to
+/ do so, subject to the following conditions:
+/ 
+/ The above copyright notice and this permission notice shall be included in all
+/ copies or substantial portions of the Software.
+/ 
+/ THE SOFTWARE IS PROVIDED "AS IS", WITHOUT WARRANTY OF ANY KIND,
+/ EXPRESS OR IMPLIED, INCLUDING BUT NOT LIMITED TO THE WARRANTIES
+/ OF MERCHANTABILITY, FITNESS FOR A PARTICULAR PURPOSE AND
+/ NONINFRINGEMENT. IN NO EVENT SHALL THE AUTHORS OR COPYRIGHT
+/ HOLDERS BE LIABLE FOR ANY CLAIM, DAMAGES OR OTHER LIABILITY,
+/ WHETHER IN AN ACTION OF CONTRACT, TORT OR OTHERWISE, ARISING
+/ FROM, OUT OF OR IN CONNECTION WITH THE SOFTWARE OR THE USE OR
+/ OTHER DEALINGS IN THE SOFTWARE.
+/
+******************************************************************************/
+
+#include "stdafx.h"
+#include "SnM.h"
+#include "SnM_CSurf.h"
+#include "SnM_Dlg.h"
+#include "SnM_Item.h"
+#include "SnM_Project.h"
+#include "SnM_RegionPlaylist.h"
+#include "SnM_Util.h"
+#include "../Prompt.h"
+#include "../reaper/localize.h"
+#include "WDL/projectcontext.h"
+
+
+#define RGNPL_WND_ID			"SnMRgnPlaylist"
+#define UNDO_PLAYLIST_STR		__LOCALIZE("Region Playlist edition", "sws_undo")
+
+#define OSC_CURRENT_RGN			"/snm/rgnplaylist/current"
+#define OSC_NEXT_RGN			"/snm/rgnplaylist/next"
+
+enum {
+  DELETE_MSG=0xF000,
+  PERFORM_MSG,
+  CROP_PRJ_MSG,
+  NEW_PLAYLIST_MSG,
+  COPY_PLAYLIST_MSG,
+  DEL_PLAYLIST_MSG,
+  REN_PLAYLIST_MSG,
+  ADD_ALL_REGIONS_MSG,
+  CROP_PRJTAB_MSG,
+  APPEND_PRJ_MSG,
+  PASTE_CURSOR_MSG,
+  APPEND_SEL_RGN_MSG,
+  PASTE_SEL_RGN_MSG,
+  TGL_INFINITE_LOOP_MSG,
+  TGL_SEEK_NOW_MSG,
+  TGL_SEEK_CLICK_MSG,
+  TGL_MOVE_CUR_MSG,
+  OSC_START_MSG,                                        // 64 osc csurfs max -->
+  OSC_END_MSG = OSC_START_MSG+64,                       // <--
+  ADD_REGION_START_MSG,                                 // 1024 marker/region indexes supported (*) --> 
+  ADD_REGION_END_MSG = ADD_REGION_START_MSG+1024,       // <--
+  INSERT_REGION_START_MSG,                              // 1024 marker/region indexes supported (*) -->
+  INSERT_REGION_END_MSG = INSERT_REGION_START_MSG+1024, // <--
+                                                        // (*) but no max nb of supported regions/markers, of course
+  LAST_MSG // keep as last item!
+};
+
+enum {
+  BTNID_LOCK = LAST_MSG,
+  BTNID_PLAY,
+  BTNID_STOP,
+  BTNID_REPEAT,
+  TXTID_PLAYLIST,
+  CMBID_PLAYLIST,
+  WNDID_ADD_DEL,
+  BTNID_NEW_PLAYLIST,
+  BTNID_DEL_PLAYLIST,
+  BTNID_PASTE,
+  TXTID_MONITOR_PL,
+  WNDID_MONITORS,
+  TXTID_MON0,
+  TXTID_MON1,
+  TXTID_MON2,
+  TXTID_MON3,
+  TXTID_MON4
+};
+
+
+SNM_WindowManager<RegionPlaylistWnd> g_rgnplWndMgr(RGNPL_WND_ID);
+SWSProjConfig<RegionPlaylists> g_pls;
+SNM_OscCSurf* g_osc = NULL;
+
+
+// user prefs
+char g_rgnplBigFontName[64] = SNM_DYN_FONT_NAME;
+bool g_monitorMode = false;
+bool g_repeatPlaylist = false;	// playlist repeat state
+bool g_seekImmediate = false;
+int g_optionFlags = false;
+
+// see PlaylistRun()
+int g_playPlaylist = -1;		// -1: stopped, playlist id otherwise
+bool g_unsync = false;			// true when switching to a position that is not part of the playlist
+int g_playCur = -1;				// index of the item being played, -1 means "not playing yet"
+int g_playNext = -1;			// index of the next item to be played, -1 means "the end"
+int g_rgnLoop = 0;				// region loop count: 0 not looping, <0 infinite loop, n>0 looping n times
+bool g_plLoop = false;			// other (corner case) loops in the playlist?
+double g_lastRunPos = -1.0;
+double g_nextRgnPos, g_nextRgnEnd;
+double g_curRgnPos = 0.0, g_curRgnEnd = -1.0; // to detect unsync, end<pos means non relevant
+
+int g_oldSeekPref = -1;
+int g_oldStopprojlenPref = -1;
+int g_oldRepeatState = -1;
+
+
+// _plId: -1 for the displayed/edited playlist
+RegionPlaylist* GetPlaylist(int _plId = -1) {
+	if (_plId < 0) _plId = g_pls.Get()->m_editId;
+	return g_pls.Get()->Get(_plId);
+}
+
+
+///////////////////////////////////////////////////////////////////////////////
+// RegionPlaylist
+///////////////////////////////////////////////////////////////////////////////
+
+RegionPlaylist::RegionPlaylist(RegionPlaylist* _pl, const char* _name)
+	: m_name(_name), WDL_PtrList<RgnPlaylistItem>()
+{
+	if (_pl)
+	{
+		for (int i=0; i<_pl->GetSize(); i++)
+			Add(new RgnPlaylistItem(_pl->Get(i)->m_rgnId, _pl->Get(i)->m_cnt));
+		if (!_name)
+			m_name.Set(_pl->m_name.Get());
+	}
+}
+
+bool RegionPlaylist::IsValidIem(int _i)
+{
+	if (RgnPlaylistItem* item = Get(_i))
+		return item->IsValidIem();
+	return false;
+}
+
+// return the first found playlist idx for _pos
+int RegionPlaylist::IsInPlaylist(double _pos, bool _repeat, int _startWith)
+{
+	double rgnpos, rgnend;
+	for (int i=_startWith; i<GetSize(); i++)
+		if (RgnPlaylistItem* plItem = Get(i))
+			if (plItem->m_rgnId>0 && plItem->m_cnt!=0 && EnumMarkerRegionById(NULL, plItem->m_rgnId, NULL, &rgnpos, &rgnend, NULL, NULL, NULL)>=0)
+				if (_pos >= rgnpos && _pos <= rgnend)
+					return i;
+	// 2nd try
+	if (_repeat)
+		for (int i=0; i<_startWith; i++)
+			if (RgnPlaylistItem* plItem = Get(i))
+				if (plItem->m_rgnId>0 && plItem->m_cnt!=0 && EnumMarkerRegionById(NULL, plItem->m_rgnId, NULL, &rgnpos, &rgnend, NULL, NULL, NULL)>=0)
+					if (_pos >= rgnpos && _pos <= rgnend)
+						return i;
+	return -1;
+}
+
+int RegionPlaylist::IsInfinite()
+{
+	int num;
+	for (int i=0; i<GetSize(); i++)
+		if (RgnPlaylistItem* plItem = Get(i))
+			if (plItem->m_rgnId>0 && plItem->m_cnt<0 && EnumMarkerRegionById(NULL, plItem->m_rgnId, NULL, NULL, NULL, NULL, &num, NULL)>=0)
+				return num;
+	return -1;
+}
+
+// returns playlist length is seconds, with a negative value if it contains infinite loops
+double RegionPlaylist::GetLength()
+{
+	bool infinite = false;
+	double length=0.0;
+	for (int i=0; i<GetSize(); i++)
+	{
+		double rgnpos, rgnend;
+		if (RgnPlaylistItem* plItem = Get(i))
+		{
+			if (plItem->m_rgnId>0 && plItem->m_cnt!=0 && EnumMarkerRegionById(NULL, plItem->m_rgnId, NULL, &rgnpos, &rgnend, NULL, NULL, NULL)>=0) {
+				infinite |= plItem->m_cnt<0;
+				length += ((rgnend-rgnpos) * abs(plItem->m_cnt));
+			}
+		}
+	}
+	return infinite ? length*(-1) : length;
+}
+
+// get the 1st marker/region num which has nested marker/region
+int RegionPlaylist::GetNestedMarkerRegion()
+{
+	for (int i=0; i<GetSize(); i++)
+	{
+		if (RgnPlaylistItem* plItem = Get(i))
+		{
+			double rgnpos, rgnend;
+			int num, rgnidx = EnumMarkerRegionById(NULL, plItem->m_rgnId, NULL, &rgnpos, &rgnend, NULL, &num, NULL);
+			if (rgnidx>=0)
+			{
+				int x=0, lastx=0; double dPos, dEnd; bool isRgn;
+				while ((x = EnumProjectMarkers2(NULL, x, &isRgn, &dPos, &dEnd, NULL, NULL)))
+				{
+					if (rgnidx != lastx)
+					{
+						if (isRgn)
+						{
+							// issue 613 => use SNM_FUDGE_FACTOR to skip adjacent regions
+							if ((dPos>=(rgnpos+SNM_FUDGE_FACTOR) && dPos<=(rgnend-SNM_FUDGE_FACTOR)) || 
+								(dEnd>=(rgnpos+SNM_FUDGE_FACTOR) && dEnd<=(rgnend-SNM_FUDGE_FACTOR)))
+								return num;
+						}
+						else if (dPos>=(rgnpos+SNM_FUDGE_FACTOR) && dPos<=(rgnend-SNM_FUDGE_FACTOR))
+							return num;
+					}
+					lastx=x;
+				}
+			}
+		}
+	}
+	return -1;
+}
+
+// get the 1st marker/region num which has a marker/region > _pos
+int RegionPlaylist::GetGreaterMarkerRegion(double _pos)
+{
+	for (int i=0; i<GetSize(); i++)
+		if (RgnPlaylistItem* plItem = Get(i))
+		{
+			double rgnpos; int num;
+			if (EnumMarkerRegionById(NULL, plItem->m_rgnId, NULL, &rgnpos, NULL, NULL, &num, NULL)>=0 && rgnpos>_pos)
+				return num;
+		}
+	return -1;
+}
+
+
+///////////////////////////////////////////////////////////////////////////////
+// RegionPlaylistView
+///////////////////////////////////////////////////////////////////////////////
+
+enum {
+  COL_RGN=0,
+  COL_RGN_NAME,
+  COL_RGN_COUNT,
+  COL_RGN_START,
+  COL_RGN_END,
+  COL_RGN_LEN,
+  COL_COUNT
+};
+
+// !WANT_LOCALIZE_STRINGS_BEGIN:sws_DLG_165
+static SWS_LVColumn s_playlistCols[] = { {50,2,"#"}, {150,1,"Name"}, {70,1,"Loop count"}, {50,2,"Start"}, {50,2,"End"}, {50,2,"Length"} };
+// !WANT_LOCALIZE_STRINGS_END
+
+RegionPlaylistView::RegionPlaylistView(HWND hwndList, HWND hwndEdit)
+	: SWS_ListView(hwndList, hwndEdit, COL_COUNT, s_playlistCols, "RgnPlaylistViewState", false, "sws_DLG_165", false)
+{
+}
+
+// "compact" the playlist 
+// (e.g. 2 consecutive regions "7" are merged into one with loop counter = 2)
+void RegionPlaylistView::UpdateCompact()
+{
+	if (RegionPlaylist* pl = GetPlaylist())
+		for (int i=pl->GetSize()-1; i>=0 ; i--)
+			if (RgnPlaylistItem* item = pl->Get(i))
+				if ((i-1)>=0 && pl->Get(i-1) && item->m_rgnId == pl->Get(i-1)->m_rgnId)
+				{
+					bool infinite = (pl->Get(i-1)->m_cnt<0 || item->m_cnt<0);
+					pl->Get(i-1)->m_cnt = abs(pl->Get(i-1)->m_cnt) + abs(item->m_cnt);
+					if (infinite)
+						pl->Get(i-1)->m_cnt *= (-1);
+					pl->Delete(i, true);
+				}
+	Update();
+}
+
+void RegionPlaylistView::GetItemText(SWS_ListItem* item, int iCol, char* str, int iStrMax)
+{
+	if (str) *str = '\0';
+	if (RgnPlaylistItem* pItem = (RgnPlaylistItem*)item)
+	{
+		switch (iCol)
+		{
+			case COL_RGN: {
+				RegionPlaylist* curpl = GetPlaylist();
+				_snprintfSafe(str, iStrMax, "%s %d", 
+					curpl && g_playPlaylist>=0 && curpl==GetPlaylist(g_playPlaylist) ? // current playlist being played?
+					(!g_unsync && curpl->Get(g_playCur)==pItem ? UTF8_BULLET : (curpl->Get(g_playNext)==pItem ? UTF8_CIRCLE : " ")) : " ", GetMarkerRegionNumFromId(pItem->m_rgnId));
+				break;
+			}
+			case COL_RGN_NAME:
+				if (EnumMarkerRegionDescById(NULL, pItem->m_rgnId, str, iStrMax, SNM_REGION_MASK, false, true, false)<0 /* && *str */)
+					lstrcpyn(str, __LOCALIZE("Unknown region","sws_DLG_165"), iStrMax);
+				break;
+			case COL_RGN_COUNT:
+				if (pItem->m_cnt < 0)
+					_snprintfSafe(str, iStrMax, "%s", UTF8_INFINITY);
+				else
+					_snprintfSafe(str, iStrMax, "%d", pItem->m_cnt);
+				break;
+			case COL_RGN_START: {
+				double pos;
+				if (EnumMarkerRegionById(NULL, pItem->m_rgnId, NULL, &pos, NULL, NULL, NULL, NULL)>=0)
+					format_timestr_pos(pos, str, iStrMax, -1);
+				break;
+			}
+			case COL_RGN_END: {
+				double end;
+				if (EnumMarkerRegionById(NULL, pItem->m_rgnId, NULL, NULL, &end, NULL, NULL, NULL)>=0)
+					format_timestr_pos(end, str, iStrMax, -1);
+				break;
+			}
+			case COL_RGN_LEN: {
+				double pos, end;
+				if (EnumMarkerRegionById(NULL, pItem->m_rgnId, NULL, &pos, &end, NULL, NULL, NULL)>=0)
+					format_timestr_len(end-pos, str, iStrMax, pos, -1);
+				break;
+			}
+		}
+	}
+}
+
+void RegionPlaylistView::GetItemList(SWS_ListItemList* pList)
+{
+	if (RegionPlaylist* pl = GetPlaylist())
+		for (int i=0; i < pl->GetSize(); i++)
+			if (SWS_ListItem* item = (SWS_ListItem*)pl->Get(i))
+				pList->Add(item);
+}
+
+void RegionPlaylistView::SetItemText(SWS_ListItem* item, int iCol, const char* str)
+{
+	if (RgnPlaylistItem* pItem = (RgnPlaylistItem*)item)
+	{
+		switch (iCol)
+		{
+			case COL_RGN_COUNT:
+				pItem->m_cnt = str && *str ? atoi(str) : 0;
+				Undo_OnStateChangeEx2(NULL, UNDO_PLAYLIST_STR, UNDO_STATE_MISCCFG, -1); 
+				PlaylistResync();
+				break;
+			case COL_RGN_NAME:
+			{
+				bool isrgn; double pos, end; int num, col;
+				if (str && EnumMarkerRegionById(NULL, pItem->m_rgnId, &isrgn, &pos, &end, NULL, &num, &col)>=0)
+				{
+					SetProjectMarker4(NULL, num, isrgn, pos, end, str, col ? col | 0x1000000 : 0, !*str ? 1 : 0);
+					Undo_OnStateChangeEx2(NULL, __LOCALIZE("Edit region name","sws_undo"), UNDO_STATE_MISCCFG, -1);
+					// update notified back through PlaylistMarkerRegionListener
+				}
+				break;
+			}
+		}
+	}
+}
+
+void RegionPlaylistView::OnItemClk(SWS_ListItem* item, int iCol, int iKeyState)
+{
+	if (RgnPlaylistItem* pItem = (RgnPlaylistItem*)item)
+	{
+		if (g_optionFlags&2)
+			if (RgnPlaylistItem* pItem = (RgnPlaylistItem*)item)
+				SetEditCurPos2(NULL, pItem->GetPos(), true, false); // move edit curdor, seek done below
+
+		// do not use PERFORM_MSG here: depends on play state in this case
+		if ((g_optionFlags&1) && GetPlaylist() && (GetPlayState()&1))
+			PlaylistPlay(g_pls.Get()->m_editId, GetPlaylist()->Find(pItem)); // obeys g_seekImmediate
+	}
+}
+
+void RegionPlaylistView::OnItemDblClk(SWS_ListItem* item, int iCol)
+{
+	if (RegionPlaylistWnd* w = g_rgnplWndMgr.Get())
+		w->OnCommand(PERFORM_MSG, 0);
+}
+
+// "disable" sort
+int RegionPlaylistView::OnItemSort(SWS_ListItem* _item1, SWS_ListItem* _item2) 
+{
+	int i1=-1, i2=-1;
+	if (RegionPlaylist* pl = GetPlaylist())
+	{
+		for (int i=0; (i1<0 && i2<0) || i<pl->GetSize(); i++)
+		{
+			SWS_ListItem* item = (SWS_ListItem*)pl->Get(i);
+			if (item == _item1) i1=i;
+			if (item == _item2) i2=i;
+		}
+		if (i1 >= 0 && i2 >= 0) {
+			if (i1 > i2) return 1;
+			else if (i1 < i2) return -1;
+		}
+	}
+	return 0;
+}
+
+void RegionPlaylistView::OnBeginDrag(SWS_ListItem* item) {
+	SetCapture(GetParent(m_hwndList));
+}
+
+void RegionPlaylistView::OnDrag()
+{
+	RegionPlaylist* pl  = GetPlaylist();
+	if (!pl) return;
+
+	POINT p; GetCursorPos(&p);
+	if (RgnPlaylistItem* hitItem = (RgnPlaylistItem*)GetHitItem(p.x, p.y, NULL))
+	{
+		int iNewPriority = pl->Find(hitItem);
+		int x=0, iSelPriority;
+		while(RgnPlaylistItem* selItem = (RgnPlaylistItem*)EnumSelected(&x))
+		{
+			iSelPriority = pl->Find(selItem);
+			if (iNewPriority == iSelPriority) return;
+			m_draggedItems.Add(selItem);
+		}
+
+		bool bDir = iNewPriority > iSelPriority;
+		for (int i = bDir ? 0 : m_draggedItems.GetSize()-1; bDir ? i < m_draggedItems.GetSize() : i >= 0; bDir ? i++ : i--) {
+			pl->Delete(pl->Find(m_draggedItems.Get(i)), false);
+			pl->Insert(iNewPriority, m_draggedItems.Get(i));
+		}
+
+		ListView_DeleteAllItems(m_hwndList); // because of the special sort criteria ("not sortable" somehow)
+		Update(); // no UpdateCompact() here, it would crash! see OnEndDrag()
+
+		for (int i=0; i < m_draggedItems.GetSize(); i++)
+			SelectByItem((SWS_ListItem*)m_draggedItems.Get(i), i==0, i==0);
+	}
+}
+
+void RegionPlaylistView::OnEndDrag()
+{
+	UpdateCompact();
+	if (m_draggedItems.GetSize()) {
+		Undo_OnStateChangeEx2(NULL, UNDO_PLAYLIST_STR, UNDO_STATE_MISCCFG, -1);
+		m_draggedItems.Empty(false);
+		PlaylistResync();
+	}
+}
+
+
+///////////////////////////////////////////////////////////////////////////////
+// Info strings for monitoring windows + OSC feedback
+///////////////////////////////////////////////////////////////////////////////
+
+void GetMonitoringInfo(WDL_FastString* _curNum, WDL_FastString* _cur, 
+					   WDL_FastString* _nextNum, WDL_FastString* _next)
+{
+	if (g_playPlaylist>=0 && _curNum && _cur && _nextNum && _next)
+	{
+		if (RegionPlaylist* curpl = GetPlaylist(g_playPlaylist))
+		{
+			// current playlist item
+			if (g_unsync)
+			{
+				_curNum->Set("!");
+				_cur->Set(__LOCALIZE("<SYNC LOSS>)","sws_DLG_165"));
+			}
+			else if (RgnPlaylistItem* curItem = curpl->Get(g_playCur))
+			{
+				char buf[64]="";
+				EnumMarkerRegionDescById(NULL, curItem->m_rgnId, buf, sizeof(buf), SNM_REGION_MASK, false, true, false);
+				_curNum->SetFormatted(16, "%d", GetMarkerRegionNumFromId(curItem->m_rgnId));
+				_cur->Set(buf);
+			}
+			// current item not foud (e.g. playlist switch, g_playCur = -1) 
+			// => best effort: find region by play pos
+			else
+			{
+				int id, idx = FindMarkerRegion(NULL, GetPlayPositionEx(NULL), SNM_REGION_MASK, &id);
+				if (id > 0)
+				{
+					char buf[64]="";
+					EnumMarkerRegionDesc(NULL, idx, buf, sizeof(buf), SNM_REGION_MASK, false, true, false);
+					_curNum->SetFormatted(16, "%d", GetMarkerRegionNumFromId(id));
+					_cur->Set(buf);
+				}
+			}
+
+			// *** next playlist item ***
+			if (g_playNext<0)
+			{
+				_nextNum->Set("-");
+				_next->Set(__LOCALIZE("<END>","sws_DLG_165"));
+			}
+			else if (!g_unsync && g_rgnLoop && g_playCur>=0 && g_playCur==g_playNext)
+			{
+				if (g_rgnLoop>0)
+				{
+					_nextNum->Set(_curNum);
+					_next->SetFormatted(32, __LOCALIZE_VERFMT("<LOOP: %d>","sws_DLG_165"), g_rgnLoop);
+				}
+				else if (g_rgnLoop<0)
+				{
+					_nextNum->Set(_curNum);
+					_next->Set(UTF8_INFINITY);
+				}
+			}
+			else if (RgnPlaylistItem* nextItem = curpl->Get(g_playNext))
+			{
+				char buf[64]="";
+				EnumMarkerRegionDescById(NULL, nextItem->m_rgnId, buf, sizeof(buf), SNM_REGION_MASK, false, true, false);
+				_nextNum->SetFormatted(16, "%d", GetMarkerRegionNumFromId(nextItem->m_rgnId));
+				_next->Set(buf);
+			}
+		}
+	}
+}
+
+
+///////////////////////////////////////////////////////////////////////////////
+// RegionPlaylistWnd
+///////////////////////////////////////////////////////////////////////////////
+
+// S&M windows lazy init: below's "" prevents registering the SWS' screenset callback
+// (use the S&M one instead - already registered via SNM_WindowManager::Init())
+RegionPlaylistWnd::RegionPlaylistWnd()
+	: SWS_DockWnd(IDD_SNM_RGNPLAYLIST, __LOCALIZE("Region Playlist","sws_DLG_165"), "", SWSGetCommandID(OpenRegionPlaylist))
+{
+	m_id.Set(RGNPL_WND_ID);
+	// must call SWS_DockWnd::Init() to restore parameters and open the window if necessary
+	Init();
+}
+
+RegionPlaylistWnd::~RegionPlaylistWnd()
+{
+	m_mons.RemoveAllChildren(false);
+	m_mons.SetRealParent(NULL);
+	m_btnsAddDel.RemoveAllChildren(false);
+	m_btnsAddDel.SetRealParent(NULL);
+}
+
+void RegionPlaylistWnd::OnInitDlg()
+{
+	m_resize.init_item(IDC_LIST, 0.0, 0.0, 1.0, 1.0);
+	m_pLists.Add(new RegionPlaylistView(GetDlgItem(m_hwnd, IDC_LIST), GetDlgItem(m_hwnd, IDC_EDIT)));
+
+	LICE_CachedFont* font = SNM_GetThemeFont();
+
+	m_vwnd_painter.SetGSC(WDL_STYLE_GetSysColor);
+	m_parentVwnd.SetRealParent(m_hwnd);
+	
+	m_btnLock.SetID(BTNID_LOCK);
+	m_parentVwnd.AddChild(&m_btnLock);
+
+	m_btnPlay.SetID(BTNID_PLAY);
+	m_parentVwnd.AddChild(&m_btnPlay);
+	m_btnStop.SetID(BTNID_STOP);
+	m_parentVwnd.AddChild(&m_btnStop);
+	m_btnRepeat.SetID(BTNID_REPEAT);
+	m_parentVwnd.AddChild(&m_btnRepeat);
+
+	m_txtPlaylist.SetID(TXTID_PLAYLIST);
+	m_txtPlaylist.SetFont(font);
+	m_parentVwnd.AddChild(&m_txtPlaylist);
+
+	m_cbPlaylist.SetID(CMBID_PLAYLIST);
+	m_cbPlaylist.SetFont(font);
+	FillPlaylistCombo();
+	m_parentVwnd.AddChild(&m_cbPlaylist);
+
+	m_btnAdd.SetID(BTNID_NEW_PLAYLIST);
+	m_btnsAddDel.AddChild(&m_btnAdd);
+	m_btnDel.SetID(BTNID_DEL_PLAYLIST);
+	m_btnsAddDel.AddChild(&m_btnDel);
+	m_btnsAddDel.SetID(WNDID_ADD_DEL);
+	m_parentVwnd.AddChild(&m_btnsAddDel);
+
+	m_btnCrop.SetID(BTNID_PASTE);
+	m_parentVwnd.AddChild(&m_btnCrop);
+
+	m_monPl.SetID(TXTID_MONITOR_PL);
+	m_monPl.SetFontName(g_rgnplBigFontName);
+	m_monPl.SetAlign(DT_LEFT, DT_CENTER);
+	m_parentVwnd.AddChild(&m_monPl);
+
+	for (int i=0; i<5; i++)
+		m_txtMon[i].SetID(TXTID_MON0+i);
+	m_mons.AddMonitors(&m_txtMon[0], &m_txtMon[1], &m_txtMon[2], &m_txtMon[3], &m_txtMon[4]);
+	m_mons.SetID(WNDID_MONITORS);
+	m_mons.SetFontName(g_rgnplBigFontName);
+	m_mons.SetTitles(__LOCALIZE("CURRENT","sws_DLG_165"), " ", __LOCALIZE("NEXT","sws_DLG_165"), " ");  // " " trick to get a lane
+	m_parentVwnd.AddChild(&m_mons);
+
+	Update();
+
+	RegisterToMarkerRegionUpdates(&m_mkrRgnListener);
+}
+
+void RegionPlaylistWnd::OnDestroy()
+{
+	UnregisterToMarkerRegionUpdates(&m_mkrRgnListener);
+	m_cbPlaylist.Empty();
+	m_mons.RemoveAllChildren(false);
+	m_mons.SetRealParent(NULL);
+	m_btnsAddDel.RemoveAllChildren(false);
+	m_btnsAddDel.SetRealParent(NULL);
+}
+
+// _flags: &1=fast update, normal/full update otherwise
+void RegionPlaylistWnd::Update(int _flags, WDL_FastString* _curNum, WDL_FastString* _cur, WDL_FastString* _nextNum, WDL_FastString* _next)
+{
+	static bool sRecurseCheck = false;
+	if (sRecurseCheck)
+		return;
+	sRecurseCheck = true;
+
+	ShowWindow(GetDlgItem(m_hwnd, IDC_LIST), !g_monitorMode && g_pls.Get()->GetSize() ? SW_SHOW : SW_HIDE);
+
+	// normal/full update
+	if (!_flags)
+	{
+		if (m_pLists.GetSize())
+			((RegionPlaylistView*)GetListView())->UpdateCompact();
+
+		UpdateMonitoring(_curNum, _cur, _nextNum, _next);
+		m_parentVwnd.RequestRedraw(NULL);
+	}
+	// "fast" update (used while playing) - exclusive with the above!
+	else if (_flags&1)
+	{
+		// monitoring mode
+		if (g_monitorMode)
+			UpdateMonitoring(_curNum, _cur, _nextNum, _next);
+		// edition mode
+		else if (g_pls.Get()->m_editId == g_playPlaylist && m_pLists.GetSize()) // is it the displayed playlist?
+			((RegionPlaylistView*)GetListView())->Update(); // no playlist compacting
+	}
+
+	sRecurseCheck = false;
+}
+
+// just update monitoring VWnds
+// params: optional, for optimization while playing: monitor wnds + osc in one go, see PlaylistRun()
+//         they should be ALL valid or ALL null, although a mix is managed..
+void RegionPlaylistWnd::UpdateMonitoring(WDL_FastString* _curNum, WDL_FastString* _cur, WDL_FastString* _nextNum, WDL_FastString* _next)
+{
+	WDL_FastString pl;
+	if (g_playPlaylist>=0)
+		if (RegionPlaylist* curpl = GetPlaylist(g_playPlaylist))
+			pl.SetFormatted(128, "#%d \"%s\"", g_playPlaylist+1, curpl->m_name.Get());
+	m_monPl.SetText(g_playPlaylist>=0 ? pl.Get() : __LOCALIZE("<STOPPED>","sws_DLG_165"));
+
+#ifdef _SNM_MISC
+	// big fonts with alpha doesn't work well ATM (on OS X at least), such overlapped texts look a bit clunky anyway...
+	pl.Set("");
+	if (g_playPlaylist>=0)
+		pl.SetFormatted(16, "#%d", g_playPlaylist+1);
+	m_mons.SetText(0, pl.Get(), 0, 16);
+#endif
+
+	WDL_FastString *cur=_cur, *curNum=_curNum, *next=_next, *nextNum=_nextNum;
+	if (!_cur) cur = new WDL_FastString;
+	if (!_curNum) curNum = new WDL_FastString;
+	if (!_next) next = new WDL_FastString;
+	if (!_nextNum) nextNum = new WDL_FastString;
+	if (!_cur||!_curNum||!_next||!_nextNum)
+		GetMonitoringInfo(curNum, cur, nextNum, next);
+
+	m_mons.SetText(1, curNum->Get(), g_playPlaylist<0 ? 0 : g_unsync ? SNM_COL_RED_MONITOR : 0);
+	m_mons.SetText(2, cur->Get(), g_playPlaylist<0 ? 0 : g_unsync ? SNM_COL_RED_MONITOR : 0);
+	m_mons.SetText(3, nextNum->Get(), 0, 153);
+	m_mons.SetText(4, next->Get(), 0, 153);
+
+	if (!_cur) delete cur;
+	if (!_curNum) delete curNum;
+	if (!_next) delete next;
+	if (!_nextNum) delete nextNum;
+}
+
+void RegionPlaylistWnd::FillPlaylistCombo()
+{
+	m_cbPlaylist.Empty();
+	for (int i=0; i < g_pls.Get()->GetSize(); i++)
+	{
+		char name[128]="";
+		_snprintfSafe(name, sizeof(name), "%d - %s", i+1, g_pls.Get()->Get(i)->m_name.Get());
+		m_cbPlaylist.AddItem(name);
+	}
+	m_cbPlaylist.SetCurSel(g_pls.Get()->m_editId);
+}
+
+void RegionPlaylistWnd::OnCommand(WPARAM wParam, LPARAM lParam)
+{
+	switch(LOWORD(wParam))
+	{
+		case BTNID_LOCK:
+			if (!HIWORD(wParam))
+				ToggleLock();
+			break;
+		case CMBID_PLAYLIST:
+			if (HIWORD(wParam)==CBN_SELCHANGE)
+			{
+				// stop cell editing (changing the list content would be ignored otherwise,
+				// leading to unsynchronized dropdown box vs list view)
+				GetListView()->EditListItemEnd(false);
+				g_pls.Get()->m_editId = m_cbPlaylist.GetCurSel();
+				Undo_OnStateChangeEx2(NULL, UNDO_PLAYLIST_STR, UNDO_STATE_MISCCFG, -1);
+				Update();
+			}
+			break;
+		case NEW_PLAYLIST_MSG:
+		case BTNID_NEW_PLAYLIST:
+		case COPY_PLAYLIST_MSG:
+		{
+			char name[64]="";
+			lstrcpyn(name, __LOCALIZE("Untitled","sws_DLG_165"), 64);
+			if (PromptUserForString(m_hwnd, __LOCALIZE("S&M - Add playlist","sws_DLG_165"), name, 64, true) && *name)
+			{
+				if (g_pls.Get()->Add(new RegionPlaylist(LOWORD(wParam)==COPY_PLAYLIST_MSG ? GetPlaylist() : NULL, name)))
+				{
+					g_pls.Get()->m_editId = g_pls.Get()->GetSize()-1;
+					FillPlaylistCombo();
+					Undo_OnStateChangeEx2(NULL, UNDO_PLAYLIST_STR, UNDO_STATE_MISCCFG, -1); 
+					Update();
+				}
+			}
+			break;
+		}
+		case DEL_PLAYLIST_MSG:
+		case BTNID_DEL_PLAYLIST:
+			if (GetPlaylist() && g_pls.Get()->GetSize() > 0)
+			{
+				WDL_PtrList_DeleteOnDestroy<RegionPlaylist> delItems;
+				int reply = IDYES;
+				if (GetPlaylist()->GetSize()) // do not ask if empty
+				{
+					char msg[128] = "";
+					_snprintfSafe(msg, sizeof(msg), __LOCALIZE_VERFMT("Are you sure you want to delete the playlist #%d \"%s\"?","sws_DLG_165"), g_pls.Get()->m_editId+1, GetPlaylist()->m_name.Get());
+					reply = MessageBox(m_hwnd, msg, __LOCALIZE("S&M - Delete playlist","sws_DLG_165"), MB_YESNO);
+				}
+				if (reply != IDNO)
+				{
+					// updatte vars if playing
+					if (g_playPlaylist>=0) {
+						if (g_playPlaylist==g_pls.Get()->m_editId) PlaylistStop();
+						else if (g_playPlaylist>g_pls.Get()->m_editId) g_playPlaylist--;
+					}
+					delItems.Add(g_pls.Get()->Get(g_pls.Get()->m_editId));
+					g_pls.Get()->Delete(g_pls.Get()->m_editId, false); // no deletion yet (still used in GUI)
+					g_pls.Get()->m_editId = BOUNDED(g_pls.Get()->m_editId-1, 0, g_pls.Get()->GetSize()-1);
+					FillPlaylistCombo();
+					Undo_OnStateChangeEx2(NULL, UNDO_PLAYLIST_STR, UNDO_STATE_MISCCFG, -1); 
+					Update();
+				}
+			} // + delItems cleanup
+			break;
+		case REN_PLAYLIST_MSG:
+			if (GetPlaylist() && g_pls.Get()->GetSize() > 0)
+			{
+				char newName[64]="";
+				lstrcpyn(newName, GetPlaylist()->m_name.Get(), 64);
+				if (PromptUserForString(m_hwnd, __LOCALIZE("S&M - Rename playlist","sws_DLG_165"), newName, 64, true) && *newName)
+				{
+					GetPlaylist()->m_name.Set(newName);
+					FillPlaylistCombo();
+					Undo_OnStateChangeEx2(NULL, UNDO_PLAYLIST_STR, UNDO_STATE_MISCCFG, -1); 
+					Update();
+				}
+			}
+			break;
+		case BTNID_PLAY:
+			PlaylistPlay(g_pls.Get()->m_editId, GetNextValidItem(g_pls.Get()->m_editId, 0, true, g_repeatPlaylist));
+			break;
+		case BTNID_STOP:
+			OnStopButton();
+			break;
+		case BTNID_REPEAT:
+			SetPlaylistRepeat(NULL);
+			break;
+		case BTNID_PASTE:
+			RECT r; m_btnCrop.GetPositionInTopVWnd(&r);
+			ClientToScreen(m_hwnd, (LPPOINT)&r);
+			ClientToScreen(m_hwnd, ((LPPOINT)&r)+1);
+			SendMessage(m_hwnd, WM_CONTEXTMENU, 0, MAKELPARAM((UINT)(r.left), (UINT)(r.bottom+SNM_1PIXEL_Y)));
+			break;
+		case CROP_PRJ_MSG:
+			AppendPasteCropPlaylist(GetPlaylist(), CROP_PROJECT);
+			break;
+		case CROP_PRJTAB_MSG:
+			AppendPasteCropPlaylist(GetPlaylist(), CROP_PROJECT_TAB);
+			break;
+		case APPEND_PRJ_MSG:
+			AppendPasteCropPlaylist(GetPlaylist(), PASTE_PROJECT);
+			break;
+		case PASTE_CURSOR_MSG:
+			AppendPasteCropPlaylist(GetPlaylist(), PASTE_CURSOR);
+			break;
+		case DELETE_MSG:
+		{
+			int x=0, slot; bool updt = false;
+			WDL_PtrList_DeleteOnDestroy<RgnPlaylistItem> delItems;
+			while(RgnPlaylistItem* item = (RgnPlaylistItem*)GetListView()->EnumSelected(&x))
+			{
+				slot = GetPlaylist()->Find(item);
+				if (slot>=0)
+				{
+					delItems.Add(item);
+					GetPlaylist()->Delete(slot, false);  // no deletion yet (still used in GUI)
+					updt=true;
+				}
+			}
+			if (updt)
+			{
+				Undo_OnStateChangeEx2(NULL, UNDO_PLAYLIST_STR, UNDO_STATE_MISCCFG, -1);
+				PlaylistResync();
+				Update();
+			} // + delItems cleanup
+			break;
+		}
+		case TGL_INFINITE_LOOP_MSG:
+		{
+			int x=0; bool updt = false;
+			while(RgnPlaylistItem* item = (RgnPlaylistItem*)GetListView()->EnumSelected(&x)) {
+				item->m_cnt *= (-1);
+				updt = true;
+			}
+			if (updt)
+			{
+				Undo_OnStateChangeEx2(NULL, UNDO_PLAYLIST_STR, UNDO_STATE_MISCCFG, -1); 
+				PlaylistResync();
+				Update();
+			}
+			break;
+		}
+		case TGL_SEEK_NOW_MSG:
+			g_seekImmediate = !g_seekImmediate;
+			break;
+		case TGL_SEEK_CLICK_MSG:
+			if (g_optionFlags&1) g_optionFlags &= ~1;
+			else g_optionFlags |= 1;
+			break;
+		case TGL_MOVE_CUR_MSG:
+			if (g_optionFlags&2) g_optionFlags &= ~2;
+			else g_optionFlags |= 2;
+			break;
+		case APPEND_SEL_RGN_MSG:
+		case PASTE_SEL_RGN_MSG:
+		{
+			RegionPlaylist p("temp");
+			int x=0;
+			while(RgnPlaylistItem* item = (RgnPlaylistItem*)GetListView()->EnumSelected(&x))
+				p.Add(new RgnPlaylistItem(item->m_rgnId, item->m_cnt));
+			AppendPasteCropPlaylist(&p, LOWORD(wParam) == PASTE_SEL_RGN_MSG ? PASTE_CURSOR : PASTE_PROJECT);
+			break;
+		}
+		case PERFORM_MSG:
+			if (GetPlaylist())
+			{
+				int x=0;
+				if (RgnPlaylistItem* pItem = (RgnPlaylistItem*)GetListView()->EnumSelected(&x))
+					PlaylistPlay(g_pls.Get()->m_editId, GetPlaylist()->Find(pItem)); // obeys g_seekImmediate
+			}
+			break;
+		case ADD_ALL_REGIONS_MSG:
+		{
+			int x=0, y, num; bool isRgn, updt=false;
+			while ((y = EnumProjectMarkers2(NULL, x, &isRgn, NULL, NULL, NULL, &num)))
+			{
+				if (isRgn) {
+					RgnPlaylistItem* newItem = new RgnPlaylistItem(MakeMarkerRegionId(num, isRgn));
+					updt |= (GetPlaylist() && GetPlaylist()->Add(newItem) != NULL);
+				}
+				x=y;
+			}
+			if (updt)
+			{
+				Undo_OnStateChangeEx2(NULL, UNDO_PLAYLIST_STR, UNDO_STATE_MISCCFG, -1);
+				PlaylistResync();
+				Update();
+			}
+			else
+				MessageBox(m_hwnd, __LOCALIZE("No region found in project!","sws_DLG_165"), __LOCALIZE("S&M - Error","sws_DLG_165"), MB_OK);
+			break;
+		}
+		default:
+			if (LOWORD(wParam) >= INSERT_REGION_START_MSG && LOWORD(wParam) <= INSERT_REGION_END_MSG)
+			{
+				RegionPlaylist* pl = GetPlaylist();
+				if (!pl) break;
+				RgnPlaylistItem* newItem = new RgnPlaylistItem(GetMarkerRegionIdFromIndex(NULL, LOWORD(wParam)-INSERT_REGION_START_MSG));
+				if (pl->GetSize())
+				{
+					if (RgnPlaylistItem* item = (RgnPlaylistItem*)GetListView()->EnumSelected(NULL))
+					{
+						int slot = pl->Find(item);
+						if (slot >= 0 && pl->Insert(slot, newItem))
+						{
+							Undo_OnStateChangeEx2(NULL, UNDO_PLAYLIST_STR, UNDO_STATE_MISCCFG, -1); 
+							PlaylistResync();
+							Update();
+							GetListView()->SelectByItem((SWS_ListItem*)newItem);
+							return;
+						}
+					}
+				}
+				// empty list, no selection, etc.. => add
+				if (pl->Add(newItem))
+				{
+					Undo_OnStateChangeEx2(NULL, UNDO_PLAYLIST_STR, UNDO_STATE_MISCCFG, -1); 
+					PlaylistResync();
+					Update();
+					GetListView()->SelectByItem((SWS_ListItem*)newItem);
+				}
+			}
+			else if (LOWORD(wParam) >= ADD_REGION_START_MSG && LOWORD(wParam) <= ADD_REGION_END_MSG)
+			{
+				RgnPlaylistItem* newItem = new RgnPlaylistItem(GetMarkerRegionIdFromIndex(NULL, LOWORD(wParam)-ADD_REGION_START_MSG));
+				if (GetPlaylist() && GetPlaylist()->Add(newItem))
+				{
+					Undo_OnStateChangeEx2(NULL, UNDO_PLAYLIST_STR, UNDO_STATE_MISCCFG, -1); 
+					PlaylistResync();
+					Update();
+					GetListView()->SelectByItem((SWS_ListItem*)newItem);
+				}
+			}
+			else if (LOWORD(wParam) >= OSC_START_MSG && LOWORD(wParam) <= OSC_END_MSG) 
+			{
+				DELETE_NULL(g_osc);
+				WDL_PtrList_DeleteOnDestroy<SNM_OscCSurf> oscCSurfs;
+				LoadOscCSurfs(&oscCSurfs);
+				if (SNM_OscCSurf* osc = oscCSurfs.Get((int)LOWORD(wParam)-1 - OSC_START_MSG))
+					g_osc = new SNM_OscCSurf(osc);
+			}
+			else
+				Main_OnCommand((int)wParam, (int)lParam);
+			break;
+	}
+}
+
+int RegionPlaylistWnd::OnKey(MSG* _msg, int _iKeyState) 
+{
+	if (_msg->message == WM_KEYDOWN && !_iKeyState)
+	{
+		switch(_msg->wParam)
+		{
+			case VK_DELETE:
+				OnCommand(DELETE_MSG, 0);
+				return 1;
+			case VK_RETURN:
+				OnCommand(PERFORM_MSG, 0);
+				return 1;
+		}
+	}
+	return 0;
+}
+
+// play/stop/pause buttons are right aligned when _RGNPL_TRANSPORT_RIGHT is defined
+#define _RGNPL_TRANSPORT_RIGHT
+
+void RegionPlaylistWnd::DrawControls(LICE_IBitmap* _bm, const RECT* _r, int* _tooltipHeight)
+{
+	IconTheme* it = SNM_GetIconTheme();
+	int x0=_r->left+SNM_GUI_X_MARGIN, h=SNM_GUI_TOP_H;
+	if (_tooltipHeight)
+		*_tooltipHeight = h;
+	
+	bool hasPlaylists = (g_pls.Get()->GetSize()>0);
+	RegionPlaylist* pl = GetPlaylist();
+
+	SNM_SkinButton(&m_btnLock, it ? &it->toolbar_lock[!g_monitorMode] : NULL, g_monitorMode ? __LOCALIZE("Edition mode","sws_DLG_165") : __LOCALIZE("Monitoring mode","sws_DLG_165"));
+	if (SNM_AutoVWndPosition(DT_LEFT, &m_btnLock, NULL, _r, &x0, _r->top, h))
+	{
+#ifndef _RGNPL_TRANSPORT_RIGHT
+		SNM_SkinButton(&m_btnPlay, it ? &it->gen_play[g_playPlaylist>=0?1:0] : NULL, __LOCALIZE("Play","sws_DLG_165"));
+		if (SNM_AutoVWndPosition(DT_LEFT, &m_btnPlay, NULL, _r, &x0, _r->top, h, 0))
+		{
+			SNM_SkinButton(&m_btnStop, it ? &(it->gen_stop) : NULL, __LOCALIZE("Stop","sws_DLG_165"));
+			if (SNM_AutoVWndPosition(DT_LEFT, &m_btnStop, NULL, _r, &x0, _r->top, h, 0))
+			{
+				SNM_SkinButton(&m_btnRepeat, it ? &it->gen_repeat[g_repeatPlaylist?1:0] : NULL, __LOCALIZE("Repeat","sws_DLG_165"));
+				if (SNM_AutoVWndPosition(DT_LEFT, &m_btnRepeat, NULL, _r, &x0, _r->top, h))
+#endif
+				{
+					// *** monitoring ***
+					if (g_monitorMode)
+					{
+						RECT r = *_r;
+
+						r.top += int(SNM_GUI_TOP_H/2+0.5);
+						r.bottom -= int(SNM_GUI_TOP_H/2);
+						m_mons.SetPosition(&r);
+						m_mons.SetVisible(true);
+						
+						r = *_r;
+
+						// playlist name
+						r.left = x0;
+						r.bottom = h;
+#ifndef _RGNPL_TRANSPORT_RIGHT
+						LICE_IBitmap* logo = SNM_GetThemeLogo();
+//						r.right -= logo ? logo->getWidth()+5 : 5; // 5: margin
+#else
+						r.right -= (75+SNM_GUI_X_MARGIN); //JFB lazy here.. should be play+stop+repeat btn widths
+#endif
+						m_monPl.SetPosition(&r);
+						m_monPl.SetVisible(true);
+					}
+
+					// *** edition ***
+					else
+					{
+						m_txtPlaylist.SetText(hasPlaylists ? __LOCALIZE("Playlist #","sws_DLG_165") : __LOCALIZE("Playlist: None","sws_DLG_165"));
+						if (SNM_AutoVWndPosition(DT_LEFT, &m_txtPlaylist, NULL, _r, &x0, _r->top, h, hasPlaylists?4:SNM_DEF_VWND_X_STEP))
+						{
+							if (!hasPlaylists || (hasPlaylists && SNM_AutoVWndPosition(DT_LEFT, &m_cbPlaylist, &m_txtPlaylist, _r, &x0, _r->top, h, 4)))
+							{
+								m_btnDel.SetEnabled(hasPlaylists);
+								if (SNM_AutoVWndPosition(DT_LEFT, &m_btnsAddDel, NULL, _r, &x0, _r->top, h))
+								{
+									if (abs(hasPlaylists && pl ? pl->GetLength() : 0.0) > 0.0) // <0.0 means infinite
+									{
+										SNM_SkinToolbarButton(&m_btnCrop, __LOCALIZE("Edit project","sws_DLG_165"));
+										if (SNM_AutoVWndPosition(DT_LEFT, &m_btnCrop, NULL, _r, &x0, _r->top, h))
+										{
+#ifndef _RGNPL_TRANSPORT_RIGHT
+											SNM_AddLogo(_bm, _r, x0, h);
+#endif
+										}
+									}
+#ifndef _RGNPL_TRANSPORT_RIGHT
+									else
+										SNM_AddLogo(_bm, _r, x0, h);
+#endif
+								}
+							}
+						}
+					}
+				}
+#ifndef _RGNPL_TRANSPORT_RIGHT
+			}
+		}
+#endif
+	}
+
+#ifdef _RGNPL_TRANSPORT_RIGHT
+	x0 = _r->right-SNM_GUI_X_MARGIN;
+	SNM_SkinButton(&m_btnRepeat, it ? &it->gen_repeat[g_repeatPlaylist?1:0] : NULL, __LOCALIZE("Repeat","sws_DLG_165"));
+	if (SNM_AutoVWndPosition(DT_RIGHT, &m_btnRepeat, NULL, _r, &x0, _r->top, h, 0))
+	{
+		SNM_SkinButton(&m_btnStop, it ? &(it->gen_stop) : NULL, __LOCALIZE("Stop","sws_DLG_165"));
+		if (SNM_AutoVWndPosition(DT_RIGHT, &m_btnStop, NULL, _r, &x0, _r->top, h, 0))
+		{
+			SNM_SkinButton(&m_btnPlay, it ? &it->gen_play[g_playPlaylist>=0?1:0] : NULL, __LOCALIZE("Play","sws_DLG_165"));
+			SNM_AutoVWndPosition(DT_RIGHT, &m_btnPlay, NULL, _r, &x0, _r->top, h, 0);
+		}
+	}
+	if (g_monitorMode)
+		SNM_AddLogo(_bm, _r);
+#endif
+}
+
+void RegionPlaylistWnd::PlaylistMenu(HMENU _menu)
+{
+	if (GetMenuItemCount(_menu))
+		AddToMenu(_menu, SWS_SEPARATOR, 0);
+	AddToMenu(_menu, __LOCALIZE("New playlist...","sws_DLG_165"), NEW_PLAYLIST_MSG);
+	AddToMenu(_menu, __LOCALIZE("Copy playlist...","sws_DLG_165"), COPY_PLAYLIST_MSG, -1, false, GetPlaylist() ? MF_ENABLED : MF_GRAYED);
+	AddToMenu(_menu, __LOCALIZE("Delete","sws_DLG_165"), DEL_PLAYLIST_MSG, -1, false, GetPlaylist() ? MF_ENABLED : MF_GRAYED);
+	AddToMenu(_menu, __LOCALIZE("Rename...","sws_DLG_165"), REN_PLAYLIST_MSG, -1, false, GetPlaylist() ? MF_ENABLED : MF_GRAYED);
+}
+
+void RegionPlaylistWnd::EditMenu(HMENU _menu)
+{
+	if (GetMenuItemCount(_menu))
+		AddToMenu(_menu, SWS_SEPARATOR, 0);
+	AddToMenu(_menu, __LOCALIZE("Crop project to playlist","sws_DLG_165"), CROP_PRJ_MSG, -1, false, GetPlaylist() && GetPlaylist()->GetSize() ? 0 : MF_GRAYED);
+	AddToMenu(_menu, __LOCALIZE("Crop project to playlist (new project tab)","sws_DLG_165"), CROP_PRJTAB_MSG, -1, false, GetPlaylist() && GetPlaylist()->GetSize() ? 0 : MF_GRAYED);
+	AddToMenu(_menu, __LOCALIZE("Append playlist to project","sws_DLG_165"), APPEND_PRJ_MSG, -1, false, GetPlaylist() && GetPlaylist()->GetSize() ? 0 : MF_GRAYED);
+	AddToMenu(_menu, __LOCALIZE("Paste playlist at edit cursor","sws_DLG_165"), PASTE_CURSOR_MSG, -1, false, GetPlaylist() && GetPlaylist()->GetSize() ? 0 : MF_GRAYED);
+
+	int x=0; bool hasSel = GetListView()->EnumSelected(&x) != NULL;
+	AddToMenu(_menu, SWS_SEPARATOR, 0);
+	AddToMenu(_menu, __LOCALIZE("Append selected regions to project","sws_DLG_165"), APPEND_SEL_RGN_MSG, -1, false, hasSel ? 0 : MF_GRAYED);
+	AddToMenu(_menu, __LOCALIZE("Paste selected regions at edit cursor","sws_DLG_165"), PASTE_SEL_RGN_MSG, -1, false, hasSel ? 0 : MF_GRAYED);
+}
+
+void RegionPlaylistWnd::OptionsMenu(HMENU _menu)
+{
+	if (GetMenuItemCount(_menu))
+		AddToMenu(_menu, SWS_SEPARATOR, 0);
+	AddToMenu(_menu, __LOCALIZE("Move edit cursor when clicking regions","sws_DLG_165"), TGL_MOVE_CUR_MSG, -1, false, g_optionFlags&2 ? MF_CHECKED : MF_UNCHECKED);
+	AddToMenu(_menu, SWS_SEPARATOR, 0);
+	AddToMenu(_menu, __LOCALIZE("Seek playback when clicking regions","sws_DLG_165"), TGL_SEEK_CLICK_MSG, -1, false, g_optionFlags&1 ? MF_CHECKED : MF_UNCHECKED);
+	AddToMenu(_menu, __LOCALIZE("Seek/start playback when double-clicking regions","sws_DLG_165"), -1, -1, false, MF_CHECKED|MF_GRAYED); // just a helper item..
+	AddToMenu(_menu, __LOCALIZE("Smooth seek (seek immediately if disabled)","sws_DLG_165"), TGL_SEEK_NOW_MSG, -1, false, !g_seekImmediate ? MF_CHECKED : MF_UNCHECKED);
+//	AddToMenu(_menu, SWS_SEPARATOR, 0);
+//	AddToMenu(_menu, __LOCALIZE("Repeat playlist","sws_DLG_165"), BTNID_REPEAT, -1, false, g_repeatPlaylist ? MF_CHECKED : MF_UNCHECKED);	
+}
+
+HMENU RegionPlaylistWnd::OnContextMenu(int _x, int _y, bool* _wantDefaultItems)
+{
+	HMENU hMenu = CreatePopupMenu();
+	if (!g_monitorMode)
+	{
+		// specific context menu for the paste button
+		POINT p; GetCursorPos(&p);
+		ScreenToClient(m_hwnd,&p);
+		if (WDL_VWnd* v = m_parentVwnd.VirtWndFromPoint(p.x,p.y,1))
+			switch (v->GetID())
+			{
+				case BTNID_PASTE:
+					*_wantDefaultItems = false;
+					EditMenu(hMenu);
+					return hMenu;
+				case TXTID_PLAYLIST:
+				case CMBID_PLAYLIST:
+					*_wantDefaultItems = false;
+					PlaylistMenu(hMenu);
+					return hMenu;
+			}
+
+		int x=0; bool hasSel = (GetListView()->EnumSelected(&x) != NULL);
+		*_wantDefaultItems = !(GetListView()->GetHitItem(_x, _y, &x) && x >= 0);
+
+		if (*_wantDefaultItems)
+		{
+			HMENU hPlaylistSubMenu = CreatePopupMenu();
+			AddSubMenu(hMenu, hPlaylistSubMenu, __LOCALIZE("Playlists","sws_DLG_165"));
+			PlaylistMenu(hPlaylistSubMenu);
+		}
+
+		if (GetPlaylist())
+		{
+			if (GetMenuItemCount(hMenu))
+				AddToMenu(hMenu, SWS_SEPARATOR, 0);
+
+			AddToMenu(hMenu, __LOCALIZE("Add all regions","sws_DLG_165"), ADD_ALL_REGIONS_MSG);
+			HMENU hAddSubMenu = CreatePopupMenu();
+			AddSubMenu(hMenu, hAddSubMenu, __LOCALIZE("Add region","sws_DLG_165"));
+			FillMarkerRegionMenu(NULL, hAddSubMenu, ADD_REGION_START_MSG, SNM_REGION_MASK);
+
+			if (!*_wantDefaultItems) 
+			{
+				HMENU hInsertSubMenu = CreatePopupMenu();
+				AddSubMenu(hMenu, hInsertSubMenu, __LOCALIZE("Insert region","sws_DLG_165"), -1, hasSel ? 0 : MF_GRAYED);
+				FillMarkerRegionMenu(NULL, hInsertSubMenu, INSERT_REGION_START_MSG, SNM_REGION_MASK);
+
+				AddToMenu(hMenu, __LOCALIZE("Remove selected regions","sws_DLG_165"), DELETE_MSG, -1, false, hasSel ? 0 : MF_GRAYED);
+
+				AddToMenu(hMenu, SWS_SEPARATOR, 0);
+				AddToMenu(hMenu, __LOCALIZE("Toggle infinite loop for selected regions","sws_DLG_165"), TGL_INFINITE_LOOP_MSG, -1, false, hasSel ? 0 : MF_GRAYED);
+				AddToMenu(hMenu, SWS_SEPARATOR, 0);
+				AddToMenu(hMenu, __LOCALIZE("Append selected regions to project","sws_DLG_165"), APPEND_SEL_RGN_MSG, -1, false, hasSel ? 0 : MF_GRAYED);
+				AddToMenu(hMenu, __LOCALIZE("Paste selected regions at edit cursor","sws_DLG_165"), PASTE_SEL_RGN_MSG, -1, false, hasSel ? 0 : MF_GRAYED);
+
+				AddToMenu(hMenu, SWS_SEPARATOR, 0);
+				HMENU hOptionSubMenu = CreatePopupMenu();
+				AddSubMenu(hMenu, hOptionSubMenu, __LOCALIZE("Options","sws_DLG_165"));
+				OptionsMenu(hOptionSubMenu);
+			}
+		}
+	}
+
+	if (*_wantDefaultItems)
+	{
+		if (GetMenuItemCount(hMenu))
+			AddToMenu(hMenu, SWS_SEPARATOR, 0);
+		HMENU hCropPasteSubMenu = CreatePopupMenu();
+		AddSubMenu(hMenu, hCropPasteSubMenu, __LOCALIZE("Edit project","sws_DLG_165"));
+		EditMenu(hCropPasteSubMenu);
+
+		AddToMenu(hMenu, SWS_SEPARATOR, 0);
+		HMENU hOptionSubMenu = CreatePopupMenu();
+		AddSubMenu(hMenu, hOptionSubMenu, __LOCALIZE("Options","sws_DLG_165"));
+		OptionsMenu(hOptionSubMenu);
+
+		AddToMenu(hMenu, SWS_SEPARATOR, 0);
+		AddOscCSurfMenu(hMenu, g_osc, OSC_START_MSG, OSC_END_MSG);
+	}
+	return hMenu;
+}
+
+bool RegionPlaylistWnd::GetToolTipString(int _xpos, int _ypos, char* _bufOut, int _bufOutSz)
+{
+	if (WDL_VWnd* v = m_parentVwnd.VirtWndFromPoint(_xpos,_ypos,1))
+	{
+		switch (v->GetID())
+		{
+			case BTNID_LOCK:
+				lstrcpyn(_bufOut, __LOCALIZE("Toggle monitoring/edition mode","sws_DLG_165"), _bufOutSz);
+				return true;
+			case BTNID_PLAY:
+				if (g_playPlaylist>=0) _snprintfSafe(_bufOut, _bufOutSz, __LOCALIZE_VERFMT("Playing playlist #%d","sws_DLG_165"), g_playPlaylist+1);
+				else lstrcpyn(_bufOut, __LOCALIZE("Play","sws_DLG_165"), _bufOutSz);
+				return true;
+			case BTNID_STOP:
+				lstrcpyn(_bufOut, __LOCALIZE("Stop","sws_DLG_165"), _bufOutSz);
+				return true;
+			case BTNID_REPEAT:
+				lstrcpyn(_bufOut, __LOCALIZE("Repeat playlist","sws_DLG_165"), _bufOutSz);
+				return true;
+			case CMBID_PLAYLIST:
+				if (RegionPlaylist* pl = GetPlaylist())
+				{
+					double len = pl->GetLength();
+					char timeStr[64]="";
+					if (len >= 0.0) format_timestr_pos(len, timeStr, sizeof(timeStr), -1);
+					else lstrcpyn(timeStr, __LOCALIZE("infinite","sws_DLG_165"), sizeof(timeStr));
+					_snprintfSafe(_bufOut, _bufOutSz, __LOCALIZE_VERFMT("Edited playlist: #%d \"%s\"\nLength: %s","sws_DLG_165"), g_pls.Get()->m_editId+1, pl->m_name.Get(), timeStr);
+					return true;
+				}
+			case BTNID_NEW_PLAYLIST:
+				lstrcpyn(_bufOut, __LOCALIZE("Add playlist","sws_DLG_165"), _bufOutSz);
+				return true;
+			case BTNID_DEL_PLAYLIST:
+				lstrcpyn(_bufOut, __LOCALIZE("Delete playlist","sws_DLG_165"), _bufOutSz);
+				return true;
+			case BTNID_PASTE:
+				lstrcpyn(_bufOut, __LOCALIZE("Crop, paste or append playlist","sws_DLG_165"), _bufOutSz);
+				return true;
+			case TXTID_MONITOR_PL:
+				if (g_playPlaylist>=0) _snprintfSafe(_bufOut, _bufOutSz, __LOCALIZE_VERFMT("Playing playlist: #%d \"%s\"","sws_DLG_165"), g_playPlaylist+1, GetPlaylist(g_playPlaylist)->m_name.Get());
+				return (g_playPlaylist>=0);
+		}
+	}
+	return false;
+}
+
+void RegionPlaylistWnd::ToggleLock()
+{
+	g_monitorMode = !g_monitorMode;
+	RefreshToolbar(SWSGetCommandID(ToggleRegionPlaylistLock));
+	Update();
+}
+
+
+///////////////////////////////////////////////////////////////////////////////
+
+int IsInPlaylists(double _pos)
+{
+	for (int i=0; i < g_pls.Get()->GetSize(); i++)
+		if (RegionPlaylist* pl = g_pls.Get()->Get(i))
+			if (pl->IsInPlaylist(_pos, false, 0) >= 0)
+				return i;
+	return -1;
+}
+
+
+///////////////////////////////////////////////////////////////////////////////
+// Polling on play: PlaylistRun() and related funcs
+///////////////////////////////////////////////////////////////////////////////
+
+// never use things like playlist->Get(i+1) but this func!
+int GetNextValidItem(int _plId, int _itemId, bool _startWith, bool _repeat)
+{
+	if (_plId>=0 && _itemId>=0)
+	{
+		if (RegionPlaylist* pl = GetPlaylist(_plId))
+		{
+			for (int i=_itemId+(_startWith?0:1); i<pl->GetSize(); i++)
+				if (pl->IsValidIem(i))
+					return i;
+			if (_repeat)
+				for (int i=0; i<pl->GetSize() && i<(_itemId+(_startWith?1:0)); i++)
+					if (pl->IsValidIem(i))
+						return i;
+			// not found if we are here..
+			if (_repeat && pl->IsValidIem(_itemId))
+				return _itemId;
+		}
+	}
+	return -1;
+}
+
+// never use things like playlist->Get(i-1) but this func!
+int GetPrevValidItem(int _plId, int _itemId, bool _startWith, bool _repeat)
+{
+	if (_plId>=0 && _itemId>=0)
+	{
+		if (RegionPlaylist* pl = GetPlaylist(_plId))
+		{
+			for (int i=_itemId-(_startWith?0:1); i>=0; i--)
+				if (pl->IsValidIem(i))
+					return i;
+			if (_repeat)
+				for (int i=pl->GetSize()-1; i>=0 && i>(_itemId-(_startWith?1:0)); i--)
+					if (pl->IsValidIem(i))
+						return i;
+			// not found if we are here..
+			if (_repeat && pl->IsValidIem(_itemId))
+				return _itemId;
+		}
+	}
+	return -1;
+}
+
+bool SeekItem(int _plId, int _nextItemId, int _curItemId)
+{
+	if (RegionPlaylist* pl = g_pls.Get()->Get(_plId))
+	{
+		// trick to stop the playlist in sync: smooth seek to the end of the project (!)
+		if (_nextItemId<0)
+		{
+			// temp override of the "stop play at project end" option
+			if (ConfigVar<int> opt = "stopprojlen") {
+				g_oldStopprojlenPref = *opt;
+				*opt = 1;
+			}
+			g_playNext = -1;
+			g_rgnLoop = 0;
+			g_nextRgnPos = SNM_GetProjectLength()+1.0;
+			g_nextRgnEnd = g_nextRgnPos+1.0;
+			SeekPlay(g_nextRgnPos);
+			return true;
+		}
+		else if (RgnPlaylistItem* next = pl->Get(_nextItemId))
+		{
+			double a, b;
+			if (EnumMarkerRegionById(NULL, next->m_rgnId, NULL, &a, &b, NULL, NULL, NULL)>=0)
+			{
+				g_playNext = _nextItemId;
+				g_playCur = _plId==g_playPlaylist ? g_playCur : _curItemId;
+				g_rgnLoop = next->m_cnt<0 ? -1 : next->m_cnt>1 ? next->m_cnt : 0;
+				g_nextRgnPos = a;
+				g_nextRgnEnd = b;
+				if (_curItemId<0) {
+					g_curRgnPos = 0.0;
+					g_curRgnEnd = -1.0;
+				}
+				SeekPlay(g_nextRgnPos);
+				return true;
+			}
+		}
+	}
+	return false;
+}
+
+// the meat!
+// polls the playing position and smooth seeks if needed
+// remember we always lookup one region ahead!
+// made as idle as possible, polled via SNM_CSurfRun()
+void PlaylistRun()
+{
+	if (g_playPlaylist>=0)
+	{
+#if defined(_SNM_RGNPL_DEBUG1) || defined(_SNM_RGNPL_DEBUG2)
+		char dbg[256] = "";
+#endif
+		bool updated = false;
+		double pos = GetPlayPosition2Ex(NULL);
+
+		// NF: potentially fix #886
+		// it seems that if '+0.01' isn't added to 'pos' below, adjacent regions are no more occassionally skipped
+		// https://forum.cockos.com/showpost.php?p=1935561&postcount=6 and my own tests so far seem to confirm also
+		// but I'm unsure what poetential side effects this might have
+		if ((pos/*+0.01*/) >= g_nextRgnPos && pos <= g_nextRgnEnd)	//JFB!! +0.01 because 'pos' can be a bit ahead of time
+																// +1 sample block would be better, but no API..
+																// note: sync loss detection will deal with this in the worst case
+		{
+			// a bunch of calls end here when looping!!
+
+			if (!g_plLoop || (g_plLoop && (g_unsync || pos<g_lastRunPos)))
+			{
+				g_plLoop = false;
+
+				bool first = false;
+				if (g_playCur != g_playNext 
+/*JFB those vars are only altered here
+					|| g_curRgnPos != g_nextRgnPos || g_curRgnEnd != g_nextRgnEnd
+*/
+					)
+				{
+#ifdef _SNM_RGNPL_DEBUG1
+					 OutputDebugString("\n");
+					_snprintfSafe(dbg, sizeof(dbg), "NEXT DETECTED - pos = %f\n", pos); OutputDebugString(dbg);
+					_snprintfSafe(dbg, sizeof(dbg), "                g_curRgnPos = %f, g_curRgnEnd = %f\n", g_curRgnPos, g_curRgnEnd); OutputDebugString(dbg);
+					_snprintfSafe(dbg, sizeof(dbg), "                g_nextRgnPos = %f, g_nextRgnEnd = %f\n", g_nextRgnPos, g_nextRgnEnd); OutputDebugString(dbg);
+					_snprintfSafe(dbg, sizeof(dbg), "                g_playCur = %d, g_playNext = %d\n", g_playCur, g_playNext); OutputDebugString(dbg);
+					_snprintfSafe(dbg, sizeof(dbg), "                g_unsync = %d, g_lastRunPos = %f\n", g_unsync, g_lastRunPos); OutputDebugString(dbg);
+#endif
+					first = updated = true;
+					g_playCur = g_playNext;
+					g_curRgnPos = g_nextRgnPos;
+					g_curRgnEnd = g_nextRgnEnd;
+				}
+
+				// region loop?
+				if (g_rgnLoop && (first || g_unsync || pos<g_lastRunPos))
+				{
+					updated = true;
+					if (g_rgnLoop>0)
+						g_rgnLoop--;
+					if (g_rgnLoop)
+						SeekPlay(g_nextRgnPos); // then exit
+				}
+
+				if (!g_rgnLoop) // if, not else if!
+				{
+					int nextId = GetNextValidItem(g_playPlaylist, g_playCur, false, g_repeatPlaylist);
+
+					// loop corner cases
+					// ex: 1 item in the playlist + repeat on, or repeat on + last region == first region,
+					//     or playlist = region3, then unknown region (e.g. deleted) and region3 again, or etc..
+					if (nextId>=0)
+						if (RegionPlaylist* pl = GetPlaylist(g_playPlaylist))
+							if (RgnPlaylistItem* next = pl->Get(nextId)) 
+								if (RgnPlaylistItem* cur = pl->Get(g_playCur)) 
+									g_plLoop = (cur->m_rgnId==next->m_rgnId); // valid regions at this point
+
+#ifdef _SNM_RGNPL_DEBUG1
+					_snprintfSafe(dbg, sizeof(dbg), "SEEK - Current = %d, Next = %d\n", g_playCur, nextId); OutputDebugString(dbg);
+#endif
+					if (!SeekItem(g_playPlaylist, nextId, g_playCur))
+						SeekItem(g_playPlaylist, -1, g_playCur); // end of playlist..
+					updated = true;
+				}
+			}
+			g_unsync = false;
+		}
+		else if (g_curRgnPos<g_curRgnEnd) // relevant vars?
+		{
+			// seek play requested, waiting for region switch..
+			if ((pos+0.01) >= g_curRgnPos && pos <= g_curRgnEnd) //JFB!! +0.01 because 'pos' can be a bit ahead of time
+																 // +1 sample block would be better, but no API..
+			{
+				// a bunch of calls end here!
+				g_unsync = false;
+			}
+			// playlist no more in sync?
+			else if (!g_unsync)
+			{
+#ifdef _SNM_RGNPL_DEBUG2
+				_snprintfSafe(dbg, sizeof(dbg), ">>> SYNC LOSS - pos = %f\n", pos); OutputDebugString(dbg);
+				_snprintfSafe(dbg, sizeof(dbg), "                g_curRgnPos = %f, g_curRgnEnd = %f\n", g_curRgnPos, g_curRgnEnd); OutputDebugString(dbg);
+				_snprintfSafe(dbg, sizeof(dbg), "                g_nextRgnPos = %f, g_nextRgnEnd = %f\n", g_nextRgnPos, g_nextRgnEnd); OutputDebugString(dbg);
+#endif
+				updated = g_unsync = true;
+				int spareItemId = -1;
+				if (RegionPlaylist* pl = g_pls.Get()->Get(g_playPlaylist))
+					spareItemId = pl->IsInPlaylist(pos, g_repeatPlaylist, g_playCur>=0?g_playCur:0);
+				if (spareItemId<0 || !SeekItem(g_playPlaylist, spareItemId, -1))
+				{
+#ifdef _SNM_RGNPL_DEBUG2
+					_snprintfSafe(dbg, sizeof(dbg), ">>> SYNC LOSS, SEEK expected region pos = %f\n", g_nextRgnPos); OutputDebugString(dbg);
+#endif
+					SeekPlay(g_nextRgnPos);	// try to resync the expected region, best effort
+				}
+#ifdef _SNM_RGNPL_DEBUG2
+				else {
+					_snprintfSafe(dbg, sizeof(dbg), ">>> SYNC LOSS, SEEK - Current = %d, Next = %d\n", -1, spareItemId); OutputDebugString(dbg);
+				}
+#endif
+			}
+		}
+
+		g_lastRunPos = pos;
+		if (updated && (g_osc || g_rgnplWndMgr.Get()))
+		{
+			// one call to GetMonitoringInfo() for both the wnd & osc
+			WDL_FastString cur, curNum, next, nextNum;
+			GetMonitoringInfo(&curNum, &cur, &nextNum, &next);
+
+			if (RegionPlaylistWnd* w = g_rgnplWndMgr.Get())
+				w->Update(1, &curNum, &cur, &nextNum, &next); // 1: fast update flag
+
+			if (g_osc)
+			{
+				static WDL_FastString sOSC_CURRENT_RGN(OSC_CURRENT_RGN);
+				static WDL_FastString sOSC_NEXT_RGN(OSC_NEXT_RGN);
+
+				if (curNum.GetLength() && cur.GetLength()) curNum.Append(" ");
+				curNum.Append(&cur);
+
+				if (nextNum.GetLength() && next.GetLength()) nextNum.Append(" ");
+				nextNum.Append(&next);
+
+				WDL_PtrList<WDL_FastString> strs;
+				strs.Add(&sOSC_CURRENT_RGN);
+				strs.Add(&curNum);
+				strs.Add(&sOSC_NEXT_RGN);
+				strs.Add(&nextNum);
+				g_osc->SendStrBundle(&strs);
+				strs.Empty(false);
+			}
+		}
+	}
+}
+
+// _itemId: callers must not use no hard coded value but GetNextValidItem() or GetPrevValidItem()
+void PlaylistPlay(int _plId, int _itemId)
+{
+	if (!g_pls.Get()->GetSize()) {
+		PlaylistStop();
+		MessageBox(g_rgnplWndMgr.GetMsgHWND(), __LOCALIZE("No playlist defined!\nUse the tiny button \"+\" to add one.","sws_DLG_165"), __LOCALIZE("S&M - Error","sws_DLG_165"),MB_OK);
+		return;
+	}
+
+	RegionPlaylist* pl = GetPlaylist(_plId);
+	if (!pl) // e.g. when called via actions
+	{
+		PlaylistStop();
+		char msg[128] = "";
+		_snprintfSafe(msg, sizeof(msg), __LOCALIZE_VERFMT("Unknown playlist #%d!","sws_DLG_165"), _plId+1);
+		MessageBox(g_rgnplWndMgr.GetMsgHWND(), msg, __LOCALIZE("S&M - Error","sws_DLG_165"),MB_OK);
+		return;
+	}
+
+	double prjlen = SNM_GetProjectLength();
+	if (prjlen>0.1)
+	{
+		//JFB REAPER bug? workaround, the native pref "stop play at project end" does not work when the project is empty (should not play at all..)
+		int num = pl->GetGreaterMarkerRegion(prjlen);
+		if (num>0)
+		{
+			char msg[256] = "";
+			_snprintfSafe(msg, sizeof(msg), __LOCALIZE_VERFMT("The playlist #%d might end unexpectedly!\nIt constains regions that start after the end of project (region %d at least).","sws_DLG_165"), _plId+1, num);
+			if (IDCANCEL == MessageBox(g_rgnplWndMgr.GetMsgHWND(), msg, __LOCALIZE("S&M - Warning","sws_DLG_165"), MB_OKCANCEL)) {
+				PlaylistStop();
+				return;
+			}
+		}
+
+		num = pl->GetNestedMarkerRegion();
+		if (num>0)
+		{
+			char msg[256] = "";
+			_snprintfSafe(msg, sizeof(msg), __LOCALIZE_VERFMT("The playlist #%d might not work as expected!\nIt contains nested markers/regions (inside region %d at least).","sws_DLG_165"), _plId+1, num);
+			if (IDCANCEL == MessageBox(g_rgnplWndMgr.GetMsgHWND(), msg, __LOCALIZE("S&M - Warning","sws_DLG_165"), MB_OKCANCEL)) {
+				PlaylistStop();
+				return;
+			}
+		}
+
+		// handle empty project corner case
+		if (pl->IsValidIem(_itemId))
+		{
+			if (g_seekImmediate)
+				PlaylistStop();
+
+			// temp override of the "smooth seek" option
+			if (ConfigVar<int> opt = "smoothseek") {
+				g_oldSeekPref = *opt;
+				*opt = 3;
+			}
+			// temp override of the repeat/loop state option
+			if (GetSetRepeat(-1) == 1) {
+				g_oldRepeatState = 1;
+				GetSetRepeat(0);
+			}
+
+			g_plLoop = false;
+			g_unsync = false;
+			g_lastRunPos = SNM_GetProjectLength()+1.0;
+			if (SeekItem(_plId, _itemId, g_playPlaylist==_plId ? g_playCur : -1))
+			{
+				g_playPlaylist = _plId; // enables PlaylistRun()
+				if (RegionPlaylistWnd* w = g_rgnplWndMgr.Get())
+					w->Update(); // for the play button, next/previous region actions, etc....
+			}
+			else
+				PlaylistStopped(); // reset vars & native prefs
+		}
+	}
+
+	if (g_playPlaylist<0)
+	{
+		char msg[128] = "";
+		_snprintfSafe(msg, sizeof(msg), __LOCALIZE_VERFMT("Playlist #%d: nothing to play!\n(empty playlist, empty project, removed regions, etc..)","sws_DLG_165"), _plId+1);
+		MessageBox(g_rgnplWndMgr.GetMsgHWND(), msg, __LOCALIZE("S&M - Error","sws_DLG_165"),MB_OK);
+	}
+}
+
+// _ct=NULL or _ct->user=-1 to play the edited playlist, use the provided playlist id otherwise
+void PlaylistPlay(COMMAND_T* _ct)
+{
+	int plId = _ct ? (int)_ct->user : -1;
+	plId = plId>=0 ? plId : g_pls.Get()->m_editId;
+	PlaylistPlay(plId, GetNextValidItem(plId, 0, true, g_repeatPlaylist));
+}
+
+// always cycle (whatever is g_repeatPlaylist)
+void PlaylistSeekPrevNext(COMMAND_T* _ct)
+{
+	if (g_playPlaylist<0)
+		PlaylistPlay(NULL);
+	else
+	{
+		int itemId;
+		if ((int)_ct->user>0)
+			itemId = GetNextValidItem(g_playPlaylist, g_playNext, false, true);
+		else
+		{
+			itemId = GetPrevValidItem(g_playPlaylist, g_playNext, false, true);
+			if (itemId == g_playCur)
+				itemId = GetPrevValidItem(g_playPlaylist, g_playCur, false, true);
+		}
+		PlaylistPlay(g_playPlaylist, itemId);
+	}
+}
+
+// Seek prev/next region based on current playing region
+void PlaylistSeekPrevNextCurBased(COMMAND_T* _ct)
+{
+	if (g_playPlaylist<0)
+		PlaylistPlay(NULL);
+	else
+	{
+		int itemId;
+		if ((int)_ct->user>0)
+			itemId = GetNextValidItem(g_playPlaylist, g_playCur, false, true);
+		else
+			itemId = GetPrevValidItem(g_playPlaylist, g_playCur, false, true);
+		PlaylistPlay(g_playPlaylist, itemId);
+	}
+}
+
+void PlaylistStop()
+{
+	if (g_playPlaylist>=0 || (GetPlayStateEx(NULL)&1) == 1)
+	{
+		OnStopButton();
+/* commented: already done via SNM_CSurfSetPlayState() callback
+		PlaylistStopped();
+*/
+	}
+}
+
+void PlaylistStopped(bool _pause)
+{
+	if (g_playPlaylist>=0 && !_pause)
+	{
+		g_playPlaylist = -1;
+
+		// restore options
+		if (g_oldSeekPref >= 0)
+			if (ConfigVar<int> opt = "smoothseek") {
+				*opt = g_oldSeekPref;
+				g_oldSeekPref = -1;
+			}
+		if (g_oldStopprojlenPref >= 0)
+			if (ConfigVar<int> opt = "stopprojlen") {
+				*opt = g_oldStopprojlenPref;
+				g_oldStopprojlenPref = -1;
+			}
+		if (g_oldRepeatState >=0) {
+			GetSetRepeat(g_oldRepeatState);
+			g_oldRepeatState = -1;
+		}
+
+		if (RegionPlaylistWnd* w = g_rgnplWndMgr.Get())
+			w->Update();
+	}
+}
+
+void PlaylistUnpaused() {
+	PlaylistResync();
+}
+
+// used when editing the playlist/regions while playing (required because we always look one region ahead)
+void PlaylistResync()
+{
+	if (RegionPlaylist* pl = GetPlaylist(g_playPlaylist))
+		if (RgnPlaylistItem* item = pl->Get(g_playCur))
+			SeekItem(g_playPlaylist, GetNextValidItem(g_playPlaylist, g_playCur, item->m_cnt<0 || item->m_cnt>1, g_repeatPlaylist), g_playCur);
+}
+
+void SetPlaylistRepeat(COMMAND_T* _ct)
+{
+	int mode = _ct ? (int)_ct->user : -1; // toggle if no COMMAND_T is specified
+	switch(mode) {
+		case -1: g_repeatPlaylist=!g_repeatPlaylist; break;
+		case 0: g_repeatPlaylist=false; break;
+		case 1: g_repeatPlaylist=true; break;
+	}
+	RefreshToolbar(SWSGetCommandID(SetPlaylistRepeat, -1));
+	PlaylistResync();
+	if (RegionPlaylistWnd* w = g_rgnplWndMgr.Get())
+		w->Update();
+}
+
+int IsPlaylistRepeat(COMMAND_T*) {
+	return g_repeatPlaylist;
+}
+
+// VT: get/set g_seekImmediate
+void SetPlaylistOptionSmoothSeek(COMMAND_T* _ct)
+{
+	int mode = _ct ? (int)_ct->user : -1; // toggle if no COMMAND_T is specified
+	switch(mode) {
+		case -1: g_seekImmediate=!g_seekImmediate; break;
+		case 0: g_seekImmediate=false; break;
+		case 1: g_seekImmediate=true; break;
+	}
+	if (RegionPlaylistWnd* w = g_rgnplWndMgr.Get())
+		w->Update();
+}
+
+int IsPlaylistOptionSmoothSeek(COMMAND_T*) {
+	return g_seekImmediate;
+}
+
+
+///////////////////////////////////////////////////////////////////////////////
+// Editing features
+///////////////////////////////////////////////////////////////////////////////
+
+//JFB nothing to see here.. please move on :)
+// (doing things that are not really possible with the API (v4.3) => macro-ish, etc..)
+// note: moves/copies env points too, makes polled items, etc.. according to user prefs
+//JFB TODO? crop => markers removed
+void AppendPasteCropPlaylist(RegionPlaylist* _playlist, const AppendPasteCropPlaylist_Mode _mode)
+{
+	if (!_playlist || !_playlist->GetSize())
+		return;
+
+	int rgnNum = _playlist->IsInfinite();
+	if (rgnNum >= 0)
+	{
+		char msg[256] = "";
+		_snprintfSafe(msg, sizeof(msg), __LOCALIZE_VERFMT("Paste/crop aborted: infinite loop (for region %d at least)!","sws_DLG_165"), rgnNum);
+		MessageBox(g_rgnplWndMgr.GetMsgHWND(), msg, __LOCALIZE("S&M - Error","sws_DLG_165"),MB_OK);
+		return;
+	}
+
+	bool updated = false;
+	double prjlen=SNM_GetProjectLength(), startPos=prjlen, endPos=prjlen;
+
+	// insert empty space?
+	if (_mode == PASTE_CURSOR)
+	{
+		startPos = endPos = GetCursorPositionEx(NULL);
+		if (startPos < prjlen)
+		{
+			// not _playlist->IsInPlaylist()!
+			if (GetPlaylist()->IsInPlaylist(startPos, false, 0) >= 0)
+			{
+				MessageBox(g_rgnplWndMgr.GetMsgHWND(), 
+					__LOCALIZE("Aborted: pasting inside a region which is used in the playlist!","sws_DLG_165"),
+					__LOCALIZE("S&M - Error","sws_DLG_165"), MB_OK);
+				return;
+			}
+			if (int usedId = IsInPlaylists(startPos) >= 0)
+			{
+				char msg[256] = "";
+				_snprintfSafe(msg, sizeof(msg), __LOCALIZE_VERFMT("Warning: pasting inside a region that belongs to playlist #%d!\nAre you sure you want to continue?","sws_DLG_165"), usedId+1);
+				if (IDNO == MessageBox(g_rgnplWndMgr.GetMsgHWND(), msg, __LOCALIZE("S&M - Warning","sws_DLG_165"), MB_YESNO))
+					return;
+			}
+
+			updated = true;
+			Undo_BeginBlock2(NULL);
+			PreventUIRefresh(1);
+			InsertSilence(NULL, startPos, _playlist->GetLength());
+		}
+	}
+
+//	OnStopButton();
+
+	ConfigVarOverride<int> options[] = {
+		{"envattach",     1}, // move with items
+		{"env_reduce",    2}, // add edge points
+		{"projgroupover", 1}, // disable item grouping
+	};
+
+	WDL_PtrList_DeleteOnDestroy<MarkerRegion> rgns;
+	for (int i=0; i < _playlist->GetSize(); i++)
+	{
+		if (RgnPlaylistItem* plItem = _playlist->Get(i))
+		{
+			int rgnnum, rgncol=0; double rgnpos, rgnend; const char* rgnname;
+			if (EnumMarkerRegionById(NULL, plItem->m_rgnId, NULL, &rgnpos, &rgnend, &rgnname, &rgnnum, &rgncol)>=0)
+			{
+				if (!updated)
+				{
+					updated = true;
+					Undo_BeginBlock2(NULL);
+					PreventUIRefresh(1);
+				}
+
+				// trick: generate dummy items to move envelope points, etc -- even with empty/folder tracks
+				WDL_PtrList<void> itemsToRemove;
+				GenerateItemsInInterval(&itemsToRemove, rgnpos+SNM_FUDGE_FACTOR, rgnend-SNM_FUDGE_FACTOR, "<S&M Region Playlist - TEMP>");
+
+				WDL_PtrList<void> itemsToKeep;
+				GetItemsInInterval(&itemsToKeep, rgnpos, rgnend, false);
+				// store regions
+				bool found = false;
+				for (int k = 0; !found && k<rgns.GetSize(); k++)
+					found |= (rgns.Get(k)->GetNum() == rgnnum);
+				if (!found)
+					rgns.Add(new MarkerRegion(true, endPos-startPos, endPos+rgnend-rgnpos-startPos, rgnname, rgnnum, rgncol));
+
+				// store data needed to "unsplit"
+				// note: not needed when croping as those items will get removed
+				WDL_PtrList_DeleteOnDestroy<SNM_ItemChunk> itemSates;
+				if (_mode == PASTE_PROJECT || _mode == PASTE_CURSOR)
+				{
+					for (int j = 0; j < itemsToKeep.GetSize(); j++)
+						itemSates.Add(new SNM_ItemChunk((MediaItem*)itemsToKeep.Get(j)));
+				}
+
+				WDL_PtrList<void> splitItems;
+				SplitSelectItemsInInterval(NULL, rgnpos, rgnend, false, _mode == PASTE_PROJECT || _mode == PASTE_CURSOR ? &splitItems : NULL);
+
+				// REAPER "bug": the last param of ApplyNudge() is ignored although
+				// it is used in duplicate mode => use a loop instead
+				for (int k = 0; k < plItem->m_cnt; k++)
+				{
+					DupSelItems(NULL, endPos-rgnpos, &itemsToKeep); // overrides the native ApplyNudge()
+					endPos += (rgnend-rgnpos);
+				}
+
+				// "unsplit" items
+				for (int j = 0; j < itemSates.GetSize(); j++)
+				{
+					if (SNM_ItemChunk* ic = itemSates.Get(j)) {
+						SNM_ChunkParserPatcher p(ic->m_item);
+						p.SetChunk(ic->m_chunk.Get());
+					}
+				}
+
+				DeleteMediaItemsByName("<S&M Region Playlist - TEMP>");
+
+				for (int j=0; j < splitItems.GetSize(); j++)
+				{
+					if (MediaItem* item = (MediaItem*)splitItems.Get(j))
+						if (itemsToKeep.Find(item) < 0)
+							DeleteTrackMediaItem(GetMediaItem_Track(item), item); // might have been deleted above already (no-op)
+				}
+			}
+		}
+	}
+
+	// nothing done..
+	if (!updated)
+	{
+		PreventUIRefresh(-1);
+		return;
+	}
+
+	///////////////////////////////////////////////////////////////////////////
+	// append/paste to current project
+	if (_mode == PASTE_PROJECT || _mode == PASTE_CURSOR)
+	{
+//		Main_OnCommand(40289, 0); // unselect all items
+		SetEditCurPos2(NULL, endPos, true, false);
+
+		PreventUIRefresh(-1);
+
+		Undo_EndBlock2(NULL, _mode==2 ? __LOCALIZE("Append playlist to project","sws_undo") : __LOCALIZE("Paste playlist at edit cursor","sws_undo"), UNDO_STATE_ALL);
+		return;
+	}
+
+	///////////////////////////////////////////////////////////////////////////
+	// crop current project
+
+	// dup the playlist (needed when cropping to new project tab)
+	RegionPlaylist* dupPlaylist = _mode==1 ? new RegionPlaylist(_playlist) : NULL;
+
+	// crop current project
+	GetSet_LoopTimeRange(true, false, &startPos, &endPos, false);
+	Main_OnCommand(40049, 0); // crop project to time sel
+//	Main_OnCommand(40289, 0); // unselect all items
+
+	// restore (updated) regions
+	for (int i=0; i<rgns.GetSize(); i++)
+		rgns.Get(i)->AddToProject();
+
+	// cleanup playlists (some other regions may have been removed)
+	for (int i=g_pls.Get()->GetSize()-1; i>=0; i--)
+		if (RegionPlaylist* pl = g_pls.Get()->Get(i))
+			if (pl != _playlist)
+				for (int j=0; j<pl->GetSize(); j++)
+					if (pl->Get(j) && GetMarkerRegionIndexFromId(NULL, pl->Get(j)->m_rgnId) < 0) {
+						g_pls.Get()->Delete(i, true);
+						break;
+					}
+	g_pls.Get()->m_editId = g_pls.Get()->Find(_playlist);
+	if (g_pls.Get()->m_editId < 0)
+		g_pls.Get()->m_editId = 0; // just in case..
+
+	if (_mode == CROP_PROJECT)
+	{
+		// clear time sel + edit cursor position
+		GetSet_LoopTimeRange(true, false, &g_d0, &g_d0, false);
+		SetEditCurPos2(NULL, 0.0, true, false);
+
+		PreventUIRefresh(-1);
+
+		Undo_EndBlock2(NULL, __LOCALIZE("Crop project to playlist","sws_undo"), UNDO_STATE_ALL);
+
+		if (RegionPlaylistWnd* w = g_rgnplWndMgr.Get()) {
+			w->FillPlaylistCombo();
+			w->Update();
+		}
+		return;
+	}
+
+	///////////////////////////////////////////////////////////////////////////
+	// crop to new project tab
+	// macro-ish solution because copying the project the proper way (e.g. 
+	// copying all track states) is totally unstable
+	// note: so the project is "copied" w/o extension data, project bay, etc..
+
+	// store master track
+	WDL_FastString mstrStates;
+	if (MediaTrack* tr = CSurf_TrackFromID(0, false)) {
+		SNM_ChunkParserPatcher p(tr);
+		mstrStates.Set(p.GetChunk());
+	}
+
+	Main_OnCommand(40296, 0); // select all tracks
+	Main_OnCommand(40210, 0); // copy tracks
+
+	PreventUIRefresh(-1);
+
+	// trick!
+	Undo_EndBlock2(NULL, __LOCALIZE("Crop project to playlist","sws_undo"), UNDO_STATE_ALL);
+	if (!Undo_DoUndo2(NULL))
+		return;
+/*JFB no-op, unfortunately
+	CSurf_FlushUndo(true);
+*/
+
+	///////////////////////////////////////////////////////////////////////////
+	// New project tab (ignore default template)
+	Main_OnCommand(41929, 0);
+
+	Undo_BeginBlock2(NULL);
+
+	PreventUIRefresh(1);
+
+	Main_OnCommand(40058, 0); // paste item/tracks
+	Main_OnCommand(40297, 0); // unselect all tracks
+	if (OpenClipboard(GetMainHwnd())) { // clear clipboard
+	    EmptyClipboard();
+		CloseClipboard();
+	}
+	if (MediaTrack* tr = CSurf_TrackFromID(0, false)) {
+		SNM_ChunkParserPatcher p(tr);
+		p.SetChunk(mstrStates.Get());
+	}
+	// restore regions (in the new project this time)
+	for (int i=0; i<rgns.GetSize(); i++)
+		rgns.Get(i)->AddToProject();
+
+	// new project: the playlist is empty at this point
+	g_pls.Get()->Add(dupPlaylist);
+	g_pls.Get()->m_editId = 0;
+
+	PreventUIRefresh(-1);
+	SNM_UIRefresh(NULL);
+
+	Undo_EndBlock2(NULL, __LOCALIZE("Crop project to playlist","sws_undo"), UNDO_STATE_ALL);
+
+	if (RegionPlaylistWnd* w = g_rgnplWndMgr.Get()) {
+		w->FillPlaylistCombo();
+		w->Update();
+	}
+}
+
+void AppendPasteCropPlaylist(COMMAND_T* _ct) {
+	AppendPasteCropPlaylist(GetPlaylist(), static_cast<AppendPasteCropPlaylist_Mode>(_ct->user));
+}
+
+
+///////////////////////////////////////////////////////////////////////////////
+
+void PlaylistUpdateJob::Perform() {
+	if (RegionPlaylistWnd* w = g_rgnplWndMgr.Get()) {
+		w->FillPlaylistCombo();
+		w->Update();
+	}
+}
+
+
+///////////////////////////////////////////////////////////////////////////////
+
+// ScheduledJob used because of multi-notifs
+void PlaylistMarkerRegionListener::NotifyMarkerRegionUpdate(int _updateFlags) {
+	PlaylistResync();
+	ScheduledJob::Schedule(new PlaylistUpdateJob(SNM_SCHEDJOB_ASYNC_DELAY_OPT));
+}
+
+
+///////////////////////////////////////////////////////////////////////////////
+// project_config_extension_t
+///////////////////////////////////////////////////////////////////////////////
+
+static bool ProcessExtensionLine(const char *line, ProjectStateContext *ctx, bool isUndo, struct project_config_extension_t *reg)
+{
+	LineParser lp(false);
+	if (lp.parse(line) || lp.getnumtokens() < 1)
+		return false;
+
+	if (!strcmp(lp.gettoken_str(0), "<S&M_RGN_PLAYLIST"))
+	{
+		if (RegionPlaylist* playlist = g_pls.Get()->Add(new RegionPlaylist(lp.gettoken_str(1))))
+		{
+			int success;
+			if (lp.gettoken_int(2, &success) && success)
+				g_pls.Get()->m_editId = g_pls.Get()->GetSize()-1;
+
+			char linebuf[SNM_MAX_CHUNK_LINE_LENGTH]="";
+			while(true)
+			{
+				if (!ctx->GetLine(linebuf,sizeof(linebuf)) && !lp.parse(linebuf))
+				{
+					if (lp.getnumtokens() && lp.gettoken_str(0)[0] == '>')
+						break;
+					else if (lp.getnumtokens() == 2)
+						playlist->Add(new RgnPlaylistItem(lp.gettoken_int(0), lp.gettoken_int(1)));
+				}
+				else
+					break;
+			}
+			if (RegionPlaylistWnd* w = g_rgnplWndMgr.Get()) {
+				w->FillPlaylistCombo();
+				w->Update();
+			}
+			return true;
+		}
+	}
+	return false;
+}
+
+static void SaveExtensionConfig(ProjectStateContext *ctx, bool isUndo, struct project_config_extension_t *reg)
+{
+	for (int j=0; j < g_pls.Get()->GetSize(); j++)
+	{
+		WDL_FastString confStr("<S&M_RGN_PLAYLIST "), escStr;
+		makeEscapedConfigString(GetPlaylist(j)->m_name.Get(), &escStr);
+		confStr.Append(escStr.Get());
+		if (j == g_pls.Get()->m_editId)
+			confStr.Append(" 1\n");
+		else
+			confStr.Append("\n");
+		int iHeaderLen = confStr.GetLength();
+
+		for (int i=0; i < GetPlaylist(j)->GetSize(); i++)
+			if (RgnPlaylistItem* item = GetPlaylist(j)->Get(i))
+				confStr.AppendFormatted(128,"%d %d\n", item->m_rgnId, item->m_cnt);
+
+		// ignore empty playlists when saving but always take them into account for undo
+		if (isUndo || (!isUndo && confStr.GetLength() > iHeaderLen)) {
+			confStr.Append(">\n");
+			StringToExtensionConfig(&confStr, ctx);
+		}
+	}
+}
+
+static void BeginLoadProjectState(bool isUndo, struct project_config_extension_t *reg)
+{
+	g_pls.Cleanup();
+	g_pls.Get()->Empty(true);
+	g_pls.Get()->m_editId=0;
+}
+
+static project_config_extension_t s_projectconfig = {
+	ProcessExtensionLine, SaveExtensionConfig, BeginLoadProjectState, NULL
+};
+
+
+///////////////////////////////////////////////////////////////////////////////
+
+// ScheduledJob used because of multi-notifs
+void RegionPlaylistSetTrackListChange() {
+	ScheduledJob::Schedule(new PlaylistUpdateJob(SNM_SCHEDJOB_ASYNC_DELAY_OPT));
+}
+
+
+///////////////////////////////////////////////////////////////////////////////
+
+int RegionPlaylistInit()
+{
+	// load prefs
+	char buf[64]="";
+	g_monitorMode = (GetPrivateProfileInt("RegionPlaylist", "MonitorMode", 0, g_SNM_IniFn.Get()) == 1);
+	g_repeatPlaylist = (GetPrivateProfileInt("RegionPlaylist", "Repeat", 0, g_SNM_IniFn.Get()) == 1);
+	g_seekImmediate = (GetPrivateProfileInt("RegionPlaylist", "SeekImmediate", 0, g_SNM_IniFn.Get()) == 1);
+	g_optionFlags = (GetPrivateProfileInt("RegionPlaylist", "SeekPlay", 0, g_SNM_IniFn.Get()) == 1);
+	GetPrivateProfileString("RegionPlaylist", "BigFontName", SNM_DYN_FONT_NAME, g_rgnplBigFontName, sizeof(g_rgnplBigFontName), g_SNM_IniFn.Get());
+	GetPrivateProfileString("RegionPlaylist", "OscFeedback", "", buf, sizeof(buf), g_SNM_IniFn.Get());
+	g_osc = LoadOscCSurfs(NULL, buf); // NULL on err (e.g. "", token doesn't exist, etc.)
+
+	// instanciate the window if needed, can be NULL
+	g_rgnplWndMgr.Init();
+
+	if (!plugin_register("projectconfig", &s_projectconfig))
+		return 0;
+
+	return 1;
+}
+
+void RegionPlaylistExit()
+{
+	plugin_register("-projectconfig", &s_projectconfig);
+
+	// save prefs
+	WritePrivateProfileString("RegionPlaylist", "MonitorMode", g_monitorMode?"1":"0", g_SNM_IniFn.Get()); 
+	WritePrivateProfileString("RegionPlaylist", "Repeat", g_repeatPlaylist?"1":"0", g_SNM_IniFn.Get()); 
+	WritePrivateProfileString("RegionPlaylist", "ScrollView", NULL, g_SNM_IniFn.Get()); // deprecated
+	WritePrivateProfileString("RegionPlaylist", "SeekImmediate", g_seekImmediate?"1":"0", g_SNM_IniFn.Get());
+	WritePrivateProfileString("RegionPlaylist", "SeekPlay", g_optionFlags?"1":"0", g_SNM_IniFn.Get()); 
+	WritePrivateProfileString("RegionPlaylist", "BigFontName", g_rgnplBigFontName, g_SNM_IniFn.Get());
+	if (g_osc)
+	{
+		WDL_FastString escStr;
+		escStr.SetFormatted(SNM_MAX_PATH, "\"%s\"", g_osc->m_name.Get());
+		WritePrivateProfileString("RegionPlaylist", "OscFeedback", escStr.Get(), g_SNM_IniFn.Get());
+	}
+	else
+		WritePrivateProfileString("RegionPlaylist", "OscFeedback", NULL, g_SNM_IniFn.Get());
+
+	DELETE_NULL(g_osc);
+	g_rgnplWndMgr.Delete();
+}
+
+void OpenRegionPlaylist(COMMAND_T*)
+{
+	if (RegionPlaylistWnd* w = g_rgnplWndMgr.Create())
+		w->Show(true, true);
+}
+
+int IsRegionPlaylistDisplayed(COMMAND_T*){
+	if (RegionPlaylistWnd* w = g_rgnplWndMgr.Get())
+		return w->IsWndVisible();
+	return 0;
+}
+
+void ToggleRegionPlaylistLock(COMMAND_T*) {
+	if (RegionPlaylistWnd* w = g_rgnplWndMgr.Get())
+		w->ToggleLock();
+}
+
+int IsRegionPlaylistMonitoring(COMMAND_T*) {
+	return g_monitorMode;
+}