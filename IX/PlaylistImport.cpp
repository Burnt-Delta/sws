/******************************************************************************
/ PlaylistImport.cpp
/
/ Copyright (c) 2012 Philip S. Considine (IX)
/
/ Permission is hereby granted, free of charge, to any person obtaining a copy
/ of this software and associated documentation files (the "Software"), to deal
/ in the Software without restriction, including without limitation the rights to
/ use, copy, modify, merge, publish, distribute, sublicense, and/or sell copies
/ of the Software, and to permit persons to whom the Software is furnished to
/ do so, subject to the following conditions:
/ 
/ The above copyright notice and this permission notice shall be included in all
/ copies or substantial portions of the Software.
/ 
/ THE SOFTWARE IS PROVIDED "AS IS", WITHOUT WARRANTY OF ANY KIND,
/ EXPRESS OR IMPLIED, INCLUDING BUT NOT LIMITED TO THE WARRANTIES
/ OF MERCHANTABILITY, FITNESS FOR A PARTICULAR PURPOSE AND
/ NONINFRINGEMENT. IN NO EVENT SHALL THE AUTHORS OR COPYRIGHT
/ HOLDERS BE LIABLE FOR ANY CLAIM, DAMAGES OR OTHER LIABILITY,
/ WHETHER IN AN ACTION OF CONTRACT, TORT OR OTHERWISE, ARISING
/ FROM, OUT OF OR IN CONNECTION WITH THE SOFTWARE OR THE USE OR
/ OTHER DEALINGS IN THE SOFTWARE.
/
******************************************************************************/

#include "stdafx.h"
#include "IX.h"
#include "../reaper/localize.h"


struct SPlaylistEntry
{
	double length;
	string title;
	string path;
	bool exists;
};

// Fill outbuf with filenames retrieved from playlist
void ParseM3U(string listpath, vector<SPlaylistEntry> &filelist)
{
	char buf[1024] = {0};
	ifstream file(listpath.c_str(), ios_base::in);
	
	if(file.is_open())
	{
		// m3u playlist file should start with the string "#EXTM3U"
		file.getline(buf, sizeof(buf));
		string str = buf;
		if(str.find("#EXTM3U") != 0)
		{
			return;
		}

		string pathroot = listpath.substr(0, listpath.find_last_of("\\") + 1);
		
		// Each entry in the playlist consists of two lines.
		// The first contains the length in seconds and the title, the second should be the file path relative to the playlist location.
		//	#EXTINF:331,Bernard Pretty Purdie - Hap'nin'
		//	Music\Bernard Pretty Purdie\Lialeh\07 - Hap'nin'.mp3
		// Streaming media should have length -1
		while(!file.eof())
		{
			SPlaylistEntry e{};

			file.getline(buf, sizeof(buf));
			string str = buf;

			if(str.find("#EXTINF:") == 0)
			{
				str = str.substr(str.find_first_of(":") + 1); // Remove "#EXTINF:"

				e.length = atof(str.substr(0, str.find_first_of(",")).c_str());

				if(e.length < 0) continue; // Streaming media should have length -1

				e.title = str.substr(str.find_first_of(",") + 1);

				file.getline(buf, sizeof(buf));
				e.path = buf;

				// Make path absolute if not already
				if(e.path.find(':') == string::npos)
				{
					e.path.insert(0, pathroot);
				}

				filelist.push_back(e);
			}
		}
	}

	file.close();
}

// Fill filelist with info retrieved from the playlist
void ParsePLS(string listpath, vector<SPlaylistEntry> &filelist)
{
	char buf[1024] = {0};
	ifstream file(listpath.c_str(), ios_base::in);
	
	if(file.is_open())
	{
		// pls playlist file should start with the string "[playlist]"
		file.getline(buf, sizeof(buf));
		string str = buf;
		if(str.find("[playlist]") == string::npos)
		{
			return;
		}

		string pathroot = listpath.substr(0, listpath.find_last_of("\\") + 1);

		// Find number of entries
		int count = 0;
		while(!file.eof())
		{
			file.getline(buf, sizeof(buf));
			str = buf;
			if(str.find("NumberOfEntries") != string::npos)
			{
				count = atoi(str.substr(str.find_first_of("=") + 1).c_str());
				filelist.resize(count);
				break;
			}
		}

		if(count == 0) return;
		
		// Each entry in the playlist consists of three lines:
		//	File1=E:\Music\James Brown\20 all time greatest hits!\13 - Get On The Good Foot.mp3
		//	Title1=James Brown - Get On The Good Foot
		//	Length1=215
		// Streaming media should have length -1
		file.seekg(0);
		while(!file.eof())
		{
			file.getline(buf, sizeof(buf));
			string str = buf;

			if(str.empty()) continue;

			str = str.erase(str.find_last_of('\r')); // Winamp pls files have extra carriage returns which screw up file_exists()

			if(str.find("File") == 0)
			{
				str = str.substr(4); // Strip "File"
				int index = atoi(str.substr(0, str.find_first_of("=")).c_str()) - 1;

				if(index > -1 && index < count)
				{
					SPlaylistEntry &e = filelist.at(index);
					e.path = str.substr(str.find_first_of("=") + 1);

					// Make path absolute if not already
					if(e.path.find(':') == string::npos)
					{
						e.path.insert(0, pathroot);
					}
				}
			}
			else if(str.find("Title") == 0)
			{
				str = str.substr(5); // Strip "Title"
				int index = atoi(str.substr(0, str.find_first_of("=")).c_str()) - 1;

				if(index > -1 && index < count)
				{
					SPlaylistEntry &e = filelist.at(index);
					e.title = str.substr(str.find_first_of("=") + 1);
				}
			}
			else if(str.find("Length") == 0)
			{
				str = str.substr(6); // Strip "Length"
				int index = atoi(str.substr(0, str.find_first_of("=")).c_str()) - 1;

				if(index > -1 && index < count)
				{
					SPlaylistEntry &e = filelist.at(index);
					e.length = atoi(str.substr(str.find_first_of("=") + 1).c_str());
				}
			}
		}
	}

	// Remove streaming media
	filelist.erase(remove_if(filelist.begin(), filelist.end(),
		[](const SPlaylistEntry &e) { return e.length < 0; }), filelist.end());

	file.close();
}

// Import local files from m3u/pls playlists onto a new track
void PlaylistImport(COMMAND_T* ct)
{
	char cPath[256];
	GetProjectPath(cPath, sizeof(cPath));

	string listpath;
	if(char *path = BrowseForFiles(__LOCALIZE("Import playlist","sws_mbox"), cPath, NULL, false, "Playlist files (*.m3u,*.pls)\0*.m3u;*.pls\0All Files (*.*)\0*.*\0"))
	{
		listpath = path;
		free(path);
	}
	else
		return;

	const string &ext = ParseFileExtension(listpath);

	vector<SPlaylistEntry> filelist;

	// Decide what kind of playlist we have
	if(ext == "m3u")
		ParseM3U(listpath, filelist);
	else if(ext == "pls")
		ParsePLS(listpath, filelist);

	if(filelist.empty())
	{
		ShowMessageBox(__LOCALIZE("Failed to import playlist. No files found.","sws_mbox"), __LOCALIZE("Import playlist","sws_mbox"), 0);
		return;
	}

	// Validate files
	size_t badfiles = 0;
	for(SPlaylistEntry &e : filelist)
	{
		e.exists = file_exists(e.path.c_str());

		if(!e.exists)
			++badfiles;
	}

	// If files can't be found, ask user what to do.
	if(badfiles > 0)
	{
<<<<<<< HEAD
		const size_t limit = min(badfiles, 9); // avoid enormous messagebox
=======
		const size_t limit = min<size_t>(badfiles, 9); // avoid enormous messagebox
>>>>>>> cffed96e

		stringstream ss;
		ss << __LOCALIZE("The following files cannot be found. Create items for them anyway?\n","sws_mbox");

		size_t n = 0;
		for(const SPlaylistEntry &e : filelist) {
			if(!e.exists)
			{
				ss << "\n " << e.path;

				if(++n >= limit)
					break;
			}
		}

		if(badfiles > limit)
			ss << "\n +" << badfiles - limit << __LOCALIZE(" more files","sws_mbox");

		switch(ShowMessageBox(ss.str().c_str(), __LOCALIZE("Import playlist", "sws_mbox"), MB_YESNOCANCEL)) {
		case IDCANCEL:
			return;
		case IDNO:
			filelist.erase(remove_if(filelist.begin(), filelist.end(),
				[](const SPlaylistEntry &e) { return !e.exists; }), filelist.end());
			break;
		}
	}

	Undo_BeginBlock2(NULL);

	// Add new track
	int idx = GetNumTracks();
	int panMode = 5;		// Stereo pan
	double panLaw = 1.0;	// 0dB
	InsertTrackAtIndex(idx, false);
	MediaTrack *pTrack = GetTrack(NULL, idx);
	GetSetMediaTrackInfo(pTrack, "P_NAME", (void*) listpath.c_str());
	GetSetMediaTrackInfo(pTrack, "I_PANMODE", (void*) &panMode);
	GetSetMediaTrackInfo(pTrack, "D_PANLAW", (void*) &panLaw);
	SetOnlyTrackSelected(pTrack);

	// Add new items to track
	double pos = 0.0;
	for(const SPlaylistEntry &e : filelist)
	{
		PCM_source *pSrc = PCM_Source_CreateFromFile(e.path.c_str());
		if(!pSrc)
			continue;

		MediaItem *pItem = AddMediaItemToTrack(pTrack);
		if(!pItem)
			continue;

		MediaItem_Take *pTake = AddTakeToMediaItem(pItem);
		if(!pTake)
			continue;

		GetSetMediaItemTakeInfo(pTake, "P_SOURCE", pSrc);
		GetSetMediaItemTakeInfo(pTake, "P_NAME", (void*) e.title.c_str());
		SetMediaItemPosition(pItem, pos, false);
		SetMediaItemLength(pItem, e.length, false);
		pos += e.length;
	}

	Undo_EndBlock2(NULL, SWS_CMD_SHORTNAME(ct), UNDO_STATE_ITEMS|UNDO_STATE_TRACKCFG);

	TrackList_AdjustWindows(false);
	UpdateTimeline();

	Main_OnCommand(40047, 0); // Build missing peaks
}

//!WANT_LOCALIZE_1ST_STRING_BEGIN:sws_actions
static COMMAND_T g_commandTable[] = 
{
	{ { DEFACCEL, "SWS/IX: Import m3u/pls playlist" },	"IX_PLAYLIST_IMPORT",	PlaylistImport,	NULL, 0},

	{ {}, LAST_COMMAND, }, // Denote end of table
};
//!WANT_LOCALIZE_1ST_STRING_END

int PlaylistImportInit()
{
	SWSRegisterCommands(g_commandTable);

	return 1;
}
<|MERGE_RESOLUTION|>--- conflicted
+++ resolved
@@ -1,330 +1,326 @@
-/******************************************************************************
-/ PlaylistImport.cpp
-/
-/ Copyright (c) 2012 Philip S. Considine (IX)
-/
-/ Permission is hereby granted, free of charge, to any person obtaining a copy
-/ of this software and associated documentation files (the "Software"), to deal
-/ in the Software without restriction, including without limitation the rights to
-/ use, copy, modify, merge, publish, distribute, sublicense, and/or sell copies
-/ of the Software, and to permit persons to whom the Software is furnished to
-/ do so, subject to the following conditions:
-/ 
-/ The above copyright notice and this permission notice shall be included in all
-/ copies or substantial portions of the Software.
-/ 
-/ THE SOFTWARE IS PROVIDED "AS IS", WITHOUT WARRANTY OF ANY KIND,
-/ EXPRESS OR IMPLIED, INCLUDING BUT NOT LIMITED TO THE WARRANTIES
-/ OF MERCHANTABILITY, FITNESS FOR A PARTICULAR PURPOSE AND
-/ NONINFRINGEMENT. IN NO EVENT SHALL THE AUTHORS OR COPYRIGHT
-/ HOLDERS BE LIABLE FOR ANY CLAIM, DAMAGES OR OTHER LIABILITY,
-/ WHETHER IN AN ACTION OF CONTRACT, TORT OR OTHERWISE, ARISING
-/ FROM, OUT OF OR IN CONNECTION WITH THE SOFTWARE OR THE USE OR
-/ OTHER DEALINGS IN THE SOFTWARE.
-/
-******************************************************************************/
-
-#include "stdafx.h"
-#include "IX.h"
-#include "../reaper/localize.h"
-
-
-struct SPlaylistEntry
-{
-	double length;
-	string title;
-	string path;
-	bool exists;
-};
-
-// Fill outbuf with filenames retrieved from playlist
-void ParseM3U(string listpath, vector<SPlaylistEntry> &filelist)
-{
-	char buf[1024] = {0};
-	ifstream file(listpath.c_str(), ios_base::in);
-	
-	if(file.is_open())
-	{
-		// m3u playlist file should start with the string "#EXTM3U"
-		file.getline(buf, sizeof(buf));
-		string str = buf;
-		if(str.find("#EXTM3U") != 0)
-		{
-			return;
-		}
-
-		string pathroot = listpath.substr(0, listpath.find_last_of("\\") + 1);
-		
-		// Each entry in the playlist consists of two lines.
-		// The first contains the length in seconds and the title, the second should be the file path relative to the playlist location.
-		//	#EXTINF:331,Bernard Pretty Purdie - Hap'nin'
-		//	Music\Bernard Pretty Purdie\Lialeh\07 - Hap'nin'.mp3
-		// Streaming media should have length -1
-		while(!file.eof())
-		{
-			SPlaylistEntry e{};
-
-			file.getline(buf, sizeof(buf));
-			string str = buf;
-
-			if(str.find("#EXTINF:") == 0)
-			{
-				str = str.substr(str.find_first_of(":") + 1); // Remove "#EXTINF:"
-
-				e.length = atof(str.substr(0, str.find_first_of(",")).c_str());
-
-				if(e.length < 0) continue; // Streaming media should have length -1
-
-				e.title = str.substr(str.find_first_of(",") + 1);
-
-				file.getline(buf, sizeof(buf));
-				e.path = buf;
-
-				// Make path absolute if not already
-				if(e.path.find(':') == string::npos)
-				{
-					e.path.insert(0, pathroot);
-				}
-
-				filelist.push_back(e);
-			}
-		}
-	}
-
-	file.close();
-}
-
-// Fill filelist with info retrieved from the playlist
-void ParsePLS(string listpath, vector<SPlaylistEntry> &filelist)
-{
-	char buf[1024] = {0};
-	ifstream file(listpath.c_str(), ios_base::in);
-	
-	if(file.is_open())
-	{
-		// pls playlist file should start with the string "[playlist]"
-		file.getline(buf, sizeof(buf));
-		string str = buf;
-		if(str.find("[playlist]") == string::npos)
-		{
-			return;
-		}
-
-		string pathroot = listpath.substr(0, listpath.find_last_of("\\") + 1);
-
-		// Find number of entries
-		int count = 0;
-		while(!file.eof())
-		{
-			file.getline(buf, sizeof(buf));
-			str = buf;
-			if(str.find("NumberOfEntries") != string::npos)
-			{
-				count = atoi(str.substr(str.find_first_of("=") + 1).c_str());
-				filelist.resize(count);
-				break;
-			}
-		}
-
-		if(count == 0) return;
-		
-		// Each entry in the playlist consists of three lines:
-		//	File1=E:\Music\James Brown\20 all time greatest hits!\13 - Get On The Good Foot.mp3
-		//	Title1=James Brown - Get On The Good Foot
-		//	Length1=215
-		// Streaming media should have length -1
-		file.seekg(0);
-		while(!file.eof())
-		{
-			file.getline(buf, sizeof(buf));
-			string str = buf;
-
-			if(str.empty()) continue;
-
-			str = str.erase(str.find_last_of('\r')); // Winamp pls files have extra carriage returns which screw up file_exists()
-
-			if(str.find("File") == 0)
-			{
-				str = str.substr(4); // Strip "File"
-				int index = atoi(str.substr(0, str.find_first_of("=")).c_str()) - 1;
-
-				if(index > -1 && index < count)
-				{
-					SPlaylistEntry &e = filelist.at(index);
-					e.path = str.substr(str.find_first_of("=") + 1);
-
-					// Make path absolute if not already
-					if(e.path.find(':') == string::npos)
-					{
-						e.path.insert(0, pathroot);
-					}
-				}
-			}
-			else if(str.find("Title") == 0)
-			{
-				str = str.substr(5); // Strip "Title"
-				int index = atoi(str.substr(0, str.find_first_of("=")).c_str()) - 1;
-
-				if(index > -1 && index < count)
-				{
-					SPlaylistEntry &e = filelist.at(index);
-					e.title = str.substr(str.find_first_of("=") + 1);
-				}
-			}
-			else if(str.find("Length") == 0)
-			{
-				str = str.substr(6); // Strip "Length"
-				int index = atoi(str.substr(0, str.find_first_of("=")).c_str()) - 1;
-
-				if(index > -1 && index < count)
-				{
-					SPlaylistEntry &e = filelist.at(index);
-					e.length = atoi(str.substr(str.find_first_of("=") + 1).c_str());
-				}
-			}
-		}
-	}
-
-	// Remove streaming media
-	filelist.erase(remove_if(filelist.begin(), filelist.end(),
-		[](const SPlaylistEntry &e) { return e.length < 0; }), filelist.end());
-
-	file.close();
-}
-
-// Import local files from m3u/pls playlists onto a new track
-void PlaylistImport(COMMAND_T* ct)
-{
-	char cPath[256];
-	GetProjectPath(cPath, sizeof(cPath));
-
-	string listpath;
-	if(char *path = BrowseForFiles(__LOCALIZE("Import playlist","sws_mbox"), cPath, NULL, false, "Playlist files (*.m3u,*.pls)\0*.m3u;*.pls\0All Files (*.*)\0*.*\0"))
-	{
-		listpath = path;
-		free(path);
-	}
-	else
-		return;
-
-	const string &ext = ParseFileExtension(listpath);
-
-	vector<SPlaylistEntry> filelist;
-
-	// Decide what kind of playlist we have
-	if(ext == "m3u")
-		ParseM3U(listpath, filelist);
-	else if(ext == "pls")
-		ParsePLS(listpath, filelist);
-
-	if(filelist.empty())
-	{
-		ShowMessageBox(__LOCALIZE("Failed to import playlist. No files found.","sws_mbox"), __LOCALIZE("Import playlist","sws_mbox"), 0);
-		return;
-	}
-
-	// Validate files
-	size_t badfiles = 0;
-	for(SPlaylistEntry &e : filelist)
-	{
-		e.exists = file_exists(e.path.c_str());
-
-		if(!e.exists)
-			++badfiles;
-	}
-
-	// If files can't be found, ask user what to do.
-	if(badfiles > 0)
-	{
-<<<<<<< HEAD
-		const size_t limit = min(badfiles, 9); // avoid enormous messagebox
-=======
-		const size_t limit = min<size_t>(badfiles, 9); // avoid enormous messagebox
->>>>>>> cffed96e
-
-		stringstream ss;
-		ss << __LOCALIZE("The following files cannot be found. Create items for them anyway?\n","sws_mbox");
-
-		size_t n = 0;
-		for(const SPlaylistEntry &e : filelist) {
-			if(!e.exists)
-			{
-				ss << "\n " << e.path;
-
-				if(++n >= limit)
-					break;
-			}
-		}
-
-		if(badfiles > limit)
-			ss << "\n +" << badfiles - limit << __LOCALIZE(" more files","sws_mbox");
-
-		switch(ShowMessageBox(ss.str().c_str(), __LOCALIZE("Import playlist", "sws_mbox"), MB_YESNOCANCEL)) {
-		case IDCANCEL:
-			return;
-		case IDNO:
-			filelist.erase(remove_if(filelist.begin(), filelist.end(),
-				[](const SPlaylistEntry &e) { return !e.exists; }), filelist.end());
-			break;
-		}
-	}
-
-	Undo_BeginBlock2(NULL);
-
-	// Add new track
-	int idx = GetNumTracks();
-	int panMode = 5;		// Stereo pan
-	double panLaw = 1.0;	// 0dB
-	InsertTrackAtIndex(idx, false);
-	MediaTrack *pTrack = GetTrack(NULL, idx);
-	GetSetMediaTrackInfo(pTrack, "P_NAME", (void*) listpath.c_str());
-	GetSetMediaTrackInfo(pTrack, "I_PANMODE", (void*) &panMode);
-	GetSetMediaTrackInfo(pTrack, "D_PANLAW", (void*) &panLaw);
-	SetOnlyTrackSelected(pTrack);
-
-	// Add new items to track
-	double pos = 0.0;
-	for(const SPlaylistEntry &e : filelist)
-	{
-		PCM_source *pSrc = PCM_Source_CreateFromFile(e.path.c_str());
-		if(!pSrc)
-			continue;
-
-		MediaItem *pItem = AddMediaItemToTrack(pTrack);
-		if(!pItem)
-			continue;
-
-		MediaItem_Take *pTake = AddTakeToMediaItem(pItem);
-		if(!pTake)
-			continue;
-
-		GetSetMediaItemTakeInfo(pTake, "P_SOURCE", pSrc);
-		GetSetMediaItemTakeInfo(pTake, "P_NAME", (void*) e.title.c_str());
-		SetMediaItemPosition(pItem, pos, false);
-		SetMediaItemLength(pItem, e.length, false);
-		pos += e.length;
-	}
-
-	Undo_EndBlock2(NULL, SWS_CMD_SHORTNAME(ct), UNDO_STATE_ITEMS|UNDO_STATE_TRACKCFG);
-
-	TrackList_AdjustWindows(false);
-	UpdateTimeline();
-
-	Main_OnCommand(40047, 0); // Build missing peaks
-}
-
-//!WANT_LOCALIZE_1ST_STRING_BEGIN:sws_actions
-static COMMAND_T g_commandTable[] = 
-{
-	{ { DEFACCEL, "SWS/IX: Import m3u/pls playlist" },	"IX_PLAYLIST_IMPORT",	PlaylistImport,	NULL, 0},
-
-	{ {}, LAST_COMMAND, }, // Denote end of table
-};
-//!WANT_LOCALIZE_1ST_STRING_END
-
-int PlaylistImportInit()
-{
-	SWSRegisterCommands(g_commandTable);
-
-	return 1;
-}
+/******************************************************************************
+/ PlaylistImport.cpp
+/
+/ Copyright (c) 2012 Philip S. Considine (IX)
+/
+/ Permission is hereby granted, free of charge, to any person obtaining a copy
+/ of this software and associated documentation files (the "Software"), to deal
+/ in the Software without restriction, including without limitation the rights to
+/ use, copy, modify, merge, publish, distribute, sublicense, and/or sell copies
+/ of the Software, and to permit persons to whom the Software is furnished to
+/ do so, subject to the following conditions:
+/
+/ The above copyright notice and this permission notice shall be included in all
+/ copies or substantial portions of the Software.
+/
+/ THE SOFTWARE IS PROVIDED "AS IS", WITHOUT WARRANTY OF ANY KIND,
+/ EXPRESS OR IMPLIED, INCLUDING BUT NOT LIMITED TO THE WARRANTIES
+/ OF MERCHANTABILITY, FITNESS FOR A PARTICULAR PURPOSE AND
+/ NONINFRINGEMENT. IN NO EVENT SHALL THE AUTHORS OR COPYRIGHT
+/ HOLDERS BE LIABLE FOR ANY CLAIM, DAMAGES OR OTHER LIABILITY,
+/ WHETHER IN AN ACTION OF CONTRACT, TORT OR OTHERWISE, ARISING
+/ FROM, OUT OF OR IN CONNECTION WITH THE SOFTWARE OR THE USE OR
+/ OTHER DEALINGS IN THE SOFTWARE.
+/
+******************************************************************************/
+
+#include "stdafx.h"
+#include "IX.h"
+#include "../reaper/localize.h"
+
+
+struct SPlaylistEntry
+{
+	double length;
+	string title;
+	string path;
+	bool exists;
+};
+
+// Fill outbuf with filenames retrieved from playlist
+void ParseM3U(string listpath, vector<SPlaylistEntry> &filelist)
+{
+	char buf[1024] = {0};
+	ifstream file(listpath.c_str(), ios_base::in);
+
+	if(file.is_open())
+	{
+		// m3u playlist file should start with the string "#EXTM3U"
+		file.getline(buf, sizeof(buf));
+		string str = buf;
+		if(str.find("#EXTM3U") != 0)
+		{
+			return;
+		}
+
+		string pathroot = listpath.substr(0, listpath.find_last_of("\\") + 1);
+
+		// Each entry in the playlist consists of two lines.
+		// The first contains the length in seconds and the title, the second should be the file path relative to the playlist location.
+		//	#EXTINF:331,Bernard Pretty Purdie - Hap'nin'
+		//	Music\Bernard Pretty Purdie\Lialeh\07 - Hap'nin'.mp3
+		// Streaming media should have length -1
+		while(!file.eof())
+		{
+			SPlaylistEntry e{};
+
+			file.getline(buf, sizeof(buf));
+			string str = buf;
+
+			if(str.find("#EXTINF:") == 0)
+			{
+				str = str.substr(str.find_first_of(":") + 1); // Remove "#EXTINF:"
+
+				e.length = atof(str.substr(0, str.find_first_of(",")).c_str());
+
+				if(e.length < 0) continue; // Streaming media should have length -1
+
+				e.title = str.substr(str.find_first_of(",") + 1);
+
+				file.getline(buf, sizeof(buf));
+				e.path = buf;
+
+				// Make path absolute if not already
+				if(e.path.find(':') == string::npos)
+				{
+					e.path.insert(0, pathroot);
+				}
+
+				filelist.push_back(e);
+			}
+		}
+	}
+
+	file.close();
+}
+
+// Fill filelist with info retrieved from the playlist
+void ParsePLS(string listpath, vector<SPlaylistEntry> &filelist)
+{
+	char buf[1024] = {0};
+	ifstream file(listpath.c_str(), ios_base::in);
+
+	if(file.is_open())
+	{
+		// pls playlist file should start with the string "[playlist]"
+		file.getline(buf, sizeof(buf));
+		string str = buf;
+		if(str.find("[playlist]") == string::npos)
+		{
+			return;
+		}
+
+		string pathroot = listpath.substr(0, listpath.find_last_of("\\") + 1);
+
+		// Find number of entries
+		int count = 0;
+		while(!file.eof())
+		{
+			file.getline(buf, sizeof(buf));
+			str = buf;
+			if(str.find("NumberOfEntries") != string::npos)
+			{
+				count = atoi(str.substr(str.find_first_of("=") + 1).c_str());
+				filelist.resize(count);
+				break;
+			}
+		}
+
+		if(count == 0) return;
+
+		// Each entry in the playlist consists of three lines:
+		//	File1=E:\Music\James Brown\20 all time greatest hits!\13 - Get On The Good Foot.mp3
+		//	Title1=James Brown - Get On The Good Foot
+		//	Length1=215
+		// Streaming media should have length -1
+		file.seekg(0);
+		while(!file.eof())
+		{
+			file.getline(buf, sizeof(buf));
+			string str = buf;
+
+			if(str.empty()) continue;
+
+			str = str.erase(str.find_last_of('\r')); // Winamp pls files have extra carriage returns which screw up file_exists()
+
+			if(str.find("File") == 0)
+			{
+				str = str.substr(4); // Strip "File"
+				int index = atoi(str.substr(0, str.find_first_of("=")).c_str()) - 1;
+
+				if(index > -1 && index < count)
+				{
+					SPlaylistEntry &e = filelist.at(index);
+					e.path = str.substr(str.find_first_of("=") + 1);
+
+					// Make path absolute if not already
+					if(e.path.find(':') == string::npos)
+					{
+						e.path.insert(0, pathroot);
+					}
+				}
+			}
+			else if(str.find("Title") == 0)
+			{
+				str = str.substr(5); // Strip "Title"
+				int index = atoi(str.substr(0, str.find_first_of("=")).c_str()) - 1;
+
+				if(index > -1 && index < count)
+				{
+					SPlaylistEntry &e = filelist.at(index);
+					e.title = str.substr(str.find_first_of("=") + 1);
+				}
+			}
+			else if(str.find("Length") == 0)
+			{
+				str = str.substr(6); // Strip "Length"
+				int index = atoi(str.substr(0, str.find_first_of("=")).c_str()) - 1;
+
+				if(index > -1 && index < count)
+				{
+					SPlaylistEntry &e = filelist.at(index);
+					e.length = atoi(str.substr(str.find_first_of("=") + 1).c_str());
+				}
+			}
+		}
+	}
+
+	// Remove streaming media
+	filelist.erase(remove_if(filelist.begin(), filelist.end(),
+		[](const SPlaylistEntry &e) { return e.length < 0; }), filelist.end());
+
+	file.close();
+}
+
+// Import local files from m3u/pls playlists onto a new track
+void PlaylistImport(COMMAND_T* ct)
+{
+	char cPath[256];
+	GetProjectPath(cPath, sizeof(cPath));
+
+	string listpath;
+	if(char *path = BrowseForFiles(__LOCALIZE("Import playlist","sws_mbox"), cPath, NULL, false, "Playlist files (*.m3u,*.pls)\0*.m3u;*.pls\0All Files (*.*)\0*.*\0"))
+	{
+		listpath = path;
+		free(path);
+	}
+	else
+		return;
+
+	const string &ext = ParseFileExtension(listpath);
+
+	vector<SPlaylistEntry> filelist;
+
+	// Decide what kind of playlist we have
+	if(ext == "m3u")
+		ParseM3U(listpath, filelist);
+	else if(ext == "pls")
+		ParsePLS(listpath, filelist);
+
+	if(filelist.empty())
+	{
+		ShowMessageBox(__LOCALIZE("Failed to import playlist. No files found.","sws_mbox"), __LOCALIZE("Import playlist","sws_mbox"), 0);
+		return;
+	}
+
+	// Validate files
+	size_t badfiles = 0;
+	for(SPlaylistEntry &e : filelist)
+	{
+		e.exists = file_exists(e.path.c_str());
+
+		if(!e.exists)
+			++badfiles;
+	}
+
+	// If files can't be found, ask user what to do.
+	if(badfiles > 0)
+	{
+		const size_t limit = min<size_t>(badfiles, 9); // avoid enormous messagebox
+
+		stringstream ss;
+		ss << __LOCALIZE("The following files cannot be found. Create items for them anyway?\n","sws_mbox");
+
+		size_t n = 0;
+		for(const SPlaylistEntry &e : filelist) {
+			if(!e.exists)
+			{
+				ss << "\n " << e.path;
+
+				if(++n >= limit)
+					break;
+			}
+		}
+
+		if(badfiles > limit)
+			ss << "\n +" << badfiles - limit << __LOCALIZE(" more files","sws_mbox");
+
+		switch(ShowMessageBox(ss.str().c_str(), __LOCALIZE("Import playlist", "sws_mbox"), MB_YESNOCANCEL)) {
+		case IDCANCEL:
+			return;
+		case IDNO:
+			filelist.erase(remove_if(filelist.begin(), filelist.end(),
+				[](const SPlaylistEntry &e) { return !e.exists; }), filelist.end());
+			break;
+		}
+	}
+
+	Undo_BeginBlock2(NULL);
+
+	// Add new track
+	int idx = GetNumTracks();
+	int panMode = 5;		// Stereo pan
+	double panLaw = 1.0;	// 0dB
+	InsertTrackAtIndex(idx, false);
+	MediaTrack *pTrack = GetTrack(NULL, idx);
+	GetSetMediaTrackInfo(pTrack, "P_NAME", (void*) listpath.c_str());
+	GetSetMediaTrackInfo(pTrack, "I_PANMODE", (void*) &panMode);
+	GetSetMediaTrackInfo(pTrack, "D_PANLAW", (void*) &panLaw);
+	SetOnlyTrackSelected(pTrack);
+
+	// Add new items to track
+	double pos = 0.0;
+	for(const SPlaylistEntry &e : filelist)
+	{
+		PCM_source *pSrc = PCM_Source_CreateFromFile(e.path.c_str());
+		if(!pSrc)
+			continue;
+
+		MediaItem *pItem = AddMediaItemToTrack(pTrack);
+		if(!pItem)
+			continue;
+
+		MediaItem_Take *pTake = AddTakeToMediaItem(pItem);
+		if(!pTake)
+			continue;
+
+		GetSetMediaItemTakeInfo(pTake, "P_SOURCE", pSrc);
+		GetSetMediaItemTakeInfo(pTake, "P_NAME", (void*) e.title.c_str());
+		SetMediaItemPosition(pItem, pos, false);
+		SetMediaItemLength(pItem, e.length, false);
+		pos += e.length;
+	}
+
+	Undo_EndBlock2(NULL, SWS_CMD_SHORTNAME(ct), UNDO_STATE_ITEMS|UNDO_STATE_TRACKCFG);
+
+	TrackList_AdjustWindows(false);
+	UpdateTimeline();
+
+	Main_OnCommand(40047, 0); // Build missing peaks
+}
+
+//!WANT_LOCALIZE_1ST_STRING_BEGIN:sws_actions
+static COMMAND_T g_commandTable[] =
+{
+	{ { DEFACCEL, "SWS/IX: Import m3u/pls playlist" },	"IX_PLAYLIST_IMPORT",	PlaylistImport,	NULL, 0},
+
+	{ {}, LAST_COMMAND, }, // Denote end of table
+};
+//!WANT_LOCALIZE_1ST_STRING_END
+
+int PlaylistImportInit()
+{
+	SWSRegisterCommands(g_commandTable);
+
+	return 1;
+}