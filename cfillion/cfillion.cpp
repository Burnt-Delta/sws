/******************************************************************************
/ cfillion.cpp
/
/ Copyright (c) 2017 Christian Fillion
/ https://cfillion.ca
/
/ Permission is hereby granted, free of charge, to any person obtaining a copy
/ of this software and associated documentation files (the "Software"), to deal
/ in the Software without restriction, including without limitation the rights to
/ use, copy, modify, merge, publish, distribute, sublicense, and/or sell copies
/ of the Software, and to permit persons to whom the Software is furnished to
/ do so, subject to the following conditions:
/
/ The above copyright notice and this permission notice shall be included in all
/ copies or substantial portions of the Software.
/
/ THE SOFTWARE IS PROVIDED "AS IS", WITHOUT WARRANTY OF ANY KIND,
/ EXPRESS OR IMPLIED, INCLUDING BUT NOT LIMITED TO THE WARRANTIES
/ OF MERCHANTABILITY, FITNESS FOR A PARTICULAR PURPOSE AND
/ NONINFRINGEMENT. IN NO EVENT SHALL THE AUTHORS OR COPYRIGHT
/ HOLDERS BE LIABLE FOR ANY CLAIM, DAMAGES OR OTHER LIABILITY,
/ WHETHER IN AN ACTION OF CONTRACT, TORT OR OTHERWISE, ARISING
/ FROM, OUT OF OR IN CONNECTION WITH THE SOFTWARE OR THE USE OR
/ OTHER DEALINGS IN THE SOFTWARE.
/
******************************************************************************/

#include "stdafx.h"
#include "cfillion.hpp"
#include "version.h"

#ifdef _WIN32
static const unsigned int FORMAT = CF_UNICODETEXT;
#else
  // on SWELL/generic CF_TEXT may be implemented as a function call which 
  // may not be available until after loading is complete
#define FORMAT (CF_TEXT)
#endif

extern WDL_PtrList_DOD<WDL_FastString> g_script_strs;

void CF_SetClipboard(const char *buf)
{
#ifdef _WIN32
  const int length = MultiByteToWideChar(CP_UTF8, 0, buf, -1, nullptr, 0);
  const size_t size = length * sizeof(wchar_t);
#else
  const size_t size = strlen(buf) + 1;
#endif

  HANDLE mem = GlobalAlloc(GMEM_MOVEABLE, size);
#ifdef _WIN32
  MultiByteToWideChar(CP_UTF8, 0, buf, -1, (wchar_t *)GlobalLock(mem), length);
#else
  memcpy(GlobalLock(mem), buf, size);
#endif
  GlobalUnlock(mem);

  OpenClipboard(GetMainHwnd());
  EmptyClipboard();
  SetClipboardData(FORMAT, mem);
  CloseClipboard();
}

void CF_GetClipboard(char *buf, int bufSize)
{
  OpenClipboard(GetMainHwnd());
  HANDLE mem = GetClipboardData(FORMAT);

  if(void *data = GlobalLock(mem)) {
#ifdef _WIN32
    WideCharToMultiByte(CP_UTF8, 0, (const wchar_t *)data, -1,
      buf, bufSize - 1, nullptr, nullptr);

    // Insert a null terminator if the buffer is too small to hold the entire
    // clipboard data. WideCharToMultiByte inserts it at the end of the string
    // by itself when the buffer is big enough.
    buf[bufSize - 1] = 0;
#else
    snprintf(buf, bufSize, "%s", (const char *)data);
#endif
    GlobalUnlock(mem);
  }

  CloseClipboard();
}

const char *CF_GetClipboardBig(WDL_FastString *output)
{
  if(g_script_strs.Find(output) == -1)
    return NULL;

  OpenClipboard(GetMainHwnd());
  HANDLE mem = GetClipboardData(FORMAT);

  if(void *data = GlobalLock(mem)) {
#ifdef _WIN32
    const int size = WideCharToMultiByte(CP_UTF8, 0,
      (const wchar_t *)data, -1, nullptr, 0, nullptr, nullptr) - 1;

    output->SetLen(size);

    WideCharToMultiByte(CP_UTF8, 0, (const wchar_t *)data, -1,
      const_cast<char *>(output->Get()), size, nullptr, nullptr);
#else
    output->Set((const char *)data);
#endif
    GlobalUnlock(mem);
  }

  CloseClipboard();

  return output->Get();
}

bool CF_ShellExecute(const char *file, const char *args)
{
  // Windows's implementation of ShellExecute returns a fake HINSTANCE (greater
  // than 32 on success) while SWELL's implementation returns a BOOL.

#ifdef _WIN32
//  static_assert(&ShellExecute == &ShellExecuteUTF8,
//    "ShellExecute is not aliased to ShellExecuteUTF8");
  HINSTANCE ret = ShellExecute(nullptr, "open", file, args, nullptr, SW_SHOW);
  return ret > (HINSTANCE)32;
#else
  return ShellExecute(NULL, "open", file, args, NULL, SW_SHOW);
#endif
}

bool CF_LocateInExplorer(const char *file)
{
  // Quotes inside the filename must not be escaped for the SWELL implementation
  WDL_FastString arg;
  arg.SetFormatted(strlen(file) + 10, "(/select,\"%s\")", file);

  return CF_ShellExecute("explorer.exe", arg.Get());
}

<<<<<<< HEAD
void CF_GetSWSVersion(char *buf, const int bufSize)
{
  snprintf(buf, bufSize, "%d.%d.%d.%d", SWS_VERSION);
=======
int CF_EnumerateActions(const int section, const int idx, char *nameBuf, const int nameBufSize)
{
  const char *name = "";
  const int cmdId = kbd_enumerateActions(SectionFromUniqueID(section), idx, &name);
  snprintf(nameBuf, nameBufSize, "%s", name);
  return cmdId;
}

const char *CF_GetCommandText(const int section, const int command)
{
  return kbd_getTextFromCmd(command, SectionFromUniqueID(section));
>>>>>>> 10da7420
}<|MERGE_RESOLUTION|>--- conflicted
+++ resolved
@@ -32,7 +32,7 @@
 #ifdef _WIN32
 static const unsigned int FORMAT = CF_UNICODETEXT;
 #else
-  // on SWELL/generic CF_TEXT may be implemented as a function call which 
+  // on SWELL/generic CF_TEXT may be implemented as a function call which
   // may not be available until after loading is complete
 #define FORMAT (CF_TEXT)
 #endif
@@ -137,11 +137,11 @@
   return CF_ShellExecute("explorer.exe", arg.Get());
 }
 
-<<<<<<< HEAD
+
 void CF_GetSWSVersion(char *buf, const int bufSize)
 {
   snprintf(buf, bufSize, "%d.%d.%d.%d", SWS_VERSION);
-=======
+
 int CF_EnumerateActions(const int section, const int idx, char *nameBuf, const int nameBufSize)
 {
   const char *name = "";
@@ -153,5 +153,5 @@
 const char *CF_GetCommandText(const int section, const int command)
 {
   return kbd_getTextFromCmd(command, SectionFromUniqueID(section));
->>>>>>> 10da7420
+
 }