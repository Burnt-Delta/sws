/******************************************************************************
/ cfillion.cpp
/
/ Copyright (c) 2017 Christian Fillion
/ https://cfillion.ca
/
/ Permission is hereby granted, free of charge, to any person obtaining a copy
/ of this software and associated documentation files (the "Software"), to deal
/ in the Software without restriction, including without limitation the rights to
/ use, copy, modify, merge, publish, distribute, sublicense, and/or sell copies
/ of the Software, and to permit persons to whom the Software is furnished to
/ do so, subject to the following conditions:
/
/ The above copyright notice and this permission notice shall be included in all
/ copies or substantial portions of the Software.
/
/ THE SOFTWARE IS PROVIDED "AS IS", WITHOUT WARRANTY OF ANY KIND,
/ EXPRESS OR IMPLIED, INCLUDING BUT NOT LIMITED TO THE WARRANTIES
/ OF MERCHANTABILITY, FITNESS FOR A PARTICULAR PURPOSE AND
/ NONINFRINGEMENT. IN NO EVENT SHALL THE AUTHORS OR COPYRIGHT
/ HOLDERS BE LIABLE FOR ANY CLAIM, DAMAGES OR OTHER LIABILITY,
/ WHETHER IN AN ACTION OF CONTRACT, TORT OR OTHERWISE, ARISING
/ FROM, OUT OF OR IN CONNECTION WITH THE SOFTWARE OR THE USE OR
/ OTHER DEALINGS IN THE SOFTWARE.
/
******************************************************************************/

#pragma once

typedef HWND__ FxChain;

void CF_SetClipboard(const char *);
void CF_GetClipboard(char *buf, int bufSize);
const char *CF_GetClipboardBig(WDL_FastString *);
bool CF_ShellExecute(const char *file, const char *args = NULL);
bool CF_LocateInExplorer(const char *file);
<<<<<<< HEAD


void CF_GetSWSVersion(char *buf, int bufSize);

int CF_EnumerateActions(int section, int idx, char *nameBuf, int nameBufSize);
const char *CF_GetCommandText(int section, int command);

HWND CF_GetFocusedFXChain();
HWND CF_GetTrackFXChain(MediaTrack *);
HWND CF_GetTakeFXChain(MediaItem_Take *);
int CF_EnumSelectedFX(HWND chain, int index = -1);
=======
int CF_GetMediaSourceBitDepth(PCM_source *);
bool CF_GetMediaSourceOnline(PCM_source *);
void CF_SetMediaSourceOnline(PCM_source *, bool set);
bool CF_GetMediaSourceMetadata(PCM_source *, const char *name, char *buf, int bufSize);
bool CF_GetMediaSourceRPP(PCM_source *source, char *buf, const int bufSize);
int CF_EnumMediaSourceCues(PCM_source *source, const int index, double *time, double *endTime, bool *isRegion, char *name, const int nameSize);
bool CF_ExportMediaSource(PCM_source *source, const char *file);
>>>>>>> 0a9dc364
<|MERGE_RESOLUTION|>--- conflicted
+++ resolved
@@ -34,7 +34,6 @@
 const char *CF_GetClipboardBig(WDL_FastString *);
 bool CF_ShellExecute(const char *file, const char *args = NULL);
 bool CF_LocateInExplorer(const char *file);
-<<<<<<< HEAD
 
 
 void CF_GetSWSVersion(char *buf, int bufSize);
@@ -46,12 +45,10 @@
 HWND CF_GetTrackFXChain(MediaTrack *);
 HWND CF_GetTakeFXChain(MediaItem_Take *);
 int CF_EnumSelectedFX(HWND chain, int index = -1);
-=======
 int CF_GetMediaSourceBitDepth(PCM_source *);
 bool CF_GetMediaSourceOnline(PCM_source *);
 void CF_SetMediaSourceOnline(PCM_source *, bool set);
 bool CF_GetMediaSourceMetadata(PCM_source *, const char *name, char *buf, int bufSize);
 bool CF_GetMediaSourceRPP(PCM_source *source, char *buf, const int bufSize);
 int CF_EnumMediaSourceCues(PCM_source *source, const int index, double *time, double *endTime, bool *isRegion, char *name, const int nameSize);
-bool CF_ExportMediaSource(PCM_source *source, const char *file);
->>>>>>> 0a9dc364
+bool CF_ExportMediaSource(PCM_source *source, const char *file);