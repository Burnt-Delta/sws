--- conflicted
+++ resolved
@@ -1,1690 +1,1685 @@
-/******************************************************************************
-/ BR_Tempo.cpp
-/
-/ Copyright (c) 2013-2015 Dominik Martin Drzic
-/ http://forum.cockos.com/member.php?u=27094
-/ http://github.com/reaper-oss/sws
-/
-/ Permission is hereby granted, free of charge, to any person obtaining a copy
-/ of this software and associated documentation files (the "Software"), to deal
-/ in the Software without restriction, including without limitation the rights to
-/ use, copy, modify, merge, publish, distribute, sublicense, and/or sell copies
-/ of the Software, and to permit persons to whom the Software is furnished to
-/ do so, subject to the following conditions:
-/
-/ The above copyright notice and this permission notice shall be included in all
-/ copies or substantial portions of the Software.
-/
-/ THE SOFTWARE IS PROVIDED "AS IS", WITHOUT WARRANTY OF ANY KIND,
-/ EXPRESS OR IMPLIED, INCLUDING BUT NOT LIMITED TO THE WARRANTIES
-/ OF MERCHANTABILITY, FITNESS FOR A PARTICULAR PURPOSE AND
-/ NONINFRINGEMENT. IN NO EVENT SHALL THE AUTHORS OR COPYRIGHT
-/ HOLDERS BE LIABLE FOR ANY CLAIM, DAMAGES OR OTHER LIABILITY,
-/ WHETHER IN AN ACTION OF CONTRACT, TORT OR OTHERWISE, ARISING
-/ FROM, OUT OF OR IN CONNECTION WITH THE SOFTWARE OR THE USE OR
-/ OTHER DEALINGS IN THE SOFTWARE.
-/
-******************************************************************************/
-#include "stdafx.h"
-#include "BR_Tempo.h"
-#include "BR_ContinuousActions.h"
-#include "BR_EnvelopeUtil.h"
-#include "BR_MidiUtil.h"
-#include "BR_Misc.h"
-#include "BR_MouseUtil.h"
-#include "BR_TempoDlg.h"
-#include "BR_Util.h"
-#include "../SnM/SnM_Util.h"
-#include "../reaper/localize.h"
-
-/******************************************************************************
-* Globals                                                                     *
-******************************************************************************/
-static HWND g_convertMarkersToTempoWnd = NULL;
-static HWND g_selectAdjustTempoWnd = NULL;
-static HWND g_tempoShapeWnd = NULL;
-
-/******************************************************************************
-* Misc                                                                        *
-******************************************************************************/
-static bool MoveTempo (BR_Envelope& tempoMap, int id, double timeDiff, bool checkEditedPoints)
-{
-	// Get tempo points
-	double t1, t2, t3;
-	double b1, b2, b3, Nb1, Nb2;
-	int s1, s2;
-
-	if (id == 0 || timeDiff == 0 || !tempoMap.GetPoint(id, &t2, &b2, &s2, NULL))
-		return false;
-
-	tempoMap.GetPoint(id-1, &t1, &b1, &s1, NULL);
-	bool P3 = tempoMap.GetPoint(id+1, &t3, &b3, NULL, NULL);
-	double Nt2 = t2 + timeDiff;
-
-	// Calculate new value for current point
-	if (P3)
-	{
-		if (s2 == SQUARE) Nb2 = b2*(t3-t2) / (t3-Nt2);
-		else              Nb2 = (b2+b3)*(t3-t2) / (t3-Nt2) - b3;
-	}
-	else
-	{
-		Nb2 = b2;
-		t3 = Nt2 + 1; // t3 is faked so it can pass legality check
-	}
-
-	// Calculate new value for previous point
-	if (s1 == SQUARE) Nb1 = b1*(t2-t1) / (Nt2-t1);
-	else              Nb1 = (b1+b2)*(t2-t1) / (Nt2-t1) - Nb2;
-
-	// Check if values are legal
-	if (checkEditedPoints)
-	{
-		if (Nb2 < MIN_BPM || Nb2 > MAX_BPM || Nb1 < MIN_BPM || Nb1 > MAX_BPM) return false;
-		if ((Nt2-t1) < MIN_TEMPO_DIST || (t3 - Nt2) < MIN_TEMPO_DIST)         return false;
-	}
-
-	// Go through points backwards and get new values for linear points (if needed)
-	vector<double> prevBpm;
-	bool possible = true;
-	int direction = 1;
-	for (int i = id - 2; i >= 0; --i)
-	{
-		double b; int s;
-		if (!tempoMap.GetPoint(i, NULL, &b, &s, NULL) || s == SQUARE)
-			break;
-		else
-		{
-			double newBpm = b - direction*(Nb1 - b1);
-			if (checkEditedPoints)
-			{
-				if (newBpm <= MAX_BPM && newBpm >= MIN_BPM)
-					prevBpm.push_back(newBpm);
-				else
-				{
-					possible = false;
-					break;
-				}
-			}
-			else
-			{
-				prevBpm.push_back(newBpm);
-			}
-		}
-		direction *= -1;
-	}
-
-	if (checkEditedPoints && !possible)
-		return false;
-
-	// Set points before previous (if needed)
-	for (size_t i = 0; i < prevBpm.size(); ++i)
-		tempoMap.SetPoint(id-2-i, NULL, &prevBpm[i], NULL, NULL);
-
-	// Set previous point
-	tempoMap.SetPoint(id-1, NULL, &Nb1, NULL, NULL);
-
-	// Set current point
-	tempoMap.SetPoint(id, &Nt2, &Nb2, NULL, NULL);
-
-	return true;
-}
-
-static bool DeleteTempo (int id, bool checkEditedPoints, TrackEnvelope* tempoEnvelope)
-{
-	if (id < 0)
-		return false;
-
-	// Get tempo points
-	double t1, t2, t3, t4;
-	double b1, b2, b3, b4;
-	int s0, s1, s2, s3;
-	if (!tempoEnvelope) tempoEnvelope = GetTempoEnv();
-
-	if (!GetEnvelopePoint(tempoEnvelope, id, &t2, &b2, &s2, NULL, NULL))
-		return false;
-
-	bool P0 = GetEnvelopePoint(tempoEnvelope, id-2, NULL, NULL, &s0,  NULL, NULL);
-	bool P1 = GetEnvelopePoint(tempoEnvelope, id-1, &t1, &b1,   &s1,  NULL, NULL);
-	bool P3 = GetEnvelopePoint(tempoEnvelope, id+1, &t3, &b3,   &s3,  NULL, NULL);
-	bool P4 = GetEnvelopePoint(tempoEnvelope, id+2, &t4, &b4,   NULL, NULL, NULL);
-
-	// If previous point doesn't exist, fake it
-	if (!P0)
-		s0 = SQUARE;
-
-	// Get P2-P3 musical length
-	double m2 = (s2 == SQUARE) ? b2*(t3-t2) / 240 : (b2+b3)*(t3-t2) / 480;
-
-	// Hold new values
-	double Nb1;
-	double Nt3, Nb3;
-	bool success = true;
-
-	// Calculate new BPM values (and new time position when necessary)
-	if (P3)
-	{
-		if (s0 == SQUARE)
-		{
-			double m1 = (TimeMap_timeToQN(t2) - TimeMap_timeToQN(t1)) / 4; // in case of partial marker (calculating as m2 would result in effective musical lenght, but we want the musical length as if partial marker wasn't moved)
-			if (s1 == SQUARE) Nb1 = (240*(m1 + m2)) / (t3-t1);
-			else              Nb1 = (480*(m1 + m2)) / (t3-t1) - b3;
-
-			// Check new value is legal
-			if (checkEditedPoints && (Nb1 > MAX_BPM || Nb1 < MIN_BPM))
-				success = false;
-
-			// Next point stays the same
-			P3 = false;
-		}
-		else
-		{
-			if (P4)
-			{
-				if (s1 == SQUARE)
-				{
-					Nt3 = t2 + 240*m2 / b1;
-					if (s3 == SQUARE) Nb3 = b3*(t4-t3) / (t4-Nt3);
-					else              Nb3 = (b3+b4)*(t4-t3) / (t4-Nt3) - b4;
-				}
-				else
-				{
-					if (s3 == SQUARE)
-					{
-						double f1 = (b1+b2)*(t2-t1) + 480*m2;
-						double f2 = b3*(t4-t3);
-						double a = b1;
-						double b = (a*(t1+t4) + f1+f2) / 2;
-						double c = a*(t1*t4) + f1*t4 + f2*t1;
-						Nt3 = c / (b + sqrt(pow(b,2) - a*c));
-						Nb3 = f2 / (t4 - Nt3);
-					}
-					else
-					{
-						double f1 = (b1+b2)*(t2-t1) + 480*m2;
-						double f2 = (b3+b4)*(t4-t3);
-						double a = b1-b4;
-						double b = (a*(t1+t4) + f1+f2) / 2;
-						double c = a*(t1*t4) + f1*t4 + f2*t1;
-						Nt3 = c / (b + sqrt(pow(b,2) - a*c));
-						Nb3 = f2 / (t4 - Nt3) - b4;
-					}
-				}
-
-				// Check new position is legal
-				if (checkEditedPoints && ((Nt3 - t1) < MIN_TEMPO_DIST || (t4 - Nt3) < MIN_TEMPO_DIST))
-					success = false;
-			}
-			else
-			{
-				if (s1 == SQUARE)
-				{
-					Nt3 = t2 + 240*m2 / b1;
-					Nb3 = b3;
-				}
-				else
-				{
-					Nt3 = t3;
-					Nb3 = (480*m2 + (b1+b2)*(t2-t1)) / (t3-t1) - b1;
-				}
-
-				// Check new position is legal
-				if (checkEditedPoints && (Nt3 - t1) < MIN_TEMPO_DIST)
-					success = false;
-			}
-
-			// Check new value is legal
-			if (checkEditedPoints && (Nb3 > MAX_BPM || Nb3 < MIN_BPM))
-				success = false;
-
-			// Previous point stays the same
-			P1 = false;
-		}
-	}
-	else
-	{
-		// No surrounding points get edited
-		P1 = false;
-		P3 = false;
-	}
-
-	// Set new BPM and time values
-	if (success)
-	{
-		// Previous point
-		if (P1)
-			SetEnvelopePoint(tempoEnvelope, id-1, NULL, &Nb1, NULL, NULL, NULL, &g_bTrue);
-
-		// Next point
-		if (P3)
-			SetEnvelopePoint(tempoEnvelope, id+1, &Nt3, &Nb3, NULL, NULL, NULL, &g_bTrue);
-
-		// Delete point
-		DeleteEnvelopePointRange(tempoEnvelope, (t2 - (MIN_TEMPO_DIST * 2)), (t2 + (MIN_TEMPO_DIST * 2)));
-	}
-	return success;
-}
-
-/******************************************************************************
-* Commands: Tempo continuous actions                                          *
-******************************************************************************/
-static BR_Envelope* g_moveGridTempoMap = NULL;
-static bool         g_movedGridOnce          = false;
-static bool         g_didTempoMapInit        = false;
-static bool         g_insertedStretchMarkers = false;
-
-static bool MoveGridInit (COMMAND_T* ct, bool init)
-{
-	static int s_editCursorUndo = 0;
-
-	bool initSuccessful = true;
-	if (init)
-	{
-<<<<<<< HEAD
-		const int projgridframe = ConfigVar<int>("projgridframe").value_or(0);
-		if (((int)ct->user == 1 || (int)ct->user == 2) && projgridframe > 0)
-=======
-		int projgridframe; GetConfig("projgridframe", projgridframe);
-		if (((int)ct->user == 1 || (int)ct->user == 2) && projgridframe&1) // frames grid line spacing
->>>>>>> 4af32f92
-		{
-			initSuccessful = false;
-			static bool s_warnUser = true;
-			if (s_warnUser)
-			{
-				int userAnswer = MessageBox(g_hwndParent, __LOCALIZE("Can't move frame grid because it's attached to time, not beats. Would you like to be warned if it happens again?", "sws_mbox"), __LOCALIZE("SWS/BR - Warning", "sws_mbox"), MB_YESNO);
-				if (userAnswer == IDNO)
-					s_warnUser = false;
-			}
-		}
-		else
-		{
-			ConfigVar<int> undomask("undomask");
-			s_editCursorUndo = undomask.value_or(0);
-			initSuccessful = PositionAtMouseCursor(true) != -1;
-			if (initSuccessful)
-				undomask.try_set(ClearBit(s_editCursorUndo, 3));
-		}
-	}
-	else
-	{
-		ConfigVar<int>("undomask").try_set(s_editCursorUndo);
-		delete g_moveGridTempoMap;
-		g_moveGridTempoMap = NULL;
-	}
-
-	g_movedGridOnce          = false;
-	g_didTempoMapInit        = false;
-	g_insertedStretchMarkers = false;
-	return initSuccessful;
-}
-
-static int MoveGridDoUndo (COMMAND_T* ct)
-{
-	if (!g_movedGridOnce && g_didTempoMapInit)
-		RemoveTempoMap();
-	return (g_movedGridOnce) ? (UNDO_STATE_TRACKCFG | ((g_insertedStretchMarkers) ? UNDO_STATE_ITEMS : 0)) : (0);
-}
-
-static HCURSOR MoveGridCursor (COMMAND_T* ct, int window)
-{
-	if (window == BR_ContinuousAction::MAIN_ARRANGE || window == BR_ContinuousAction::MAIN_RULER)
-		return GetSwsMouseCursor(CURSOR_GRID_WARP);
-	else
-		return NULL;
-}
-
-static void MoveGridToMouse (COMMAND_T* ct)
-{
-	static int    s_lockedId = -1;
-	static double s_lastPosition = 0;
-
-	// Action called for the first time: reset variables and cache tempo map for future calls
-	if (!g_moveGridTempoMap)
-	{
-		s_lockedId = -1;
-		s_lastPosition = 0;
-
-		// Make sure tempo map already has at least one point created (for some reason it won't work if creating it directly in chunk)
-		if ((int)ct->user != 0 && CountTempoTimeSigMarkers(NULL) == 0) // do it only if not moving tempo marker
-		{
-			InitTempoMap();
-			g_didTempoMapInit = true;
-		}
-
-		g_moveGridTempoMap = new (nothrow) BR_Envelope(GetTempoEnv());
-		if (!g_moveGridTempoMap || !g_moveGridTempoMap->CountPoints() || g_moveGridTempoMap->IsLocked())
-		{
-			ContinuousActionStopAll();
-			return;
-		}
-	}
-
-	// Find closest grid/tempo marker
-	double tDiff = 0;
-	double mousePosition = PositionAtMouseCursor(true);
-	if (mousePosition == -1)
-	{
-		ContinuousActionStopAll();
-	}
-	else
-	{
-		// Move action was already called so use data from the previous move
-		if (g_movedGridOnce)
-		{
-			tDiff = mousePosition - s_lastPosition;
-		}
-
-		// Find or create tempo marker to move
-		else
-		{
-			double grid;
-			int targetId;
-
-			// Find closest grid tempo marker
-			if ((int)ct->user == 1 || (int)ct->user == 2)
-			{
-				grid = ((int)ct->user == 1) ? (GetClosestGridLine(mousePosition)) : (GetClosestMeasureGridLine(mousePosition));
-				targetId = g_moveGridTempoMap->Find(grid, MIN_TEMPO_DIST);
-			}
-			// Find closest tempo marker
-			else
-			{
-				targetId = g_moveGridTempoMap->FindClosest(mousePosition);
-				if (targetId ==0) ++targetId;
-				if (!g_moveGridTempoMap->ValidateId(targetId))
-					return;
-				g_moveGridTempoMap->GetPoint(targetId, &grid, NULL, NULL, NULL);
-			}
-
-			// No tempo marker on grid, create it (skip if moving closest tempo marker)
-			if (!g_moveGridTempoMap->ValidateId(targetId))
-			{
-				int prevId = g_moveGridTempoMap->FindPrevious(grid);
-				int shape; g_moveGridTempoMap->GetPoint(prevId, NULL, NULL, &shape, NULL);
-				if (g_moveGridTempoMap->CreatePoint(prevId+1, grid, g_moveGridTempoMap->ValueAtPosition(grid), shape, 0, false))
-				targetId = prevId + 1;
-			}
-
-			// Can't move first tempo marker so ignore this move action and wait for valid mouse position
-			if (targetId != 0)
-			{
-				s_lockedId = targetId;
-				tDiff = mousePosition - grid;
-			}
-		}
-	}
-
-	// Move grid and commit changes
-	if (tDiff != 0 && s_lockedId >= 0)
-	{
-		// Warn user if tempo marker couldn't get processed
-		if (!g_moveGridTempoMap || !MoveTempo(*g_moveGridTempoMap, s_lockedId, tDiff, true))
-		{
-			static bool s_warnUser = true;
-			if (s_warnUser)
-			{
-				ContinuousActionStopAll ();
-				int userAnswer = MessageBox(g_hwndParent, __LOCALIZE("Moving grid failed because some tempo markers would end up with illegal BPM or position. Would you like to be warned if it happens again?", "sws_mbox"), __LOCALIZE("SWS/BR - Warning", "sws_mbox"), MB_YESNO);
-				if (userAnswer == IDNO)
-					s_warnUser = false;
-			}
-		}
-		else
-		{
-			if (!g_movedGridOnce)
-				g_insertedStretchMarkers = InsertStretchMarkerInAllItems(mousePosition - tDiff, true);
-
-			s_lastPosition = mousePosition;
-			g_moveGridTempoMap->Commit();
-			g_movedGridOnce = true;
-		}
-	}
-}
-
-void MoveGridToMouseInit ()
-{
-	//!WANT_LOCALIZE_1ST_STRING_BEGIN:sws_actions
-	static COMMAND_T s_commandTable[] =
-	{
-		{ { DEFACCEL, "SWS/BR: Move closest tempo marker to mouse cursor (perform until shortcut released)" },      "BR_MOVE_CLOSEST_TEMPO_MOUSE", MoveGridToMouse, NULL, 0},
-		{ { DEFACCEL, "SWS/BR: Move closest grid line to mouse cursor (perform until shortcut released)" },         "BR_MOVE_GRID_TO_MOUSE",       MoveGridToMouse, NULL, 1},
-		{ { DEFACCEL, "SWS/BR: Move closest measure grid line to mouse cursor (perform until shortcut released)" }, "BR_MOVE_M_GRID_TO_MOUSE",     MoveGridToMouse, NULL, 2},
-		{ {}, LAST_COMMAND}
-	};
-	//!WANT_LOCALIZE_1ST_STRING_END
-
-	int i = -1;
-	while(s_commandTable[++i].id != LAST_COMMAND)
-		ContinuousActionRegister(new BR_ContinuousAction(&s_commandTable[i], MoveGridInit, MoveGridDoUndo, MoveGridCursor));
-}
-
-/******************************************************************************
-* Commands: Tempo                                                             *
-******************************************************************************/
-void MoveGridToEditPlayCursor (COMMAND_T* ct)
-{
-	// Find cursor immediately (in case of playback we want the most accurate position)
-	bool doPlayCursor = ((int)ct->user == 1 || (int)ct->user == 3) && IsPlaying(NULL);
-	double cursor =  (doPlayCursor) ? (GetPlayPositionEx(NULL)) : (GetCursorPositionEx(NULL));
-
-	PreventUIRefresh(1);
-
-	// In case tempo map has no tempo points
-	bool didTempoMapInit = false;
-	if (CountTempoTimeSigMarkers(NULL) == 0)
-	{
-		InitTempoMap();
-		didTempoMapInit = true;
-	}
-
-	BR_Envelope tempoMap(GetTempoEnv());
-
-	// Prevent play cursor from jumping
-	ConfigVar<int> seekmodes("seekmodes");
-	const int originalSeekmodes = seekmodes.value_or(0);
-	if ((int)ct->user == 1 || (int)ct->user == 3)
-		seekmodes.try_set(ClearBit(originalSeekmodes, 5));
-
-	// Find closest grid
-	double grid = 0;
-	if      ((int)ct->user == 0 || (int)ct->user == 1) grid = GetClosestGridLine(cursor);
-	else if ((int)ct->user == 2 || (int)ct->user == 3) grid = GetClosestMeasureGridLine(cursor);
-	else if ((int)ct->user == 4)                       grid = GetClosestLeftSideGridLine(cursor);
-	else                                               grid = GetClosestRightSideGridLine(cursor);
-	int targetId = tempoMap.Find(grid, MIN_TEMPO_DIST);
-
-	// No tempo marker on grid, create it
-	if (!tempoMap.ValidateId(targetId))
-	{
-		int prevId  = tempoMap.FindPrevious(grid);
-		double value = tempoMap.ValueAtPosition(grid);
-		int shape;
-		tempoMap.GetPoint(prevId, NULL, NULL, &shape, NULL);
-		tempoMap.CreatePoint(prevId+1, grid, value, shape, 0, false);
-		targetId = prevId+1;
-	}
-	double tDiff = cursor - grid;
-
-	// Commit changes and warn user if needed
-	bool success = false;
-	if (tDiff != 0)
-	{
-		if (MoveTempo(tempoMap, targetId, tDiff, true))
-		{
-			InsertStretchMarkerInAllItems(grid, true);
-			if (tempoMap.Commit())
-			{
-				// Restore edit cursor only if moving to it
-				if (!doPlayCursor)
-					SetEditCurPos2(NULL, cursor, false, false);
-				Undo_OnStateChangeEx2(NULL, SWS_CMD_SHORTNAME(ct), UNDO_STATE_TRACKCFG, -1);
-				success = true;
-			}
-		}
-		else
-		{
-			static bool s_warnUser = true;
-			if (s_warnUser && !tempoMap.IsLocked())
-			{
-				int userAnswer = MessageBox(g_hwndParent, __LOCALIZE("Moving grid failed because some tempo markers would end up with illegal BPM or position. Would you like to be warned if it happens again?", "sws_mbox"), __LOCALIZE("SWS/BR - Warning", "sws_mbox"), MB_YESNO);
-				if (userAnswer == IDNO)
-					s_warnUser = false;
-			}
-		}
-	}
-	if (!success && didTempoMapInit)
-		RemoveTempoMap();
-
-	PreventUIRefresh(-1);
-	seekmodes.try_set(originalSeekmodes);
-}
-
-void MoveTempo (COMMAND_T* ct)
-{
-	BR_Envelope tempoMap(GetTempoEnv());
-	if (!tempoMap.CountPoints())
-		return;
-
-	double cursor = GetCursorPositionEx(NULL);
-	double tDiff = 0;
-	int targetId = -1;
-
-	// Find tempo marker closest to the edit cursor
-	if ((int)ct->user == 3)
-	{
-		targetId = tempoMap.FindClosest(cursor);
-		if (targetId == 0) ++targetId;
-		if (!tempoMap.ValidateId(targetId))
-			return;
-
-		double cTime; tempoMap.GetPoint(targetId, &cTime, NULL, NULL, NULL);
-		tDiff = cursor - cTime;
-	}
-
-	// Just get time difference for selected points
-	else
-	{
-		if ((int)ct->user == 2 || (int)ct->user == -2)
-			tDiff = 1 / GetHZoomLevel() * (double)ct->user / 2;
-		else
-			tDiff = (double)ct->user/10000;
-	}
-
-	if (tDiff == 0)
-		return;
-
-	// Loop through selected points
-	int skipped = 0;
-	int count = (targetId != -1) ? (1) : (tempoMap.CountSelected());
-	for (int i = 0; i < count; ++i)
-	{
-		int id = ((int)ct->user == 3) ? (targetId) : (tempoMap.GetSelected(i));
-		if (id > 0) // skip first point
-			skipped += (MoveTempo(tempoMap, id, tDiff, true)) ? (0) : (1);
-	}
-
-	// Commit changes
-	PreventUIRefresh(1); // prevent jumpy cursor
-	if (tempoMap.Commit())
-	{
-		if ((int)ct->user == 3)
-			SetEditCurPos2(NULL, cursor, false, false); // always keep cursor position when moving to closest tempo marker
-		Undo_OnStateChangeEx2(NULL, SWS_CMD_SHORTNAME(ct), UNDO_STATE_TRACKCFG, -1);
-	}
-	PreventUIRefresh(-1);
-
-	// Warn user if some points weren't processed
-	static bool s_warnUser = true;
-	if (s_warnUser && skipped != 0 && !tempoMap.IsLocked())
-	{
-		char buffer[512];
-		_snprintfSafe(buffer, sizeof(buffer), __LOCALIZE_VERFMT("%d of the selected points didn't get processed because some points would end up with illegal BPM or position. Would you like to be warned if it happens again?", "sws_mbox"), skipped);
-		int userAnswer = MessageBox(g_hwndParent, buffer, __LOCALIZE("SWS/BR - Warning", "sws_mbox"), MB_YESNO);
-		if (userAnswer == IDNO)
-			s_warnUser = false;
-	}
-}
-
-void EditTempo (COMMAND_T* ct)
-{
-	// Get tempo map
-	BR_Envelope tempoMap(GetTempoEnv());
-	if (!tempoMap.CountSelected())
-		return;
-
-	// Get values and type of operation to be performed
-	bool percentage = false;
-	double diff;
-	if (GetFirstDigit((int)ct->user) == 1)
-		diff = (double)ct->user / 1000;
-	else
-	{
-		diff = (double)ct->user / 200000;
-		percentage = true;
-	}
-
-	// Loop through selected points and perform BPM calculations
-	int skipped = 0;
-	for (int i = 0; i < tempoMap.CountSelected(); ++i)
-	{
-		int id = tempoMap.GetSelected(i);
-
-		// Hold new values for selected and surrounding points
-		double Nt1, Nt3, Nb1, Nb3;
-		vector<double> selPos;
-		vector<double> selBpm;
-
-		///// CURRENT POINT /////
-		/////////////////////////
-
-		// Get all consequentially selected points into a vector with their new values. In case
-		// there is consequential selection, middle musical position of a transition between first
-		// and last selected point will preserve it's time position (where possible)
-		int offset = 0;
-		if (tempoMap.GetSelection(id+1))
-		{
-			// Store new values for selected points into vectors
-			double musicalMiddle = 0;
-			vector<double> musicalLength;
-			while (true)
-			{
-				// Once unselected point is encountered, break
-				if (!tempoMap.GetSelection(id+offset))
-				{
-					--offset;    // since this point is not taken into account, correct offset
-
-					i += offset; // in case of consequential selection, points are treated as
-					break;       // one big transition, so skip them all
-				}
-
-				// Get point currently in the loop and surrounding points
-				double t0, t1, t2, b0, b1, b2;
-				int s0, s1;
-				bool P0 = tempoMap.GetPoint(id+offset-1, &t0, &b0, &s0, NULL);
-				tempoMap.GetPoint(id+offset,   &t1, &b1, &s1, NULL);
-				tempoMap.GetPoint(id+offset+1, &t2, &b2, NULL, NULL);
-
-				// Get musical length for every transition but the last
-				double mLen = 0;
-				if (tempoMap.GetSelection(id+offset+1))
-				{
-					if (s1 == SQUARE)
-						mLen = b1*(t2-t1) / 240;
-					else
-						mLen = (b1+b2)*(t2-t1) / 480;
-				}
-				musicalMiddle += mLen;
-
-				// Get new BPM
-				double bpm = b1 + (percentage ? (b1*diff) : (diff));
-				if (bpm < MIN_BPM)
-					bpm = MIN_BPM;
-				else if (bpm > MAX_BPM)
-					bpm = MAX_BPM;
-
-				// Get new position (special case for the first point)
-				double position;
-				if (!offset)
-				{
-					if (P0 && s0 == LINEAR)
-						position = (t1*(b0+b1) + t0*(bpm-b1)) / (b0 + bpm);
-					else
-						position = t1;
-				}
-				else
-				{
-					if (s0 == LINEAR)
-						position = (480*musicalLength.back() + selPos.back()*(bpm + selBpm.back())) / (bpm + selBpm.back());
-					else
-						position = (240*musicalLength.back() + selPos.back()*selBpm.back()) / selBpm.back();
-				}
-
-				// Store new values
-				selPos.push_back(position);
-				selBpm.push_back(bpm);
-				musicalLength.push_back(mLen);
-				++offset;
-			}
-
-			// Find time position of musical middle and move all point so time position
-			// of musical middle is preserved (only if previous point exists)
-			musicalMiddle /= 2;
-			if (tempoMap.GetPoint(id-1, NULL, NULL, NULL, NULL))
-			{
-				double temp = 0;
-				for (int i = 0; i < (int)selPos.size()-1; ++i)
-				{
-					temp += musicalLength[i];
-					if (temp >= musicalMiddle)
-					{
-						// Get length between the points that contain musical middle
-						double len = musicalMiddle - (temp-musicalLength[i]);
-
-						// Find original time position of musical middle
-						double t0, t1, b0, b1; int s0;
-						tempoMap.GetPoint(id+i,   &t0, &b0, &s0, NULL);
-						tempoMap.GetPoint(id+i+1, &t1, &b1, NULL, NULL);
-						double prevPos = t0 + CalculatePositionAtMeasure(b0, (s0 == 1 ? b0 : b1), t1-t0, len);
-
-						// Find new time position of musical middle
-						double newPos = t0 + CalculatePositionAtMeasure(selBpm[i], (s0 == 1 ? selBpm[i] : selBpm[i+1]), selPos[i+1] - selPos[i], len);
-
-						// Reset time positions of selected points
-						double diff = newPos - prevPos;
-						for (size_t i = 0; i < selPos.size(); ++i)
-							selPos[i] -= diff;
-						break;
-					}
-				}
-			}
-		}
-		else
-		{
-			// Get selected point
-			double t, b;
-			tempoMap.GetPoint(id, &t, &b, NULL, NULL);
-
-			// Get new BPM
-			b += (percentage) ? (b*diff) : (diff);
-			if (b < MIN_BPM)
-				b = MIN_BPM;
-			else if (b > MAX_BPM)
-				b = MAX_BPM;
-
-			// Store it
-			selPos.push_back(t);
-			selBpm.push_back(b);
-		}
-
-		///// PREVIOUS POINT /////
-		//////////////////////////
-
-		// Get points before selected points
-		double t0, t1, b0, b1;
-		int s0, s1;
-		bool P0 = tempoMap.GetPoint(id-2, &t0, &b0, &s0, NULL);
-		bool P1 = tempoMap.GetPoint(id-1, &t1, &b1, &s1, NULL);
-
-		if (P1)
-		{
-			// Get first selected point (old and new)
-			double t2, b2;
-			tempoMap.GetPoint(id, &t2, &b2, NULL, NULL);
-			double Nb2 = selBpm.front();
-			double Nt2 = selPos.front();
-
-			// If point behind previous doesn't exist, fake it as square
-			if (!P0)
-				s0 = SQUARE;
-
-			// Calculate new value and position for previous point
-			if (!P0 || s0 == SQUARE)
-			{
-				if (s1 == SQUARE)
-				{
-					Nt1 = t1;
-					Nb1 = b1*(t2-t1) / (Nt2-Nt1);
-				}
-				else
-				{
-					Nt1 = t1;
-					Nb1 = (b1+b2)*(t2-t1) / (Nt2-Nt1) - Nb2;
-				}
-			}
-			else
-			{
-				if (s1 == SQUARE)
-				{
-					double f1 = (b0+b1) *(t1-t0);
-					double f2 = b1*(t2-t1);
-					double a = b0;
-					double b = (a*(t0+Nt2) + f1+f2) / 2;
-					double c = a*(t0*Nt2) + f1*Nt2 + f2*t0;
-					Nt1 = c / (b + sqrt(pow(b,2) - a*c));
-					Nb1 = f2 / (Nt2 - Nt1);
-				}
-				else
-				{
-					double f1 = (b0+b1)*(t1-t0);
-					double f2 = (b1+b2)*(t2-t1);
-					double a = b0 - Nb2;
-					double b = (a*(t0+Nt2) + f1+f2) / 2;
-					double c = a*(t0*Nt2) + f1*Nt2 + f2*t0;
-					Nt1 = c / (b + sqrt(pow(b,2) - a*c));
-					Nb1 = f2 / (Nt2 - Nt1) - Nb2;
-				}
-			}
-
-			// If point behind previous doesn't exist, fake it's position so it can pass legality check
-			if (!P0)
-				t0 = Nt1 - 1;
-
-			// Check new value is legal
-			if (Nb1 > MAX_BPM || Nb1 < MIN_BPM)
-				SKIP(skipped, offset+1);
-			if ((Nt1-t0) < MIN_TEMPO_DIST || (Nt2 - Nt1) < MIN_TEMPO_DIST)
-				SKIP(skipped, offset+1 );
-		}
-
-		///// NEXT POINT /////
-		//////////////////////
-
-		// Get points after selected points
-		double t3, t4, b3, b4;
-		int s3;
-		bool P3 = tempoMap.GetPoint(id+offset+1, &t3, &b3, &s3, NULL);
-		bool P4 = tempoMap.GetPoint(id+offset+2, &t4, &b4, NULL, NULL);
-
-		if (P3)
-		{
-			// Get last selected point (old and new)
-			double t2, b2; int s2;
-			tempoMap.GetPoint(id+offset, &t2, &b2, &s2, NULL);
-			double Nb2 = selBpm.back();
-			double Nt2 = selPos.back();
-
-			// Calculate new value and position for next point
-			if (s2 == SQUARE)
-			{
-				if (P4)
-				{
-					if (s3 == SQUARE)
-					{
-						Nt3 = (b2*(t3-t2) + Nb2*Nt2) / Nb2;
-						Nb3 = b3*(t4-t3) / (t4-Nt3);
-					}
-					else
-					{
-						Nt3 = (b2*(t3-t2) + Nb2*Nt2) / Nb2;
-						Nb3 = (b3+b4)*(t4-t3) / (t4-Nt3) - b4;
-					}
-				}
-				else
-				{
-					Nt3 = (b2*(t3-t2) + Nb2*Nt2) / Nb2;
-					Nb3 = b3;
-				}
-			}
-			else
-			{
-				if (P4)
-				{
-					if (s3 == SQUARE)
-					{
-						double f1 = (b2+b3)*(t3-t2);
-						double f2 = b3*(t4-t3);
-						double a = Nb2;
-						double b = (a*(Nt2+t4) + f1+f2) / 2;
-						double c = a*(Nt2*t4) + f1*t4 + f2*Nt2;
-						Nt3 = c / (b + sqrt(pow(b,2) - a*c));
-						Nb3 = f2 / (t4-Nt3);
-					}
-					else
-					{
-						double f1 = (b2+b3)*(t3-t2);
-						double f2 = (b3+b4)*(t4-t3);
-						double a = Nb2 - b4;
-						double b = (a*(Nt2+t4) + f1+f2) / 2;
-						double c = a*(Nt2*t4) + f1*t4 + f2*Nt2;
-						Nt3 = c / (b + sqrt(pow(b,2) - a*c));
-						Nb3 = f2 / (t4-Nt3) - b4;
-					}
-				}
-				else
-				{
-					Nt3 = t3;
-					Nb3 = (b2+b3)*(t3-t2) / (Nt3-Nt2) - Nb2;
-				}
-			}
-
-			// If point after the next doesn't exist fake it's position so it can pass legality check
-			if (!P4)
-				t4 = Nt3 + 1;
-
-			// Check new value is legal
-			if (Nb3 > MAX_BPM || Nb3 < MIN_BPM)
-				SKIP(skipped, offset+1);
-			if ((Nt3-Nt2) < MIN_TEMPO_DIST || (t4 - Nt3) < MIN_TEMPO_DIST)
-				SKIP(skipped, offset+1);
-		}
-
-		///// SET BPM /////
-		///////////////////
-
-		// Previous point
-		if (P1)
-			tempoMap.SetPoint(id-1, &Nt1, &Nb1, NULL, NULL);
-
-		// Current point(s)
-		for (int i = 0; i < (int)selPos.size(); ++i)
-			tempoMap.SetPoint(id+i, &selPos[i], &selBpm[i], NULL, NULL);
-
-		// Next point
-		if (P3)
-			tempoMap.SetPoint(id+offset+1, &Nt3, &Nb3, NULL, NULL);
-	}
-
-	// Commit changes
-	if (tempoMap.Commit())
-		Undo_OnStateChangeEx2(NULL, SWS_CMD_SHORTNAME(ct), UNDO_STATE_TRACKCFG, -1);
-
-	// Warn user if some points weren't processed
-	static bool s_warnUser = true;
-	if (s_warnUser && skipped != 0 && tempoMap.CountSelected() > 1 && !tempoMap.IsLocked())
-	{
-		char buffer[512];
-		_snprintfSafe(buffer, sizeof(buffer), __LOCALIZE_VERFMT("%d of the selected points didn't get processed because some points would end up with illegal BPM or position. Would you like to be warned if it happens again?", "sws_mbox"), skipped);
-		int userAnswer = MessageBox(g_hwndParent ,buffer, __LOCALIZE("SWS/BR - Warning", "sws_mbox"), MB_YESNO);
-		if (userAnswer == IDNO)
-			s_warnUser = false;
-	}
-}
-
-void EditTempoGradual (COMMAND_T* ct)
-{
-	// Get tempo map
-	BR_Envelope tempoMap(GetTempoEnv());
-	if (!tempoMap.CountSelected())
-		return;
-
-	// Get values and type of operation to be performed
-	bool percentage = false;
-	double diff;
-	if (GetFirstDigit((int)ct->user) == 1)
-		diff = (double)ct->user / 1000;
-	else
-	{
-		diff = (double)ct->user / 200000;
-		percentage = true;
-	}
-
-	// Loop through selected points and perform BPM calculations
-	int skipped = 0;
-	for (int i = 0; i < tempoMap.CountSelected(); ++i)
-	{
-		int id = tempoMap.GetSelected(i);
-
-		// Hold new values for selected and next point
-		double Nb1, Nt1;
-		vector<double> selPos;
-		vector<double> selBpm;
-
-		///// CURRENT POINT /////
-		/////////////////////////
-
-		// Store new values for selected points into vectors
-		int offset = 0;
-		while (true)
-		{
-			// Get point currently in the loop and points surrounding it
-			double t0, t1, t2, b0, b1, b2;
-			int s0, s1;
-			bool P0 = tempoMap.GetPoint(id+offset-1, &t0, &b0, &s0, NULL);
-			tempoMap.GetPoint(id+offset,   &t1, &b1, &s1, NULL);
-			tempoMap.GetPoint(id+offset+1, &t2, &b2, NULL, NULL);
-
-			// If square or not selected, break
-			if (s1 == SQUARE || !tempoMap.GetSelection(id+offset))
-			{
-				// If breaking on the first selected point, don't adjust i (so for loop doesn't go backwards).
-				i += (offset == 0) ? (0) : (offset-1);
-				--offset; // since this point is not taken into account, correct offset
-				break;
-			}
-
-			// Get new BPM
-			double bpm = b1 + ((percentage) ? (b1*diff) : (diff));
-			if (bpm < MIN_BPM)
-				bpm = MIN_BPM;
-			else if (bpm > MAX_BPM)
-				bpm = MAX_BPM;
-
-			// Get new position (special case for the first point)
-			double position;
-			if (offset == 0)
-			{
-				if (P0 && s0 == LINEAR)
-				{
-					position = (t1*(b0+b1) + t0*(bpm-b1)) / (b0 + bpm); // first point moves but the one before it
-					if (position - t0 < MIN_TEMPO_DIST)                 // doesn't so check if their distance is legal
-						break;
-				}
-				else
-					position = t1;
-			}
-			else
-				position = ((b0+b1)*(t1-t0) + selPos.back() * (selBpm.back() + bpm)) / (selBpm.back() + bpm);
-
-			// Store new values
-			selPos.push_back(position);
-			selBpm.push_back(bpm);
-			++offset;
-		}
-
-		// Check for illegal position/no linear points encountered (in that case offset is -1 so skipped won't change)
-		if (!selPos.size())
-			SKIP(skipped, offset+1);
-
-		///// NEXT POINT /////
-		//////////////////////
-
-		// Get points after the last selected point
-		double t1, t2;
-		double b1, b2;
-		int s2;
-		bool P1 = tempoMap.GetPoint(id+offset+1, &t1, &b1, &s2, NULL);
-		bool P2 = tempoMap.GetPoint(id+offset+2, &t2, &b2, NULL, NULL);
-
-		// Calculate new value and position for the next point
-		if (P1)
-		{
-			// Get last selected tempo point (old and new)
-			double Nb0 = selBpm.back();
-			double Nt0 = selPos.back();
-			double t0, b0;
-			tempoMap.GetPoint(id+offset, &t0, &b0, NULL, NULL);
-
-			if (P2)
-			{
-				if (s2 == SQUARE)
-				{
-					double f1 = (b0+b1)*(t1-t0);
-					double f2 = b1*(t2-t1);
-					double a = Nb0;
-					double b = (a*(Nt0+t2) + f1+f2) / 2;
-					double c = a*(Nt0*t2) + f1*t2 + f2*Nt0;
-					Nt1 = c / (b + sqrt(pow(b,2) - a*c));
-					Nb1 = f2 / (t2-Nt1);
-				}
-				else
-				{
-					double f1 = (b0+b1)*(t1-t0);
-					double f2 = (b1+b2)*(t2-t1);
-					double a = Nb0 - b2;
-					double b = (a*(Nt0+t2) + f1+f2) / 2;
-					double c = a*(Nt0*t2) + f1*t2 + f2*Nt0;
-					Nt1 = c / (b + sqrt(pow(b,2) - a*c));
-					Nb1 = f2 / (t2-Nt1) - b2;
-				}
-			}
-			else
-			{
-				Nt1 = t1;
-				Nb1 = (b0+b1)*(t1-t0) / (t1-Nt0) - Nb0;
-			}
-
-			// If points after selected point don't exist, fake them
-			if (!P1)
-				Nt1 = Nt0 + 1;
-			if (!P2)
-				t2 = Nt1 + 1;
-
-			// Check new value is legal
-			if (Nb1 > MAX_BPM || Nb1 < MIN_BPM)
-				SKIP(skipped, offset+1);
-			if ((Nt1-Nt0) < MIN_TEMPO_DIST || (t2 - Nt1) < MIN_TEMPO_DIST)
-				SKIP(skipped, offset+1);
-		}
-
-		///// SET NEW BPM /////
-		///////////////////////
-
-		// Current point(s)
-		for (int i = 0; i < (int)selPos.size(); ++i)
-			tempoMap.SetPoint(id+i, &selPos[i], &selBpm[i], NULL, NULL);
-
-		// Next point
-		if (P1)
-			tempoMap.SetPoint(id+offset+1, &Nt1, &Nb1, NULL, NULL);
-	}
-
-	// Commit changes
-	if (tempoMap.Commit())
-		Undo_OnStateChangeEx2(NULL, SWS_CMD_SHORTNAME(ct), UNDO_STATE_TRACKCFG, -1);
-
-	// Warn user if some points weren't processed
-	static bool s_warnUser = true;
-	if (s_warnUser && skipped != 0 && tempoMap.CountSelected() > 1 && !tempoMap.IsLocked())
-	{
-		char buffer[512];
-		_snprintfSafe(buffer, sizeof(buffer), __LOCALIZE_VERFMT("%d of the selected points didn't get processed because some points would end up with illegal BPM or position. Would you like to be warned if it happens again?", "sws_mbox"), skipped);
-		int userAnswer = MessageBox(g_hwndParent ,buffer, __LOCALIZE("SWS/BR - Warning", "sws_mbox"), MB_YESNO);
-		if (userAnswer == IDNO)
-			s_warnUser = false;
-	}
-}
-
-void DeleteTempo (COMMAND_T* ct)
-{
-	TrackEnvelope* tempoMap = GetTempoEnv();
-	if (IsLockingActive()) // EnvVis is using chunks so before that check if locking is even active
-	{
-		if (IsLocked(((EnvVis(tempoMap, NULL)) ? TRACK_ENV : TEMPO_MARKERS)))
-			return;
-	}
-
-	PreventUIRefresh(1);
-
-	int skipped = 0;
-	int offset  = 0;
-	int count   = CountEnvelopePoints(tempoMap);
-	for (int i = 1; i < count; ++i)
-	{
-		bool selected;
-		int id = i - offset;
-		GetEnvelopePoint(tempoMap, id, NULL, NULL, NULL, NULL, &selected);
-		if (selected)
-		{
-			if (DeleteTempo(id, true, tempoMap)) ++offset;
-			else                                 ++skipped;
-		}
-	}
-
-	if (offset > 0)
-	{
-		Envelope_SortPoints(tempoMap);
-		UpdateTempoTimeline();
-		Undo_OnStateChangeEx2(NULL, SWS_CMD_SHORTNAME(ct), UNDO_STATE_TRACKCFG, -1);
-	}
-	PreventUIRefresh(-1);
-
-	// Warn user if some points weren't processed
-	static bool s_warnUser = true;
-	if (s_warnUser && skipped != 0)
-	{
-		char buffer[512];
-		_snprintfSafe(buffer, sizeof(buffer), __LOCALIZE_VERFMT("%d of the selected points didn't get processed because some points would end up with illegal BPM or position. Would you like to be warned if it happens again?", "sws_mbox"), skipped);
-		int userAnswer = MessageBox(g_hwndParent, buffer, __LOCALIZE("SWS/BR - Warning", "sws_mbox"), MB_YESNO);
-		if (userAnswer == IDNO)
-			s_warnUser = false;
-	}
-}
-
-void DeleteTempoPreserveItems (COMMAND_T* ct)
-{
-	BR_Envelope tempoMap(GetTempoEnv());
-	if (!tempoMap.CountSelected() || tempoMap.IsLocked()) // BR_Envelope does check for locking, but since we're dealing with items too check here
-		return;
-
-	// Get items' position info and set their timebase to time
-	vector<BR_MidiItemTimePos> items;
-	double firstMarker;
-	tempoMap.GetPoint(tempoMap.GetSelected(0), &firstMarker, NULL, NULL, NULL);
-
-	const int itemCount = ((int)ct->user) ? CountSelectedMediaItems(NULL) : CountMediaItems(NULL);
-	items.reserve(itemCount);
-	for (int i = 0; i < itemCount; ++i)
-	{
-		MediaItem* item = ((int)ct->user) ? GetSelectedMediaItem(NULL, i) : GetMediaItem(NULL, i);
-		double itemEnd = GetMediaItemInfo_Value(item, "D_POSITION") + GetMediaItemInfo_Value(item, "D_LENGTH");
-		if (itemEnd >= firstMarker)
-		{
-			items.push_back(BR_MidiItemTimePos(item));
-			SetMediaItemInfo_Value(item, "C_BEATATTACHMODE", 0);
-		}
-	}
-
-	// Readjust unselected tempo markers if needed
-	const int timeBase = ConfigVar<int>("tempoenvtimelock").value_or(0);
-	if (timeBase != 0)
-	{
-		double offset = 0;
-		for (int i = 0; i < tempoMap.CountConseq(); ++i)
-		{
-			int startId, endId;
-			tempoMap.GetConseq(i, &startId, &endId);
-			if (startId == 0 && (++startId > endId)) continue; // skip first point
-
-			double t0, t1, b0, b1; int s0;
-			tempoMap.GetPoint(startId - 1, &t0, &b0, &s0, NULL);
-
-			if (tempoMap.GetPoint(endId + 1, &t1, &b1, NULL, NULL))
-			{
-				t0 -= offset; // last unselected point before next selection - readjust position to original (earlier iterations moved it)
-
-				int startMeasure, endMeasure, num, den;
-				double startBeats = TimeMap2_timeToBeats(NULL, t0, &startMeasure, &num, NULL, &den);
-				double endBeats   = TimeMap2_timeToBeats(NULL, t1, &endMeasure, NULL, NULL, NULL);
-				double beatCount = endBeats - startBeats + num * (endMeasure - startMeasure);
-
-				if (s0 == SQUARE)
-					offset += (t0 + (240*beatCount) / (den * b0))        - t1;  // num and den can actually be different because some of tempo markers with time signatures
-				else                                                            // could have been scheduled for deletion but reaper does it in the same manner so leave it
-					offset += (t0 + (480*beatCount) / (den * (b0 + b1))) - t1;
-
-				while (!tempoMap.GetSelection(++endId) && endId < tempoMap.CountPoints())
-				{
-					double t;
-					tempoMap.GetPoint(endId, &t, NULL, NULL, NULL);
-					t += offset;
-					tempoMap.SetPoint(endId, &t, NULL, NULL, NULL);
-				}
-			}
-		}
-	}
-
-	// Delete selected tempo markers
-	int idOffset = 0;
-	for (int i = 0; i < tempoMap.CountSelected(); ++i)
-	{
-		int id = tempoMap.GetSelected(i) - idOffset;
-		if (id != 0) // skip first point
-		{
-			tempoMap.DeletePoint(id);
-			++idOffset;
-		}
-	}
-
-	// Commit tempo map and restore position info
-	PreventUIRefresh(1);
-	if (tempoMap.Commit())
-	{
-		for (size_t i = 0; i < items.size(); ++i)
-			items[i].Restore();
-		Undo_OnStateChangeEx2(NULL, SWS_CMD_SHORTNAME(ct), UNDO_STATE_TRACKCFG | UNDO_STATE_ITEMS, -1);
-	}
-	PreventUIRefresh(-1);
-}
-
-void TempoAtGrid (COMMAND_T* ct)
-{
-	BR_Envelope tempoMap(GetTempoEnv());
-	if (!tempoMap.CountSelected())
-		return;
-
-	Undo_BeginBlock2(NULL);
-	vector<double> gridLines;
-	int count = tempoMap.CountPoints()-1;
-	for (int i = 0; i < tempoMap.CountSelected(); ++i)
-	{
-		// Get tempo points
-		int id = tempoMap.GetSelected(i);
-		double t0, t1, b0, b1;
-		int s0;
-
-		tempoMap.GetPoint(id, &t0, &b0, &s0, NULL);
-		tempoMap.GetPoint(id+1, &t1, &b1, NULL, NULL);
-
-		// If last tempo point is selected, fake second point as if it's at the end of project (markers and regions included)
-		if (id == count)
-		{
-			b1 = b0;
-			t1 = EndOfProject(true, true);
-		}
-
-		// "fake" bpm for second point (needed for CalculateTempoAtPosition)
-		if (s0 == SQUARE)
-			b1 = b0;
-
-		double gridLine = t0;
-		while (true)
-		{
-			gridLine = GetNextGridDiv(gridLine);
-			if (gridLine < t1 - (MIN_GRID_DIST/2))
-			{
-				if (tempoMap.CreatePoint(tempoMap.CountPoints(), gridLine, CalculateTempoAtPosition(b0, b1, t0, t1, gridLine), s0, 0, false))
-					gridLines.push_back(gridLine);
-			}
-			else
-				break;
-		}
-	}
-
-	bool stretchMarkersInserted = InsertStretchMarkersInAllItems(gridLines);
-	tempoMap.Commit();
-	Undo_EndBlock2(NULL, SWS_CMD_SHORTNAME(ct), UNDO_STATE_TRACKCFG | ((stretchMarkersInserted) ? UNDO_STATE_ITEMS : 0));
-}
-
-void SelectMovePartialTimeSig (COMMAND_T* ct)
-{
-	PreventUIRefresh(1);
-
-	// always work with tempo timbase beats when running these actions
-	ConfigVarOverride<int> tempoTimeBase("tempoenvtimelock", 1);
-
-	bool update = false;
-	BR_Envelope tempoMap(GetTempoEnv());
-	for (int i = 1; i < tempoMap.CountPoints(); ++i) // skip first
-	{
-		double partialDiff = 0;
-		bool timeSig, partial;
-		if (tempoMap.GetTimeSig(i, &timeSig, &partial, NULL, NULL) && timeSig && partial)
-		{
-			double position, prevPosition;
-			GetTempoTimeSigMarker(NULL, i,     &position,     NULL, NULL, NULL, NULL, NULL, NULL); // don't get/set position through BR_Envelope
-			GetTempoTimeSigMarker(NULL, i - 1, &prevPosition, NULL, NULL, NULL, NULL, NULL, NULL); // since tempo map may get changed during the loop
-
-			double absQN = TimeMap_timeToQN_abs(NULL, position) - TimeMap_timeToQN_abs(NULL, prevPosition);
-			double QN    = TimeMap_timeToQN(position)           - TimeMap_timeToQN(prevPosition);
-			partialDiff = absQN - QN;
-		}
-
-
-		if ((int)ct->user == 0)
-		{
-			if (abs(partialDiff) > MIN_TIME_SIG_PARTIAL_DIFF) tempoMap.SetSelection(i, true);
-			else                                              tempoMap.SetSelection(i, false);
-		}
-		else if ((int)ct->user == 1)
-		{
-			if (abs(partialDiff) > MIN_TIME_SIG_PARTIAL_DIFF && tempoMap.GetSelection(i))
-			{
-				double beat, bpm;
-				int measure, num, den;
-				bool linear;
-				GetTempoTimeSigMarker(NULL, i, NULL, &measure, &beat, &bpm, &num, &den, &linear);
-				SetTempoTimeSigMarker(NULL, i, -1, measure, 0, bpm, num, den, linear);
-				update = true;
-			}
-		}
-		else
-		{
-			if (abs(partialDiff) > MIN_TIME_SIG_PARTIAL_DIFF && tempoMap.GetSelection(i))
-			{
-				double position, bpm, beat;
-				int measure, num, den;
-				bool linear;
-				GetTempoTimeSigMarker(NULL, i, &position, &measure, &beat, &bpm, &num, &den, &linear);
-				double positionAbsQN = TimeMap_timeToQN_abs(NULL, position);
-
-				SetTempoTimeSigMarker(NULL, i, -1, measure, 0, bpm, num, den, linear); // first reset partial time sig to original position
-
-				position = TimeMap_QNToTime_abs(NULL, positionAbsQN);
-				double nextGridDiv = GetNextGridDiv(position);
-				double prevGridDiv = GetPrevGridDiv(nextGridDiv);
-
-				double prevPosition;
-				GetTempoTimeSigMarker(NULL, i - 1, &prevPosition, NULL, NULL, NULL, NULL, NULL, NULL);
-
-				double closestGridDiv = (prevGridDiv <= prevPosition) ? nextGridDiv : GetClosestVal(position, prevGridDiv, nextGridDiv);
-				beat = TimeMap2_timeToBeats(NULL, closestGridDiv, &measure, NULL, NULL, NULL);
-				SetTempoTimeSigMarker(NULL, i, -1, measure, beat, bpm, num, den, linear);
-
-				update = true;
-			}
-		}
-	}
-
-	if (tempoMap.Commit() || update)
-		Undo_OnStateChangeEx2(NULL, SWS_CMD_SHORTNAME(ct), UNDO_STATE_TRACKCFG, -1);
-
-	PreventUIRefresh(-1);
-	UpdateTimeline();
-}
-
-void TempoShapeLinear (COMMAND_T* ct)
-{
-	// Get tempo map
-	BR_Envelope tempoMap (GetTempoEnv());
-	if (!tempoMap.CountSelected())
-		return;
-
-	// Get splitting options
-	double splitRatio;
-	bool split = GetTempoShapeOptions(&splitRatio);
-
-	// Loop through selected points and perform BPM calculations
-	int skipped = 0;
-	int count = tempoMap.CountPoints()-1;
-	vector<double> stretchMarkers;
-	for (int i = 0; i < tempoMap.CountSelected(); ++i)
-	{
-		int id = tempoMap.GetSelected(i);
-
-		// Skip selected point if already linear
-		double t0, b0; int s0;
-		tempoMap.GetPoint(id, &t0, &b0, &s0, NULL);
-		if (s0 == LINEAR)
-			continue;
-		else
-			s0 = LINEAR;
-
-		// Get next point
-		double t1, b1; bool P1;
-		if (id < count) // since we're creating points at the end of tempo map, this will let us know if we are dealing with the last point
-			P1 = tempoMap.GetPoint(id+1, &t1, &b1, NULL, NULL);
-		else
-			P1 = false;
-
-		// Create middle point(s) if needed
-		if (P1 && b0 != b1)
-		{
-			// Get middle point's position and BPM
-			double position, bpm, measure = b0*(t1-t0) / 240;
-			CalculateMiddlePoint(&position, &bpm, measure, t0, t1, b0, b1);
-
-			// Don't split middle point
-			if (!split)
-			{
-				// Check if value and position is legal, if not, skip
-				if (bpm>=MIN_BPM && bpm<=MAX_BPM && (position-t0)>=MIN_TEMPO_DIST && (t1-position)>=MIN_TEMPO_DIST)
-				{
-					if (tempoMap.CreatePoint(tempoMap.CountPoints(), position, bpm, LINEAR, 0, false))
-					{
-						stretchMarkers.push_back(t0);
-
-						double t0_QN = TimeMap_timeToQN_abs(NULL, t0);
-						double t1_QN = TimeMap_timeToQN_abs(NULL, t1);
-						stretchMarkers.push_back(TimeMap_QNToTime_abs(NULL, (t0_QN + t1_QN) / 2));
-
-						stretchMarkers.push_back(t1);
-					}
-				}
-				else
-					SKIP(skipped, 1);
-			}
-
-			// Split middle point
-			else
-			{
-				double position1, position2, bpm1, bpm2;
-				CalculateSplitMiddlePoints(&position1, &position2, &bpm1, &bpm2, splitRatio, measure, t0, position, t1, b0, bpm, b1);
-
-				// Check if value and position is legal, if not, skip
-				if (bpm1>=MIN_BPM && bpm1<=MAX_BPM && bpm2>=MIN_BPM && bpm2<=MAX_BPM && (position1-t0)>=MIN_TEMPO_DIST && (position2-position1)>=MIN_TEMPO_DIST && (t1-position2)>=MIN_TEMPO_DIST)
-				{
-					stretchMarkers.push_back(t0);
-
-					double t0_QN = TimeMap_timeToQN_abs(NULL, t0);
-					double t1_QN = TimeMap_timeToQN_abs(NULL, t1);
-					double lenHalfQ = (t1_QN - t0_QN) / 2;
-
-					if (tempoMap.CreatePoint(tempoMap.CountPoints(), position1, bpm1, LINEAR, 0, false))
-						stretchMarkers.push_back(TimeMap_QNToTime_abs(NULL, lenHalfQ * (1 - splitRatio) + t0_QN));
-					if (tempoMap.CreatePoint(tempoMap.CountPoints(), position2, bpm2, LINEAR, 0, false))
-						stretchMarkers.push_back(TimeMap_QNToTime_abs(NULL, lenHalfQ * (splitRatio) + t0_QN + lenHalfQ));
-
-					stretchMarkers.push_back(t1);
-				}
-				else
-					SKIP(skipped, 1);
-			}
-		}
-
-		// Change shape of the selected point
-		tempoMap.SetPoint(id, NULL, NULL, &s0, NULL);
-	}
-
-	// Commit changes
-	bool stretchMarkersInserted = InsertStretchMarkersInAllItems(stretchMarkers);
-	if (tempoMap.Commit() || stretchMarkersInserted)
-		Undo_OnStateChangeEx2(NULL, SWS_CMD_SHORTNAME(ct), UNDO_STATE_TRACKCFG | ((stretchMarkersInserted) ? UNDO_STATE_ITEMS : 0), -1);
-
-	// Warn user if some points weren't processed
-	static bool s_warnUser = true;
-	if (s_warnUser && skipped != 0 && !tempoMap.IsLocked())
-	{
-		char buffer[512];
-		_snprintfSafe(buffer, sizeof(buffer), __LOCALIZE_VERFMT("%d of the selected points didn't get processed because some points would end up with illegal BPM or position. Would you like to be warned if it happens again?", "sws_mbox"), skipped);
-		int userAnswer = MessageBox(g_hwndParent, buffer, __LOCALIZE("SWS/BR - Warning", "sws_mbox"), MB_YESNO);
-		if (userAnswer == IDNO)
-			s_warnUser = false;
-	}
-}
-
-void TempoShapeSquare (COMMAND_T* ct)
-{
-	// Get tempo map
-	BR_Envelope tempoMap (GetTempoEnv());
-	if (!tempoMap.CountSelected())
-		return;
-
-	// Get splitting options
-	double splitRatio;
-	bool split = GetTempoShapeOptions(&splitRatio);
-
-	// Loop through selected points and perform BPM calculations
-	int skipped = 0;
-	int count = tempoMap.CountPoints()-1;
-	vector<double> stretchMarkers;
-	for (int i = 0; i < tempoMap.CountSelected(); ++i)
-	{
-		int id = tempoMap.GetSelected(i);
-
-		// Skip selected point if already square
-		double t1, b1; int s1;
-		tempoMap.GetPoint(id, &t1, &b1, &s1, NULL);
-		if (s1 == SQUARE)
-			continue;
-		else
-			s1 = SQUARE;
-
-		// Get next point
-		double b2; bool P2;
-		if (id < count) // since we're creating points at the end of tempo map, check if dealing with the last point
-			P2 = tempoMap.GetPoint(id+1, NULL, &b2, NULL, NULL);
-		else
-			P2 = false;
-
-		// Get previous point
-		double t0, b0; int s0;
-		bool P0 = tempoMap.GetPoint(id-1, &t0, &b0, &s0, NULL);
-
-		// Get new bpm of selected point
-		double Nb1;
-		if (P2 && b1 != b2)
-			Nb1 = (b1+b2) / 2;
-		else
-			Nb1 = b1;
-
-		// Check if new bpm is legal, if not, skip
-		if (Nb1 < MIN_BPM || Nb1 > MAX_BPM)
-			SKIP(skipped, 1);
-
-		///// SET NEW SHAPE /////
-		/////////////////////////
-
-		// Create middle point(s) is needed
-		if (P0 && s0 == LINEAR && P2 && Nb1 != b2)
-		{
-			// Get middle point's position and BPM
-			double position, bpm = 120, measure = (b0+b1)*(t1-t0) / 480;
-			CalculateMiddlePoint(&position, &bpm, measure, t0, t1, b0, Nb1);
-
-			// Don't split middle point
-			if (!split)
-			{
-				if (bpm <= MAX_BPM && bpm >= MIN_BPM && (position-t0) >= MIN_TEMPO_DIST && (t1-position) >= MIN_TEMPO_DIST)
-				{
-					if (tempoMap.CreatePoint(tempoMap.CountPoints(), position, bpm, LINEAR, 0, false))
-					{
-						stretchMarkers.push_back(t0);
-
-						double t0_QN = TimeMap_timeToQN_abs(NULL, t0);
-						double t1_QN = TimeMap_timeToQN_abs(NULL, t1);
-						stretchMarkers.push_back(TimeMap_QNToTime_abs(NULL, (t0_QN + t1_QN) / 2));
-
-						stretchMarkers.push_back(t1);
-					}
-				}
-				else
-					SKIP(skipped, 1);
-			}
-
-			// Split middle point
-			else
-			{
-				double position1, position2, bpm1, bpm2;
-				CalculateSplitMiddlePoints(&position1, &position2, &bpm1, &bpm2, splitRatio, measure, t0, position, t1, b0, bpm, Nb1);
-
-				if (bpm1>=MIN_BPM && bpm1<=MAX_BPM && bpm2>=MIN_BPM && bpm2<=MAX_BPM && (position1-t0)>=MIN_TEMPO_DIST && (position2-position1)>=MIN_TEMPO_DIST && (t1-position2)>=MIN_TEMPO_DIST)
-				{
-					stretchMarkers.push_back(t0);
-
-					double t0_QN = TimeMap_timeToQN_abs(NULL, t0);
-					double t1_QN = TimeMap_timeToQN_abs(NULL, t1);
-					double lenHalfQ = (t1_QN - t0_QN) / 2;
-
-					if (tempoMap.CreatePoint(tempoMap.CountPoints(), position1, bpm1, LINEAR, 0, false))
-						stretchMarkers.push_back(TimeMap_QNToTime_abs(NULL, lenHalfQ * (1 - splitRatio) + t0_QN));
-					if (tempoMap.CreatePoint(tempoMap.CountPoints(), position2, bpm2, LINEAR, 0, false))
-						stretchMarkers.push_back(TimeMap_QNToTime_abs(NULL, lenHalfQ * (splitRatio)+t0_QN + lenHalfQ));
-
-					stretchMarkers.push_back(t1);
-				}
-				else
-					SKIP(skipped, 1);
-			}
-		}
-
-		// Change shape of the selected point
-		tempoMap.SetPoint(id, NULL, &Nb1, &s1, NULL);
-	}
-
-	// Commit changes
-	bool stretchMarkersInserted = InsertStretchMarkersInAllItems(stretchMarkers);
-	if (tempoMap.Commit() || stretchMarkersInserted)
-		Undo_OnStateChangeEx2(NULL, SWS_CMD_SHORTNAME(ct), UNDO_STATE_TRACKCFG | ((stretchMarkersInserted) ? UNDO_STATE_ITEMS : 0), -1);
-
-	// Warn user if some points weren't processed
-	static bool s_warnUser = true;
-	if (s_warnUser && skipped != 0 && !tempoMap.IsLocked())
-	{
-		char buffer[512];
-		_snprintfSafe(buffer, sizeof(buffer), __LOCALIZE_VERFMT("%d of the selected points didn't get processed because some points would end up with illegal BPM or position. Would you like to be warned if it happens again?", "sws_mbox"), skipped);
-		int userAnswer = MessageBox(g_hwndParent, buffer, __LOCALIZE("SWS/BR - Warning", "sws_mbox"), MB_YESNO);
-		if (userAnswer == IDNO)
-			s_warnUser = false;
-	}
-}
-
-void OpenTempoWiki (COMMAND_T*)
-{
-	ShellExecute(NULL, "open", "http://wiki.cockos.com/wiki/index.php/Tempo_manipulation_with_SWS", NULL, NULL, SW_SHOWNORMAL);
-}
-
-/******************************************************************************
-* Dialogs                                                                     *
-******************************************************************************/
-void ConvertMarkersToTempoDialog (COMMAND_T* ct)
-{
-	if (!g_convertMarkersToTempoWnd)
-	{
-		// Detect timebase
-		bool cancel = false;
-		ConfigVar<int> timebase("itemtimelock");
-		if (timebase && *timebase != 0)
-		{
-			int answer = MessageBox(g_hwndParent, __LOCALIZE("Project timebase is not set to time. Do you want to set it now?","sws_DLG_166"), __LOCALIZE("SWS/BR - Warning", "sws_mbox"), MB_YESNOCANCEL);
-			if      (answer == 6) *timebase = 0;
-			else if (answer == 2) cancel = true;
-		}
-
-		if (!cancel)
-			g_convertMarkersToTempoWnd = CreateDialog(g_hInst, MAKEINTRESOURCE(IDD_BR_MARKERS_TO_TEMPO), g_hwndParent, ConvertMarkersToTempoProc);
-	}
-	else
-	{
-		DestroyWindow(g_convertMarkersToTempoWnd);
-		g_convertMarkersToTempoWnd = NULL;
-	}
-
-
-	RefreshToolbar(NamedCommandLookup("_SWS_BRCONVERTMARKERSTOTEMPO"));
-}
-
-void SelectAdjustTempoDialog (COMMAND_T* ct)
-{
-	if (!g_selectAdjustTempoWnd)
-		g_selectAdjustTempoWnd = CreateDialog(g_hInst, MAKEINTRESOURCE(IDD_BR_SELECT_ADJUST_TEMPO), g_hwndParent, SelectAdjustTempoProc);
-	else
-	{
-		DestroyWindow(g_selectAdjustTempoWnd);
-		g_selectAdjustTempoWnd = NULL;
-	}
-
-	RefreshToolbar(NamedCommandLookup("_SWS_BRADJUSTSELTEMPO"));
-}
-
-void RandomizeTempoDialog (COMMAND_T* ct)
-{
-	DialogBox(g_hInst, MAKEINTRESOURCE(IDD_BR_RANDOMIZE_TEMPO), g_hwndParent, RandomizeTempoProc);
-}
-
-void TempoShapeOptionsDialog (COMMAND_T* ct)
-{
-	if (!g_tempoShapeWnd)
-		g_tempoShapeWnd = CreateDialog(g_hInst, MAKEINTRESOURCE(IDD_BR_TEMPO_SHAPE_OPTIONS), g_hwndParent, TempoShapeOptionsProc);
-	else
-	{
-		DestroyWindow(g_tempoShapeWnd);
-		g_tempoShapeWnd = NULL;
-	}
-	RefreshToolbar(NamedCommandLookup("_BR_TEMPO_SHAPE_OPTIONS"));
-}
-
-int IsConvertMarkersToTempoVisible (COMMAND_T* ct)
-{
-	return !!g_convertMarkersToTempoWnd;
-}
-
-int IsSelectAdjustTempoVisible (COMMAND_T* ct)
-{
-	return !!g_selectAdjustTempoWnd;
-}
-
-int IsTempoShapeOptionsVisible (COMMAND_T* ct)
-{
-	return !!g_tempoShapeWnd;
+/******************************************************************************
+/ BR_Tempo.cpp
+/
+/ Copyright (c) 2013-2015 Dominik Martin Drzic
+/ http://forum.cockos.com/member.php?u=27094
+/ http://github.com/reaper-oss/sws
+/
+/ Permission is hereby granted, free of charge, to any person obtaining a copy
+/ of this software and associated documentation files (the "Software"), to deal
+/ in the Software without restriction, including without limitation the rights to
+/ use, copy, modify, merge, publish, distribute, sublicense, and/or sell copies
+/ of the Software, and to permit persons to whom the Software is furnished to
+/ do so, subject to the following conditions:
+/
+/ The above copyright notice and this permission notice shall be included in all
+/ copies or substantial portions of the Software.
+/
+/ THE SOFTWARE IS PROVIDED "AS IS", WITHOUT WARRANTY OF ANY KIND,
+/ EXPRESS OR IMPLIED, INCLUDING BUT NOT LIMITED TO THE WARRANTIES
+/ OF MERCHANTABILITY, FITNESS FOR A PARTICULAR PURPOSE AND
+/ NONINFRINGEMENT. IN NO EVENT SHALL THE AUTHORS OR COPYRIGHT
+/ HOLDERS BE LIABLE FOR ANY CLAIM, DAMAGES OR OTHER LIABILITY,
+/ WHETHER IN AN ACTION OF CONTRACT, TORT OR OTHERWISE, ARISING
+/ FROM, OUT OF OR IN CONNECTION WITH THE SOFTWARE OR THE USE OR
+/ OTHER DEALINGS IN THE SOFTWARE.
+/
+******************************************************************************/
+#include "stdafx.h"
+#include "BR_Tempo.h"
+#include "BR_ContinuousActions.h"
+#include "BR_EnvelopeUtil.h"
+#include "BR_MidiUtil.h"
+#include "BR_Misc.h"
+#include "BR_MouseUtil.h"
+#include "BR_TempoDlg.h"
+#include "BR_Util.h"
+#include "../SnM/SnM_Util.h"
+#include "../reaper/localize.h"
+
+/******************************************************************************
+* Globals                                                                     *
+******************************************************************************/
+static HWND g_convertMarkersToTempoWnd = NULL;
+static HWND g_selectAdjustTempoWnd = NULL;
+static HWND g_tempoShapeWnd = NULL;
+
+/******************************************************************************
+* Misc                                                                        *
+******************************************************************************/
+static bool MoveTempo (BR_Envelope& tempoMap, int id, double timeDiff, bool checkEditedPoints)
+{
+	// Get tempo points
+	double t1, t2, t3;
+	double b1, b2, b3, Nb1, Nb2;
+	int s1, s2;
+
+	if (id == 0 || timeDiff == 0 || !tempoMap.GetPoint(id, &t2, &b2, &s2, NULL))
+		return false;
+
+	tempoMap.GetPoint(id-1, &t1, &b1, &s1, NULL);
+	bool P3 = tempoMap.GetPoint(id+1, &t3, &b3, NULL, NULL);
+	double Nt2 = t2 + timeDiff;
+
+	// Calculate new value for current point
+	if (P3)
+	{
+		if (s2 == SQUARE) Nb2 = b2*(t3-t2) / (t3-Nt2);
+		else              Nb2 = (b2+b3)*(t3-t2) / (t3-Nt2) - b3;
+	}
+	else
+	{
+		Nb2 = b2;
+		t3 = Nt2 + 1; // t3 is faked so it can pass legality check
+	}
+
+	// Calculate new value for previous point
+	if (s1 == SQUARE) Nb1 = b1*(t2-t1) / (Nt2-t1);
+	else              Nb1 = (b1+b2)*(t2-t1) / (Nt2-t1) - Nb2;
+
+	// Check if values are legal
+	if (checkEditedPoints)
+	{
+		if (Nb2 < MIN_BPM || Nb2 > MAX_BPM || Nb1 < MIN_BPM || Nb1 > MAX_BPM) return false;
+		if ((Nt2-t1) < MIN_TEMPO_DIST || (t3 - Nt2) < MIN_TEMPO_DIST)         return false;
+	}
+
+	// Go through points backwards and get new values for linear points (if needed)
+	vector<double> prevBpm;
+	bool possible = true;
+	int direction = 1;
+	for (int i = id - 2; i >= 0; --i)
+	{
+		double b; int s;
+		if (!tempoMap.GetPoint(i, NULL, &b, &s, NULL) || s == SQUARE)
+			break;
+		else
+		{
+			double newBpm = b - direction*(Nb1 - b1);
+			if (checkEditedPoints)
+			{
+				if (newBpm <= MAX_BPM && newBpm >= MIN_BPM)
+					prevBpm.push_back(newBpm);
+				else
+				{
+					possible = false;
+					break;
+				}
+			}
+			else
+			{
+				prevBpm.push_back(newBpm);
+			}
+		}
+		direction *= -1;
+	}
+
+	if (checkEditedPoints && !possible)
+		return false;
+
+	// Set points before previous (if needed)
+	for (size_t i = 0; i < prevBpm.size(); ++i)
+		tempoMap.SetPoint(id-2-i, NULL, &prevBpm[i], NULL, NULL);
+
+	// Set previous point
+	tempoMap.SetPoint(id-1, NULL, &Nb1, NULL, NULL);
+
+	// Set current point
+	tempoMap.SetPoint(id, &Nt2, &Nb2, NULL, NULL);
+
+	return true;
+}
+
+static bool DeleteTempo (int id, bool checkEditedPoints, TrackEnvelope* tempoEnvelope)
+{
+	if (id < 0)
+		return false;
+
+	// Get tempo points
+	double t1, t2, t3, t4;
+	double b1, b2, b3, b4;
+	int s0, s1, s2, s3;
+	if (!tempoEnvelope) tempoEnvelope = GetTempoEnv();
+
+	if (!GetEnvelopePoint(tempoEnvelope, id, &t2, &b2, &s2, NULL, NULL))
+		return false;
+
+	bool P0 = GetEnvelopePoint(tempoEnvelope, id-2, NULL, NULL, &s0,  NULL, NULL);
+	bool P1 = GetEnvelopePoint(tempoEnvelope, id-1, &t1, &b1,   &s1,  NULL, NULL);
+	bool P3 = GetEnvelopePoint(tempoEnvelope, id+1, &t3, &b3,   &s3,  NULL, NULL);
+	bool P4 = GetEnvelopePoint(tempoEnvelope, id+2, &t4, &b4,   NULL, NULL, NULL);
+
+	// If previous point doesn't exist, fake it
+	if (!P0)
+		s0 = SQUARE;
+
+	// Get P2-P3 musical length
+	double m2 = (s2 == SQUARE) ? b2*(t3-t2) / 240 : (b2+b3)*(t3-t2) / 480;
+
+	// Hold new values
+	double Nb1;
+	double Nt3, Nb3;
+	bool success = true;
+
+	// Calculate new BPM values (and new time position when necessary)
+	if (P3)
+	{
+		if (s0 == SQUARE)
+		{
+			double m1 = (TimeMap_timeToQN(t2) - TimeMap_timeToQN(t1)) / 4; // in case of partial marker (calculating as m2 would result in effective musical lenght, but we want the musical length as if partial marker wasn't moved)
+			if (s1 == SQUARE) Nb1 = (240*(m1 + m2)) / (t3-t1);
+			else              Nb1 = (480*(m1 + m2)) / (t3-t1) - b3;
+
+			// Check new value is legal
+			if (checkEditedPoints && (Nb1 > MAX_BPM || Nb1 < MIN_BPM))
+				success = false;
+
+			// Next point stays the same
+			P3 = false;
+		}
+		else
+		{
+			if (P4)
+			{
+				if (s1 == SQUARE)
+				{
+					Nt3 = t2 + 240*m2 / b1;
+					if (s3 == SQUARE) Nb3 = b3*(t4-t3) / (t4-Nt3);
+					else              Nb3 = (b3+b4)*(t4-t3) / (t4-Nt3) - b4;
+				}
+				else
+				{
+					if (s3 == SQUARE)
+					{
+						double f1 = (b1+b2)*(t2-t1) + 480*m2;
+						double f2 = b3*(t4-t3);
+						double a = b1;
+						double b = (a*(t1+t4) + f1+f2) / 2;
+						double c = a*(t1*t4) + f1*t4 + f2*t1;
+						Nt3 = c / (b + sqrt(pow(b,2) - a*c));
+						Nb3 = f2 / (t4 - Nt3);
+					}
+					else
+					{
+						double f1 = (b1+b2)*(t2-t1) + 480*m2;
+						double f2 = (b3+b4)*(t4-t3);
+						double a = b1-b4;
+						double b = (a*(t1+t4) + f1+f2) / 2;
+						double c = a*(t1*t4) + f1*t4 + f2*t1;
+						Nt3 = c / (b + sqrt(pow(b,2) - a*c));
+						Nb3 = f2 / (t4 - Nt3) - b4;
+					}
+				}
+
+				// Check new position is legal
+				if (checkEditedPoints && ((Nt3 - t1) < MIN_TEMPO_DIST || (t4 - Nt3) < MIN_TEMPO_DIST))
+					success = false;
+			}
+			else
+			{
+				if (s1 == SQUARE)
+				{
+					Nt3 = t2 + 240*m2 / b1;
+					Nb3 = b3;
+				}
+				else
+				{
+					Nt3 = t3;
+					Nb3 = (480*m2 + (b1+b2)*(t2-t1)) / (t3-t1) - b1;
+				}
+
+				// Check new position is legal
+				if (checkEditedPoints && (Nt3 - t1) < MIN_TEMPO_DIST)
+					success = false;
+			}
+
+			// Check new value is legal
+			if (checkEditedPoints && (Nb3 > MAX_BPM || Nb3 < MIN_BPM))
+				success = false;
+
+			// Previous point stays the same
+			P1 = false;
+		}
+	}
+	else
+	{
+		// No surrounding points get edited
+		P1 = false;
+		P3 = false;
+	}
+
+	// Set new BPM and time values
+	if (success)
+	{
+		// Previous point
+		if (P1)
+			SetEnvelopePoint(tempoEnvelope, id-1, NULL, &Nb1, NULL, NULL, NULL, &g_bTrue);
+
+		// Next point
+		if (P3)
+			SetEnvelopePoint(tempoEnvelope, id+1, &Nt3, &Nb3, NULL, NULL, NULL, &g_bTrue);
+
+		// Delete point
+		DeleteEnvelopePointRange(tempoEnvelope, (t2 - (MIN_TEMPO_DIST * 2)), (t2 + (MIN_TEMPO_DIST * 2)));
+	}
+	return success;
+}
+
+/******************************************************************************
+* Commands: Tempo continuous actions                                          *
+******************************************************************************/
+static BR_Envelope* g_moveGridTempoMap = NULL;
+static bool         g_movedGridOnce          = false;
+static bool         g_didTempoMapInit        = false;
+static bool         g_insertedStretchMarkers = false;
+
+static bool MoveGridInit (COMMAND_T* ct, bool init)
+{
+	static int s_editCursorUndo = 0;
+
+	bool initSuccessful = true;
+	if (init)
+	{
+		const int projgridframe = ConfigVar<int>("projgridframe").value_or(0);
+		if (((int)ct->user == 1 || (int)ct->user == 2) && projgridframe&1) // frames grid line spacing
+		{
+			initSuccessful = false;
+			static bool s_warnUser = true;
+			if (s_warnUser)
+			{
+				int userAnswer = MessageBox(g_hwndParent, __LOCALIZE("Can't move frame grid because it's attached to time, not beats. Would you like to be warned if it happens again?", "sws_mbox"), __LOCALIZE("SWS/BR - Warning", "sws_mbox"), MB_YESNO);
+				if (userAnswer == IDNO)
+					s_warnUser = false;
+			}
+		}
+		else
+		{
+			ConfigVar<int> undomask("undomask");
+			s_editCursorUndo = undomask.value_or(0);
+			initSuccessful = PositionAtMouseCursor(true) != -1;
+			if (initSuccessful)
+				undomask.try_set(ClearBit(s_editCursorUndo, 3));
+		}
+	}
+	else
+	{
+		ConfigVar<int>("undomask").try_set(s_editCursorUndo);
+		delete g_moveGridTempoMap;
+		g_moveGridTempoMap = NULL;
+	}
+
+	g_movedGridOnce          = false;
+	g_didTempoMapInit        = false;
+	g_insertedStretchMarkers = false;
+	return initSuccessful;
+}
+
+static int MoveGridDoUndo (COMMAND_T* ct)
+{
+	if (!g_movedGridOnce && g_didTempoMapInit)
+		RemoveTempoMap();
+	return (g_movedGridOnce) ? (UNDO_STATE_TRACKCFG | ((g_insertedStretchMarkers) ? UNDO_STATE_ITEMS : 0)) : (0);
+}
+
+static HCURSOR MoveGridCursor (COMMAND_T* ct, int window)
+{
+	if (window == BR_ContinuousAction::MAIN_ARRANGE || window == BR_ContinuousAction::MAIN_RULER)
+		return GetSwsMouseCursor(CURSOR_GRID_WARP);
+	else
+		return NULL;
+}
+
+static void MoveGridToMouse (COMMAND_T* ct)
+{
+	static int    s_lockedId = -1;
+	static double s_lastPosition = 0;
+
+	// Action called for the first time: reset variables and cache tempo map for future calls
+	if (!g_moveGridTempoMap)
+	{
+		s_lockedId = -1;
+		s_lastPosition = 0;
+
+		// Make sure tempo map already has at least one point created (for some reason it won't work if creating it directly in chunk)
+		if ((int)ct->user != 0 && CountTempoTimeSigMarkers(NULL) == 0) // do it only if not moving tempo marker
+		{
+			InitTempoMap();
+			g_didTempoMapInit = true;
+		}
+
+		g_moveGridTempoMap = new (nothrow) BR_Envelope(GetTempoEnv());
+		if (!g_moveGridTempoMap || !g_moveGridTempoMap->CountPoints() || g_moveGridTempoMap->IsLocked())
+		{
+			ContinuousActionStopAll();
+			return;
+		}
+	}
+
+	// Find closest grid/tempo marker
+	double tDiff = 0;
+	double mousePosition = PositionAtMouseCursor(true);
+	if (mousePosition == -1)
+	{
+		ContinuousActionStopAll();
+	}
+	else
+	{
+		// Move action was already called so use data from the previous move
+		if (g_movedGridOnce)
+		{
+			tDiff = mousePosition - s_lastPosition;
+		}
+
+		// Find or create tempo marker to move
+		else
+		{
+			double grid;
+			int targetId;
+
+			// Find closest grid tempo marker
+			if ((int)ct->user == 1 || (int)ct->user == 2)
+			{
+				grid = ((int)ct->user == 1) ? (GetClosestGridLine(mousePosition)) : (GetClosestMeasureGridLine(mousePosition));
+				targetId = g_moveGridTempoMap->Find(grid, MIN_TEMPO_DIST);
+			}
+			// Find closest tempo marker
+			else
+			{
+				targetId = g_moveGridTempoMap->FindClosest(mousePosition);
+				if (targetId ==0) ++targetId;
+				if (!g_moveGridTempoMap->ValidateId(targetId))
+					return;
+				g_moveGridTempoMap->GetPoint(targetId, &grid, NULL, NULL, NULL);
+			}
+
+			// No tempo marker on grid, create it (skip if moving closest tempo marker)
+			if (!g_moveGridTempoMap->ValidateId(targetId))
+			{
+				int prevId = g_moveGridTempoMap->FindPrevious(grid);
+				int shape; g_moveGridTempoMap->GetPoint(prevId, NULL, NULL, &shape, NULL);
+				if (g_moveGridTempoMap->CreatePoint(prevId+1, grid, g_moveGridTempoMap->ValueAtPosition(grid), shape, 0, false))
+				targetId = prevId + 1;
+			}
+
+			// Can't move first tempo marker so ignore this move action and wait for valid mouse position
+			if (targetId != 0)
+			{
+				s_lockedId = targetId;
+				tDiff = mousePosition - grid;
+			}
+		}
+	}
+
+	// Move grid and commit changes
+	if (tDiff != 0 && s_lockedId >= 0)
+	{
+		// Warn user if tempo marker couldn't get processed
+		if (!g_moveGridTempoMap || !MoveTempo(*g_moveGridTempoMap, s_lockedId, tDiff, true))
+		{
+			static bool s_warnUser = true;
+			if (s_warnUser)
+			{
+				ContinuousActionStopAll ();
+				int userAnswer = MessageBox(g_hwndParent, __LOCALIZE("Moving grid failed because some tempo markers would end up with illegal BPM or position. Would you like to be warned if it happens again?", "sws_mbox"), __LOCALIZE("SWS/BR - Warning", "sws_mbox"), MB_YESNO);
+				if (userAnswer == IDNO)
+					s_warnUser = false;
+			}
+		}
+		else
+		{
+			if (!g_movedGridOnce)
+				g_insertedStretchMarkers = InsertStretchMarkerInAllItems(mousePosition - tDiff, true);
+
+			s_lastPosition = mousePosition;
+			g_moveGridTempoMap->Commit();
+			g_movedGridOnce = true;
+		}
+	}
+}
+
+void MoveGridToMouseInit ()
+{
+	//!WANT_LOCALIZE_1ST_STRING_BEGIN:sws_actions
+	static COMMAND_T s_commandTable[] =
+	{
+		{ { DEFACCEL, "SWS/BR: Move closest tempo marker to mouse cursor (perform until shortcut released)" },      "BR_MOVE_CLOSEST_TEMPO_MOUSE", MoveGridToMouse, NULL, 0},
+		{ { DEFACCEL, "SWS/BR: Move closest grid line to mouse cursor (perform until shortcut released)" },         "BR_MOVE_GRID_TO_MOUSE",       MoveGridToMouse, NULL, 1},
+		{ { DEFACCEL, "SWS/BR: Move closest measure grid line to mouse cursor (perform until shortcut released)" }, "BR_MOVE_M_GRID_TO_MOUSE",     MoveGridToMouse, NULL, 2},
+		{ {}, LAST_COMMAND}
+	};
+	//!WANT_LOCALIZE_1ST_STRING_END
+
+	int i = -1;
+	while(s_commandTable[++i].id != LAST_COMMAND)
+		ContinuousActionRegister(new BR_ContinuousAction(&s_commandTable[i], MoveGridInit, MoveGridDoUndo, MoveGridCursor));
+}
+
+/******************************************************************************
+* Commands: Tempo                                                             *
+******************************************************************************/
+void MoveGridToEditPlayCursor (COMMAND_T* ct)
+{
+	// Find cursor immediately (in case of playback we want the most accurate position)
+	bool doPlayCursor = ((int)ct->user == 1 || (int)ct->user == 3) && IsPlaying(NULL);
+	double cursor =  (doPlayCursor) ? (GetPlayPositionEx(NULL)) : (GetCursorPositionEx(NULL));
+
+	PreventUIRefresh(1);
+
+	// In case tempo map has no tempo points
+	bool didTempoMapInit = false;
+	if (CountTempoTimeSigMarkers(NULL) == 0)
+	{
+		InitTempoMap();
+		didTempoMapInit = true;
+	}
+
+	BR_Envelope tempoMap(GetTempoEnv());
+
+	// Prevent play cursor from jumping
+	ConfigVar<int> seekmodes("seekmodes");
+	const int originalSeekmodes = seekmodes.value_or(0);
+	if ((int)ct->user == 1 || (int)ct->user == 3)
+		seekmodes.try_set(ClearBit(originalSeekmodes, 5));
+
+	// Find closest grid
+	double grid = 0;
+	if      ((int)ct->user == 0 || (int)ct->user == 1) grid = GetClosestGridLine(cursor);
+	else if ((int)ct->user == 2 || (int)ct->user == 3) grid = GetClosestMeasureGridLine(cursor);
+	else if ((int)ct->user == 4)                       grid = GetClosestLeftSideGridLine(cursor);
+	else                                               grid = GetClosestRightSideGridLine(cursor);
+	int targetId = tempoMap.Find(grid, MIN_TEMPO_DIST);
+
+	// No tempo marker on grid, create it
+	if (!tempoMap.ValidateId(targetId))
+	{
+		int prevId  = tempoMap.FindPrevious(grid);
+		double value = tempoMap.ValueAtPosition(grid);
+		int shape;
+		tempoMap.GetPoint(prevId, NULL, NULL, &shape, NULL);
+		tempoMap.CreatePoint(prevId+1, grid, value, shape, 0, false);
+		targetId = prevId+1;
+	}
+	double tDiff = cursor - grid;
+
+	// Commit changes and warn user if needed
+	bool success = false;
+	if (tDiff != 0)
+	{
+		if (MoveTempo(tempoMap, targetId, tDiff, true))
+		{
+			InsertStretchMarkerInAllItems(grid, true);
+			if (tempoMap.Commit())
+			{
+				// Restore edit cursor only if moving to it
+				if (!doPlayCursor)
+					SetEditCurPos2(NULL, cursor, false, false);
+				Undo_OnStateChangeEx2(NULL, SWS_CMD_SHORTNAME(ct), UNDO_STATE_TRACKCFG, -1);
+				success = true;
+			}
+		}
+		else
+		{
+			static bool s_warnUser = true;
+			if (s_warnUser && !tempoMap.IsLocked())
+			{
+				int userAnswer = MessageBox(g_hwndParent, __LOCALIZE("Moving grid failed because some tempo markers would end up with illegal BPM or position. Would you like to be warned if it happens again?", "sws_mbox"), __LOCALIZE("SWS/BR - Warning", "sws_mbox"), MB_YESNO);
+				if (userAnswer == IDNO)
+					s_warnUser = false;
+			}
+		}
+	}
+	if (!success && didTempoMapInit)
+		RemoveTempoMap();
+
+	PreventUIRefresh(-1);
+	seekmodes.try_set(originalSeekmodes);
+}
+
+void MoveTempo (COMMAND_T* ct)
+{
+	BR_Envelope tempoMap(GetTempoEnv());
+	if (!tempoMap.CountPoints())
+		return;
+
+	double cursor = GetCursorPositionEx(NULL);
+	double tDiff = 0;
+	int targetId = -1;
+
+	// Find tempo marker closest to the edit cursor
+	if ((int)ct->user == 3)
+	{
+		targetId = tempoMap.FindClosest(cursor);
+		if (targetId == 0) ++targetId;
+		if (!tempoMap.ValidateId(targetId))
+			return;
+
+		double cTime; tempoMap.GetPoint(targetId, &cTime, NULL, NULL, NULL);
+		tDiff = cursor - cTime;
+	}
+
+	// Just get time difference for selected points
+	else
+	{
+		if ((int)ct->user == 2 || (int)ct->user == -2)
+			tDiff = 1 / GetHZoomLevel() * (double)ct->user / 2;
+		else
+			tDiff = (double)ct->user/10000;
+	}
+
+	if (tDiff == 0)
+		return;
+
+	// Loop through selected points
+	int skipped = 0;
+	int count = (targetId != -1) ? (1) : (tempoMap.CountSelected());
+	for (int i = 0; i < count; ++i)
+	{
+		int id = ((int)ct->user == 3) ? (targetId) : (tempoMap.GetSelected(i));
+		if (id > 0) // skip first point
+			skipped += (MoveTempo(tempoMap, id, tDiff, true)) ? (0) : (1);
+	}
+
+	// Commit changes
+	PreventUIRefresh(1); // prevent jumpy cursor
+	if (tempoMap.Commit())
+	{
+		if ((int)ct->user == 3)
+			SetEditCurPos2(NULL, cursor, false, false); // always keep cursor position when moving to closest tempo marker
+		Undo_OnStateChangeEx2(NULL, SWS_CMD_SHORTNAME(ct), UNDO_STATE_TRACKCFG, -1);
+	}
+	PreventUIRefresh(-1);
+
+	// Warn user if some points weren't processed
+	static bool s_warnUser = true;
+	if (s_warnUser && skipped != 0 && !tempoMap.IsLocked())
+	{
+		char buffer[512];
+		_snprintfSafe(buffer, sizeof(buffer), __LOCALIZE_VERFMT("%d of the selected points didn't get processed because some points would end up with illegal BPM or position. Would you like to be warned if it happens again?", "sws_mbox"), skipped);
+		int userAnswer = MessageBox(g_hwndParent, buffer, __LOCALIZE("SWS/BR - Warning", "sws_mbox"), MB_YESNO);
+		if (userAnswer == IDNO)
+			s_warnUser = false;
+	}
+}
+
+void EditTempo (COMMAND_T* ct)
+{
+	// Get tempo map
+	BR_Envelope tempoMap(GetTempoEnv());
+	if (!tempoMap.CountSelected())
+		return;
+
+	// Get values and type of operation to be performed
+	bool percentage = false;
+	double diff;
+	if (GetFirstDigit((int)ct->user) == 1)
+		diff = (double)ct->user / 1000;
+	else
+	{
+		diff = (double)ct->user / 200000;
+		percentage = true;
+	}
+
+	// Loop through selected points and perform BPM calculations
+	int skipped = 0;
+	for (int i = 0; i < tempoMap.CountSelected(); ++i)
+	{
+		int id = tempoMap.GetSelected(i);
+
+		// Hold new values for selected and surrounding points
+		double Nt1, Nt3, Nb1, Nb3;
+		vector<double> selPos;
+		vector<double> selBpm;
+
+		///// CURRENT POINT /////
+		/////////////////////////
+
+		// Get all consequentially selected points into a vector with their new values. In case
+		// there is consequential selection, middle musical position of a transition between first
+		// and last selected point will preserve it's time position (where possible)
+		int offset = 0;
+		if (tempoMap.GetSelection(id+1))
+		{
+			// Store new values for selected points into vectors
+			double musicalMiddle = 0;
+			vector<double> musicalLength;
+			while (true)
+			{
+				// Once unselected point is encountered, break
+				if (!tempoMap.GetSelection(id+offset))
+				{
+					--offset;    // since this point is not taken into account, correct offset
+
+					i += offset; // in case of consequential selection, points are treated as
+					break;       // one big transition, so skip them all
+				}
+
+				// Get point currently in the loop and surrounding points
+				double t0, t1, t2, b0, b1, b2;
+				int s0, s1;
+				bool P0 = tempoMap.GetPoint(id+offset-1, &t0, &b0, &s0, NULL);
+				tempoMap.GetPoint(id+offset,   &t1, &b1, &s1, NULL);
+				tempoMap.GetPoint(id+offset+1, &t2, &b2, NULL, NULL);
+
+				// Get musical length for every transition but the last
+				double mLen = 0;
+				if (tempoMap.GetSelection(id+offset+1))
+				{
+					if (s1 == SQUARE)
+						mLen = b1*(t2-t1) / 240;
+					else
+						mLen = (b1+b2)*(t2-t1) / 480;
+				}
+				musicalMiddle += mLen;
+
+				// Get new BPM
+				double bpm = b1 + (percentage ? (b1*diff) : (diff));
+				if (bpm < MIN_BPM)
+					bpm = MIN_BPM;
+				else if (bpm > MAX_BPM)
+					bpm = MAX_BPM;
+
+				// Get new position (special case for the first point)
+				double position;
+				if (!offset)
+				{
+					if (P0 && s0 == LINEAR)
+						position = (t1*(b0+b1) + t0*(bpm-b1)) / (b0 + bpm);
+					else
+						position = t1;
+				}
+				else
+				{
+					if (s0 == LINEAR)
+						position = (480*musicalLength.back() + selPos.back()*(bpm + selBpm.back())) / (bpm + selBpm.back());
+					else
+						position = (240*musicalLength.back() + selPos.back()*selBpm.back()) / selBpm.back();
+				}
+
+				// Store new values
+				selPos.push_back(position);
+				selBpm.push_back(bpm);
+				musicalLength.push_back(mLen);
+				++offset;
+			}
+
+			// Find time position of musical middle and move all point so time position
+			// of musical middle is preserved (only if previous point exists)
+			musicalMiddle /= 2;
+			if (tempoMap.GetPoint(id-1, NULL, NULL, NULL, NULL))
+			{
+				double temp = 0;
+				for (int i = 0; i < (int)selPos.size()-1; ++i)
+				{
+					temp += musicalLength[i];
+					if (temp >= musicalMiddle)
+					{
+						// Get length between the points that contain musical middle
+						double len = musicalMiddle - (temp-musicalLength[i]);
+
+						// Find original time position of musical middle
+						double t0, t1, b0, b1; int s0;
+						tempoMap.GetPoint(id+i,   &t0, &b0, &s0, NULL);
+						tempoMap.GetPoint(id+i+1, &t1, &b1, NULL, NULL);
+						double prevPos = t0 + CalculatePositionAtMeasure(b0, (s0 == 1 ? b0 : b1), t1-t0, len);
+
+						// Find new time position of musical middle
+						double newPos = t0 + CalculatePositionAtMeasure(selBpm[i], (s0 == 1 ? selBpm[i] : selBpm[i+1]), selPos[i+1] - selPos[i], len);
+
+						// Reset time positions of selected points
+						double diff = newPos - prevPos;
+						for (size_t i = 0; i < selPos.size(); ++i)
+							selPos[i] -= diff;
+						break;
+					}
+				}
+			}
+		}
+		else
+		{
+			// Get selected point
+			double t, b;
+			tempoMap.GetPoint(id, &t, &b, NULL, NULL);
+
+			// Get new BPM
+			b += (percentage) ? (b*diff) : (diff);
+			if (b < MIN_BPM)
+				b = MIN_BPM;
+			else if (b > MAX_BPM)
+				b = MAX_BPM;
+
+			// Store it
+			selPos.push_back(t);
+			selBpm.push_back(b);
+		}
+
+		///// PREVIOUS POINT /////
+		//////////////////////////
+
+		// Get points before selected points
+		double t0, t1, b0, b1;
+		int s0, s1;
+		bool P0 = tempoMap.GetPoint(id-2, &t0, &b0, &s0, NULL);
+		bool P1 = tempoMap.GetPoint(id-1, &t1, &b1, &s1, NULL);
+
+		if (P1)
+		{
+			// Get first selected point (old and new)
+			double t2, b2;
+			tempoMap.GetPoint(id, &t2, &b2, NULL, NULL);
+			double Nb2 = selBpm.front();
+			double Nt2 = selPos.front();
+
+			// If point behind previous doesn't exist, fake it as square
+			if (!P0)
+				s0 = SQUARE;
+
+			// Calculate new value and position for previous point
+			if (!P0 || s0 == SQUARE)
+			{
+				if (s1 == SQUARE)
+				{
+					Nt1 = t1;
+					Nb1 = b1*(t2-t1) / (Nt2-Nt1);
+				}
+				else
+				{
+					Nt1 = t1;
+					Nb1 = (b1+b2)*(t2-t1) / (Nt2-Nt1) - Nb2;
+				}
+			}
+			else
+			{
+				if (s1 == SQUARE)
+				{
+					double f1 = (b0+b1) *(t1-t0);
+					double f2 = b1*(t2-t1);
+					double a = b0;
+					double b = (a*(t0+Nt2) + f1+f2) / 2;
+					double c = a*(t0*Nt2) + f1*Nt2 + f2*t0;
+					Nt1 = c / (b + sqrt(pow(b,2) - a*c));
+					Nb1 = f2 / (Nt2 - Nt1);
+				}
+				else
+				{
+					double f1 = (b0+b1)*(t1-t0);
+					double f2 = (b1+b2)*(t2-t1);
+					double a = b0 - Nb2;
+					double b = (a*(t0+Nt2) + f1+f2) / 2;
+					double c = a*(t0*Nt2) + f1*Nt2 + f2*t0;
+					Nt1 = c / (b + sqrt(pow(b,2) - a*c));
+					Nb1 = f2 / (Nt2 - Nt1) - Nb2;
+				}
+			}
+
+			// If point behind previous doesn't exist, fake it's position so it can pass legality check
+			if (!P0)
+				t0 = Nt1 - 1;
+
+			// Check new value is legal
+			if (Nb1 > MAX_BPM || Nb1 < MIN_BPM)
+				SKIP(skipped, offset+1);
+			if ((Nt1-t0) < MIN_TEMPO_DIST || (Nt2 - Nt1) < MIN_TEMPO_DIST)
+				SKIP(skipped, offset+1 );
+		}
+
+		///// NEXT POINT /////
+		//////////////////////
+
+		// Get points after selected points
+		double t3, t4, b3, b4;
+		int s3;
+		bool P3 = tempoMap.GetPoint(id+offset+1, &t3, &b3, &s3, NULL);
+		bool P4 = tempoMap.GetPoint(id+offset+2, &t4, &b4, NULL, NULL);
+
+		if (P3)
+		{
+			// Get last selected point (old and new)
+			double t2, b2; int s2;
+			tempoMap.GetPoint(id+offset, &t2, &b2, &s2, NULL);
+			double Nb2 = selBpm.back();
+			double Nt2 = selPos.back();
+
+			// Calculate new value and position for next point
+			if (s2 == SQUARE)
+			{
+				if (P4)
+				{
+					if (s3 == SQUARE)
+					{
+						Nt3 = (b2*(t3-t2) + Nb2*Nt2) / Nb2;
+						Nb3 = b3*(t4-t3) / (t4-Nt3);
+					}
+					else
+					{
+						Nt3 = (b2*(t3-t2) + Nb2*Nt2) / Nb2;
+						Nb3 = (b3+b4)*(t4-t3) / (t4-Nt3) - b4;
+					}
+				}
+				else
+				{
+					Nt3 = (b2*(t3-t2) + Nb2*Nt2) / Nb2;
+					Nb3 = b3;
+				}
+			}
+			else
+			{
+				if (P4)
+				{
+					if (s3 == SQUARE)
+					{
+						double f1 = (b2+b3)*(t3-t2);
+						double f2 = b3*(t4-t3);
+						double a = Nb2;
+						double b = (a*(Nt2+t4) + f1+f2) / 2;
+						double c = a*(Nt2*t4) + f1*t4 + f2*Nt2;
+						Nt3 = c / (b + sqrt(pow(b,2) - a*c));
+						Nb3 = f2 / (t4-Nt3);
+					}
+					else
+					{
+						double f1 = (b2+b3)*(t3-t2);
+						double f2 = (b3+b4)*(t4-t3);
+						double a = Nb2 - b4;
+						double b = (a*(Nt2+t4) + f1+f2) / 2;
+						double c = a*(Nt2*t4) + f1*t4 + f2*Nt2;
+						Nt3 = c / (b + sqrt(pow(b,2) - a*c));
+						Nb3 = f2 / (t4-Nt3) - b4;
+					}
+				}
+				else
+				{
+					Nt3 = t3;
+					Nb3 = (b2+b3)*(t3-t2) / (Nt3-Nt2) - Nb2;
+				}
+			}
+
+			// If point after the next doesn't exist fake it's position so it can pass legality check
+			if (!P4)
+				t4 = Nt3 + 1;
+
+			// Check new value is legal
+			if (Nb3 > MAX_BPM || Nb3 < MIN_BPM)
+				SKIP(skipped, offset+1);
+			if ((Nt3-Nt2) < MIN_TEMPO_DIST || (t4 - Nt3) < MIN_TEMPO_DIST)
+				SKIP(skipped, offset+1);
+		}
+
+		///// SET BPM /////
+		///////////////////
+
+		// Previous point
+		if (P1)
+			tempoMap.SetPoint(id-1, &Nt1, &Nb1, NULL, NULL);
+
+		// Current point(s)
+		for (int i = 0; i < (int)selPos.size(); ++i)
+			tempoMap.SetPoint(id+i, &selPos[i], &selBpm[i], NULL, NULL);
+
+		// Next point
+		if (P3)
+			tempoMap.SetPoint(id+offset+1, &Nt3, &Nb3, NULL, NULL);
+	}
+
+	// Commit changes
+	if (tempoMap.Commit())
+		Undo_OnStateChangeEx2(NULL, SWS_CMD_SHORTNAME(ct), UNDO_STATE_TRACKCFG, -1);
+
+	// Warn user if some points weren't processed
+	static bool s_warnUser = true;
+	if (s_warnUser && skipped != 0 && tempoMap.CountSelected() > 1 && !tempoMap.IsLocked())
+	{
+		char buffer[512];
+		_snprintfSafe(buffer, sizeof(buffer), __LOCALIZE_VERFMT("%d of the selected points didn't get processed because some points would end up with illegal BPM or position. Would you like to be warned if it happens again?", "sws_mbox"), skipped);
+		int userAnswer = MessageBox(g_hwndParent ,buffer, __LOCALIZE("SWS/BR - Warning", "sws_mbox"), MB_YESNO);
+		if (userAnswer == IDNO)
+			s_warnUser = false;
+	}
+}
+
+void EditTempoGradual (COMMAND_T* ct)
+{
+	// Get tempo map
+	BR_Envelope tempoMap(GetTempoEnv());
+	if (!tempoMap.CountSelected())
+		return;
+
+	// Get values and type of operation to be performed
+	bool percentage = false;
+	double diff;
+	if (GetFirstDigit((int)ct->user) == 1)
+		diff = (double)ct->user / 1000;
+	else
+	{
+		diff = (double)ct->user / 200000;
+		percentage = true;
+	}
+
+	// Loop through selected points and perform BPM calculations
+	int skipped = 0;
+	for (int i = 0; i < tempoMap.CountSelected(); ++i)
+	{
+		int id = tempoMap.GetSelected(i);
+
+		// Hold new values for selected and next point
+		double Nb1, Nt1;
+		vector<double> selPos;
+		vector<double> selBpm;
+
+		///// CURRENT POINT /////
+		/////////////////////////
+
+		// Store new values for selected points into vectors
+		int offset = 0;
+		while (true)
+		{
+			// Get point currently in the loop and points surrounding it
+			double t0, t1, t2, b0, b1, b2;
+			int s0, s1;
+			bool P0 = tempoMap.GetPoint(id+offset-1, &t0, &b0, &s0, NULL);
+			tempoMap.GetPoint(id+offset,   &t1, &b1, &s1, NULL);
+			tempoMap.GetPoint(id+offset+1, &t2, &b2, NULL, NULL);
+
+			// If square or not selected, break
+			if (s1 == SQUARE || !tempoMap.GetSelection(id+offset))
+			{
+				// If breaking on the first selected point, don't adjust i (so for loop doesn't go backwards).
+				i += (offset == 0) ? (0) : (offset-1);
+				--offset; // since this point is not taken into account, correct offset
+				break;
+			}
+
+			// Get new BPM
+			double bpm = b1 + ((percentage) ? (b1*diff) : (diff));
+			if (bpm < MIN_BPM)
+				bpm = MIN_BPM;
+			else if (bpm > MAX_BPM)
+				bpm = MAX_BPM;
+
+			// Get new position (special case for the first point)
+			double position;
+			if (offset == 0)
+			{
+				if (P0 && s0 == LINEAR)
+				{
+					position = (t1*(b0+b1) + t0*(bpm-b1)) / (b0 + bpm); // first point moves but the one before it
+					if (position - t0 < MIN_TEMPO_DIST)                 // doesn't so check if their distance is legal
+						break;
+				}
+				else
+					position = t1;
+			}
+			else
+				position = ((b0+b1)*(t1-t0) + selPos.back() * (selBpm.back() + bpm)) / (selBpm.back() + bpm);
+
+			// Store new values
+			selPos.push_back(position);
+			selBpm.push_back(bpm);
+			++offset;
+		}
+
+		// Check for illegal position/no linear points encountered (in that case offset is -1 so skipped won't change)
+		if (!selPos.size())
+			SKIP(skipped, offset+1);
+
+		///// NEXT POINT /////
+		//////////////////////
+
+		// Get points after the last selected point
+		double t1, t2;
+		double b1, b2;
+		int s2;
+		bool P1 = tempoMap.GetPoint(id+offset+1, &t1, &b1, &s2, NULL);
+		bool P2 = tempoMap.GetPoint(id+offset+2, &t2, &b2, NULL, NULL);
+
+		// Calculate new value and position for the next point
+		if (P1)
+		{
+			// Get last selected tempo point (old and new)
+			double Nb0 = selBpm.back();
+			double Nt0 = selPos.back();
+			double t0, b0;
+			tempoMap.GetPoint(id+offset, &t0, &b0, NULL, NULL);
+
+			if (P2)
+			{
+				if (s2 == SQUARE)
+				{
+					double f1 = (b0+b1)*(t1-t0);
+					double f2 = b1*(t2-t1);
+					double a = Nb0;
+					double b = (a*(Nt0+t2) + f1+f2) / 2;
+					double c = a*(Nt0*t2) + f1*t2 + f2*Nt0;
+					Nt1 = c / (b + sqrt(pow(b,2) - a*c));
+					Nb1 = f2 / (t2-Nt1);
+				}
+				else
+				{
+					double f1 = (b0+b1)*(t1-t0);
+					double f2 = (b1+b2)*(t2-t1);
+					double a = Nb0 - b2;
+					double b = (a*(Nt0+t2) + f1+f2) / 2;
+					double c = a*(Nt0*t2) + f1*t2 + f2*Nt0;
+					Nt1 = c / (b + sqrt(pow(b,2) - a*c));
+					Nb1 = f2 / (t2-Nt1) - b2;
+				}
+			}
+			else
+			{
+				Nt1 = t1;
+				Nb1 = (b0+b1)*(t1-t0) / (t1-Nt0) - Nb0;
+			}
+
+			// If points after selected point don't exist, fake them
+			if (!P1)
+				Nt1 = Nt0 + 1;
+			if (!P2)
+				t2 = Nt1 + 1;
+
+			// Check new value is legal
+			if (Nb1 > MAX_BPM || Nb1 < MIN_BPM)
+				SKIP(skipped, offset+1);
+			if ((Nt1-Nt0) < MIN_TEMPO_DIST || (t2 - Nt1) < MIN_TEMPO_DIST)
+				SKIP(skipped, offset+1);
+		}
+
+		///// SET NEW BPM /////
+		///////////////////////
+
+		// Current point(s)
+		for (int i = 0; i < (int)selPos.size(); ++i)
+			tempoMap.SetPoint(id+i, &selPos[i], &selBpm[i], NULL, NULL);
+
+		// Next point
+		if (P1)
+			tempoMap.SetPoint(id+offset+1, &Nt1, &Nb1, NULL, NULL);
+	}
+
+	// Commit changes
+	if (tempoMap.Commit())
+		Undo_OnStateChangeEx2(NULL, SWS_CMD_SHORTNAME(ct), UNDO_STATE_TRACKCFG, -1);
+
+	// Warn user if some points weren't processed
+	static bool s_warnUser = true;
+	if (s_warnUser && skipped != 0 && tempoMap.CountSelected() > 1 && !tempoMap.IsLocked())
+	{
+		char buffer[512];
+		_snprintfSafe(buffer, sizeof(buffer), __LOCALIZE_VERFMT("%d of the selected points didn't get processed because some points would end up with illegal BPM or position. Would you like to be warned if it happens again?", "sws_mbox"), skipped);
+		int userAnswer = MessageBox(g_hwndParent ,buffer, __LOCALIZE("SWS/BR - Warning", "sws_mbox"), MB_YESNO);
+		if (userAnswer == IDNO)
+			s_warnUser = false;
+	}
+}
+
+void DeleteTempo (COMMAND_T* ct)
+{
+	TrackEnvelope* tempoMap = GetTempoEnv();
+	if (IsLockingActive()) // EnvVis is using chunks so before that check if locking is even active
+	{
+		if (IsLocked(((EnvVis(tempoMap, NULL)) ? TRACK_ENV : TEMPO_MARKERS)))
+			return;
+	}
+
+	PreventUIRefresh(1);
+
+	int skipped = 0;
+	int offset  = 0;
+	int count   = CountEnvelopePoints(tempoMap);
+	for (int i = 1; i < count; ++i)
+	{
+		bool selected;
+		int id = i - offset;
+		GetEnvelopePoint(tempoMap, id, NULL, NULL, NULL, NULL, &selected);
+		if (selected)
+		{
+			if (DeleteTempo(id, true, tempoMap)) ++offset;
+			else                                 ++skipped;
+		}
+	}
+
+	if (offset > 0)
+	{
+		Envelope_SortPoints(tempoMap);
+		UpdateTempoTimeline();
+		Undo_OnStateChangeEx2(NULL, SWS_CMD_SHORTNAME(ct), UNDO_STATE_TRACKCFG, -1);
+	}
+	PreventUIRefresh(-1);
+
+	// Warn user if some points weren't processed
+	static bool s_warnUser = true;
+	if (s_warnUser && skipped != 0)
+	{
+		char buffer[512];
+		_snprintfSafe(buffer, sizeof(buffer), __LOCALIZE_VERFMT("%d of the selected points didn't get processed because some points would end up with illegal BPM or position. Would you like to be warned if it happens again?", "sws_mbox"), skipped);
+		int userAnswer = MessageBox(g_hwndParent, buffer, __LOCALIZE("SWS/BR - Warning", "sws_mbox"), MB_YESNO);
+		if (userAnswer == IDNO)
+			s_warnUser = false;
+	}
+}
+
+void DeleteTempoPreserveItems (COMMAND_T* ct)
+{
+	BR_Envelope tempoMap(GetTempoEnv());
+	if (!tempoMap.CountSelected() || tempoMap.IsLocked()) // BR_Envelope does check for locking, but since we're dealing with items too check here
+		return;
+
+	// Get items' position info and set their timebase to time
+	vector<BR_MidiItemTimePos> items;
+	double firstMarker;
+	tempoMap.GetPoint(tempoMap.GetSelected(0), &firstMarker, NULL, NULL, NULL);
+
+	const int itemCount = ((int)ct->user) ? CountSelectedMediaItems(NULL) : CountMediaItems(NULL);
+	items.reserve(itemCount);
+	for (int i = 0; i < itemCount; ++i)
+	{
+		MediaItem* item = ((int)ct->user) ? GetSelectedMediaItem(NULL, i) : GetMediaItem(NULL, i);
+		double itemEnd = GetMediaItemInfo_Value(item, "D_POSITION") + GetMediaItemInfo_Value(item, "D_LENGTH");
+		if (itemEnd >= firstMarker)
+		{
+			items.push_back(BR_MidiItemTimePos(item));
+			SetMediaItemInfo_Value(item, "C_BEATATTACHMODE", 0);
+		}
+	}
+
+	// Readjust unselected tempo markers if needed
+	const int timeBase = ConfigVar<int>("tempoenvtimelock").value_or(0);
+	if (timeBase != 0)
+	{
+		double offset = 0;
+		for (int i = 0; i < tempoMap.CountConseq(); ++i)
+		{
+			int startId, endId;
+			tempoMap.GetConseq(i, &startId, &endId);
+			if (startId == 0 && (++startId > endId)) continue; // skip first point
+
+			double t0, t1, b0, b1; int s0;
+			tempoMap.GetPoint(startId - 1, &t0, &b0, &s0, NULL);
+
+			if (tempoMap.GetPoint(endId + 1, &t1, &b1, NULL, NULL))
+			{
+				t0 -= offset; // last unselected point before next selection - readjust position to original (earlier iterations moved it)
+
+				int startMeasure, endMeasure, num, den;
+				double startBeats = TimeMap2_timeToBeats(NULL, t0, &startMeasure, &num, NULL, &den);
+				double endBeats   = TimeMap2_timeToBeats(NULL, t1, &endMeasure, NULL, NULL, NULL);
+				double beatCount = endBeats - startBeats + num * (endMeasure - startMeasure);
+
+				if (s0 == SQUARE)
+					offset += (t0 + (240*beatCount) / (den * b0))        - t1;  // num and den can actually be different because some of tempo markers with time signatures
+				else                                                            // could have been scheduled for deletion but reaper does it in the same manner so leave it
+					offset += (t0 + (480*beatCount) / (den * (b0 + b1))) - t1;
+
+				while (!tempoMap.GetSelection(++endId) && endId < tempoMap.CountPoints())
+				{
+					double t;
+					tempoMap.GetPoint(endId, &t, NULL, NULL, NULL);
+					t += offset;
+					tempoMap.SetPoint(endId, &t, NULL, NULL, NULL);
+				}
+			}
+		}
+	}
+
+	// Delete selected tempo markers
+	int idOffset = 0;
+	for (int i = 0; i < tempoMap.CountSelected(); ++i)
+	{
+		int id = tempoMap.GetSelected(i) - idOffset;
+		if (id != 0) // skip first point
+		{
+			tempoMap.DeletePoint(id);
+			++idOffset;
+		}
+	}
+
+	// Commit tempo map and restore position info
+	PreventUIRefresh(1);
+	if (tempoMap.Commit())
+	{
+		for (size_t i = 0; i < items.size(); ++i)
+			items[i].Restore();
+		Undo_OnStateChangeEx2(NULL, SWS_CMD_SHORTNAME(ct), UNDO_STATE_TRACKCFG | UNDO_STATE_ITEMS, -1);
+	}
+	PreventUIRefresh(-1);
+}
+
+void TempoAtGrid (COMMAND_T* ct)
+{
+	BR_Envelope tempoMap(GetTempoEnv());
+	if (!tempoMap.CountSelected())
+		return;
+
+	Undo_BeginBlock2(NULL);
+	vector<double> gridLines;
+	int count = tempoMap.CountPoints()-1;
+	for (int i = 0; i < tempoMap.CountSelected(); ++i)
+	{
+		// Get tempo points
+		int id = tempoMap.GetSelected(i);
+		double t0, t1, b0, b1;
+		int s0;
+
+		tempoMap.GetPoint(id, &t0, &b0, &s0, NULL);
+		tempoMap.GetPoint(id+1, &t1, &b1, NULL, NULL);
+
+		// If last tempo point is selected, fake second point as if it's at the end of project (markers and regions included)
+		if (id == count)
+		{
+			b1 = b0;
+			t1 = EndOfProject(true, true);
+		}
+
+		// "fake" bpm for second point (needed for CalculateTempoAtPosition)
+		if (s0 == SQUARE)
+			b1 = b0;
+
+		double gridLine = t0;
+		while (true)
+		{
+			gridLine = GetNextGridDiv(gridLine);
+			if (gridLine < t1 - (MIN_GRID_DIST/2))
+			{
+				if (tempoMap.CreatePoint(tempoMap.CountPoints(), gridLine, CalculateTempoAtPosition(b0, b1, t0, t1, gridLine), s0, 0, false))
+					gridLines.push_back(gridLine);
+			}
+			else
+				break;
+		}
+	}
+
+	bool stretchMarkersInserted = InsertStretchMarkersInAllItems(gridLines);
+	tempoMap.Commit();
+	Undo_EndBlock2(NULL, SWS_CMD_SHORTNAME(ct), UNDO_STATE_TRACKCFG | ((stretchMarkersInserted) ? UNDO_STATE_ITEMS : 0));
+}
+
+void SelectMovePartialTimeSig (COMMAND_T* ct)
+{
+	PreventUIRefresh(1);
+
+	// always work with tempo timbase beats when running these actions
+	ConfigVarOverride<int> tempoTimeBase("tempoenvtimelock", 1);
+
+	bool update = false;
+	BR_Envelope tempoMap(GetTempoEnv());
+	for (int i = 1; i < tempoMap.CountPoints(); ++i) // skip first
+	{
+		double partialDiff = 0;
+		bool timeSig, partial;
+		if (tempoMap.GetTimeSig(i, &timeSig, &partial, NULL, NULL) && timeSig && partial)
+		{
+			double position, prevPosition;
+			GetTempoTimeSigMarker(NULL, i,     &position,     NULL, NULL, NULL, NULL, NULL, NULL); // don't get/set position through BR_Envelope
+			GetTempoTimeSigMarker(NULL, i - 1, &prevPosition, NULL, NULL, NULL, NULL, NULL, NULL); // since tempo map may get changed during the loop
+
+			double absQN = TimeMap_timeToQN_abs(NULL, position) - TimeMap_timeToQN_abs(NULL, prevPosition);
+			double QN    = TimeMap_timeToQN(position)           - TimeMap_timeToQN(prevPosition);
+			partialDiff = absQN - QN;
+		}
+
+
+		if ((int)ct->user == 0)
+		{
+			if (abs(partialDiff) > MIN_TIME_SIG_PARTIAL_DIFF) tempoMap.SetSelection(i, true);
+			else                                              tempoMap.SetSelection(i, false);
+		}
+		else if ((int)ct->user == 1)
+		{
+			if (abs(partialDiff) > MIN_TIME_SIG_PARTIAL_DIFF && tempoMap.GetSelection(i))
+			{
+				double beat, bpm;
+				int measure, num, den;
+				bool linear;
+				GetTempoTimeSigMarker(NULL, i, NULL, &measure, &beat, &bpm, &num, &den, &linear);
+				SetTempoTimeSigMarker(NULL, i, -1, measure, 0, bpm, num, den, linear);
+				update = true;
+			}
+		}
+		else
+		{
+			if (abs(partialDiff) > MIN_TIME_SIG_PARTIAL_DIFF && tempoMap.GetSelection(i))
+			{
+				double position, bpm, beat;
+				int measure, num, den;
+				bool linear;
+				GetTempoTimeSigMarker(NULL, i, &position, &measure, &beat, &bpm, &num, &den, &linear);
+				double positionAbsQN = TimeMap_timeToQN_abs(NULL, position);
+
+				SetTempoTimeSigMarker(NULL, i, -1, measure, 0, bpm, num, den, linear); // first reset partial time sig to original position
+
+				position = TimeMap_QNToTime_abs(NULL, positionAbsQN);
+				double nextGridDiv = GetNextGridDiv(position);
+				double prevGridDiv = GetPrevGridDiv(nextGridDiv);
+
+				double prevPosition;
+				GetTempoTimeSigMarker(NULL, i - 1, &prevPosition, NULL, NULL, NULL, NULL, NULL, NULL);
+
+				double closestGridDiv = (prevGridDiv <= prevPosition) ? nextGridDiv : GetClosestVal(position, prevGridDiv, nextGridDiv);
+				beat = TimeMap2_timeToBeats(NULL, closestGridDiv, &measure, NULL, NULL, NULL);
+				SetTempoTimeSigMarker(NULL, i, -1, measure, beat, bpm, num, den, linear);
+
+				update = true;
+			}
+		}
+	}
+
+	if (tempoMap.Commit() || update)
+		Undo_OnStateChangeEx2(NULL, SWS_CMD_SHORTNAME(ct), UNDO_STATE_TRACKCFG, -1);
+
+	PreventUIRefresh(-1);
+	UpdateTimeline();
+}
+
+void TempoShapeLinear (COMMAND_T* ct)
+{
+	// Get tempo map
+	BR_Envelope tempoMap (GetTempoEnv());
+	if (!tempoMap.CountSelected())
+		return;
+
+	// Get splitting options
+	double splitRatio;
+	bool split = GetTempoShapeOptions(&splitRatio);
+
+	// Loop through selected points and perform BPM calculations
+	int skipped = 0;
+	int count = tempoMap.CountPoints()-1;
+	vector<double> stretchMarkers;
+	for (int i = 0; i < tempoMap.CountSelected(); ++i)
+	{
+		int id = tempoMap.GetSelected(i);
+
+		// Skip selected point if already linear
+		double t0, b0; int s0;
+		tempoMap.GetPoint(id, &t0, &b0, &s0, NULL);
+		if (s0 == LINEAR)
+			continue;
+		else
+			s0 = LINEAR;
+
+		// Get next point
+		double t1, b1; bool P1;
+		if (id < count) // since we're creating points at the end of tempo map, this will let us know if we are dealing with the last point
+			P1 = tempoMap.GetPoint(id+1, &t1, &b1, NULL, NULL);
+		else
+			P1 = false;
+
+		// Create middle point(s) if needed
+		if (P1 && b0 != b1)
+		{
+			// Get middle point's position and BPM
+			double position, bpm, measure = b0*(t1-t0) / 240;
+			CalculateMiddlePoint(&position, &bpm, measure, t0, t1, b0, b1);
+
+			// Don't split middle point
+			if (!split)
+			{
+				// Check if value and position is legal, if not, skip
+				if (bpm>=MIN_BPM && bpm<=MAX_BPM && (position-t0)>=MIN_TEMPO_DIST && (t1-position)>=MIN_TEMPO_DIST)
+				{
+					if (tempoMap.CreatePoint(tempoMap.CountPoints(), position, bpm, LINEAR, 0, false))
+					{
+						stretchMarkers.push_back(t0);
+
+						double t0_QN = TimeMap_timeToQN_abs(NULL, t0);
+						double t1_QN = TimeMap_timeToQN_abs(NULL, t1);
+						stretchMarkers.push_back(TimeMap_QNToTime_abs(NULL, (t0_QN + t1_QN) / 2));
+
+						stretchMarkers.push_back(t1);
+					}
+				}
+				else
+					SKIP(skipped, 1);
+			}
+
+			// Split middle point
+			else
+			{
+				double position1, position2, bpm1, bpm2;
+				CalculateSplitMiddlePoints(&position1, &position2, &bpm1, &bpm2, splitRatio, measure, t0, position, t1, b0, bpm, b1);
+
+				// Check if value and position is legal, if not, skip
+				if (bpm1>=MIN_BPM && bpm1<=MAX_BPM && bpm2>=MIN_BPM && bpm2<=MAX_BPM && (position1-t0)>=MIN_TEMPO_DIST && (position2-position1)>=MIN_TEMPO_DIST && (t1-position2)>=MIN_TEMPO_DIST)
+				{
+					stretchMarkers.push_back(t0);
+
+					double t0_QN = TimeMap_timeToQN_abs(NULL, t0);
+					double t1_QN = TimeMap_timeToQN_abs(NULL, t1);
+					double lenHalfQ = (t1_QN - t0_QN) / 2;
+
+					if (tempoMap.CreatePoint(tempoMap.CountPoints(), position1, bpm1, LINEAR, 0, false))
+						stretchMarkers.push_back(TimeMap_QNToTime_abs(NULL, lenHalfQ * (1 - splitRatio) + t0_QN));
+					if (tempoMap.CreatePoint(tempoMap.CountPoints(), position2, bpm2, LINEAR, 0, false))
+						stretchMarkers.push_back(TimeMap_QNToTime_abs(NULL, lenHalfQ * (splitRatio) + t0_QN + lenHalfQ));
+
+					stretchMarkers.push_back(t1);
+				}
+				else
+					SKIP(skipped, 1);
+			}
+		}
+
+		// Change shape of the selected point
+		tempoMap.SetPoint(id, NULL, NULL, &s0, NULL);
+	}
+
+	// Commit changes
+	bool stretchMarkersInserted = InsertStretchMarkersInAllItems(stretchMarkers);
+	if (tempoMap.Commit() || stretchMarkersInserted)
+		Undo_OnStateChangeEx2(NULL, SWS_CMD_SHORTNAME(ct), UNDO_STATE_TRACKCFG | ((stretchMarkersInserted) ? UNDO_STATE_ITEMS : 0), -1);
+
+	// Warn user if some points weren't processed
+	static bool s_warnUser = true;
+	if (s_warnUser && skipped != 0 && !tempoMap.IsLocked())
+	{
+		char buffer[512];
+		_snprintfSafe(buffer, sizeof(buffer), __LOCALIZE_VERFMT("%d of the selected points didn't get processed because some points would end up with illegal BPM or position. Would you like to be warned if it happens again?", "sws_mbox"), skipped);
+		int userAnswer = MessageBox(g_hwndParent, buffer, __LOCALIZE("SWS/BR - Warning", "sws_mbox"), MB_YESNO);
+		if (userAnswer == IDNO)
+			s_warnUser = false;
+	}
+}
+
+void TempoShapeSquare (COMMAND_T* ct)
+{
+	// Get tempo map
+	BR_Envelope tempoMap (GetTempoEnv());
+	if (!tempoMap.CountSelected())
+		return;
+
+	// Get splitting options
+	double splitRatio;
+	bool split = GetTempoShapeOptions(&splitRatio);
+
+	// Loop through selected points and perform BPM calculations
+	int skipped = 0;
+	int count = tempoMap.CountPoints()-1;
+	vector<double> stretchMarkers;
+	for (int i = 0; i < tempoMap.CountSelected(); ++i)
+	{
+		int id = tempoMap.GetSelected(i);
+
+		// Skip selected point if already square
+		double t1, b1; int s1;
+		tempoMap.GetPoint(id, &t1, &b1, &s1, NULL);
+		if (s1 == SQUARE)
+			continue;
+		else
+			s1 = SQUARE;
+
+		// Get next point
+		double b2; bool P2;
+		if (id < count) // since we're creating points at the end of tempo map, check if dealing with the last point
+			P2 = tempoMap.GetPoint(id+1, NULL, &b2, NULL, NULL);
+		else
+			P2 = false;
+
+		// Get previous point
+		double t0, b0; int s0;
+		bool P0 = tempoMap.GetPoint(id-1, &t0, &b0, &s0, NULL);
+
+		// Get new bpm of selected point
+		double Nb1;
+		if (P2 && b1 != b2)
+			Nb1 = (b1+b2) / 2;
+		else
+			Nb1 = b1;
+
+		// Check if new bpm is legal, if not, skip
+		if (Nb1 < MIN_BPM || Nb1 > MAX_BPM)
+			SKIP(skipped, 1);
+
+		///// SET NEW SHAPE /////
+		/////////////////////////
+
+		// Create middle point(s) is needed
+		if (P0 && s0 == LINEAR && P2 && Nb1 != b2)
+		{
+			// Get middle point's position and BPM
+			double position, bpm = 120, measure = (b0+b1)*(t1-t0) / 480;
+			CalculateMiddlePoint(&position, &bpm, measure, t0, t1, b0, Nb1);
+
+			// Don't split middle point
+			if (!split)
+			{
+				if (bpm <= MAX_BPM && bpm >= MIN_BPM && (position-t0) >= MIN_TEMPO_DIST && (t1-position) >= MIN_TEMPO_DIST)
+				{
+					if (tempoMap.CreatePoint(tempoMap.CountPoints(), position, bpm, LINEAR, 0, false))
+					{
+						stretchMarkers.push_back(t0);
+
+						double t0_QN = TimeMap_timeToQN_abs(NULL, t0);
+						double t1_QN = TimeMap_timeToQN_abs(NULL, t1);
+						stretchMarkers.push_back(TimeMap_QNToTime_abs(NULL, (t0_QN + t1_QN) / 2));
+
+						stretchMarkers.push_back(t1);
+					}
+				}
+				else
+					SKIP(skipped, 1);
+			}
+
+			// Split middle point
+			else
+			{
+				double position1, position2, bpm1, bpm2;
+				CalculateSplitMiddlePoints(&position1, &position2, &bpm1, &bpm2, splitRatio, measure, t0, position, t1, b0, bpm, Nb1);
+
+				if (bpm1>=MIN_BPM && bpm1<=MAX_BPM && bpm2>=MIN_BPM && bpm2<=MAX_BPM && (position1-t0)>=MIN_TEMPO_DIST && (position2-position1)>=MIN_TEMPO_DIST && (t1-position2)>=MIN_TEMPO_DIST)
+				{
+					stretchMarkers.push_back(t0);
+
+					double t0_QN = TimeMap_timeToQN_abs(NULL, t0);
+					double t1_QN = TimeMap_timeToQN_abs(NULL, t1);
+					double lenHalfQ = (t1_QN - t0_QN) / 2;
+
+					if (tempoMap.CreatePoint(tempoMap.CountPoints(), position1, bpm1, LINEAR, 0, false))
+						stretchMarkers.push_back(TimeMap_QNToTime_abs(NULL, lenHalfQ * (1 - splitRatio) + t0_QN));
+					if (tempoMap.CreatePoint(tempoMap.CountPoints(), position2, bpm2, LINEAR, 0, false))
+						stretchMarkers.push_back(TimeMap_QNToTime_abs(NULL, lenHalfQ * (splitRatio)+t0_QN + lenHalfQ));
+
+					stretchMarkers.push_back(t1);
+				}
+				else
+					SKIP(skipped, 1);
+			}
+		}
+
+		// Change shape of the selected point
+		tempoMap.SetPoint(id, NULL, &Nb1, &s1, NULL);
+	}
+
+	// Commit changes
+	bool stretchMarkersInserted = InsertStretchMarkersInAllItems(stretchMarkers);
+	if (tempoMap.Commit() || stretchMarkersInserted)
+		Undo_OnStateChangeEx2(NULL, SWS_CMD_SHORTNAME(ct), UNDO_STATE_TRACKCFG | ((stretchMarkersInserted) ? UNDO_STATE_ITEMS : 0), -1);
+
+	// Warn user if some points weren't processed
+	static bool s_warnUser = true;
+	if (s_warnUser && skipped != 0 && !tempoMap.IsLocked())
+	{
+		char buffer[512];
+		_snprintfSafe(buffer, sizeof(buffer), __LOCALIZE_VERFMT("%d of the selected points didn't get processed because some points would end up with illegal BPM or position. Would you like to be warned if it happens again?", "sws_mbox"), skipped);
+		int userAnswer = MessageBox(g_hwndParent, buffer, __LOCALIZE("SWS/BR - Warning", "sws_mbox"), MB_YESNO);
+		if (userAnswer == IDNO)
+			s_warnUser = false;
+	}
+}
+
+void OpenTempoWiki (COMMAND_T*)
+{
+	ShellExecute(NULL, "open", "http://wiki.cockos.com/wiki/index.php/Tempo_manipulation_with_SWS", NULL, NULL, SW_SHOWNORMAL);
+}
+
+/******************************************************************************
+* Dialogs                                                                     *
+******************************************************************************/
+void ConvertMarkersToTempoDialog (COMMAND_T* ct)
+{
+	if (!g_convertMarkersToTempoWnd)
+	{
+		// Detect timebase
+		bool cancel = false;
+		ConfigVar<int> timebase("itemtimelock");
+		if (timebase && *timebase != 0)
+		{
+			int answer = MessageBox(g_hwndParent, __LOCALIZE("Project timebase is not set to time. Do you want to set it now?","sws_DLG_166"), __LOCALIZE("SWS/BR - Warning", "sws_mbox"), MB_YESNOCANCEL);
+			if      (answer == 6) *timebase = 0;
+			else if (answer == 2) cancel = true;
+		}
+
+		if (!cancel)
+			g_convertMarkersToTempoWnd = CreateDialog(g_hInst, MAKEINTRESOURCE(IDD_BR_MARKERS_TO_TEMPO), g_hwndParent, ConvertMarkersToTempoProc);
+	}
+	else
+	{
+		DestroyWindow(g_convertMarkersToTempoWnd);
+		g_convertMarkersToTempoWnd = NULL;
+	}
+
+
+	RefreshToolbar(NamedCommandLookup("_SWS_BRCONVERTMARKERSTOTEMPO"));
+}
+
+void SelectAdjustTempoDialog (COMMAND_T* ct)
+{
+	if (!g_selectAdjustTempoWnd)
+		g_selectAdjustTempoWnd = CreateDialog(g_hInst, MAKEINTRESOURCE(IDD_BR_SELECT_ADJUST_TEMPO), g_hwndParent, SelectAdjustTempoProc);
+	else
+	{
+		DestroyWindow(g_selectAdjustTempoWnd);
+		g_selectAdjustTempoWnd = NULL;
+	}
+
+	RefreshToolbar(NamedCommandLookup("_SWS_BRADJUSTSELTEMPO"));
+}
+
+void RandomizeTempoDialog (COMMAND_T* ct)
+{
+	DialogBox(g_hInst, MAKEINTRESOURCE(IDD_BR_RANDOMIZE_TEMPO), g_hwndParent, RandomizeTempoProc);
+}
+
+void TempoShapeOptionsDialog (COMMAND_T* ct)
+{
+	if (!g_tempoShapeWnd)
+		g_tempoShapeWnd = CreateDialog(g_hInst, MAKEINTRESOURCE(IDD_BR_TEMPO_SHAPE_OPTIONS), g_hwndParent, TempoShapeOptionsProc);
+	else
+	{
+		DestroyWindow(g_tempoShapeWnd);
+		g_tempoShapeWnd = NULL;
+	}
+	RefreshToolbar(NamedCommandLookup("_BR_TEMPO_SHAPE_OPTIONS"));
+}
+
+int IsConvertMarkersToTempoVisible (COMMAND_T* ct)
+{
+	return !!g_convertMarkersToTempoWnd;
+}
+
+int IsSelectAdjustTempoVisible (COMMAND_T* ct)
+{
+	return !!g_selectAdjustTempoWnd;
+}
+
+int IsTempoShapeOptionsVisible (COMMAND_T* ct)
+{
+	return !!g_tempoShapeWnd;
 }