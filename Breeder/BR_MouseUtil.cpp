--- conflicted
+++ resolved
@@ -112,126 +112,6 @@
 	return track;
 }
 
-<<<<<<< HEAD
-static MediaItem_Take* GetTakeFromItemY (MediaItem* item, int itemY, MediaTrack* track, int trackHeight, int* takeId)
-{
-	/* Does not check if Y is within the item, caller should handle that */
-
-	if (!CountTakes(item))
-		return NULL;
-
-	MediaItem_Take* take = NULL;
-	WritePtr(takeId, -1);
-
-	const int takeLanes = ConfigVar<int>("projtakelane").value_or(0);
-
-	// Take lanes displayed
-	if (GetBit(takeLanes, 0))
-	{
-		int itemH = GetItemHeight(item, NULL, trackHeight, 0);
-		int effTakeCount;
-		GetEffectiveTakeId(NULL, item, 0, &effTakeCount);
-		int takeH = itemH / effTakeCount; // average take height
-
-		if (takeH < GetMinTakeHeight(track, effTakeCount, trackHeight, itemH))
-			take = GetActiveTake(item);
-		else
-		{
-			int takeCount = CountTakes(item);
-			int effTakeId = 0;
-
-			// No hidden empty takes
-			if (effTakeCount == takeCount)
-			{
-				int id = itemY / takeH;
-				if (id > takeCount-1) // last take might be taller
-					id = takeCount-1;
-
-				take = GetTake(item, id);
-				WritePtr(takeId, id);
-
-				effTakeId = id;
-			}
-			// Empty takes hidden
-			else
-			{
-				int visibleTakes = 0;
-				for (int i = 0; i < takeCount; ++i)
-				{
-					if (MediaItem_Take* currentTake = GetTake(item, i))
-					{
-						int yStart = visibleTakes * takeH;
-						int yEnd = yStart + ((i == takeCount-1) ? (takeH*2) : (takeH)); // last take might be taller
-						if (itemY > yStart && itemY <= yEnd)
-						{
-							take = currentTake;
-							WritePtr(takeId, i);
-
-							break;
-						}
-						++visibleTakes;
-					}
-				}
-				effTakeId = visibleTakes;
-			}
-
-			// If last take, check it's not cropped
-			if (effTakeId == effTakeCount - 1 && IsLastTakeTooTall(itemH, takeH, effTakeCount, NULL))
-				if (itemY > takeH * effTakeCount) // take cropped - check Y is not outside it
-				{
-					WritePtr(takeId, -1);
-					take = NULL;
-				}
-		}
-	}
-	// Take lanes not displayed
-	else
-	{
-		take = GetActiveTake(item);
-		WritePtr(takeId, (int)GetMediaItemInfo_Value(item, "I_CURTAKE"));
-	}
-
-	return take;
-}
-
-static MediaItem* GetItemFromY (int y, double position, MediaItem_Take** take, int* takeId)
-{
-	int trackH, offset, spacer;
-	MediaTrack* track = GetTrackFromY(y, &trackH, &offset, &spacer);
-	MediaItem* item = NULL;
-	int itemYStart = 0;
-
-	double iStartLast = GetMediaItemInfo_Value(GetTrackMediaItem(track, 0), "D_POSITION");
-	int count = CountTrackMediaItems(track);
-	for (int i = 0; i < count ; ++i)
-	{
-		MediaItem* currentItem = GetTrackMediaItem(track, i);
-		double iStart = GetMediaItemInfo_Value(currentItem, "D_POSITION");
-		double iEnd = GetMediaItemInfo_Value(currentItem, "D_LENGTH") + iStart;
-
-		if (position >= iStart && position <= iEnd)
-		{
-			if (iStart >= iStartLast)
-			{
-				int yStart = offset + spacer;                                              // due to FIMP/overlapping items in lanes, check every
-				int yEnd = GetItemHeight(currentItem, &yStart, trackH, yStart) + yStart;   // item - last one closest to cursor and whose height
-				if (y > yStart && y < yEnd)                                                // overlaps with cursor Y position is the correct one
-				{
-					item = currentItem;
-					itemYStart = yStart;
-					break;
-				}
-			}
-			iStartLast = iStart;
-		}
-	}
-
-	WritePtr(take, GetTakeFromItemY(item, y-itemYStart, track, trackH, takeId));
-	return item;
-}
-
-=======
->>>>>>> 2cfed031
 static bool IsPointInArrange (const POINT& p, bool checkPointVisibilty = true, HWND* wndFromPoint = NULL)
 {
 	/* Check if point is in arrange. Since WindowFromPoint is sometimes     *
@@ -370,11 +250,8 @@
 	POINT p; GetCursorPos(&p);
 	if (IsPointInArrange(p))
 	{
-		int y = TranslatePointToArrangeScrollY(p);
-		double pos = PositionAtArrangePoint(p);
-
-		WritePtr(position, pos);
-		return GetItemFromPoint(p.x, p.y, true, takeAtMouse);	
+		WritePtr(position, PositionAtArrangePoint(p));
+		return GetItemFromPoint(p.x, p.y, true, takeAtMouse);
 	}
 	WritePtr(position, -1.0);
 	return NULL;
@@ -385,11 +262,8 @@
 	POINT p; GetCursorPos(&p);
 	if (IsPointInArrange(p))
 	{
+		WritePtr(position, PositionAtArrangePoint(p));
 		MediaItem_Take* take = NULL;
-		int y = TranslatePointToArrangeScrollY(p);
-		double pos = PositionAtArrangePoint(p);
-
-		WritePtr(position, pos);
 		GetItemFromPoint(p.x, p.y, true, &take);
 		return take;
 	}
