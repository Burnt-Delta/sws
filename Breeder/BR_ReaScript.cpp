--- conflicted
+++ resolved
@@ -1,1486 +1,1477 @@
-/*****************************************************************************
-/ BR_ReaScript.cpp
-/
-/ Copyright (c) 2014-2015 Dominik Martin Drzic
-/ http://forum.cockos.com/member.php?u=27094
-/ http://github.com/reaper-oss/sws
-/
-/ Permission is hereby granted, free of charge, to any person obtaining a copy
-/ of this software and associated documentation files (the "Software"), to deal
-/ in the Software without restriction, including without limitation the rights to
-/ use, copy, modify, merge, publish, distribute, sublicense, and/or sell copies
-/ of the Software, and to permit persons to whom the Software is furnished to
-/ do so, subject to the following conditions:
-/
-/ The above copyright notice and this permission notice shall be included in all
-/ copies or substantial portions of the Software.
-/
-/ THE SOFTWARE IS PROVIDED "AS IS", WITHOUT WARRANTY OF ANY KIND,
-/ EXPRESS OR IMPLIED, INCLUDING BUT NOT LIMITED TO THE WARRANTIES
-/ OF MERCHANTABILITY, FITNESS FOR A PARTICULAR PURPOSE AND
-/ NONINFRINGEMENT. IN NO EVENT SHALL THE AUTHORS OR COPYRIGHT
-/ HOLDERS BE LIABLE FOR ANY CLAIM, DAMAGES OR OTHER LIABILITY,
-/ WHETHER IN AN ACTION OF CONTRACT, TORT OR OTHERWISE, ARISING
-/ FROM, OUT OF OR IN CONNECTION WITH THE SOFTWARE OR THE USE OR
-/ OTHER DEALINGS IN THE SOFTWARE.
-/
-******************************************************************************/
-#include "stdafx.h"
-#include "BR_ReaScript.h"
-#include "BR_EnvelopeUtil.h"
-#include "BR_MidiUtil.h"
-#include "BR_MouseUtil.h"
-#include "BR_Util.h"
-#include "../SnM/SnM.h"
-#include "../SnM/SnM_Chunk.h"
-#include "../SnM/SnM_Util.h"
-
-/******************************************************************************
-* Globals                                                                     *
-******************************************************************************/
-static BR_MouseInfo g_mouseInfo(BR_MouseInfo::MODE_ALL, false);
-WDL_PtrList_DOD<BR_Envelope> g_script_brenvs; // just to validate function parameters
-
-/******************************************************************************
-* ReaScript export                                                            *
-******************************************************************************/
-BR_Envelope* BR_EnvAlloc (TrackEnvelope* envelope, bool takeEnvelopesUseProjectTime)
-{
-	if (envelope)
-		return g_script_brenvs.Add(new BR_Envelope(envelope, takeEnvelopesUseProjectTime));
-	return NULL;
-}
-
-int BR_EnvCountPoints (BR_Envelope* envelope)
-{
-	if (envelope && g_script_brenvs.Find(envelope)>=0)
-		return envelope->CountPoints();
-	return 0;
-}
-
-bool BR_EnvDeletePoint (BR_Envelope* envelope, int id)
-{
-	if (envelope && g_script_brenvs.Find(envelope)>=0)
-		return envelope->DeletePoint(id);
-	return false;
-}
-
-int BR_EnvFind (BR_Envelope* envelope, double position, double delta)
-{
-	if (envelope && g_script_brenvs.Find(envelope)>=0)
-	{
-		int id = envelope->Find(position, delta);
-		if (envelope->ValidateId(id))
-			return id;
-	}
-	return -1;
-}
-
-int BR_EnvFindNext (BR_Envelope* envelope, double position)
-{
-	if (envelope && g_script_brenvs.Find(envelope)>=0)
-	{
-		int id = envelope->FindNext(position);
-		if (envelope->ValidateId(id))
-			return id;
-	}
-	return -1;
-}
-
-int BR_EnvFindPrevious (BR_Envelope* envelope, double position)
-{
-	if (envelope && g_script_brenvs.Find(envelope)>=0)
-	{
-		int id = envelope->FindPrevious(position);
-		if (envelope->ValidateId(id))
-			return id;
-	}
-	return -1;
-}
-
-bool BR_EnvFree (BR_Envelope* envelope, bool commit)
-{
-	int idx=g_script_brenvs.Find(envelope);
-	if (envelope && idx>=0)
-	{
-		bool commited = (commit) ? envelope->Commit() : false;
-		g_script_brenvs.Delete(idx, true);
-		return commited;
-	}
-	return false;
-}
-
-MediaItem_Take* BR_EnvGetParentTake (BR_Envelope* envelope)
-{
-	if (envelope && g_script_brenvs.Find(envelope)>=0)
-		return envelope->GetTake();
-	return NULL;
-}
-
-MediaTrack* BR_EnvGetParentTrack (BR_Envelope* envelope)
-{
-	if (envelope && g_script_brenvs.Find(envelope)>=0)
-	{
-		if (envelope->IsTakeEnvelope())
-			return NULL;
-		else
-			return envelope->GetParent();
-	}
-	return NULL;
-}
-
-bool BR_EnvGetPoint (BR_Envelope* envelope, int id, double* positionOut, double* valueOut, int* shapeOut, bool* selectedOut, double* bezierOut)
-{
-	if (envelope && g_script_brenvs.Find(envelope)>=0)
-	{
-		WritePtr(selectedOut, envelope->GetSelection(id));
-		return envelope->GetPoint(id, positionOut, valueOut, shapeOut, bezierOut);
-	}
-	return false;
-}
-
-void BR_EnvGetProperties (BR_Envelope* envelope, bool* activeOut, bool* visibleOut, bool* armedOut, bool* inLaneOut, int* laneHeightOut, int* defaultShapeOut, double* minValueOut, double* maxValueOut, double* centerValueOut, int* typeOut, bool* faderScalingOut)
-{
-	if (envelope && g_script_brenvs.Find(envelope)>=0)
-	{
-		WritePtr(activeOut,          envelope->IsActive());
-		WritePtr(visibleOut,         envelope->IsVisible());
-		WritePtr(armedOut,           envelope->IsArmed());
-		WritePtr(inLaneOut,          envelope->IsInLane());
-		WritePtr(laneHeightOut,      envelope->GetLaneHeight());
-		WritePtr(defaultShapeOut,    envelope->GetDefaultShape());
-		WritePtr(minValueOut,        envelope->LaneMinValue());
-		WritePtr(maxValueOut,        envelope->LaneMaxValue());
-		WritePtr(centerValueOut,     envelope->LaneCenterValue());
-		WritePtr(faderScalingOut,    envelope->IsScaledToFader());
-
-		if (typeOut)
-		{
-			int value = envelope->Type();
-			if      (value == VOLUME)       value = 0;
-			else if (value == VOLUME_PREFX) value = 1;
-			else if (value == PAN)          value = 2;
-			else if (value == PAN_PREFX)    value = 3;
-			else if (value == WIDTH)        value = 4;
-			else if (value == WIDTH_PREFX)  value = 5;
-			else if (value == MUTE)         value = 6;
-			else if (value == PITCH)        value = 7;
-			else if (value == PLAYRATE)     value = 8;
-			else if (value == TEMPO)        value = 9;
-			else if (value == PARAMETER)    value = 10;
-			else                            value = -1;
-
-			*typeOut = value;
-		}
-	}
-	else
-	{
-		WritePtr(activeOut,          false);
-		WritePtr(visibleOut,         false);
-		WritePtr(armedOut,           false);
-		WritePtr(inLaneOut,          false);
-		WritePtr(laneHeightOut,      0);
-		WritePtr(defaultShapeOut,    0);
-		WritePtr(minValueOut,        0.0);
-		WritePtr(maxValueOut,        0.0);
-		WritePtr(centerValueOut,     0.0);
-		WritePtr(typeOut,            -1);
-		WritePtr(faderScalingOut,    false);
-	}
-}
-
-bool BR_EnvSetPoint (BR_Envelope* envelope, int id, double position, double value, int shape, bool selected, double bezier)
-{
-	if (envelope && g_script_brenvs.Find(envelope)>=0)
-		return envelope->SetCreatePoint(id, position, value, shape, bezier, selected);
-	return false;
-}
-
-void BR_EnvSetProperties (BR_Envelope* envelope, bool active, bool visible, bool armed, bool inLane, int laneHeight, int defaultShape, bool faderScaling)
-{
-	if (envelope && g_script_brenvs.Find(envelope)>=0)
-	{
-		envelope->SetActive(active);
-		envelope->SetVisible(visible);
-		envelope->SetArmed(armed);
-		envelope->SetInLane(inLane);
-		envelope->SetLaneHeight(laneHeight);
-		envelope->SetScalingToFader(faderScaling);
-		if (defaultShape >= 0 && defaultShape <= 5)
-			envelope->SetDefaultShape(defaultShape);
-	}
-}
-
-void BR_EnvSortPoints (BR_Envelope* envelope)
-{
-	if (envelope && g_script_brenvs.Find(envelope)>=0)
-		envelope->Sort();
-}
-
-double BR_EnvValueAtPos (BR_Envelope* envelope, double position)
-{
-	if (envelope && g_script_brenvs.Find(envelope)>=0)
-		return envelope->ValueAtPosition(position);
-	return 0;
-}
-
-void BR_GetArrangeView (ReaProject* proj, double* startPositionOut, double* endPositionOut)
-{
-	double start, end;
-	GetSetArrangeView(proj, false, &start, &end);
-
-	WritePtr(startPositionOut, start);
-	WritePtr(endPositionOut, end);
-}
-
-double BR_GetClosestGridDivision (double position)
-{
-	return GetClosestGridDiv(position);
-}
-
-void BR_GetCurrentTheme (char* themePathOut, int themePathOut_sz, char* themeNameOut, int themeNameOut_sz)
-{
-	WDL_FastString fullThemePath;
-	WDL_FastString themeName = GetCurrentThemeName(&fullThemePath);
-
-	_snprintfSafe(themePathOut, themePathOut_sz, "%s", fullThemePath.Get());
-	_snprintfSafe(themeNameOut, themeNameOut_sz, "%s", themeName.Get());
-}
-
-MediaItem* BR_GetMediaItemByGUID (ReaProject* proj, const char* guidStringIn)
-{
-	if (guidStringIn)
-	{
-		GUID guid;
-		stringToGuid(guidStringIn, &guid);
-		return GuidToItem(&guid, proj);
-	}
-	else
-		return NULL;
-}
-
-void BR_GetMediaItemGUID (MediaItem* item, char* guidStringOut, int guidStringOut_sz)
-{
-	if (item && guidStringOut && guidStringOut_sz > 0)
-	{
-		char guid[64];
-		if (item) guidToString((GUID*)GetSetMediaItemInfo(item, "GUID", NULL), guid);
-		else      guidToString(&GUID_NULL, guid);
-		_snprintfSafe(guidStringOut, guidStringOut_sz, "%s", guid);
-	}
-}
-
-bool BR_GetMediaItemImageResource (MediaItem* item, char* imageOut, int imageOut_sz, int* imageFlagsOut)
-{
-	bool resourceFound = false;
-	if (item)
-	{
-		SNM_ChunkParserPatcher p(item);
-		p.SetWantsMinimalState(true);
-
-		char image[SNM_MAX_PATH]      = "";
-		char imageFlags[SNM_MAX_PATH] = "0";
-
-		resourceFound =  !!p.Parse(SNM_GET_CHUNK_CHAR, 1, "ITEM", "RESOURCEFN",       0, 1, image,      NULL, "VOLPAN");
-		if (resourceFound) p.Parse(SNM_GET_CHUNK_CHAR, 1, "ITEM", "IMGRESOURCEFLAGS", 0, 1, imageFlags, NULL, "VOLPAN");
-
-		if (imageOut && imageOut_sz > 0) _snprintfSafe(imageOut, imageOut_sz, "%s", image);
-		WritePtr(imageFlagsOut, atoi(imageFlags));
-	}
-	return resourceFound;
-}
-
-void BR_GetMediaItemTakeGUID (MediaItem_Take* take, char* guidStringOut, int guidStringOut_sz)
-{
-	if (take && guidStringOut && guidStringOut_sz > 0)
-	{
-		char guid[64];
-		if (take) guidToString((GUID*)GetSetMediaItemTakeInfo(take, "GUID", NULL), guid);
-		else      guidToString(&GUID_NULL, guid);
-		_snprintfSafe(guidStringOut, guidStringOut_sz, "%s", guid);
-	}
-}
-
-bool BR_GetMediaSourceProperties (MediaItem_Take* take, bool* sectionOut, double* startOut, double* lengthOut, double* fadeOut, bool* reverseOut)
-{
-	return GetMediaSourceProperties(take, sectionOut, startOut, lengthOut, fadeOut, reverseOut);
-}
-
-MediaTrack* BR_GetMediaTrackByGUID (ReaProject* proj, const char* guidStringIn)
-{
-	if (guidStringIn)
-	{
-		GUID guid;
-		stringToGuid(guidStringIn, &guid);
-		for (int i = 0; i < CountTracks(proj); ++i)
-		{
-			MediaTrack* track = GetTrack(proj, i);
-			if (GuidsEqual(&guid, TrackToGuid(track)))
-				return track;
-		}
-	}
-	return NULL;
-}
-
-int BR_GetMediaTrackFreezeCount (MediaTrack* track)
-{
-	return GetTrackFreezeCount(track);
-}
-
-void BR_GetMediaTrackGUID (MediaTrack* track, char* guidStringOut, int guidStringOut_sz)
-{
-	if (track && guidStringOut && guidStringOut_sz > 0)
-	{
-		char guid[64];
-		if (track) guidToString(TrackToGuid(track), guid);
-		else       guidToString(&GUID_NULL, guid);
-		_snprintfSafe(guidStringOut, guidStringOut_sz, "%s", guid);
-	}
-}
-
-void BR_GetMediaTrackLayouts (MediaTrack* track, char* mcpLayoutNameOut, int mcpLayoutNameOut_sz, char* tcpLayoutNameOut, int tcpLayoutNameOut_sz)
-{
-	if (mcpLayoutNameOut && mcpLayoutNameOut_sz > 0) *mcpLayoutNameOut=0;
-	if (tcpLayoutNameOut && tcpLayoutNameOut_sz > 0) *tcpLayoutNameOut=0;
-	if (track)
-	{
-		if (mcpLayoutNameOut)
-		{
-			const char *l = (const char*)GetSetMediaTrackInfo(track, "P_MCP_LAYOUT", NULL);
-			if (l) _snprintfSafe(mcpLayoutNameOut, mcpLayoutNameOut_sz, "%s", l);
-		}
-		if (tcpLayoutNameOut)
-		{
-			const char *l = (const char*)GetSetMediaTrackInfo(track, "P_TCP_LAYOUT", NULL);
-			if (l) _snprintfSafe(tcpLayoutNameOut, tcpLayoutNameOut_sz, "%s", l);
-		}
-	}
-}
-
-TrackEnvelope* BR_GetMediaTrackSendInfo_Envelope (MediaTrack* track, int category, int sendidx, int envelopeType)
-{
-	const char* sendType = (envelopeType == 0) ? ("<VOLENV") : (envelopeType == 1) ? ("<PANENV") : (envelopeType == 2) ? ("<MUTEENV") : NULL;
-
-	if (sendType)
-		return (TrackEnvelope*)GetSetTrackSendInfo(track, category, sendidx, "P_ENV", (void*)sendType);
-	else
-		return NULL;
-}
-
-MediaTrack* BR_GetMediaTrackSendInfo_Track (MediaTrack* track, int category, int sendidx, int trackType)
-{
-	if (trackType == 0 || trackType == 1)
-		return (MediaTrack*)GetSetTrackSendInfo(track, category, sendidx, ((trackType == 0) ? "P_SRCTRACK" : "P_DESTTRACK"), NULL);
-	else
-		return NULL;
-}
-
-double BR_GetMidiSourceLenPPQ (MediaItem_Take* take)
-{
-	double length = -1;
-	if (take)
-	{
-		bool isMidi = false;
-		length = GetMidiSourceLengthPPQ(take, false, &isMidi);
-		if (!isMidi) length = -1;
-	}
-	return length;
-}
-
-bool BR_GetMidiTakePoolGUID (MediaItem_Take* take, char* guidStringOut, int guidStringOut_sz)
-{
-	if (take && IsMidi(take, NULL) && guidStringOut)
-	{
-		MediaItem* item = GetMediaItemTake_Item(take);
-		int takeId = GetTakeId(take, item);
-		if (takeId >= 0)
-		{
-			SNM_TakeParserPatcher p(item, CountTakes(item));
-			WDL_FastString takeChunk;
-			int tkPos, tklen;
-			if (p.GetTakeChunk(takeId, &takeChunk, &tkPos, &tklen))
-			{
-				SNM_ChunkParserPatcher ptk(&takeChunk, false);
-				WDL_FastString pooledEventsLine;
-				if (ptk.Parse(SNM_GET_SUBCHUNK_OR_LINE, 1, "SOURCE", "POOLEDEVTS", 0, -1, &pooledEventsLine))
-				{
-					LineParser lp(false);
-					lp.parse(pooledEventsLine.Get());
-					_snprintfSafe(guidStringOut, guidStringOut_sz, "%s", lp.gettoken_str(1));
-				}
-			}
-		}
-	}
-
-	if (PCM_source* source = GetMediaItemTake_Source(take))
-		return !strcmp(source->GetType(), "MIDIPOOL");
-	else
-		return false;
-}
-
-bool BR_GetMidiTakeTempoInfo (MediaItem_Take* take, bool* ignoreProjTempoOut, double* bpmOut, int* numOut, int* denOut)
-{
-	return GetMidiTakeTempoInfo (take, ignoreProjTempoOut, bpmOut, numOut, denOut);
-}
-
-void BR_GetMouseCursorContext (char* windowOut, int windowOut_sz, char* segmentOut, int segmentOut_sz, char* detailsOut, int detailsOut_sz)
-{
-	g_mouseInfo.Update();
-
-	if (windowOut  && windowOut_sz  > 0) _snprintfSafe(windowOut,  windowOut_sz,  "%s", g_mouseInfo.GetWindow());
-	if (segmentOut && segmentOut_sz > 0) _snprintfSafe(segmentOut, segmentOut_sz, "%s", g_mouseInfo.GetSegment());
-	if (detailsOut && detailsOut_sz > 0) _snprintfSafe(detailsOut, detailsOut_sz, "%s", g_mouseInfo.GetDetails());
-}
-
-TrackEnvelope* BR_GetMouseCursorContext_Envelope (bool* takeEnvelopeOut)
-{
-	WritePtr(takeEnvelopeOut, g_mouseInfo.IsTakeEnvelope());
-	return g_mouseInfo.GetEnvelope();
-}
-
-MediaItem* BR_GetMouseCursorContext_Item ()
-{
-	return g_mouseInfo.GetItem();
-}
-
-void* BR_GetMouseCursorContext_MIDI (bool* inlineEditorOut, int* noteRowOut, int* ccLaneOut, int* ccLaneValOut, int* ccLaneIdOut)
-{
-	if (g_mouseInfo.GetNoteRow() == -1)
-		WritePtr(noteRowOut, -1);
-	else
-		WritePtr(noteRowOut, g_mouseInfo.GetNoteRow());
-
-	if (g_mouseInfo.GetCCLane(NULL, NULL, NULL))
-	{
-		g_mouseInfo.GetCCLane(ccLaneOut, ccLaneValOut, ccLaneIdOut);
-		WritePtr(ccLaneOut, MapVelLaneToReaScriptCC(*ccLaneOut));
-	}
-	else
-	{
-		WritePtr(ccLaneOut,    -1);
-		WritePtr(ccLaneValOut, -1);
-		WritePtr(ccLaneIdOut,  -1);
-	}
-
-	WritePtr(inlineEditorOut, g_mouseInfo.IsInlineMidi());
-	return (void*)g_mouseInfo.GetMidiEditor();
-}
-
-double BR_GetMouseCursorContext_Position ()
-{
-	double position = g_mouseInfo.GetPosition();
-	if (position == -1)
-		return -1;
-	else
-		return position;
-}
-
-int BR_GetMouseCursorContext_StretchMarker ()
-{
-	int id = g_mouseInfo.GetStretchMarker();
-	if (id == -1)
-		return -1;
-	else
-		return id;
-}
-
-// AI context
-int	BR_GetMouseCursorContext_AutomationItem()
-{
-	int AIid = g_mouseInfo.GetAIid();
-	if (AIid == -1)
-		return -1;
-	else
-		return AIid;
-}
-
-MediaItem_Take* BR_GetMouseCursorContext_Take ()
-{
-	return g_mouseInfo.GetTake();
-}
-
-MediaTrack* BR_GetMouseCursorContext_Track ()
-{
-	return g_mouseInfo.GetTrack();
-}
-
-double BR_GetNextGridDivision (double position)
-{
-	if (position >= 0)
-		return GetNextGridDiv(position);
-	else
-		return 0;
-}
-
-double BR_GetPrevGridDivision (double position)
-{
-	if (position > 0)
-		return GetPrevGridDiv(position);
-	else
-		return 0;
-}
-
-double BR_GetSetTrackSendInfo (MediaTrack* track, int category, int sendidx, const char* parmname, bool setNewValue, double newValue)
-{
-	double returnValue = 0;
-	if (track)
-	{
-		if (setNewValue)
-		{
-			if (!strcmp(parmname, "B_MUTE") || !strcmp(parmname, "B_PHASE") || !strcmp(parmname, "B_MONO"))
-			{
-				bool valueToSet = !!newValue;
-				GetSetTrackSendInfo(track, category, sendidx, parmname, (void*)&valueToSet);
-				returnValue = 1;
-			}
-			else if (!strcmp(parmname, "D_VOL") || !strcmp(parmname, "D_PAN") || !strcmp(parmname, "D_PANLAW"))
-			{
-				double valueToSet = (double)newValue;
-				GetSetTrackSendInfo(track, category, sendidx, parmname, (void*)&valueToSet);
-				returnValue = 1;
-			}
-			else if (!strcmp(parmname, "I_SENDMODE") || !strcmp(parmname, "I_SRCCHAN") || !strcmp(parmname, "I_DSTCHAN") || !strcmp(parmname, "I_MIDIFLAGS"))
-			{
-				int valueToSet = (int)newValue;
-				GetSetTrackSendInfo(track, category, sendidx, parmname, (void*)&valueToSet);
-				returnValue = 1;
-			}
-			else if (!strcmp(parmname, "I_MIDI_LINK_VOLPAN") || !strcmp(parmname, "I_MIDI_SRCCHAN") || !strcmp(parmname, "I_MIDI_DSTCHAN") || !strcmp(parmname, "I_MIDI_SRCBUS") || !strcmp(parmname, "I_MIDI_DSTBUS"))
-			{
-				if (void* sendInfo = GetSetTrackSendInfo(track, category, sendidx, "I_MIDIFLAGS", NULL))
-				{
-					int valueToSet = *(int*)sendInfo;
-					if      (newValue == -1)                          valueToSet |= 0x3FC01F;                                            // set all bits for source channel and bus to 1
-					else if (!strcmp(parmname, "I_MIDI_LINK_VOLPAN")) valueToSet = SetBit(valueToSet, 10, (newValue != 0));
-					else if (!strcmp(parmname, "I_MIDI_SRCCHAN"))     valueToSet = (valueToSet & ~(0x1F))       | ((int)newValue);       // source chan is bits 0-4
-					else if (!strcmp(parmname, "I_MIDI_DSTCHAN"))     valueToSet = (valueToSet & ~(0x1F << 5))  | ((int)newValue << 5);  // destination chan is bits 5-9
-					else if (!strcmp(parmname, "I_MIDI_SRCBUS"))      valueToSet = (valueToSet & ~(0xFF << 14)) | ((int)newValue << 14); // source MIDI bus is bits 14-21
-					else if (!strcmp(parmname, "I_MIDI_DSTBUS"))      valueToSet = (valueToSet & ~(0xFF << 22)) | ((int)newValue << 22); // destination MIDI bus is bits 22-29
-					GetSetTrackSendInfo(track, category, sendidx, "I_MIDIFLAGS", (void*)&valueToSet);
-					returnValue = 1;
-				}
-			}
-		}
-		else
-		{
-			if (!strcmp(parmname, "I_MIDI_LINK_VOLPAN") || !strcmp(parmname, "I_MIDI_SRCCHAN") || !strcmp(parmname, "I_MIDI_DSTCHAN") || !strcmp(parmname, "I_MIDI_SRCBUS") || !strcmp(parmname, "I_MIDI_DSTBUS"))
-			{
-				if (void* sendInfo = GetSetTrackSendInfo(track, category, sendidx, "I_MIDIFLAGS", NULL))
-				{
-					int midiFlags = *(int*)sendInfo;
-					if      ((midiFlags & 31) == 31)                  returnValue = -1;
-					else if (!strcmp(parmname, "I_MIDI_LINK_VOLPAN")) returnValue = (GetBit(midiFlags, 10) ? 1 : 0);
-					else if (!strcmp(parmname, "I_MIDI_SRCCHAN"))     returnValue = midiFlags         & 0x1F; // source chan is bits 0-4
-					else if (!strcmp(parmname, "I_MIDI_DSTCHAN"))     returnValue = (midiFlags >> 5)  & 0x1F; // destination chan is bits 5-9
-					else if (!strcmp(parmname, "I_MIDI_SRCBUS"))      returnValue = (midiFlags >> 14) & 0xFF; // source MIDI bus is bits 14-21
-					else if (!strcmp(parmname, "I_MIDI_DSTBUS"))      returnValue = (midiFlags >> 22) & 0xFF; // destination MIDI bus is bits 22-29
-				}
-			}
-			else if (void* sendInfo = GetSetTrackSendInfo(track, category, sendidx, parmname, NULL))
-			{
-				if (!strcmp(parmname, "B_MUTE") || !strcmp(parmname, "B_PHASE") || !strcmp(parmname, "B_MONO"))
-				{
-					returnValue = (double)(*(bool*)sendInfo);
-				}
-				else if (!strcmp(parmname, "D_VOL") || !strcmp(parmname, "D_PAN") || !strcmp(parmname, "D_PANLAW"))
-				{
-					returnValue = *(double*)sendInfo;
-				}
-				else if (!strcmp(parmname, "I_SENDMODE") || !strcmp(parmname, "I_SRCCHAN") || !strcmp(parmname, "I_DSTCHAN"))
-				{
-					returnValue = (double)(*(int*)sendInfo);
-				}
-
-			}
-		}
-	}
-
-	return returnValue;
-}
-
-int BR_GetTakeFXCount (MediaItem_Take* take)
-{
-	return GetTakeFXCount(take);
-}
-
-bool BR_IsTakeMidi (MediaItem_Take* take, bool* inProjectMidiOut)
-{
-	return IsMidi(take, inProjectMidiOut);
-}
-
-bool BR_IsMidiOpenInInlineEditor(MediaItem_Take* take)
-{
-	return IsOpenInInlineEditor(take);
-}
-
-MediaItem* BR_ItemAtMouseCursor (double* positionOut)
-{
-	return ItemAtMouseCursor(positionOut);
-}
-
-bool BR_MIDI_CCLaneRemove (void* midiEditor, int laneId)
-{
-	MediaItem_Take* take = MIDIEditor_GetTake((HWND)midiEditor);
-	if (take)
-	{
-		MediaItem* item = GetMediaItemTake_Item(take);
-		int takeId = GetTakeId(take, item);
-		if (takeId >= 0)
-		{
-			SNM_TakeParserPatcher p(item, CountTakes(item));
-			WDL_FastString takeChunk;
-			int tkPos, tklen;
-			if (p.GetTakeChunk(takeId, &takeChunk, &tkPos, &tklen))
-			{
-				SNM_ChunkParserPatcher ptk(&takeChunk, false);
-
-				// NF: prevent trying to remove the only visible one, results in weird behaviour
-				if (ptk.Parse(SNM_GET_SUBCHUNK_OR_LINE, 1, "SOURCE", "VELLANE", laneId  == 0 ? 1 : laneId, -1))
-				{
-					ptk.RemoveLine("SOURCE", "VELLANE", 1, laneId);
-					return p.ReplaceTake(tkPos, tklen, ptk.GetChunk());
-				}
-			}
-		}
-	}
-	return false;
-}
-
-bool BR_MIDI_CCLaneReplace (void* midiEditor, int laneId, int newCC)
-{
-	MediaItem_Take* take = MIDIEditor_GetTake((HWND)midiEditor);
-	int newLane = MapReaScriptCCToVelLane(newCC);
-
-	if (take && IsVelLaneValid(newLane))
-	{
-		MediaItem* item = GetMediaItemTake_Item(take);
-		int takeId = GetTakeId(take, item);
-		if (takeId >= 0)
-		{
-			SNM_TakeParserPatcher p(item, CountTakes(item));
-			WDL_FastString takeChunk;
-			int tkPos, tklen;
-			if (p.GetTakeChunk(takeId, &takeChunk, &tkPos, &tklen))
-			{
-				SNM_ChunkParserPatcher ptk(&takeChunk, false);
-
-				if (ptk.Parse(SNM_GET_SUBCHUNK_OR_LINE, 1, "SOURCE", "VELLANE", laneId, -1))
-				{
-					WDL_FastString newLaneStr;
-					newLaneStr.AppendFormatted(256, "%d", newLane);
-					ptk.ParsePatch(SNM_SET_CHUNK_CHAR, 1, "SOURCE", "VELLANE", laneId, 1, (void*)newLaneStr.Get());
-					return p.ReplaceTake(tkPos, tklen, ptk.GetChunk());
-				}
-			}
-		}
-	}
-	return false;
-}
-
-double BR_PositionAtMouseCursor (bool checkRuler)
-{
-	return PositionAtMouseCursor(checkRuler, true);
-}
-
-void BR_SetArrangeView (ReaProject* proj, double startPosition, double endPosition)
-{
-	GetSetArrangeView(proj, true, &startPosition, &endPosition);
-}
-
-bool BR_SetItemEdges (MediaItem* item, double startTime, double endTime)
-{
-	return TrimItem_UseNativeTrimActions(item, startTime, endTime);
-}
-
-void BR_SetMediaItemImageResource (MediaItem* item, const char* imageIn, int imageFlags)
-{
-	if (item)
-	{
-		char* itemState = GetSetObjectState(item, "");
-		char* token = strtok(itemState, "\n");
-
-		WDL_FastString newState;
-		LineParser lp(false);
-
-		bool didImage      = !imageIn;
-		bool didImageFlags = false;
-		bool doImageFlags  = (!imageIn || (imageIn && strcmp(imageIn, "")));
-		bool commitTwice   = false; // in case image path is the same as one already set in the item, reaper will remove it in case we supply chunk with the same path (and sometimes we just want to change the flag)
-		bool skipCommit    = false;
-
-		int blockCount = 0;
-		while (token != NULL)
-		{
-			lp.parse(token);
-			if      (lp.gettoken_str(0)[0] == '<')  ++blockCount;
-			else if (lp.gettoken_str(0)[0] == '>')  --blockCount;
-
-			if (blockCount == 1)
-			{
-				if (!strcmp(lp.gettoken_str(0), "RESOURCEFN") && !didImage)
-				{
-					if (strcmp(imageIn, ""))
-					{
-						for (int i = 0; i < lp.getnumtokens(); ++i)
-						{
-							if (i == 1) newState.AppendFormatted(SNM_MAX_PATH + 2, "\"%s\"", imageIn);
-							else        newState.Append(lp.gettoken_str(i));
-							newState.Append(" ");
-						}
-						newState.Append("\n");
-
-						if (!strcmp(imageIn, lp.gettoken_str(1)))
-							commitTwice = true;
-					}
-					else
-					{
-						doImageFlags = false;
-					}
-
-
-					didImage = true;
-				}
-				else if (!strcmp(lp.gettoken_str(0), "IMGRESOURCEFLAGS") && !didImageFlags)
-				{
-					if (doImageFlags)
-					{
-						for (int i = 0; i < lp.getnumtokens(); ++i)
-						{
-							if (i == 1) newState.AppendFormatted(128, "%d", imageFlags);
-							else        newState.Append(lp.gettoken_str(i));
-							newState.Append(" ");
-						}
-						newState.Append("\n");
-
-						if (commitTwice && lp.gettoken_int(1) == imageFlags)
-							skipCommit = true;
-					}
-
-
-					didImageFlags = true;
-				}
-				else if (lp.gettoken_str(0)[0] == '>')
-				{
-					AppendLine(newState, token);
-
-					if (!didImage && strcmp(imageIn, ""))
-					{
-						newState.Append("RESOURCEFN \"");
-						newState.Append(imageIn);
-						newState.Append("\"");
-						newState.Append("\n");
-						didImage = true;
-					}
-
-					if (didImage && !didImageFlags && doImageFlags)
-					{
-						newState.Append("IMGRESOURCEFLAGS ");
-						newState.AppendFormatted(128, "%d", imageFlags);
-						newState.Append("\n");
-						didImageFlags = true;
-					}
-				}
-				else
-				{
-					AppendLine(newState, token);
-				}
-			}
-			else
-				AppendLine(newState, token);
-
-			token = strtok(NULL, "\n");
-		}
-
-		if (!skipCommit)
-		{
-			GetSetObjectState(item, newState.Get());
-			if (commitTwice)
-				GetSetObjectState(item, newState.Get());
-		}
-		FreeHeapPtr(itemState);
-	}
-}
-
-bool BR_SetMediaSourceProperties (MediaItem_Take* take, bool section, double start, double length, double fade, bool reverse)
-{
-	return SetMediaSourceProperties(take, section, start, length, fade, reverse);
-}
-
-bool BR_SetMediaTrackLayouts (MediaTrack* track, const char* mcpLayoutNameIn, const char* tcpLayoutNameIn)
-{
-	bool changedLayouts = false;
-	if (track)
-	{
-		if (mcpLayoutNameIn)
-		{
-			const char* currentMpc = (const char*)GetSetMediaTrackInfo(track, "P_MCP_LAYOUT", NULL);
-			if (currentMpc && strcmp(currentMpc, mcpLayoutNameIn))
-			{
-				GetSetMediaTrackInfo(track, "P_MCP_LAYOUT", (void*)mcpLayoutNameIn);
-				changedLayouts = true;
-			}
-		}
-
-		if (tcpLayoutNameIn)
-		{
-			const char* currentMpc = (const char*)GetSetMediaTrackInfo(track, "P_TCP_LAYOUT", NULL);
-			if (currentMpc && strcmp(currentMpc, tcpLayoutNameIn))
-			{
-				GetSetMediaTrackInfo(track, "P_TCP_LAYOUT", (void*)tcpLayoutNameIn);
-				changedLayouts = true;
-			}
-		}
-	}
-	return changedLayouts;
-}
-
-bool BR_SetMidiTakeTempoInfo (MediaItem_Take* take, bool ignoreProjTempo, double bpm, int num, int den)
-{
-	bool succes = false;
-	if (take && IsMidi(take, NULL))
-	{
-		MediaItem* item = GetMediaItemTake_Item(take);
-		int takeId = GetTakeId(take, item);
-		if (takeId >= 0)
-		{
-			SNM_TakeParserPatcher p(item, CountTakes(item));
-			WDL_FastString takeChunk;
-			int tkPos, tklen;
-			if (p.GetTakeChunk(takeId, &takeChunk, &tkPos, &tklen))
-			{
-				SNM_ChunkParserPatcher ptk(&takeChunk, false);
-
-				WDL_FastString tempoLine;
-				if (int position = ptk.Parse(SNM_GET_SUBCHUNK_OR_LINE, 1, "SOURCE", "IGNTEMPO", 0, -1, &tempoLine))
-				{
-					LineParser lp(false);
-					lp.parse(tempoLine.Get());
-
-					if (ignoreProjTempo != !!lp.gettoken_int(1) ||  bpm != lp.gettoken_float(2) || num != lp.gettoken_int(3) || den != lp.gettoken_int(4))
-					{
-						WDL_FastString newLine;
-						for (int i = 0; i < lp.getnumtokens(); ++i)
-						{
-							if      (i == 1) newLine.AppendFormatted(256, "%d",  ignoreProjTempo ? 1 : 0);
-							else if (i == 2) newLine.AppendFormatted(256, "%lf", bpm);
-							else if (i == 3) newLine.AppendFormatted(256, "%d",  num);
-							else if (i == 4) newLine.AppendFormatted(256, "%d",  den);
-							else             newLine.AppendFormatted(256, "%s", lp.gettoken_str(i));
-							newLine.Append(" ");
-						}
-						newLine.Append("\n");
-						ptk.ReplaceLine(position - 1, newLine.Get());
-						succes = p.ReplaceTake(tkPos, tklen, ptk.GetChunk());
-					}
-
-				}
-			}
-		}
-	}
-
-	return succes;
-}
-
-bool BR_SetTakeSourceFromFile (MediaItem_Take* take, const char* filenameIn, bool inProjectData)
-{
-	return SetTakeSourceFromFile(take, filenameIn, inProjectData, false);
-}
-
-bool BR_SetTakeSourceFromFile2 (MediaItem_Take* take, const char* filenameIn, bool inProjectData, bool keepSourceProperties)
-{
-	return SetTakeSourceFromFile(take, filenameIn, inProjectData, keepSourceProperties);
-}
-
-MediaItem_Take* BR_TakeAtMouseCursor (double* positionOut)
-{
-	return TakeAtMouseCursor(positionOut);
-}
-
-MediaTrack* BR_TrackAtMouseCursor (int* contextOut, double* positionOut)
-{
-	return TrackAtMouseCursor(contextOut, positionOut);
-}
-
-bool BR_TrackFX_GetFXModuleName (MediaTrack* track, int fx, char* nameOut, int nameOutSz)
-{
-	WDL_FastString module;
-	bool found = false;
-
-	if (track)
-	{
-		SNM_FXSummaryParser trackFxs(track);
-		if (SNM_FXSummary* summary =  trackFxs.GetSummaries()->Get(fx))
-		{
-			module = summary->m_realName;
-			found = true;
-		}
-	}
-
-	_snprintfSafe(nameOut, nameOutSz, "%s", module.Get());
-	return found;
-}
-
-int BR_Win32_CB_FindString(void* comboBoxHwnd, int startId, const char* string)
-{
-	if (comboBoxHwnd && string)
-		return (int)SendMessage((HWND)comboBoxHwnd, CB_FINDSTRING, (WPARAM)startId, (LPARAM)string);
-	else
-		return CB_ERR;
-}
-
-int BR_Win32_CB_FindStringExact(void* comboBoxHwnd, int startId, const char* string)
-{
-	if (comboBoxHwnd && string)
-		return (int)SendMessage((HWND)comboBoxHwnd, CB_FINDSTRINGEXACT, (WPARAM)startId, (LPARAM)string);
-	else
-		return CB_ERR;
-}
-
-void BR_Win32_ClientToScreen(void* hwnd, int xIn, int yIn, int* xOut, int* yOut)
-{
-	POINT p;
-	p.x = xIn;
-	p.y = yIn;
-
-	ClientToScreen((HWND)hwnd, &p);
-	WritePtr(xOut, (int)p.x);
-	WritePtr(yOut, (int)p.y);
-}
-
-void* BR_Win32_FindWindowEx(const char* hwndParent, const char* hwndChildAfter, const char* className, const char* windowName, bool searchClass, bool searchName)
-{
-	return (void*)FindWindowEx((HWND)BR_Win32_StringToHwnd(hwndParent), (HWND)BR_Win32_StringToHwnd(hwndChildAfter), searchClass ? className : NULL, searchName ? windowName : NULL);
-}
-
-int BR_Win32_GET_X_LPARAM(int lParam)
-{
-	return GET_X_LPARAM(lParam);
-}
-
-int BR_Win32_GET_Y_LPARAM(int lParam)
-{
-	return GET_Y_LPARAM(lParam);
-}
-
-int BR_Win32_GetConstant(const char* constantName)
-{
-#ifndef _WIN32
-#define SW_MAXIMIZE         0x3
-#define SWP_NOOWNERZORDER   0x0200
-#define WS_MAXIMIZE         0x01000000L
-#define WS_MAXIMIZEBOX      0x00010000L
-#define WS_MINIMIZEBOX      0x00020000L
-#define WS_OVERLAPPED       0x00000000L
-#define WS_OVERLAPPEDWINDOW WS_OVERLAPPED | WS_CAPTION | WS_SYSMENU | WS_THICKFRAME | WS_MINIMIZEBOX | WS_MAXIMIZEBOX
-#endif
-
-	int constant = -1;
-	if (constantName)
-	{
-		if (!strcmp(constantName, "CB_ERR"))              constant = CB_ERR;
-		else if (!strcmp(constantName, "CB_GETCOUNT"))         constant = CB_GETCOUNT;
-		else if (!strcmp(constantName, "CB_GETCURSEL"))        constant = CB_GETCURSEL;
-		else if (!strcmp(constantName, "CB_SETCURSEL"))        constant = CB_SETCURSEL;
-		else if (!strcmp(constantName, "EM_SETSEL"))           constant = EM_SETSEL;
-		else if (!strcmp(constantName, "GW_CHILD"))            constant = GW_CHILD;
-		else if (!strcmp(constantName, "GW_HWNDFIRST"))        constant = GW_HWNDFIRST;
-		else if (!strcmp(constantName, "GW_HWNDLAST"))         constant = GW_HWNDLAST;
-		else if (!strcmp(constantName, "GW_HWNDNEXT"))         constant = GW_HWNDNEXT;
-		else if (!strcmp(constantName, "GW_HWNDPREV"))         constant = GW_HWNDPREV;
-		else if (!strcmp(constantName, "GW_OWNER"))            constant = GW_OWNER;
-		else if (!strcmp(constantName, "GWL_STYLE"))           constant = GWL_STYLE;
-		else if (!strcmp(constantName, "SW_HIDE"))             constant = SW_HIDE;
-		else if (!strcmp(constantName, "SW_MAXIMIZE"))         constant = SW_MAXIMIZE;
-		else if (!strcmp(constantName, "SW_SHOW"))             constant = SW_SHOW;
-		else if (!strcmp(constantName, "SW_SHOWMINIMIZED"))    constant = SW_SHOWMINIMIZED;
-		else if (!strcmp(constantName, "SW_SHOWNA"))           constant = SW_SHOWNA;
-		else if (!strcmp(constantName, "SW_SHOWNOACTIVATE"))   constant = SW_SHOWNOACTIVATE;
-		else if (!strcmp(constantName, "SW_SHOWNORMAL"))       constant = SW_SHOWNORMAL;
-		else if (!strcmp(constantName, "SWP_FRAMECHANGED"))    constant = SWP_FRAMECHANGED;
-		else if (!strcmp(constantName, "SWP_NOACTIVATE"))      constant = SWP_FRAMECHANGED;
-		else if (!strcmp(constantName, "SWP_NOMOVE"))          constant = SWP_NOMOVE;
-		else if (!strcmp(constantName, "SWP_NOOWNERZORDER"))   constant = SWP_NOOWNERZORDER;
-		else if (!strcmp(constantName, "SWP_NOSIZE"))          constant = SWP_NOSIZE;
-		else if (!strcmp(constantName, "SWP_NOZORDER"))        constant = SWP_NOZORDER;
-		else if (!strcmp(constantName, "VK_DOWN"))             constant = VK_DOWN;
-		else if (!strcmp(constantName, "VK_UP"))               constant = VK_UP;
-		else if (!strcmp(constantName, "WM_CLOSE"))            constant = WM_CLOSE;
-		else if (!strcmp(constantName, "WM_KEYDOWN"))          constant = WM_KEYDOWN;
-		else if (!strcmp(constantName, "WS_MAXIMIZE"))         constant = WS_MAXIMIZE;
-		else if (!strcmp(constantName, "WS_OVERLAPPEDWINDOW")) constant = WS_OVERLAPPEDWINDOW;
-		else                                                   constant = -1;
-	}
-
-#ifndef _WIN32
-#undef SW_MAXIMIZE
-#undef SWP_NOOWNERZORDER
-#undef WS_MAXIMIZE
-#undef WS_MAXIMIZE
-#undef WS_MAXIMIZEBOX
-#undef WS_MINIMIZEBOX
-#undef WS_OVERLAPPED
-#undef WS_OVERLAPPEDWINDOW
-#endif
-	return constant;
-}
-
-bool BR_Win32_GetCursorPos(int* xOut, int* yOut)
-{
-	POINT p;
-	bool result;
-#ifdef _WIN32
-	result = !!GetCursorPos(&p);
-#else
-	result = true;
-	GetCursorPos(&p);
-#endif
-
-	WritePtr(xOut, (int)p.x);
-	WritePtr(yOut, (int)p.y);
-	return result;
-}
-
-void* BR_Win32_GetFocus()
-{
-	return (void*)GetFocus();
-}
-
-void* BR_Win32_GetForegroundWindow()
-{
-	return (void*)GetForegroundWindow();
-}
-
-void* BR_Win32_GetMainHwnd()
-{
-	return (void*)g_hwndParent;
-}
-
-void* BR_Win32_GetMixerHwnd(bool* isDockedOut)
-{
-	HWND mixerHwnd = GetMixerWnd();
-
-	WritePtr(isDockedOut, DockIsChildOfDock(mixerHwnd, NULL) != -1);
-	return (void*)mixerHwnd;
-}
-
-void BR_Win32_GetMonitorRectFromRect(bool workingAreaOnly, int leftIn, int topIn, int rightIn, int bottomIn, int* leftOut, int* topOut, int* rightOut, int* bottomOut)
-{
-	RECT r = { leftIn, topIn, rightIn, bottomIn };
-	RECT monitorRect = { 0, 0 ,0 , 0 };
-
-	GetMonitorRectFromRect(r, workingAreaOnly, &monitorRect);
-
-	WritePtr(leftOut, (int)monitorRect.left);
-	WritePtr(topOut, (int)monitorRect.top);
-	WritePtr(rightOut, (int)monitorRect.right);
-	WritePtr(bottomOut, (int)monitorRect.bottom);
-}
-
-void* BR_Win32_GetParent(void* hwnd)
-{
-	return (void*)GetParent((HWND)hwnd);
-}
-
-int BR_Win32_GetPrivateProfileString(const char* sectionName, const char* keyName, const char* defaultString, const char* filePath, char* stringOut, int stringOut_sz)
-{
-	if(!strlen(keyName))
-		return 0;
-
-	return (int)GetPrivateProfileString(sectionName, keyName, defaultString, stringOut, stringOut_sz, filePath);
-}
-
-void* BR_Win32_GetWindow(void* hwnd, int cmd)
-{
-	return (void*)GetWindow((HWND)hwnd, cmd);
-}
-
-int BR_Win32_GetWindowLong(void* hwnd, int index)
-{
-	return (int)GetWindowLong((HWND)hwnd, index);
-}
-
-bool BR_Win32_GetWindowRect(void* hwnd, int* leftOut, int* topOut, int* rightOut, int* bottomOut)
-{
-	RECT r;
-	bool result = !!GetWindowRect((HWND)hwnd, &r);
-
-	WritePtr(leftOut, (int)r.left);
-	WritePtr(topOut, (int)r.top);
-	WritePtr(rightOut, (int)r.right);
-	WritePtr(bottomOut, (int)r.bottom);
-	return result;
-}
-
-int BR_Win32_GetWindowText(void* hwnd, char* textOut, int textOut_sz)
-{
-	return GetWindowText((HWND)hwnd, textOut, textOut_sz);
-}
-
-int BR_Win32_HIBYTE(int value)
-{
-	return HIBYTE(value);
-}
-
-int BR_Win32_HIWORD(int value)
-{
-	return HIWORD(value);
-}
-
-void BR_Win32_HwndToString(void* hwnd, char* stringOut, int stringOut_sz)
-{
-	_snprintfSafe(stringOut, stringOut_sz, "%lld", (long long)(HWND)hwnd);
-}
-
-bool BR_Win32_IsWindow(void* hwnd)
-{
-	return SWS_IsWindow((HWND)hwnd);
-}
-
-bool BR_Win32_IsWindowVisible(void* hwnd)
-{
-	return !!IsWindowVisible((HWND)hwnd);
-}
-
-int BR_Win32_LOBYTE(int value)
-{
-	return LOBYTE(value);
-}
-
-int BR_Win32_LOWORD(int value)
-{
-	return LOWORD(value);
-}
-
-int BR_Win32_MAKELONG(int low, int high)
-{
-	return MAKELONG(low, high);
-}
-
-int BR_Win32_MAKELPARAM(int low, int high)
-{
-	return MAKELPARAM(low, high);
-}
-
-int BR_Win32_MAKELRESULT(int low, int high)
-{
-	return MAKELRESULT(low, high);
-}
-
-int BR_Win32_MAKEWORD(int low, int high)
-{
-	return MAKEWORD(low, high);
-}
-
-int BR_Win32_MAKEWPARAM(int low, int high)
-{
-	return MAKEWPARAM(low, high);
-}
-
-void* BR_Win32_MIDIEditor_GetActive()
-{
-	return (void*)MIDIEditor_GetActive();
-}
-
-void BR_Win32_ScreenToClient(void* hwnd, int xIn, int yIn, int* xOut, int* yOut)
-{
-	POINT p;
-	p.x = xIn;
-	p.y = yIn;
-
-	ScreenToClient((HWND)hwnd, &p);
-	WritePtr(xOut, (int)p.x);
-	WritePtr(yOut, (int)p.y);
-}
-
-int BR_Win32_SendMessage(void* hwnd, int msg, int lParam, int wParam)
-{
-	return (int)SendMessage((HWND)hwnd, msg, lParam, wParam);
-}
-
-void* BR_Win32_SetFocus(void* hwnd)
-{
-#ifdef _WIN32
-	return (void*)SetFocus((HWND)hwnd);
-#else
-	SetFocus((HWND)hwnd);
-	return hwnd;
-#endif
-}
-
-int BR_Win32_SetForegroundWindow(void* hwnd)
-{
-#ifdef _WIN32
-	return SetForegroundWindow((HWND)hwnd);
-#else
-	SetForegroundWindow((HWND)hwnd);
-	return !!hwnd;
-#endif
-}
-
-int BR_Win32_SetWindowLong(void* hwnd, int index, int newLong)
-{
-	return SetWindowLong((HWND)hwnd, index, newLong);
-}
-
-bool BR_Win32_SetWindowPos(void* hwnd, const char* hwndInsertAfter, int x, int y, int width, int height, int flags)
-{
-	HWND insertAfter = NULL;
-	if (!strcmp(hwndInsertAfter, "HWND_BOTTOM"))    insertAfter = HWND_BOTTOM;
-	else if (!strcmp(hwndInsertAfter, "HWND_NOTOPMOST")) insertAfter = HWND_NOTOPMOST;
-	else if (!strcmp(hwndInsertAfter, "HWND_TOP"))       insertAfter = HWND_TOP;
-	else if (!strcmp(hwndInsertAfter, "HWND_TOPMOST"))   insertAfter = HWND_TOPMOST;
-	else                                                 insertAfter = (HWND)BR_Win32_StringToHwnd(hwndInsertAfter);
-
-#ifdef _WIN32
-	return !!SetWindowPos((HWND)hwnd, insertAfter, x, y, width, height, flags);
-#else
-	SetWindowPos((HWND)hwnd, insertAfter, x, y, width, height, flags);
-	return !!hwnd;
-#endif
-}
-
-int BR_Win32_ShellExecute(const char* operation, const char* file, const char* parameters, const char* directoy, int showFlags)
-{
-	return (int)ShellExecute(g_hwndParent, operation, file, parameters, directoy, showFlags);
-}
-
-bool BR_Win32_ShowWindow(void* hwnd, int cmdShow)
-{
-<<<<<<< HEAD
-	if(!strlen(keyName))
-		return false;
-=======
-#ifdef _WIN32
-	return !!ShowWindow((HWND)hwnd, cmdShow);
-#else
-	ShowWindow((HWND)hwnd, cmdShow);
-	return !!hwnd;
-#endif
-}
-
-void* BR_Win32_StringToHwnd(const char* string)
-{
-	long long hwnd = 0;
-	sscanf(string, "%256lld", &hwnd);
-	return (void*)(HWND)hwnd;
-}
-
-void* BR_Win32_WindowFromPoint(int x, int y)
-{
-	POINT p;
-	p.x = x;
-	p.y = y;
-	return (void*)WindowFromPoint(p);
-}
-
-bool BR_Win32_WritePrivateProfileString(const char* sectionName, const char* keyName, const char* value, const char* filePath)
-{
-	return !!WritePrivateProfileString(sectionName, keyName, value, filePath);
-}
-
-// *** nofish stuff ***
-// #781
-double NF_GetMediaItemMaxPeak(MediaItem* item)
-{
-	double maxPeak = GetMediaItemMaxPeak(item);	
-	return maxPeak;
-}
-
-double NF_GetMediaItemPeakRMS_Windowed(MediaItem* item)
-{
-	double peakRMS = GetMediaItemPeakRMS_Windowed(item);
-	return peakRMS;
-}
-
-double NF_GetMediaItemPeakRMS_NonWindowed(MediaItem* item)
-{
-	double peakRMSperChannel = GetMediaItemPeakRMS_NonWindowed(item);
-	return peakRMSperChannel;
-}
-
-double NF_GetMediaItemAverageRMS(MediaItem* item)
-{
-	double averageRMS = GetMediaItemAverageRMS(item);
-	return averageRMS;
-
-}
-
-// #880
-bool NF_AnalyzeTakeLoudness_IntegratedOnly(MediaItem_Take * take, double* lufsIntegratedOut)
-{
-	return NFDoAnalyzeTakeLoudness_IntegratedOnly(take, lufsIntegratedOut);
-}
-
-bool NF_AnalyzeTakeLoudness(MediaItem_Take * take, bool analyzeTruePeak, double* lufsIntegratedOut, double* rangeOut, double* truePeakOut, double* truePeakPosOut, double* shorTermMaxOut, double* momentaryMaxOut)
-{
-	return NFDoAnalyzeTakeLoudness(take, analyzeTruePeak, lufsIntegratedOut, rangeOut, truePeakOut, truePeakPosOut, shorTermMaxOut, momentaryMaxOut);
-}
-
-bool NF_AnalyzeTakeLoudness2(MediaItem_Take * take, bool analyzeTruePeak, double* lufsIntegratedOut, double* rangeOut, double* truePeakOut, double* truePeakPosOut, double* shorTermMaxOut, double* momentaryMaxOut, double* shortTermMaxPosOut, double* momentaryMaxPosOut)
-{
-	return NFDoAnalyzeTakeLoudness2(take, analyzeTruePeak, lufsIntegratedOut, rangeOut, truePeakOut, truePeakPosOut, shorTermMaxOut, momentaryMaxOut, shortTermMaxPosOut, momentaryMaxPosOut);
-}
-
-// Track/TakeFX_Get/SetOffline
-bool NF_TrackFX_GetOffline(MediaTrack* track, int fx)
-{
-	char state[2] = "0";
-	SNM_ChunkParserPatcher p(track);
-	p.SetWantsMinimalState(true);
-	if (p.Parse(SNM_GET_CHUNK_CHAR, 2, "FXCHAIN", "BYPASS", fx, 2, state) > 0)
-		return !strcmp(state, "1");
-
-	return false;
-}
-
-void NF_TrackFX_SetOffline(MediaTrack* track, int fx, bool offline)
-{
-	SNM_ChunkParserPatcher p(track);
-	p.SetWantsMinimalState(true);
-
-	bool updt = false;
-	if (offline) {
-		updt = (p.ParsePatch(SNM_SET_CHUNK_CHAR, 2, "FXCHAIN", "BYPASS", fx, 2, (void*)"1") > 0);
-
-		// chunk BYPASS 3rd value isn't updated when offlining via chunk. So set it if FX is floating when offlining,
-		// to match REAPER behaviour
-		// https://forum.cockos.com/showpost.php?p=1901608&postcount=12
-		if (updt) {
-			HWND hwnd = NULL;
-			hwnd = TrackFX_GetFloatingWindow(track, fx);
-
-			if (hwnd) // FX is currently floating, set 3rd value
-				p.ParsePatch(SNM_SET_CHUNK_CHAR, 2, "FXCHAIN", "BYPASS", fx, 3, (void*)"1");
-			else // not floating
-				p.ParsePatch(SNM_SET_CHUNK_CHAR, 2, "FXCHAIN", "BYPASS", fx, 3, (void*)"0");
-		}
-
-		// close the GUI for buggy plugins (before chunk update)
-		// http://github.com/reaper-oss/sws/issues/317
-		int supportBuggyPlug = GetPrivateProfileInt("General", "BuggyPlugsSupport", 0, g_SNM_IniFn.Get());
-		if (updt && supportBuggyPlug)
-			TrackFX_SetOpen(track, fx, false);
-	}
-		
-	else { // set online
-		updt = (p.ParsePatch(SNM_SET_CHUNK_CHAR, 2, "FXCHAIN", "BYPASS", fx, 2, (void*)"0") > 0);
-
-		if (updt) {
-			bool committed = false;
-			committed = p.Commit(false); // need to commit immediately, otherwise below making FX float wouldn't work 
-
-			if (committed) {
-				// check if it should float when onlining
-				char state[2] = "0";
-				if ((p.Parse(SNM_GET_CHUNK_CHAR, 2, "FXCHAIN", "BYPASS", fx, 3, state) > 0)) {
-					if (!strcmp(state, "1"))
-						TrackFX_Show(track, fx, 3); // show floating
-				}
-			}
-		}
-	}
-
-}
-
-
-// in chunk take FX Id's are counted consecutively across takes (zero-based)
-int FindTakeFXId_inChunk(MediaItem* parentItem, MediaItem_Take* takeIn, int fxIn);
-
-
-bool NF_TakeFX_GetOffline(MediaItem_Take* takeIn, int fxIn)
-{
-	// find chunk fx id
-	MediaItem* parentItem = GetMediaItemTake_Item(takeIn);
-	int takeFXId_inChunk = FindTakeFXId_inChunk(parentItem, takeIn, fxIn);
-	
-	if (takeFXId_inChunk >= 0) {
-		char state[2] = "0";
-		SNM_ChunkParserPatcher p(parentItem);
-		p.SetWantsMinimalState(true);
-		if (p.Parse(SNM_GET_CHUNK_CHAR, 2, "TAKEFX", "BYPASS", takeFXId_inChunk, 2, state) > 0)
-			return !strcmp(state, "1");
-	}
-
-	return false;
-}
-
-void NF_TakeFX_SetOffline(MediaItem_Take* takeIn, int fxIn, bool offline)
-{
-	// find chunk fx id
-	MediaItem* parentItem = GetMediaItemTake_Item(takeIn);
-	int takeFXId_inChunk = FindTakeFXId_inChunk(parentItem, takeIn, fxIn);
-
-	if (takeFXId_inChunk >= 0) {
-		SNM_ChunkParserPatcher p(parentItem);
-		p.SetWantsMinimalState(true);
-		bool updt = false;
-
-		// buggy plugins workaround not necessary for take FX, according to
-		// https://github.com/reaper-oss/sws/blob/b3ad441575f075d9232872f7873a6af83bb9de61/SnM/SnM_FX.cpp#L299
-
-		if (offline) {
-			updt = (p.ParsePatch(SNM_SET_CHUNK_CHAR, 2, "TAKEFX", "BYPASS", takeFXId_inChunk, 2, (void*)"1") >0);
-			if (updt) {
-				// check for BYPASS 3rd value
-				HWND hwnd = NULL;
-				hwnd = TakeFX_GetFloatingWindow(takeIn, fxIn);
-
-				if (hwnd) // FX is currently floating, set 3rd value
-					p.ParsePatch(SNM_SET_CHUNK_CHAR, 2, "TAKEFX", "BYPASS", takeFXId_inChunk, 3, (void*)"1");
-				else // not floating
-					p.ParsePatch(SNM_SET_CHUNK_CHAR, 2, "TAKEFX", "BYPASS", takeFXId_inChunk, 3, (void*)"0");
-			}
-			Main_OnCommand(41204, 0); // fully unload unloaded VSTs
-		}
-
-		else { // set online
-			updt = (p.ParsePatch(SNM_SET_CHUNK_CHAR, 2, "TAKEFX", "BYPASS", takeFXId_inChunk, 2, (void*)"0") > 0);
-
-			if (updt) {
-				bool committed = false;
-				committed = p.Commit(false); // need to commit immediately, otherwise below making FX float wouldn't work 
-
-				if (committed) {
-					// check if it should float when onlining
-					char state[2] = "0";
-					if ((p.Parse(SNM_GET_CHUNK_CHAR, 2, "TAKEFX", "BYPASS", takeFXId_inChunk, 3, state) > 0)) {
-						if (!strcmp(state, "1"))
-							TakeFX_Show(takeIn, fxIn, 3); // show floating
-					}
-				}
-			}
-
-		}
-
-	}
-}
-
-int FindTakeFXId_inChunk(MediaItem* parentItem, MediaItem_Take* takeIn, int fxIn)
-{
-	int takesCount = CountTakes(parentItem);
-	int totalTakeFX = 0; int takeFXId_inChunk = -1;
-
-	for (int i = 0; i < takesCount; i++) {
-		MediaItem_Take* curTake = GetTake(parentItem, i);
-
-		int FXcountCurTake = TakeFX_GetCount(curTake);
-
-		if (curTake == takeIn) {
-			takeFXId_inChunk = totalTakeFX + fxIn;
-			break;
-		}
-
-		totalTakeFX += FXcountCurTake;
-	}
-	return takeFXId_inChunk;
-}
-
-const char * NF_GetSWSTrackNotes(MediaTrack* track, WDL_FastString* trackNoteOut)
-{
-	return NFDoGetSWSTrackNotes(track, trackNoteOut);
-}
->>>>>>> e17e01d8
-
-	return !!WritePrivateProfileString(sectionName, keyName, value, filePath);
-}
-
+/*****************************************************************************
+/ BR_ReaScript.cpp
+/
+/ Copyright (c) 2014-2015 Dominik Martin Drzic
+/ http://forum.cockos.com/member.php?u=27094
+/ http://github.com/reaper-oss/sws
+/
+/ Permission is hereby granted, free of charge, to any person obtaining a copy
+/ of this software and associated documentation files (the "Software"), to deal
+/ in the Software without restriction, including without limitation the rights to
+/ use, copy, modify, merge, publish, distribute, sublicense, and/or sell copies
+/ of the Software, and to permit persons to whom the Software is furnished to
+/ do so, subject to the following conditions:
+/
+/ The above copyright notice and this permission notice shall be included in all
+/ copies or substantial portions of the Software.
+/
+/ THE SOFTWARE IS PROVIDED "AS IS", WITHOUT WARRANTY OF ANY KIND,
+/ EXPRESS OR IMPLIED, INCLUDING BUT NOT LIMITED TO THE WARRANTIES
+/ OF MERCHANTABILITY, FITNESS FOR A PARTICULAR PURPOSE AND
+/ NONINFRINGEMENT. IN NO EVENT SHALL THE AUTHORS OR COPYRIGHT
+/ HOLDERS BE LIABLE FOR ANY CLAIM, DAMAGES OR OTHER LIABILITY,
+/ WHETHER IN AN ACTION OF CONTRACT, TORT OR OTHERWISE, ARISING
+/ FROM, OUT OF OR IN CONNECTION WITH THE SOFTWARE OR THE USE OR
+/ OTHER DEALINGS IN THE SOFTWARE.
+/
+******************************************************************************/
+#include "stdafx.h"
+#include "BR_ReaScript.h"
+#include "BR_EnvelopeUtil.h"
+#include "BR_MidiUtil.h"
+#include "BR_MouseUtil.h"
+#include "BR_Util.h"
+#include "../SnM/SnM.h"
+#include "../SnM/SnM_Chunk.h"
+#include "../SnM/SnM_Util.h"
+
+/******************************************************************************
+* Globals                                                                     *
+******************************************************************************/
+static BR_MouseInfo g_mouseInfo(BR_MouseInfo::MODE_ALL, false);
+WDL_PtrList_DOD<BR_Envelope> g_script_brenvs; // just to validate function parameters
+
+/******************************************************************************
+* ReaScript export                                                            *
+******************************************************************************/
+BR_Envelope* BR_EnvAlloc (TrackEnvelope* envelope, bool takeEnvelopesUseProjectTime)
+{
+	if (envelope)
+		return g_script_brenvs.Add(new BR_Envelope(envelope, takeEnvelopesUseProjectTime));
+	return NULL;
+}
+
+int BR_EnvCountPoints (BR_Envelope* envelope)
+{
+	if (envelope && g_script_brenvs.Find(envelope)>=0)
+		return envelope->CountPoints();
+	return 0;
+}
+
+bool BR_EnvDeletePoint (BR_Envelope* envelope, int id)
+{
+	if (envelope && g_script_brenvs.Find(envelope)>=0)
+		return envelope->DeletePoint(id);
+	return false;
+}
+
+int BR_EnvFind (BR_Envelope* envelope, double position, double delta)
+{
+	if (envelope && g_script_brenvs.Find(envelope)>=0)
+	{
+		int id = envelope->Find(position, delta);
+		if (envelope->ValidateId(id))
+			return id;
+	}
+	return -1;
+}
+
+int BR_EnvFindNext (BR_Envelope* envelope, double position)
+{
+	if (envelope && g_script_brenvs.Find(envelope)>=0)
+	{
+		int id = envelope->FindNext(position);
+		if (envelope->ValidateId(id))
+			return id;
+	}
+	return -1;
+}
+
+int BR_EnvFindPrevious (BR_Envelope* envelope, double position)
+{
+	if (envelope && g_script_brenvs.Find(envelope)>=0)
+	{
+		int id = envelope->FindPrevious(position);
+		if (envelope->ValidateId(id))
+			return id;
+	}
+	return -1;
+}
+
+bool BR_EnvFree (BR_Envelope* envelope, bool commit)
+{
+	int idx=g_script_brenvs.Find(envelope);
+	if (envelope && idx>=0)
+	{
+		bool commited = (commit) ? envelope->Commit() : false;
+		g_script_brenvs.Delete(idx, true);
+		return commited;
+	}
+	return false;
+}
+
+MediaItem_Take* BR_EnvGetParentTake (BR_Envelope* envelope)
+{
+	if (envelope && g_script_brenvs.Find(envelope)>=0)
+		return envelope->GetTake();
+	return NULL;
+}
+
+MediaTrack* BR_EnvGetParentTrack (BR_Envelope* envelope)
+{
+	if (envelope && g_script_brenvs.Find(envelope)>=0)
+	{
+		if (envelope->IsTakeEnvelope())
+			return NULL;
+		else
+			return envelope->GetParent();
+	}
+	return NULL;
+}
+
+bool BR_EnvGetPoint (BR_Envelope* envelope, int id, double* positionOut, double* valueOut, int* shapeOut, bool* selectedOut, double* bezierOut)
+{
+	if (envelope && g_script_brenvs.Find(envelope)>=0)
+	{
+		WritePtr(selectedOut, envelope->GetSelection(id));
+		return envelope->GetPoint(id, positionOut, valueOut, shapeOut, bezierOut);
+	}
+	return false;
+}
+
+void BR_EnvGetProperties (BR_Envelope* envelope, bool* activeOut, bool* visibleOut, bool* armedOut, bool* inLaneOut, int* laneHeightOut, int* defaultShapeOut, double* minValueOut, double* maxValueOut, double* centerValueOut, int* typeOut, bool* faderScalingOut)
+{
+	if (envelope && g_script_brenvs.Find(envelope)>=0)
+	{
+		WritePtr(activeOut,          envelope->IsActive());
+		WritePtr(visibleOut,         envelope->IsVisible());
+		WritePtr(armedOut,           envelope->IsArmed());
+		WritePtr(inLaneOut,          envelope->IsInLane());
+		WritePtr(laneHeightOut,      envelope->GetLaneHeight());
+		WritePtr(defaultShapeOut,    envelope->GetDefaultShape());
+		WritePtr(minValueOut,        envelope->LaneMinValue());
+		WritePtr(maxValueOut,        envelope->LaneMaxValue());
+		WritePtr(centerValueOut,     envelope->LaneCenterValue());
+		WritePtr(faderScalingOut,    envelope->IsScaledToFader());
+
+		if (typeOut)
+		{
+			int value = envelope->Type();
+			if      (value == VOLUME)       value = 0;
+			else if (value == VOLUME_PREFX) value = 1;
+			else if (value == PAN)          value = 2;
+			else if (value == PAN_PREFX)    value = 3;
+			else if (value == WIDTH)        value = 4;
+			else if (value == WIDTH_PREFX)  value = 5;
+			else if (value == MUTE)         value = 6;
+			else if (value == PITCH)        value = 7;
+			else if (value == PLAYRATE)     value = 8;
+			else if (value == TEMPO)        value = 9;
+			else if (value == PARAMETER)    value = 10;
+			else                            value = -1;
+
+			*typeOut = value;
+		}
+	}
+	else
+	{
+		WritePtr(activeOut,          false);
+		WritePtr(visibleOut,         false);
+		WritePtr(armedOut,           false);
+		WritePtr(inLaneOut,          false);
+		WritePtr(laneHeightOut,      0);
+		WritePtr(defaultShapeOut,    0);
+		WritePtr(minValueOut,        0.0);
+		WritePtr(maxValueOut,        0.0);
+		WritePtr(centerValueOut,     0.0);
+		WritePtr(typeOut,            -1);
+		WritePtr(faderScalingOut,    false);
+	}
+}
+
+bool BR_EnvSetPoint (BR_Envelope* envelope, int id, double position, double value, int shape, bool selected, double bezier)
+{
+	if (envelope && g_script_brenvs.Find(envelope)>=0)
+		return envelope->SetCreatePoint(id, position, value, shape, bezier, selected);
+	return false;
+}
+
+void BR_EnvSetProperties (BR_Envelope* envelope, bool active, bool visible, bool armed, bool inLane, int laneHeight, int defaultShape, bool faderScaling)
+{
+	if (envelope && g_script_brenvs.Find(envelope)>=0)
+	{
+		envelope->SetActive(active);
+		envelope->SetVisible(visible);
+		envelope->SetArmed(armed);
+		envelope->SetInLane(inLane);
+		envelope->SetLaneHeight(laneHeight);
+		envelope->SetScalingToFader(faderScaling);
+		if (defaultShape >= 0 && defaultShape <= 5)
+			envelope->SetDefaultShape(defaultShape);
+	}
+}
+
+void BR_EnvSortPoints (BR_Envelope* envelope)
+{
+	if (envelope && g_script_brenvs.Find(envelope)>=0)
+		envelope->Sort();
+}
+
+double BR_EnvValueAtPos (BR_Envelope* envelope, double position)
+{
+	if (envelope && g_script_brenvs.Find(envelope)>=0)
+		return envelope->ValueAtPosition(position);
+	return 0;
+}
+
+void BR_GetArrangeView (ReaProject* proj, double* startPositionOut, double* endPositionOut)
+{
+	double start, end;
+	GetSetArrangeView(proj, false, &start, &end);
+
+	WritePtr(startPositionOut, start);
+	WritePtr(endPositionOut, end);
+}
+
+double BR_GetClosestGridDivision (double position)
+{
+	return GetClosestGridDiv(position);
+}
+
+void BR_GetCurrentTheme (char* themePathOut, int themePathOut_sz, char* themeNameOut, int themeNameOut_sz)
+{
+	WDL_FastString fullThemePath;
+	WDL_FastString themeName = GetCurrentThemeName(&fullThemePath);
+
+	_snprintfSafe(themePathOut, themePathOut_sz, "%s", fullThemePath.Get());
+	_snprintfSafe(themeNameOut, themeNameOut_sz, "%s", themeName.Get());
+}
+
+MediaItem* BR_GetMediaItemByGUID (ReaProject* proj, const char* guidStringIn)
+{
+	if (guidStringIn)
+	{
+		GUID guid;
+		stringToGuid(guidStringIn, &guid);
+		return GuidToItem(&guid, proj);
+	}
+	else
+		return NULL;
+}
+
+void BR_GetMediaItemGUID (MediaItem* item, char* guidStringOut, int guidStringOut_sz)
+{
+	if (item && guidStringOut && guidStringOut_sz > 0)
+	{
+		char guid[64];
+		if (item) guidToString((GUID*)GetSetMediaItemInfo(item, "GUID", NULL), guid);
+		else      guidToString(&GUID_NULL, guid);
+		_snprintfSafe(guidStringOut, guidStringOut_sz, "%s", guid);
+	}
+}
+
+bool BR_GetMediaItemImageResource (MediaItem* item, char* imageOut, int imageOut_sz, int* imageFlagsOut)
+{
+	bool resourceFound = false;
+	if (item)
+	{
+		SNM_ChunkParserPatcher p(item);
+		p.SetWantsMinimalState(true);
+
+		char image[SNM_MAX_PATH]      = "";
+		char imageFlags[SNM_MAX_PATH] = "0";
+
+		resourceFound =  !!p.Parse(SNM_GET_CHUNK_CHAR, 1, "ITEM", "RESOURCEFN",       0, 1, image,      NULL, "VOLPAN");
+		if (resourceFound) p.Parse(SNM_GET_CHUNK_CHAR, 1, "ITEM", "IMGRESOURCEFLAGS", 0, 1, imageFlags, NULL, "VOLPAN");
+
+		if (imageOut && imageOut_sz > 0) _snprintfSafe(imageOut, imageOut_sz, "%s", image);
+		WritePtr(imageFlagsOut, atoi(imageFlags));
+	}
+	return resourceFound;
+}
+
+void BR_GetMediaItemTakeGUID (MediaItem_Take* take, char* guidStringOut, int guidStringOut_sz)
+{
+	if (take && guidStringOut && guidStringOut_sz > 0)
+	{
+		char guid[64];
+		if (take) guidToString((GUID*)GetSetMediaItemTakeInfo(take, "GUID", NULL), guid);
+		else      guidToString(&GUID_NULL, guid);
+		_snprintfSafe(guidStringOut, guidStringOut_sz, "%s", guid);
+	}
+}
+
+bool BR_GetMediaSourceProperties (MediaItem_Take* take, bool* sectionOut, double* startOut, double* lengthOut, double* fadeOut, bool* reverseOut)
+{
+	return GetMediaSourceProperties(take, sectionOut, startOut, lengthOut, fadeOut, reverseOut);
+}
+
+MediaTrack* BR_GetMediaTrackByGUID (ReaProject* proj, const char* guidStringIn)
+{
+	if (guidStringIn)
+	{
+		GUID guid;
+		stringToGuid(guidStringIn, &guid);
+		for (int i = 0; i < CountTracks(proj); ++i)
+		{
+			MediaTrack* track = GetTrack(proj, i);
+			if (GuidsEqual(&guid, TrackToGuid(track)))
+				return track;
+		}
+	}
+	return NULL;
+}
+
+int BR_GetMediaTrackFreezeCount (MediaTrack* track)
+{
+	return GetTrackFreezeCount(track);
+}
+
+void BR_GetMediaTrackGUID (MediaTrack* track, char* guidStringOut, int guidStringOut_sz)
+{
+	if (track && guidStringOut && guidStringOut_sz > 0)
+	{
+		char guid[64];
+		if (track) guidToString(TrackToGuid(track), guid);
+		else       guidToString(&GUID_NULL, guid);
+		_snprintfSafe(guidStringOut, guidStringOut_sz, "%s", guid);
+	}
+}
+
+void BR_GetMediaTrackLayouts (MediaTrack* track, char* mcpLayoutNameOut, int mcpLayoutNameOut_sz, char* tcpLayoutNameOut, int tcpLayoutNameOut_sz)
+{
+	if (mcpLayoutNameOut && mcpLayoutNameOut_sz > 0) *mcpLayoutNameOut=0;
+	if (tcpLayoutNameOut && tcpLayoutNameOut_sz > 0) *tcpLayoutNameOut=0;
+	if (track)
+	{
+		if (mcpLayoutNameOut)
+		{
+			const char *l = (const char*)GetSetMediaTrackInfo(track, "P_MCP_LAYOUT", NULL);
+			if (l) _snprintfSafe(mcpLayoutNameOut, mcpLayoutNameOut_sz, "%s", l);
+		}
+		if (tcpLayoutNameOut)
+		{
+			const char *l = (const char*)GetSetMediaTrackInfo(track, "P_TCP_LAYOUT", NULL);
+			if (l) _snprintfSafe(tcpLayoutNameOut, tcpLayoutNameOut_sz, "%s", l);
+		}
+	}
+}
+
+TrackEnvelope* BR_GetMediaTrackSendInfo_Envelope (MediaTrack* track, int category, int sendidx, int envelopeType)
+{
+	const char* sendType = (envelopeType == 0) ? ("<VOLENV") : (envelopeType == 1) ? ("<PANENV") : (envelopeType == 2) ? ("<MUTEENV") : NULL;
+
+	if (sendType)
+		return (TrackEnvelope*)GetSetTrackSendInfo(track, category, sendidx, "P_ENV", (void*)sendType);
+	else
+		return NULL;
+}
+
+MediaTrack* BR_GetMediaTrackSendInfo_Track (MediaTrack* track, int category, int sendidx, int trackType)
+{
+	if (trackType == 0 || trackType == 1)
+		return (MediaTrack*)GetSetTrackSendInfo(track, category, sendidx, ((trackType == 0) ? "P_SRCTRACK" : "P_DESTTRACK"), NULL);
+	else
+		return NULL;
+}
+
+double BR_GetMidiSourceLenPPQ (MediaItem_Take* take)
+{
+	double length = -1;
+	if (take)
+	{
+		bool isMidi = false;
+		length = GetMidiSourceLengthPPQ(take, false, &isMidi);
+		if (!isMidi) length = -1;
+	}
+	return length;
+}
+
+bool BR_GetMidiTakePoolGUID (MediaItem_Take* take, char* guidStringOut, int guidStringOut_sz)
+{
+	if (take && IsMidi(take, NULL) && guidStringOut)
+	{
+		MediaItem* item = GetMediaItemTake_Item(take);
+		int takeId = GetTakeId(take, item);
+		if (takeId >= 0)
+		{
+			SNM_TakeParserPatcher p(item, CountTakes(item));
+			WDL_FastString takeChunk;
+			int tkPos, tklen;
+			if (p.GetTakeChunk(takeId, &takeChunk, &tkPos, &tklen))
+			{
+				SNM_ChunkParserPatcher ptk(&takeChunk, false);
+				WDL_FastString pooledEventsLine;
+				if (ptk.Parse(SNM_GET_SUBCHUNK_OR_LINE, 1, "SOURCE", "POOLEDEVTS", 0, -1, &pooledEventsLine))
+				{
+					LineParser lp(false);
+					lp.parse(pooledEventsLine.Get());
+					_snprintfSafe(guidStringOut, guidStringOut_sz, "%s", lp.gettoken_str(1));
+				}
+			}
+		}
+	}
+
+	if (PCM_source* source = GetMediaItemTake_Source(take))
+		return !strcmp(source->GetType(), "MIDIPOOL");
+	else
+		return false;
+}
+
+bool BR_GetMidiTakeTempoInfo (MediaItem_Take* take, bool* ignoreProjTempoOut, double* bpmOut, int* numOut, int* denOut)
+{
+	return GetMidiTakeTempoInfo (take, ignoreProjTempoOut, bpmOut, numOut, denOut);
+}
+
+void BR_GetMouseCursorContext (char* windowOut, int windowOut_sz, char* segmentOut, int segmentOut_sz, char* detailsOut, int detailsOut_sz)
+{
+	g_mouseInfo.Update();
+
+	if (windowOut  && windowOut_sz  > 0) _snprintfSafe(windowOut,  windowOut_sz,  "%s", g_mouseInfo.GetWindow());
+	if (segmentOut && segmentOut_sz > 0) _snprintfSafe(segmentOut, segmentOut_sz, "%s", g_mouseInfo.GetSegment());
+	if (detailsOut && detailsOut_sz > 0) _snprintfSafe(detailsOut, detailsOut_sz, "%s", g_mouseInfo.GetDetails());
+}
+
+TrackEnvelope* BR_GetMouseCursorContext_Envelope (bool* takeEnvelopeOut)
+{
+	WritePtr(takeEnvelopeOut, g_mouseInfo.IsTakeEnvelope());
+	return g_mouseInfo.GetEnvelope();
+}
+
+MediaItem* BR_GetMouseCursorContext_Item ()
+{
+	return g_mouseInfo.GetItem();
+}
+
+void* BR_GetMouseCursorContext_MIDI (bool* inlineEditorOut, int* noteRowOut, int* ccLaneOut, int* ccLaneValOut, int* ccLaneIdOut)
+{
+	if (g_mouseInfo.GetNoteRow() == -1)
+		WritePtr(noteRowOut, -1);
+	else
+		WritePtr(noteRowOut, g_mouseInfo.GetNoteRow());
+
+	if (g_mouseInfo.GetCCLane(NULL, NULL, NULL))
+	{
+		g_mouseInfo.GetCCLane(ccLaneOut, ccLaneValOut, ccLaneIdOut);
+		WritePtr(ccLaneOut, MapVelLaneToReaScriptCC(*ccLaneOut));
+	}
+	else
+	{
+		WritePtr(ccLaneOut,    -1);
+		WritePtr(ccLaneValOut, -1);
+		WritePtr(ccLaneIdOut,  -1);
+	}
+
+	WritePtr(inlineEditorOut, g_mouseInfo.IsInlineMidi());
+	return (void*)g_mouseInfo.GetMidiEditor();
+}
+
+double BR_GetMouseCursorContext_Position ()
+{
+	double position = g_mouseInfo.GetPosition();
+	if (position == -1)
+		return -1;
+	else
+		return position;
+}
+
+int BR_GetMouseCursorContext_StretchMarker ()
+{
+	int id = g_mouseInfo.GetStretchMarker();
+	if (id == -1)
+		return -1;
+	else
+		return id;
+}
+
+// AI context
+int	BR_GetMouseCursorContext_AutomationItem()
+{
+	int AIid = g_mouseInfo.GetAIid();
+	if (AIid == -1)
+		return -1;
+	else
+		return AIid;
+}
+
+MediaItem_Take* BR_GetMouseCursorContext_Take ()
+{
+	return g_mouseInfo.GetTake();
+}
+
+MediaTrack* BR_GetMouseCursorContext_Track ()
+{
+	return g_mouseInfo.GetTrack();
+}
+
+double BR_GetNextGridDivision (double position)
+{
+	if (position >= 0)
+		return GetNextGridDiv(position);
+	else
+		return 0;
+}
+
+double BR_GetPrevGridDivision (double position)
+{
+	if (position > 0)
+		return GetPrevGridDiv(position);
+	else
+		return 0;
+}
+
+double BR_GetSetTrackSendInfo (MediaTrack* track, int category, int sendidx, const char* parmname, bool setNewValue, double newValue)
+{
+	double returnValue = 0;
+	if (track)
+	{
+		if (setNewValue)
+		{
+			if (!strcmp(parmname, "B_MUTE") || !strcmp(parmname, "B_PHASE") || !strcmp(parmname, "B_MONO"))
+			{
+				bool valueToSet = !!newValue;
+				GetSetTrackSendInfo(track, category, sendidx, parmname, (void*)&valueToSet);
+				returnValue = 1;
+			}
+			else if (!strcmp(parmname, "D_VOL") || !strcmp(parmname, "D_PAN") || !strcmp(parmname, "D_PANLAW"))
+			{
+				double valueToSet = (double)newValue;
+				GetSetTrackSendInfo(track, category, sendidx, parmname, (void*)&valueToSet);
+				returnValue = 1;
+			}
+			else if (!strcmp(parmname, "I_SENDMODE") || !strcmp(parmname, "I_SRCCHAN") || !strcmp(parmname, "I_DSTCHAN") || !strcmp(parmname, "I_MIDIFLAGS"))
+			{
+				int valueToSet = (int)newValue;
+				GetSetTrackSendInfo(track, category, sendidx, parmname, (void*)&valueToSet);
+				returnValue = 1;
+			}
+			else if (!strcmp(parmname, "I_MIDI_LINK_VOLPAN") || !strcmp(parmname, "I_MIDI_SRCCHAN") || !strcmp(parmname, "I_MIDI_DSTCHAN") || !strcmp(parmname, "I_MIDI_SRCBUS") || !strcmp(parmname, "I_MIDI_DSTBUS"))
+			{
+				if (void* sendInfo = GetSetTrackSendInfo(track, category, sendidx, "I_MIDIFLAGS", NULL))
+				{
+					int valueToSet = *(int*)sendInfo;
+					if      (newValue == -1)                          valueToSet |= 0x3FC01F;                                            // set all bits for source channel and bus to 1
+					else if (!strcmp(parmname, "I_MIDI_LINK_VOLPAN")) valueToSet = SetBit(valueToSet, 10, (newValue != 0));
+					else if (!strcmp(parmname, "I_MIDI_SRCCHAN"))     valueToSet = (valueToSet & ~(0x1F))       | ((int)newValue);       // source chan is bits 0-4
+					else if (!strcmp(parmname, "I_MIDI_DSTCHAN"))     valueToSet = (valueToSet & ~(0x1F << 5))  | ((int)newValue << 5);  // destination chan is bits 5-9
+					else if (!strcmp(parmname, "I_MIDI_SRCBUS"))      valueToSet = (valueToSet & ~(0xFF << 14)) | ((int)newValue << 14); // source MIDI bus is bits 14-21
+					else if (!strcmp(parmname, "I_MIDI_DSTBUS"))      valueToSet = (valueToSet & ~(0xFF << 22)) | ((int)newValue << 22); // destination MIDI bus is bits 22-29
+					GetSetTrackSendInfo(track, category, sendidx, "I_MIDIFLAGS", (void*)&valueToSet);
+					returnValue = 1;
+				}
+			}
+		}
+		else
+		{
+			if (!strcmp(parmname, "I_MIDI_LINK_VOLPAN") || !strcmp(parmname, "I_MIDI_SRCCHAN") || !strcmp(parmname, "I_MIDI_DSTCHAN") || !strcmp(parmname, "I_MIDI_SRCBUS") || !strcmp(parmname, "I_MIDI_DSTBUS"))
+			{
+				if (void* sendInfo = GetSetTrackSendInfo(track, category, sendidx, "I_MIDIFLAGS", NULL))
+				{
+					int midiFlags = *(int*)sendInfo;
+					if      ((midiFlags & 31) == 31)                  returnValue = -1;
+					else if (!strcmp(parmname, "I_MIDI_LINK_VOLPAN")) returnValue = (GetBit(midiFlags, 10) ? 1 : 0);
+					else if (!strcmp(parmname, "I_MIDI_SRCCHAN"))     returnValue = midiFlags         & 0x1F; // source chan is bits 0-4
+					else if (!strcmp(parmname, "I_MIDI_DSTCHAN"))     returnValue = (midiFlags >> 5)  & 0x1F; // destination chan is bits 5-9
+					else if (!strcmp(parmname, "I_MIDI_SRCBUS"))      returnValue = (midiFlags >> 14) & 0xFF; // source MIDI bus is bits 14-21
+					else if (!strcmp(parmname, "I_MIDI_DSTBUS"))      returnValue = (midiFlags >> 22) & 0xFF; // destination MIDI bus is bits 22-29
+				}
+			}
+			else if (void* sendInfo = GetSetTrackSendInfo(track, category, sendidx, parmname, NULL))
+			{
+				if (!strcmp(parmname, "B_MUTE") || !strcmp(parmname, "B_PHASE") || !strcmp(parmname, "B_MONO"))
+				{
+					returnValue = (double)(*(bool*)sendInfo);
+				}
+				else if (!strcmp(parmname, "D_VOL") || !strcmp(parmname, "D_PAN") || !strcmp(parmname, "D_PANLAW"))
+				{
+					returnValue = *(double*)sendInfo;
+				}
+				else if (!strcmp(parmname, "I_SENDMODE") || !strcmp(parmname, "I_SRCCHAN") || !strcmp(parmname, "I_DSTCHAN"))
+				{
+					returnValue = (double)(*(int*)sendInfo);
+				}
+
+			}
+		}
+	}
+
+	return returnValue;
+}
+
+int BR_GetTakeFXCount (MediaItem_Take* take)
+{
+	return GetTakeFXCount(take);
+}
+
+bool BR_IsTakeMidi (MediaItem_Take* take, bool* inProjectMidiOut)
+{
+	return IsMidi(take, inProjectMidiOut);
+}
+
+bool BR_IsMidiOpenInInlineEditor(MediaItem_Take* take)
+{
+	return IsOpenInInlineEditor(take);
+}
+
+MediaItem* BR_ItemAtMouseCursor (double* positionOut)
+{
+	return ItemAtMouseCursor(positionOut);
+}
+
+bool BR_MIDI_CCLaneRemove (void* midiEditor, int laneId)
+{
+	MediaItem_Take* take = MIDIEditor_GetTake((HWND)midiEditor);
+	if (take)
+	{
+		MediaItem* item = GetMediaItemTake_Item(take);
+		int takeId = GetTakeId(take, item);
+		if (takeId >= 0)
+		{
+			SNM_TakeParserPatcher p(item, CountTakes(item));
+			WDL_FastString takeChunk;
+			int tkPos, tklen;
+			if (p.GetTakeChunk(takeId, &takeChunk, &tkPos, &tklen))
+			{
+				SNM_ChunkParserPatcher ptk(&takeChunk, false);
+
+				// NF: prevent trying to remove the only visible one, results in weird behaviour
+				if (ptk.Parse(SNM_GET_SUBCHUNK_OR_LINE, 1, "SOURCE", "VELLANE", laneId  == 0 ? 1 : laneId, -1))
+				{
+					ptk.RemoveLine("SOURCE", "VELLANE", 1, laneId);
+					return p.ReplaceTake(tkPos, tklen, ptk.GetChunk());
+				}
+			}
+		}
+	}
+	return false;
+}
+
+bool BR_MIDI_CCLaneReplace (void* midiEditor, int laneId, int newCC)
+{
+	MediaItem_Take* take = MIDIEditor_GetTake((HWND)midiEditor);
+	int newLane = MapReaScriptCCToVelLane(newCC);
+
+	if (take && IsVelLaneValid(newLane))
+	{
+		MediaItem* item = GetMediaItemTake_Item(take);
+		int takeId = GetTakeId(take, item);
+		if (takeId >= 0)
+		{
+			SNM_TakeParserPatcher p(item, CountTakes(item));
+			WDL_FastString takeChunk;
+			int tkPos, tklen;
+			if (p.GetTakeChunk(takeId, &takeChunk, &tkPos, &tklen))
+			{
+				SNM_ChunkParserPatcher ptk(&takeChunk, false);
+
+				if (ptk.Parse(SNM_GET_SUBCHUNK_OR_LINE, 1, "SOURCE", "VELLANE", laneId, -1))
+				{
+					WDL_FastString newLaneStr;
+					newLaneStr.AppendFormatted(256, "%d", newLane);
+					ptk.ParsePatch(SNM_SET_CHUNK_CHAR, 1, "SOURCE", "VELLANE", laneId, 1, (void*)newLaneStr.Get());
+					return p.ReplaceTake(tkPos, tklen, ptk.GetChunk());
+				}
+			}
+		}
+	}
+	return false;
+}
+
+double BR_PositionAtMouseCursor (bool checkRuler)
+{
+	return PositionAtMouseCursor(checkRuler, true);
+}
+
+void BR_SetArrangeView (ReaProject* proj, double startPosition, double endPosition)
+{
+	GetSetArrangeView(proj, true, &startPosition, &endPosition);
+}
+
+bool BR_SetItemEdges (MediaItem* item, double startTime, double endTime)
+{
+	return TrimItem_UseNativeTrimActions(item, startTime, endTime);
+}
+
+void BR_SetMediaItemImageResource (MediaItem* item, const char* imageIn, int imageFlags)
+{
+	if (item)
+	{
+		char* itemState = GetSetObjectState(item, "");
+		char* token = strtok(itemState, "\n");
+
+		WDL_FastString newState;
+		LineParser lp(false);
+
+		bool didImage      = !imageIn;
+		bool didImageFlags = false;
+		bool doImageFlags  = (!imageIn || (imageIn && strcmp(imageIn, "")));
+		bool commitTwice   = false; // in case image path is the same as one already set in the item, reaper will remove it in case we supply chunk with the same path (and sometimes we just want to change the flag)
+		bool skipCommit    = false;
+
+		int blockCount = 0;
+		while (token != NULL)
+		{
+			lp.parse(token);
+			if      (lp.gettoken_str(0)[0] == '<')  ++blockCount;
+			else if (lp.gettoken_str(0)[0] == '>')  --blockCount;
+
+			if (blockCount == 1)
+			{
+				if (!strcmp(lp.gettoken_str(0), "RESOURCEFN") && !didImage)
+				{
+					if (strcmp(imageIn, ""))
+					{
+						for (int i = 0; i < lp.getnumtokens(); ++i)
+						{
+							if (i == 1) newState.AppendFormatted(SNM_MAX_PATH + 2, "\"%s\"", imageIn);
+							else        newState.Append(lp.gettoken_str(i));
+							newState.Append(" ");
+						}
+						newState.Append("\n");
+
+						if (!strcmp(imageIn, lp.gettoken_str(1)))
+							commitTwice = true;
+					}
+					else
+					{
+						doImageFlags = false;
+					}
+
+
+					didImage = true;
+				}
+				else if (!strcmp(lp.gettoken_str(0), "IMGRESOURCEFLAGS") && !didImageFlags)
+				{
+					if (doImageFlags)
+					{
+						for (int i = 0; i < lp.getnumtokens(); ++i)
+						{
+							if (i == 1) newState.AppendFormatted(128, "%d", imageFlags);
+							else        newState.Append(lp.gettoken_str(i));
+							newState.Append(" ");
+						}
+						newState.Append("\n");
+
+						if (commitTwice && lp.gettoken_int(1) == imageFlags)
+							skipCommit = true;
+					}
+
+
+					didImageFlags = true;
+				}
+				else if (lp.gettoken_str(0)[0] == '>')
+				{
+					AppendLine(newState, token);
+
+					if (!didImage && strcmp(imageIn, ""))
+					{
+						newState.Append("RESOURCEFN \"");
+						newState.Append(imageIn);
+						newState.Append("\"");
+						newState.Append("\n");
+						didImage = true;
+					}
+
+					if (didImage && !didImageFlags && doImageFlags)
+					{
+						newState.Append("IMGRESOURCEFLAGS ");
+						newState.AppendFormatted(128, "%d", imageFlags);
+						newState.Append("\n");
+						didImageFlags = true;
+					}
+				}
+				else
+				{
+					AppendLine(newState, token);
+				}
+			}
+			else
+				AppendLine(newState, token);
+
+			token = strtok(NULL, "\n");
+		}
+
+		if (!skipCommit)
+		{
+			GetSetObjectState(item, newState.Get());
+			if (commitTwice)
+				GetSetObjectState(item, newState.Get());
+		}
+		FreeHeapPtr(itemState);
+	}
+}
+
+bool BR_SetMediaSourceProperties (MediaItem_Take* take, bool section, double start, double length, double fade, bool reverse)
+{
+	return SetMediaSourceProperties(take, section, start, length, fade, reverse);
+}
+
+bool BR_SetMediaTrackLayouts (MediaTrack* track, const char* mcpLayoutNameIn, const char* tcpLayoutNameIn)
+{
+	bool changedLayouts = false;
+	if (track)
+	{
+		if (mcpLayoutNameIn)
+		{
+			const char* currentMpc = (const char*)GetSetMediaTrackInfo(track, "P_MCP_LAYOUT", NULL);
+			if (currentMpc && strcmp(currentMpc, mcpLayoutNameIn))
+			{
+				GetSetMediaTrackInfo(track, "P_MCP_LAYOUT", (void*)mcpLayoutNameIn);
+				changedLayouts = true;
+			}
+		}
+
+		if (tcpLayoutNameIn)
+		{
+			const char* currentMpc = (const char*)GetSetMediaTrackInfo(track, "P_TCP_LAYOUT", NULL);
+			if (currentMpc && strcmp(currentMpc, tcpLayoutNameIn))
+			{
+				GetSetMediaTrackInfo(track, "P_TCP_LAYOUT", (void*)tcpLayoutNameIn);
+				changedLayouts = true;
+			}
+		}
+	}
+	return changedLayouts;
+}
+
+bool BR_SetMidiTakeTempoInfo (MediaItem_Take* take, bool ignoreProjTempo, double bpm, int num, int den)
+{
+	bool succes = false;
+	if (take && IsMidi(take, NULL))
+	{
+		MediaItem* item = GetMediaItemTake_Item(take);
+		int takeId = GetTakeId(take, item);
+		if (takeId >= 0)
+		{
+			SNM_TakeParserPatcher p(item, CountTakes(item));
+			WDL_FastString takeChunk;
+			int tkPos, tklen;
+			if (p.GetTakeChunk(takeId, &takeChunk, &tkPos, &tklen))
+			{
+				SNM_ChunkParserPatcher ptk(&takeChunk, false);
+
+				WDL_FastString tempoLine;
+				if (int position = ptk.Parse(SNM_GET_SUBCHUNK_OR_LINE, 1, "SOURCE", "IGNTEMPO", 0, -1, &tempoLine))
+				{
+					LineParser lp(false);
+					lp.parse(tempoLine.Get());
+
+					if (ignoreProjTempo != !!lp.gettoken_int(1) ||  bpm != lp.gettoken_float(2) || num != lp.gettoken_int(3) || den != lp.gettoken_int(4))
+					{
+						WDL_FastString newLine;
+						for (int i = 0; i < lp.getnumtokens(); ++i)
+						{
+							if      (i == 1) newLine.AppendFormatted(256, "%d",  ignoreProjTempo ? 1 : 0);
+							else if (i == 2) newLine.AppendFormatted(256, "%lf", bpm);
+							else if (i == 3) newLine.AppendFormatted(256, "%d",  num);
+							else if (i == 4) newLine.AppendFormatted(256, "%d",  den);
+							else             newLine.AppendFormatted(256, "%s", lp.gettoken_str(i));
+							newLine.Append(" ");
+						}
+						newLine.Append("\n");
+						ptk.ReplaceLine(position - 1, newLine.Get());
+						succes = p.ReplaceTake(tkPos, tklen, ptk.GetChunk());
+					}
+
+				}
+			}
+		}
+	}
+
+	return succes;
+}
+
+bool BR_SetTakeSourceFromFile (MediaItem_Take* take, const char* filenameIn, bool inProjectData)
+{
+	return SetTakeSourceFromFile(take, filenameIn, inProjectData, false);
+}
+
+bool BR_SetTakeSourceFromFile2 (MediaItem_Take* take, const char* filenameIn, bool inProjectData, bool keepSourceProperties)
+{
+	return SetTakeSourceFromFile(take, filenameIn, inProjectData, keepSourceProperties);
+}
+
+MediaItem_Take* BR_TakeAtMouseCursor (double* positionOut)
+{
+	return TakeAtMouseCursor(positionOut);
+}
+
+MediaTrack* BR_TrackAtMouseCursor (int* contextOut, double* positionOut)
+{
+	return TrackAtMouseCursor(contextOut, positionOut);
+}
+
+bool BR_TrackFX_GetFXModuleName (MediaTrack* track, int fx, char* nameOut, int nameOutSz)
+{
+	WDL_FastString module;
+	bool found = false;
+
+	if (track)
+	{
+		SNM_FXSummaryParser trackFxs(track);
+		if (SNM_FXSummary* summary =  trackFxs.GetSummaries()->Get(fx))
+		{
+			module = summary->m_realName;
+			found = true;
+		}
+	}
+
+	_snprintfSafe(nameOut, nameOutSz, "%s", module.Get());
+	return found;
+}
+
+int BR_Win32_CB_FindString(void* comboBoxHwnd, int startId, const char* string)
+{
+	if (comboBoxHwnd && string)
+		return (int)SendMessage((HWND)comboBoxHwnd, CB_FINDSTRING, (WPARAM)startId, (LPARAM)string);
+	else
+		return CB_ERR;
+}
+
+int BR_Win32_CB_FindStringExact(void* comboBoxHwnd, int startId, const char* string)
+{
+	if (comboBoxHwnd && string)
+		return (int)SendMessage((HWND)comboBoxHwnd, CB_FINDSTRINGEXACT, (WPARAM)startId, (LPARAM)string);
+	else
+		return CB_ERR;
+}
+
+void BR_Win32_ClientToScreen(void* hwnd, int xIn, int yIn, int* xOut, int* yOut)
+{
+	POINT p;
+	p.x = xIn;
+	p.y = yIn;
+
+	ClientToScreen((HWND)hwnd, &p);
+	WritePtr(xOut, (int)p.x);
+	WritePtr(yOut, (int)p.y);
+}
+
+void* BR_Win32_FindWindowEx(const char* hwndParent, const char* hwndChildAfter, const char* className, const char* windowName, bool searchClass, bool searchName)
+{
+	return (void*)FindWindowEx((HWND)BR_Win32_StringToHwnd(hwndParent), (HWND)BR_Win32_StringToHwnd(hwndChildAfter), searchClass ? className : NULL, searchName ? windowName : NULL);
+}
+
+int BR_Win32_GET_X_LPARAM(int lParam)
+{
+	return GET_X_LPARAM(lParam);
+}
+
+int BR_Win32_GET_Y_LPARAM(int lParam)
+{
+	return GET_Y_LPARAM(lParam);
+}
+
+int BR_Win32_GetConstant(const char* constantName)
+{
+#ifndef _WIN32
+#define SW_MAXIMIZE         0x3
+#define SWP_NOOWNERZORDER   0x0200
+#define WS_MAXIMIZE         0x01000000L
+#define WS_MAXIMIZEBOX      0x00010000L
+#define WS_MINIMIZEBOX      0x00020000L
+#define WS_OVERLAPPED       0x00000000L
+#define WS_OVERLAPPEDWINDOW WS_OVERLAPPED | WS_CAPTION | WS_SYSMENU | WS_THICKFRAME | WS_MINIMIZEBOX | WS_MAXIMIZEBOX
+#endif
+
+	int constant = -1;
+	if (constantName)
+	{
+		if (!strcmp(constantName, "CB_ERR"))              constant = CB_ERR;
+		else if (!strcmp(constantName, "CB_GETCOUNT"))         constant = CB_GETCOUNT;
+		else if (!strcmp(constantName, "CB_GETCURSEL"))        constant = CB_GETCURSEL;
+		else if (!strcmp(constantName, "CB_SETCURSEL"))        constant = CB_SETCURSEL;
+		else if (!strcmp(constantName, "EM_SETSEL"))           constant = EM_SETSEL;
+		else if (!strcmp(constantName, "GW_CHILD"))            constant = GW_CHILD;
+		else if (!strcmp(constantName, "GW_HWNDFIRST"))        constant = GW_HWNDFIRST;
+		else if (!strcmp(constantName, "GW_HWNDLAST"))         constant = GW_HWNDLAST;
+		else if (!strcmp(constantName, "GW_HWNDNEXT"))         constant = GW_HWNDNEXT;
+		else if (!strcmp(constantName, "GW_HWNDPREV"))         constant = GW_HWNDPREV;
+		else if (!strcmp(constantName, "GW_OWNER"))            constant = GW_OWNER;
+		else if (!strcmp(constantName, "GWL_STYLE"))           constant = GWL_STYLE;
+		else if (!strcmp(constantName, "SW_HIDE"))             constant = SW_HIDE;
+		else if (!strcmp(constantName, "SW_MAXIMIZE"))         constant = SW_MAXIMIZE;
+		else if (!strcmp(constantName, "SW_SHOW"))             constant = SW_SHOW;
+		else if (!strcmp(constantName, "SW_SHOWMINIMIZED"))    constant = SW_SHOWMINIMIZED;
+		else if (!strcmp(constantName, "SW_SHOWNA"))           constant = SW_SHOWNA;
+		else if (!strcmp(constantName, "SW_SHOWNOACTIVATE"))   constant = SW_SHOWNOACTIVATE;
+		else if (!strcmp(constantName, "SW_SHOWNORMAL"))       constant = SW_SHOWNORMAL;
+		else if (!strcmp(constantName, "SWP_FRAMECHANGED"))    constant = SWP_FRAMECHANGED;
+		else if (!strcmp(constantName, "SWP_NOACTIVATE"))      constant = SWP_FRAMECHANGED;
+		else if (!strcmp(constantName, "SWP_NOMOVE"))          constant = SWP_NOMOVE;
+		else if (!strcmp(constantName, "SWP_NOOWNERZORDER"))   constant = SWP_NOOWNERZORDER;
+		else if (!strcmp(constantName, "SWP_NOSIZE"))          constant = SWP_NOSIZE;
+		else if (!strcmp(constantName, "SWP_NOZORDER"))        constant = SWP_NOZORDER;
+		else if (!strcmp(constantName, "VK_DOWN"))             constant = VK_DOWN;
+		else if (!strcmp(constantName, "VK_UP"))               constant = VK_UP;
+		else if (!strcmp(constantName, "WM_CLOSE"))            constant = WM_CLOSE;
+		else if (!strcmp(constantName, "WM_KEYDOWN"))          constant = WM_KEYDOWN;
+		else if (!strcmp(constantName, "WS_MAXIMIZE"))         constant = WS_MAXIMIZE;
+		else if (!strcmp(constantName, "WS_OVERLAPPEDWINDOW")) constant = WS_OVERLAPPEDWINDOW;
+		else                                                   constant = -1;
+	}
+
+#ifndef _WIN32
+#undef SW_MAXIMIZE
+#undef SWP_NOOWNERZORDER
+#undef WS_MAXIMIZE
+#undef WS_MAXIMIZE
+#undef WS_MAXIMIZEBOX
+#undef WS_MINIMIZEBOX
+#undef WS_OVERLAPPED
+#undef WS_OVERLAPPEDWINDOW
+#endif
+	return constant;
+}
+
+bool BR_Win32_GetCursorPos(int* xOut, int* yOut)
+{
+	POINT p;
+	bool result;
+#ifdef _WIN32
+	result = !!GetCursorPos(&p);
+#else
+	result = true;
+	GetCursorPos(&p);
+#endif
+
+	WritePtr(xOut, (int)p.x);
+	WritePtr(yOut, (int)p.y);
+	return result;
+}
+
+void* BR_Win32_GetFocus()
+{
+	return (void*)GetFocus();
+}
+
+void* BR_Win32_GetForegroundWindow()
+{
+	return (void*)GetForegroundWindow();
+}
+
+void* BR_Win32_GetMainHwnd()
+{
+	return (void*)g_hwndParent;
+}
+
+void* BR_Win32_GetMixerHwnd(bool* isDockedOut)
+{
+	HWND mixerHwnd = GetMixerWnd();
+
+	WritePtr(isDockedOut, DockIsChildOfDock(mixerHwnd, NULL) != -1);
+	return (void*)mixerHwnd;
+}
+
+void BR_Win32_GetMonitorRectFromRect(bool workingAreaOnly, int leftIn, int topIn, int rightIn, int bottomIn, int* leftOut, int* topOut, int* rightOut, int* bottomOut)
+{
+	RECT r = { leftIn, topIn, rightIn, bottomIn };
+	RECT monitorRect = { 0, 0 ,0 , 0 };
+
+	GetMonitorRectFromRect(r, workingAreaOnly, &monitorRect);
+
+	WritePtr(leftOut, (int)monitorRect.left);
+	WritePtr(topOut, (int)monitorRect.top);
+	WritePtr(rightOut, (int)monitorRect.right);
+	WritePtr(bottomOut, (int)monitorRect.bottom);
+}
+
+void* BR_Win32_GetParent(void* hwnd)
+{
+	return (void*)GetParent((HWND)hwnd);
+}
+
+int BR_Win32_GetPrivateProfileString(const char* sectionName, const char* keyName, const char* defaultString, const char* filePath, char* stringOut, int stringOut_sz)
+{
+	if(!strlen(keyName))
+		return 0;
+
+	return (int)GetPrivateProfileString(sectionName, keyName, defaultString, stringOut, stringOut_sz, filePath);
+}
+
+void* BR_Win32_GetWindow(void* hwnd, int cmd)
+{
+	return (void*)GetWindow((HWND)hwnd, cmd);
+}
+
+int BR_Win32_GetWindowLong(void* hwnd, int index)
+{
+	return (int)GetWindowLong((HWND)hwnd, index);
+}
+
+bool BR_Win32_GetWindowRect(void* hwnd, int* leftOut, int* topOut, int* rightOut, int* bottomOut)
+{
+	RECT r;
+	bool result = !!GetWindowRect((HWND)hwnd, &r);
+
+	WritePtr(leftOut, (int)r.left);
+	WritePtr(topOut, (int)r.top);
+	WritePtr(rightOut, (int)r.right);
+	WritePtr(bottomOut, (int)r.bottom);
+	return result;
+}
+
+int BR_Win32_GetWindowText(void* hwnd, char* textOut, int textOut_sz)
+{
+	return GetWindowText((HWND)hwnd, textOut, textOut_sz);
+}
+
+int BR_Win32_HIBYTE(int value)
+{
+	return HIBYTE(value);
+}
+
+int BR_Win32_HIWORD(int value)
+{
+	return HIWORD(value);
+}
+
+void BR_Win32_HwndToString(void* hwnd, char* stringOut, int stringOut_sz)
+{
+	_snprintfSafe(stringOut, stringOut_sz, "%lld", (long long)(HWND)hwnd);
+}
+
+bool BR_Win32_IsWindow(void* hwnd)
+{
+	return SWS_IsWindow((HWND)hwnd);
+}
+
+bool BR_Win32_IsWindowVisible(void* hwnd)
+{
+	return !!IsWindowVisible((HWND)hwnd);
+}
+
+int BR_Win32_LOBYTE(int value)
+{
+	return LOBYTE(value);
+}
+
+int BR_Win32_LOWORD(int value)
+{
+	return LOWORD(value);
+}
+
+int BR_Win32_MAKELONG(int low, int high)
+{
+	return MAKELONG(low, high);
+}
+
+int BR_Win32_MAKELPARAM(int low, int high)
+{
+	return MAKELPARAM(low, high);
+}
+
+int BR_Win32_MAKELRESULT(int low, int high)
+{
+	return MAKELRESULT(low, high);
+}
+
+int BR_Win32_MAKEWORD(int low, int high)
+{
+	return MAKEWORD(low, high);
+}
+
+int BR_Win32_MAKEWPARAM(int low, int high)
+{
+	return MAKEWPARAM(low, high);
+}
+
+void* BR_Win32_MIDIEditor_GetActive()
+{
+	return (void*)MIDIEditor_GetActive();
+}
+
+void BR_Win32_ScreenToClient(void* hwnd, int xIn, int yIn, int* xOut, int* yOut)
+{
+	POINT p;
+	p.x = xIn;
+	p.y = yIn;
+
+	ScreenToClient((HWND)hwnd, &p);
+	WritePtr(xOut, (int)p.x);
+	WritePtr(yOut, (int)p.y);
+}
+
+int BR_Win32_SendMessage(void* hwnd, int msg, int lParam, int wParam)
+{
+	return (int)SendMessage((HWND)hwnd, msg, lParam, wParam);
+}
+
+void* BR_Win32_SetFocus(void* hwnd)
+{
+#ifdef _WIN32
+	return (void*)SetFocus((HWND)hwnd);
+#else
+	SetFocus((HWND)hwnd);
+	return hwnd;
+#endif
+}
+
+int BR_Win32_SetForegroundWindow(void* hwnd)
+{
+#ifdef _WIN32
+	return SetForegroundWindow((HWND)hwnd);
+#else
+	SetForegroundWindow((HWND)hwnd);
+	return !!hwnd;
+#endif
+}
+
+int BR_Win32_SetWindowLong(void* hwnd, int index, int newLong)
+{
+	return SetWindowLong((HWND)hwnd, index, newLong);
+}
+
+bool BR_Win32_SetWindowPos(void* hwnd, const char* hwndInsertAfter, int x, int y, int width, int height, int flags)
+{
+	HWND insertAfter = NULL;
+	if (!strcmp(hwndInsertAfter, "HWND_BOTTOM"))    insertAfter = HWND_BOTTOM;
+	else if (!strcmp(hwndInsertAfter, "HWND_NOTOPMOST")) insertAfter = HWND_NOTOPMOST;
+	else if (!strcmp(hwndInsertAfter, "HWND_TOP"))       insertAfter = HWND_TOP;
+	else if (!strcmp(hwndInsertAfter, "HWND_TOPMOST"))   insertAfter = HWND_TOPMOST;
+	else                                                 insertAfter = (HWND)BR_Win32_StringToHwnd(hwndInsertAfter);
+
+#ifdef _WIN32
+	return !!SetWindowPos((HWND)hwnd, insertAfter, x, y, width, height, flags);
+#else
+	SetWindowPos((HWND)hwnd, insertAfter, x, y, width, height, flags);
+	return !!hwnd;
+#endif
+}
+
+int BR_Win32_ShellExecute(const char* operation, const char* file, const char* parameters, const char* directoy, int showFlags)
+{
+	return (int)ShellExecute(g_hwndParent, operation, file, parameters, directoy, showFlags);
+}
+
+bool BR_Win32_ShowWindow(void* hwnd, int cmdShow)
+{
+	if(!strlen(keyName))
+		return false;
+#ifdef _WIN32
+	return !!ShowWindow((HWND)hwnd, cmdShow);
+#else
+	ShowWindow((HWND)hwnd, cmdShow);
+	return !!hwnd;
+#endif
+}
+
+void* BR_Win32_StringToHwnd(const char* string)
+{
+	long long hwnd = 0;
+	sscanf(string, "%256lld", &hwnd);
+	return (void*)(HWND)hwnd;
+}
+
+void* BR_Win32_WindowFromPoint(int x, int y)
+{
+	POINT p;
+	p.x = x;
+	p.y = y;
+	return (void*)WindowFromPoint(p);
+}
+
+bool BR_Win32_WritePrivateProfileString(const char* sectionName, const char* keyName, const char* value, const char* filePath)
+{
+	return !!WritePrivateProfileString(sectionName, keyName, value, filePath);
+}
+
+// *** nofish stuff ***
+// #781
+double NF_GetMediaItemMaxPeak(MediaItem* item)
+{
+	double maxPeak = GetMediaItemMaxPeak(item);
+	return maxPeak;
+}
+
+double NF_GetMediaItemPeakRMS_Windowed(MediaItem* item)
+{
+	double peakRMS = GetMediaItemPeakRMS_Windowed(item);
+	return peakRMS;
+}
+
+double NF_GetMediaItemPeakRMS_NonWindowed(MediaItem* item)
+{
+	double peakRMSperChannel = GetMediaItemPeakRMS_NonWindowed(item);
+	return peakRMSperChannel;
+}
+
+double NF_GetMediaItemAverageRMS(MediaItem* item)
+{
+	double averageRMS = GetMediaItemAverageRMS(item);
+	return averageRMS;
+
+}
+
+// #880
+bool NF_AnalyzeTakeLoudness_IntegratedOnly(MediaItem_Take * take, double* lufsIntegratedOut)
+{
+	return NFDoAnalyzeTakeLoudness_IntegratedOnly(take, lufsIntegratedOut);
+}
+
+bool NF_AnalyzeTakeLoudness(MediaItem_Take * take, bool analyzeTruePeak, double* lufsIntegratedOut, double* rangeOut, double* truePeakOut, double* truePeakPosOut, double* shorTermMaxOut, double* momentaryMaxOut)
+{
+	return NFDoAnalyzeTakeLoudness(take, analyzeTruePeak, lufsIntegratedOut, rangeOut, truePeakOut, truePeakPosOut, shorTermMaxOut, momentaryMaxOut);
+}
+
+bool NF_AnalyzeTakeLoudness2(MediaItem_Take * take, bool analyzeTruePeak, double* lufsIntegratedOut, double* rangeOut, double* truePeakOut, double* truePeakPosOut, double* shorTermMaxOut, double* momentaryMaxOut, double* shortTermMaxPosOut, double* momentaryMaxPosOut)
+{
+	return NFDoAnalyzeTakeLoudness2(take, analyzeTruePeak, lufsIntegratedOut, rangeOut, truePeakOut, truePeakPosOut, shorTermMaxOut, momentaryMaxOut, shortTermMaxPosOut, momentaryMaxPosOut);
+}
+
+// Track/TakeFX_Get/SetOffline
+bool NF_TrackFX_GetOffline(MediaTrack* track, int fx)
+{
+	char state[2] = "0";
+	SNM_ChunkParserPatcher p(track);
+	p.SetWantsMinimalState(true);
+	if (p.Parse(SNM_GET_CHUNK_CHAR, 2, "FXCHAIN", "BYPASS", fx, 2, state) > 0)
+		return !strcmp(state, "1");
+
+	return false;
+}
+
+void NF_TrackFX_SetOffline(MediaTrack* track, int fx, bool offline)
+{
+	SNM_ChunkParserPatcher p(track);
+	p.SetWantsMinimalState(true);
+
+	bool updt = false;
+	if (offline) {
+		updt = (p.ParsePatch(SNM_SET_CHUNK_CHAR, 2, "FXCHAIN", "BYPASS", fx, 2, (void*)"1") > 0);
+
+		// chunk BYPASS 3rd value isn't updated when offlining via chunk. So set it if FX is floating when offlining,
+		// to match REAPER behaviour
+		// https://forum.cockos.com/showpost.php?p=1901608&postcount=12
+		if (updt) {
+			HWND hwnd = NULL;
+			hwnd = TrackFX_GetFloatingWindow(track, fx);
+
+			if (hwnd) // FX is currently floating, set 3rd value
+				p.ParsePatch(SNM_SET_CHUNK_CHAR, 2, "FXCHAIN", "BYPASS", fx, 3, (void*)"1");
+			else // not floating
+				p.ParsePatch(SNM_SET_CHUNK_CHAR, 2, "FXCHAIN", "BYPASS", fx, 3, (void*)"0");
+		}
+
+		// close the GUI for buggy plugins (before chunk update)
+		// http://github.com/reaper-oss/sws/issues/317
+		int supportBuggyPlug = GetPrivateProfileInt("General", "BuggyPlugsSupport", 0, g_SNM_IniFn.Get());
+		if (updt && supportBuggyPlug)
+			TrackFX_SetOpen(track, fx, false);
+	}
+
+	else { // set online
+		updt = (p.ParsePatch(SNM_SET_CHUNK_CHAR, 2, "FXCHAIN", "BYPASS", fx, 2, (void*)"0") > 0);
+
+		if (updt) {
+			bool committed = false;
+			committed = p.Commit(false); // need to commit immediately, otherwise below making FX float wouldn't work
+
+			if (committed) {
+				// check if it should float when onlining
+				char state[2] = "0";
+				if ((p.Parse(SNM_GET_CHUNK_CHAR, 2, "FXCHAIN", "BYPASS", fx, 3, state) > 0)) {
+					if (!strcmp(state, "1"))
+						TrackFX_Show(track, fx, 3); // show floating
+				}
+			}
+		}
+	}
+
+}
+
+
+// in chunk take FX Id's are counted consecutively across takes (zero-based)
+int FindTakeFXId_inChunk(MediaItem* parentItem, MediaItem_Take* takeIn, int fxIn);
+
+
+bool NF_TakeFX_GetOffline(MediaItem_Take* takeIn, int fxIn)
+{
+	// find chunk fx id
+	MediaItem* parentItem = GetMediaItemTake_Item(takeIn);
+	int takeFXId_inChunk = FindTakeFXId_inChunk(parentItem, takeIn, fxIn);
+
+	if (takeFXId_inChunk >= 0) {
+		char state[2] = "0";
+		SNM_ChunkParserPatcher p(parentItem);
+		p.SetWantsMinimalState(true);
+		if (p.Parse(SNM_GET_CHUNK_CHAR, 2, "TAKEFX", "BYPASS", takeFXId_inChunk, 2, state) > 0)
+			return !strcmp(state, "1");
+	}
+
+	return false;
+}
+
+void NF_TakeFX_SetOffline(MediaItem_Take* takeIn, int fxIn, bool offline)
+{
+	// find chunk fx id
+	MediaItem* parentItem = GetMediaItemTake_Item(takeIn);
+	int takeFXId_inChunk = FindTakeFXId_inChunk(parentItem, takeIn, fxIn);
+
+	if (takeFXId_inChunk >= 0) {
+		SNM_ChunkParserPatcher p(parentItem);
+		p.SetWantsMinimalState(true);
+		bool updt = false;
+
+		// buggy plugins workaround not necessary for take FX, according to
+		// https://github.com/reaper-oss/sws/blob/b3ad441575f075d9232872f7873a6af83bb9de61/SnM/SnM_FX.cpp#L299
+
+		if (offline) {
+			updt = (p.ParsePatch(SNM_SET_CHUNK_CHAR, 2, "TAKEFX", "BYPASS", takeFXId_inChunk, 2, (void*)"1") >0);
+			if (updt) {
+				// check for BYPASS 3rd value
+				HWND hwnd = NULL;
+				hwnd = TakeFX_GetFloatingWindow(takeIn, fxIn);
+
+				if (hwnd) // FX is currently floating, set 3rd value
+					p.ParsePatch(SNM_SET_CHUNK_CHAR, 2, "TAKEFX", "BYPASS", takeFXId_inChunk, 3, (void*)"1");
+				else // not floating
+					p.ParsePatch(SNM_SET_CHUNK_CHAR, 2, "TAKEFX", "BYPASS", takeFXId_inChunk, 3, (void*)"0");
+			}
+			Main_OnCommand(41204, 0); // fully unload unloaded VSTs
+		}
+
+		else { // set online
+			updt = (p.ParsePatch(SNM_SET_CHUNK_CHAR, 2, "TAKEFX", "BYPASS", takeFXId_inChunk, 2, (void*)"0") > 0);
+
+			if (updt) {
+				bool committed = false;
+				committed = p.Commit(false); // need to commit immediately, otherwise below making FX float wouldn't work
+
+				if (committed) {
+					// check if it should float when onlining
+					char state[2] = "0";
+					if ((p.Parse(SNM_GET_CHUNK_CHAR, 2, "TAKEFX", "BYPASS", takeFXId_inChunk, 3, state) > 0)) {
+						if (!strcmp(state, "1"))
+							TakeFX_Show(takeIn, fxIn, 3); // show floating
+					}
+				}
+			}
+
+		}
+
+	}
+}
+
+int FindTakeFXId_inChunk(MediaItem* parentItem, MediaItem_Take* takeIn, int fxIn)
+{
+	int takesCount = CountTakes(parentItem);
+	int totalTakeFX = 0; int takeFXId_inChunk = -1;
+
+	for (int i = 0; i < takesCount; i++) {
+		MediaItem_Take* curTake = GetTake(parentItem, i);
+
+		int FXcountCurTake = TakeFX_GetCount(curTake);
+
+		if (curTake == takeIn) {
+			takeFXId_inChunk = totalTakeFX + fxIn;
+			break;
+		}
+
+		totalTakeFX += FXcountCurTake;
+	}
+	return takeFXId_inChunk;
+}
+
+	return !!WritePrivateProfileString(sectionName, keyName, value, filePath);
+}