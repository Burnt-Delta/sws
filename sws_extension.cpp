--- conflicted
+++ resolved
@@ -1137,12 +1137,6 @@
 			goto error;
 		}
 
-<<<<<<< HEAD
-=======
-		// Optional API functions (check for NULL if using!)
-		IMPAP_OPT(GetEnvelopeInfo_Value); // 5.982+
->>>>>>> b5f7203c
-
 		// Look for SWS dupe/clone
 		if (rec->GetFunc("SNM_GetIntConfigVar"))
 		{
