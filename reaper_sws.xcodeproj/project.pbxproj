// !$*UTF8*$!
{
	archiveVersion = 1;
	classes = {
	};
	objectVersion = 45;
	objects = {

/* Begin PBXBuildFile section */
		221CEFAA118212A0009245C9 /* SnM_Track.cpp in Sources */ = {isa = PBXBuildFile; fileRef = 221CEFA9118212A0009245C9 /* SnM_Track.cpp */; };
		22219AFD124AF1CE006CBC5D /* Macros.cpp in Sources */ = {isa = PBXBuildFile; fileRef = 22219AFB124AF1CE006CBC5D /* Macros.cpp */; };
		22219AFE124AF1CE006CBC5D /* Macros.h in Headers */ = {isa = PBXBuildFile; fileRef = 22219AFC124AF1CE006CBC5D /* Macros.h */; };
		22257D87108BDC6B0058CF75 /* AutoRename.cpp in Sources */ = {isa = PBXBuildFile; fileRef = 22257D6F108BDC6B0058CF75 /* AutoRename.cpp */; };
		22257D88108BDC6B0058CF75 /* BroadCastWavCommands.cpp in Sources */ = {isa = PBXBuildFile; fileRef = 22257D70108BDC6B0058CF75 /* BroadCastWavCommands.cpp */; };
		22257D89108BDC6B0058CF75 /* CommandRegistering.cpp in Sources */ = {isa = PBXBuildFile; fileRef = 22257D71108BDC6B0058CF75 /* CommandRegistering.cpp */; };
		22257D8A108BDC6B0058CF75 /* CreateTrax.cpp in Sources */ = {isa = PBXBuildFile; fileRef = 22257D72108BDC6B0058CF75 /* CreateTrax.cpp */; };
		22257D8B108BDC6B0058CF75 /* DiskSpaceCalculator.cpp in Sources */ = {isa = PBXBuildFile; fileRef = 22257D73108BDC6B0058CF75 /* DiskSpaceCalculator.cpp */; };
		22257D8C108BDC6B0058CF75 /* Envelope_actions.cpp in Sources */ = {isa = PBXBuildFile; fileRef = 22257D74108BDC6B0058CF75 /* Envelope_actions.cpp */; };
		22257D8D108BDC6B0058CF75 /* ExoticCommands.cpp in Sources */ = {isa = PBXBuildFile; fileRef = 22257D75108BDC6B0058CF75 /* ExoticCommands.cpp */; };
		22257D8E108BDC6B0058CF75 /* FloatingInspector.cpp in Sources */ = {isa = PBXBuildFile; fileRef = 22257D76108BDC6B0058CF75 /* FloatingInspector.cpp */; };
		22257D8F108BDC6B0058CF75 /* fractions.cpp in Sources */ = {isa = PBXBuildFile; fileRef = 22257D77108BDC6B0058CF75 /* fractions.cpp */; };
		22257D90108BDC6B0058CF75 /* ItemTakeCommands.cpp in Sources */ = {isa = PBXBuildFile; fileRef = 22257D78108BDC6B0058CF75 /* ItemTakeCommands.cpp */; };
		22257D91108BDC6B0058CF75 /* main.cpp in Sources */ = {isa = PBXBuildFile; fileRef = 22257D79108BDC6B0058CF75 /* main.cpp */; };
		22257D92108BDC6B0058CF75 /* MediaDialog.cpp in Sources */ = {isa = PBXBuildFile; fileRef = 22257D7A108BDC6B0058CF75 /* MediaDialog.cpp */; };
		22257D93108BDC6B0058CF75 /* MixerActions.cpp in Sources */ = {isa = PBXBuildFile; fileRef = 22257D7B108BDC6B0058CF75 /* MixerActions.cpp */; };
		22257D94108BDC6B0058CF75 /* MoreItemCommands.cpp in Sources */ = {isa = PBXBuildFile; fileRef = 22257D7C108BDC6B0058CF75 /* MoreItemCommands.cpp */; };
		22257D95108BDC6B0058CF75 /* Parameters.cpp in Sources */ = {isa = PBXBuildFile; fileRef = 22257D7D108BDC6B0058CF75 /* Parameters.cpp */; };
		22257D96108BDC6B0058CF75 /* Parameters.h in Headers */ = {isa = PBXBuildFile; fileRef = 22257D7E108BDC6B0058CF75 /* Parameters.h */; };
		22257D97108BDC6B0058CF75 /* PropertyInterpolator.cpp in Sources */ = {isa = PBXBuildFile; fileRef = 22257D7F108BDC6B0058CF75 /* PropertyInterpolator.cpp */; };
		22257D9A108BDC6B0058CF75 /* TakeRenaming.cpp in Sources */ = {isa = PBXBuildFile; fileRef = 22257D82108BDC6B0058CF75 /* TakeRenaming.cpp */; };
		22257D9B108BDC6B0058CF75 /* TrackTemplateActions.cpp in Sources */ = {isa = PBXBuildFile; fileRef = 22257D83108BDC6B0058CF75 /* TrackTemplateActions.cpp */; };
		22257D9C108BDC6B0058CF75 /* XenakiosExts.h in Headers */ = {isa = PBXBuildFile; fileRef = 22257D84108BDC6B0058CF75 /* XenakiosExts.h */; };
		22257D9D108BDC6B0058CF75 /* XenQueryDlg.cpp in Sources */ = {isa = PBXBuildFile; fileRef = 22257D85108BDC6B0058CF75 /* XenQueryDlg.cpp */; };
		22257D9E108BDC6B0058CF75 /* XenUtils.cpp in Sources */ = {isa = PBXBuildFile; fileRef = 22257D86108BDC6B0058CF75 /* XenUtils.cpp */; };
		2233C7861187B4A400BB4BCB /* SnM_FXChainView.cpp in Sources */ = {isa = PBXBuildFile; fileRef = 2233C7841187B4A400BB4BCB /* SnM_FXChainView.cpp */; };
		2233C7871187B4A400BB4BCB /* SnM_FXChainView.h in Headers */ = {isa = PBXBuildFile; fileRef = 2233C7851187B4A400BB4BCB /* SnM_FXChainView.h */; };
		2246D05D12F1622400EEDBD5 /* Autorender.cpp in Sources */ = {isa = PBXBuildFile; fileRef = 2246D05912F1622400EEDBD5 /* Autorender.cpp */; };
		2246D05E12F1622400EEDBD5 /* Autorender.h in Headers */ = {isa = PBXBuildFile; fileRef = 2246D05A12F1622400EEDBD5 /* Autorender.h */; };
		2246D05F12F1622400EEDBD5 /* RenderTrack.cpp in Sources */ = {isa = PBXBuildFile; fileRef = 2246D05B12F1622400EEDBD5 /* RenderTrack.cpp */; };
		2246D06012F1622400EEDBD5 /* RenderTrack.h in Headers */ = {isa = PBXBuildFile; fileRef = 2246D05C12F1622400EEDBD5 /* RenderTrack.h */; };
		225130BF116101670028F26A /* padreActions.cpp in Sources */ = {isa = PBXBuildFile; fileRef = 225130B2116101670028F26A /* padreActions.cpp */; };
		225130C0116101670028F26A /* padreActions.h in Headers */ = {isa = PBXBuildFile; fileRef = 225130B3116101670028F26A /* padreActions.h */; };
		225130C1116101670028F26A /* padreEnvelopeProcessor.cpp in Sources */ = {isa = PBXBuildFile; fileRef = 225130B4116101670028F26A /* padreEnvelopeProcessor.cpp */; };
		225130C2116101670028F26A /* padreEnvelopeProcessor.h in Headers */ = {isa = PBXBuildFile; fileRef = 225130B5116101670028F26A /* padreEnvelopeProcessor.h */; };
		225130C3116101670028F26A /* padreMidi.h in Headers */ = {isa = PBXBuildFile; fileRef = 225130B6116101670028F26A /* padreMidi.h */; };
		225130C4116101670028F26A /* padreMidiItemFilters.cpp in Sources */ = {isa = PBXBuildFile; fileRef = 225130B7116101670028F26A /* padreMidiItemFilters.cpp */; };
		225130C5116101670028F26A /* padreMidiItemFilters.h in Headers */ = {isa = PBXBuildFile; fileRef = 225130B8116101670028F26A /* padreMidiItemFilters.h */; };
		225130C6116101670028F26A /* padreMidiItemGenerators.cpp in Sources */ = {isa = PBXBuildFile; fileRef = 225130B9116101670028F26A /* padreMidiItemGenerators.cpp */; };
		225130C7116101670028F26A /* padreMidiItemGenerators.h in Headers */ = {isa = PBXBuildFile; fileRef = 225130BA116101670028F26A /* padreMidiItemGenerators.h */; };
		225130C8116101670028F26A /* padreMidiItemProcBase.cpp in Sources */ = {isa = PBXBuildFile; fileRef = 225130BB116101670028F26A /* padreMidiItemProcBase.cpp */; };
		225130C9116101670028F26A /* padreMidiItemProcBase.h in Headers */ = {isa = PBXBuildFile; fileRef = 225130BC116101670028F26A /* padreMidiItemProcBase.h */; };
		225130CA116101670028F26A /* padreUtils.cpp in Sources */ = {isa = PBXBuildFile; fileRef = 225130BD116101670028F26A /* padreUtils.cpp */; };
		225130CB116101670028F26A /* padreUtils.h in Headers */ = {isa = PBXBuildFile; fileRef = 225130BE116101670028F26A /* padreUtils.h */; };
		2264CBC810FEC33100447317 /* swell-dlg.mm in Sources */ = {isa = PBXBuildFile; fileRef = 98B4088D0F5B524D00865A09 /* swell-dlg.mm */; };
		2264CBC910FEC33200447317 /* swell-dlggen.h in Headers */ = {isa = PBXBuildFile; fileRef = 9882DB870F6D961100BD2BC7 /* swell-dlggen.h */; };
		2264CBCA10FEC33200447317 /* swell-gdi.mm in Sources */ = {isa = PBXBuildFile; fileRef = 98B4088E0F5B524D00865A09 /* swell-gdi.mm */; };
		2264CBCB10FEC33300447317 /* swell-ini.cpp in Sources */ = {isa = PBXBuildFile; fileRef = 98B408860F5B519500865A09 /* swell-ini.cpp */; };
		2264CBCC10FEC33300447317 /* swell-internal.h in Headers */ = {isa = PBXBuildFile; fileRef = 22B671331091DD2A00C494D0 /* swell-internal.h */; };
		2264CBCD10FEC33400447317 /* swell-kb.mm in Sources */ = {isa = PBXBuildFile; fileRef = 98B4088F0F5B524D00865A09 /* swell-kb.mm */; };
		2264CBCE10FEC33400447317 /* swell-menu.mm in Sources */ = {isa = PBXBuildFile; fileRef = 98DDBE120F5B60F1003E9B2C /* swell-menu.mm */; };
		2264CBCF10FEC33500447317 /* swell-misc.mm in Sources */ = {isa = PBXBuildFile; fileRef = 22B671361091DDC700C494D0 /* swell-misc.mm */; };
		2264CBD010FEC33600447317 /* swell-miscdlg.mm in Sources */ = {isa = PBXBuildFile; fileRef = 980764240F5B233C0091104D /* swell-miscdlg.mm */; };
		2264CBD110FEC33700447317 /* swell-wnd.mm in Sources */ = {isa = PBXBuildFile; fileRef = 980764250F5B233C0091104D /* swell-wnd.mm */; };
		2264CBD210FEC33800447317 /* swell.cpp in Sources */ = {isa = PBXBuildFile; fileRef = 98B408A20F5B544A00865A09 /* swell.cpp */; };
		2264CBD310FEC33900447317 /* swell.h in Headers */ = {isa = PBXBuildFile; fileRef = 9870F77F0F5B461C0007258C /* swell.h */; };
		2273566712910ABF001A1570 /* EditCursor.cpp in Sources */ = {isa = PBXBuildFile; fileRef = 2273566512910ABF001A1570 /* EditCursor.cpp */; };
		2273566812910ABF001A1570 /* EditCursor.h in Headers */ = {isa = PBXBuildFile; fileRef = 2273566612910ABF001A1570 /* EditCursor.h */; };
		2296249010A3A22500A1090C /* lice.cpp in Sources */ = {isa = PBXBuildFile; fileRef = 2296248E10A3A22500A1090C /* lice.cpp */; };
		2296249110A3A22500A1090C /* lice_line.cpp in Sources */ = {isa = PBXBuildFile; fileRef = 2296248F10A3A22500A1090C /* lice_line.cpp */; };
		229A7E8C1165744400325BC2 /* Context.cpp in Sources */ = {isa = PBXBuildFile; fileRef = 229A7E7C1165744400325BC2 /* Context.cpp */; };
		229A7E8D1165744400325BC2 /* Context.h in Headers */ = {isa = PBXBuildFile; fileRef = 229A7E7D1165744400325BC2 /* Context.h */; };
		229A7E8E1165744400325BC2 /* FolderActions.cpp in Sources */ = {isa = PBXBuildFile; fileRef = 229A7E7E1165744400325BC2 /* FolderActions.cpp */; };
		229A7E8F1165744400325BC2 /* FolderActions.h in Headers */ = {isa = PBXBuildFile; fileRef = 229A7E7F1165744400325BC2 /* FolderActions.h */; };
		229A7E901165744400325BC2 /* ItemParams.cpp in Sources */ = {isa = PBXBuildFile; fileRef = 229A7E801165744400325BC2 /* ItemParams.cpp */; };
		229A7E911165744400325BC2 /* ItemParams.h in Headers */ = {isa = PBXBuildFile; fileRef = 229A7E811165744400325BC2 /* ItemParams.h */; };
		229A7E921165744400325BC2 /* ItemSel.cpp in Sources */ = {isa = PBXBuildFile; fileRef = 229A7E821165744400325BC2 /* ItemSel.cpp */; };
		229A7E931165744400325BC2 /* ItemSel.h in Headers */ = {isa = PBXBuildFile; fileRef = 229A7E831165744400325BC2 /* ItemSel.h */; };
		229A7E941165744400325BC2 /* Misc.cpp in Sources */ = {isa = PBXBuildFile; fileRef = 229A7E841165744400325BC2 /* Misc.cpp */; };
		229A7E951165744400325BC2 /* Misc.h in Headers */ = {isa = PBXBuildFile; fileRef = 229A7E851165744400325BC2 /* Misc.h */; };
		229A7E961165744400325BC2 /* ProjPrefs.cpp in Sources */ = {isa = PBXBuildFile; fileRef = 229A7E861165744400325BC2 /* ProjPrefs.cpp */; };
		229A7E971165744400325BC2 /* ProjPrefs.h in Headers */ = {isa = PBXBuildFile; fileRef = 229A7E871165744400325BC2 /* ProjPrefs.h */; };
		229A7E981165744400325BC2 /* TrackParams.cpp in Sources */ = {isa = PBXBuildFile; fileRef = 229A7E881165744400325BC2 /* TrackParams.cpp */; };
		229A7E991165744400325BC2 /* TrackParams.h in Headers */ = {isa = PBXBuildFile; fileRef = 229A7E891165744400325BC2 /* TrackParams.h */; };
		229A7E9A1165744400325BC2 /* TrackSel.cpp in Sources */ = {isa = PBXBuildFile; fileRef = 229A7E8A1165744400325BC2 /* TrackSel.cpp */; };
		229A7E9B1165744400325BC2 /* TrackSel.h in Headers */ = {isa = PBXBuildFile; fileRef = 229A7E8B1165744400325BC2 /* TrackSel.h */; };
		229AC7DE108F880800E4A962 /* reaper.cpp in Sources */ = {isa = PBXBuildFile; fileRef = 229AC7DD108F880800E4A962 /* reaper.cpp */; };
		229AC7E8108F891700E4A962 /* sws_wnd.cpp in Sources */ = {isa = PBXBuildFile; fileRef = 229AC7E4108F891700E4A962 /* sws_wnd.cpp */; };
		229AC7E9108F891700E4A962 /* sws_wnd.h in Headers */ = {isa = PBXBuildFile; fileRef = 229AC7E5108F891700E4A962 /* sws_wnd.h */; };
		229AC7F6108F985C00E4A962 /* MarkerList.cpp in Sources */ = {isa = PBXBuildFile; fileRef = 229AC7F2108F985C00E4A962 /* MarkerList.cpp */; };
		229AC7F7108F985C00E4A962 /* MarkerList.h in Headers */ = {isa = PBXBuildFile; fileRef = 229AC7F3108F985C00E4A962 /* MarkerList.h */; };
		229AC7F8108F985C00E4A962 /* MarkerListActions.cpp in Sources */ = {isa = PBXBuildFile; fileRef = 229AC7F4108F985C00E4A962 /* MarkerListActions.cpp */; };
		229AC7F9108F985C00E4A962 /* MarkerListActions.h in Headers */ = {isa = PBXBuildFile; fileRef = 229AC7F5108F985C00E4A962 /* MarkerListActions.h */; };
		229AC7FE108FB39600E4A962 /* Color.cpp in Sources */ = {isa = PBXBuildFile; fileRef = 981007010F4768020072D712 /* Color.cpp */; };
		229AC801108FB3B600E4A962 /* ActiveTake.h in Headers */ = {isa = PBXBuildFile; fileRef = 981006D70F4768010072D712 /* ActiveTake.h */; };
		229AC802108FB3B800E4A962 /* Color.h in Headers */ = {isa = PBXBuildFile; fileRef = 981007020F4768020072D712 /* Color.h */; };
		229AC803108FB3BD00E4A962 /* MarkerListClass.cpp in Sources */ = {isa = PBXBuildFile; fileRef = 981006F60F4768020072D712 /* MarkerListClass.cpp */; };
		229AC804108FB3BE00E4A962 /* MarkerListClass.h in Headers */ = {isa = PBXBuildFile; fileRef = 981006F70F4768020072D712 /* MarkerListClass.h */; };
		229AC80D108FBFCB00E4A962 /* SectionLock.h in Headers */ = {isa = PBXBuildFile; fileRef = 229AC80B108FBFCB00E4A962 /* SectionLock.h */; };
		22A664BB10BC6FE100F0B239 /* sha.cpp in Sources */ = {isa = PBXBuildFile; fileRef = 22A664BA10BC6FE100F0B239 /* sha.cpp */; };
		22A79CFA10B4350000A78170 /* MediaPool.cpp in Sources */ = {isa = PBXBuildFile; fileRef = 22A79CF810B4350000A78170 /* MediaPool.cpp */; };
		22A79CFB10B4350000A78170 /* MediaPool.h in Headers */ = {isa = PBXBuildFile; fileRef = 22A79CF910B4350000A78170 /* MediaPool.h */; };
		22A8751F10FEBFA10026F62F /* sws_util.mm in Sources */ = {isa = PBXBuildFile; fileRef = 98E8A0AF0F9123F900FC657D /* sws_util.mm */; };
		22ABB3871195B91700E4B242 /* SnM_Dlg.cpp in Sources */ = {isa = PBXBuildFile; fileRef = 22ABB3861195B91700E4B242 /* SnM_Dlg.cpp */; };
		22AC0E0F112A7DE50067BBE3 /* projectcontext.cpp in Sources */ = {isa = PBXBuildFile; fileRef = 22AC0E0E112A7DE50067BBE3 /* projectcontext.cpp */; };
		22AD269D11545473004ACCC7 /* SnM_Windows.cpp in Sources */ = {isa = PBXBuildFile; fileRef = 22C769F910B0F04D00774777 /* SnM_Windows.cpp */; };
		22AF6DEF12308A350017808F /* SnM_FindView.cpp in Sources */ = {isa = PBXBuildFile; fileRef = 22AF6DEB12308A350017808F /* SnM_FindView.cpp */; };
		22AF6DF012308A350017808F /* SnM_FindView.h in Headers */ = {isa = PBXBuildFile; fileRef = 22AF6DEC12308A350017808F /* SnM_FindView.h */; };
		22AF6DF112308A350017808F /* SnM_MidiLiveView.cpp in Sources */ = {isa = PBXBuildFile; fileRef = 22AF6DED12308A350017808F /* SnM_MidiLiveView.cpp */; };
		22AF6DF212308A350017808F /* SnM_MidiLiveView.h in Headers */ = {isa = PBXBuildFile; fileRef = 22AF6DEE12308A350017808F /* SnM_MidiLiveView.h */; };
		22AF6E1012308B8D0017808F /* virtwnd-controls.h in Headers */ = {isa = PBXBuildFile; fileRef = 22AF6E0912308B8D0017808F /* virtwnd-controls.h */; };
		22AF6E1112308B8D0017808F /* virtwnd-iconbutton.cpp in Sources */ = {isa = PBXBuildFile; fileRef = 22AF6E0A12308B8D0017808F /* virtwnd-iconbutton.cpp */; };
		22AF6E1212308B8D0017808F /* virtwnd-listbox.cpp in Sources */ = {isa = PBXBuildFile; fileRef = 22AF6E0B12308B8D0017808F /* virtwnd-listbox.cpp */; };
		22AF6E1312308B8D0017808F /* virtwnd-skin.h in Headers */ = {isa = PBXBuildFile; fileRef = 22AF6E0C12308B8D0017808F /* virtwnd-skin.h */; };
		22AF6E1412308B8D0017808F /* virtwnd.cpp in Sources */ = {isa = PBXBuildFile; fileRef = 22AF6E0D12308B8D0017808F /* virtwnd.cpp */; };
		22AF6E1512308B8D0017808F /* virtwnd.h in Headers */ = {isa = PBXBuildFile; fileRef = 22AF6E0E12308B8D0017808F /* virtwnd.h */; };
		22AF6E1612308B8D0017808F /* wndsize.h in Headers */ = {isa = PBXBuildFile; fileRef = 22AF6E0F12308B8D0017808F /* wndsize.h */; };
		22AF6E1F12308BEE0017808F /* lice.h in Headers */ = {isa = PBXBuildFile; fileRef = 22AF6E1A12308BEE0017808F /* lice.h */; };
		22AF6E2012308BEE0017808F /* lice_image.cpp in Sources */ = {isa = PBXBuildFile; fileRef = 22AF6E1B12308BEE0017808F /* lice_image.cpp */; };
		22AF6E2112308BEE0017808F /* lice_png.cpp in Sources */ = {isa = PBXBuildFile; fileRef = 22AF6E1C12308BEE0017808F /* lice_png.cpp */; };
		22AF6E2212308BEE0017808F /* lice_text.h in Headers */ = {isa = PBXBuildFile; fileRef = 22AF6E1D12308BEE0017808F /* lice_text.h */; };
		22AF6E2312308BEE0017808F /* lice_textnew.cpp in Sources */ = {isa = PBXBuildFile; fileRef = 22AF6E1E12308BEE0017808F /* lice_textnew.cpp */; };
		22AF6E3F12308C3A0017808F /* png.c in Sources */ = {isa = PBXBuildFile; fileRef = 22AF6E2B12308C3A0017808F /* png.c */; };
		22AF6E4012308C3A0017808F /* png.h in Headers */ = {isa = PBXBuildFile; fileRef = 22AF6E2C12308C3A0017808F /* png.h */; };
		22AF6E4112308C3A0017808F /* pngconf.h in Headers */ = {isa = PBXBuildFile; fileRef = 22AF6E2D12308C3A0017808F /* pngconf.h */; };
		22AF6E4212308C3A0017808F /* pngerror.c in Sources */ = {isa = PBXBuildFile; fileRef = 22AF6E2E12308C3A0017808F /* pngerror.c */; };
		22AF6E4312308C3A0017808F /* pnggccrd.c in Sources */ = {isa = PBXBuildFile; fileRef = 22AF6E2F12308C3A0017808F /* pnggccrd.c */; };
		22AF6E4412308C3A0017808F /* pngget.c in Sources */ = {isa = PBXBuildFile; fileRef = 22AF6E3012308C3A0017808F /* pngget.c */; };
		22AF6E4512308C3A0017808F /* pngmem.c in Sources */ = {isa = PBXBuildFile; fileRef = 22AF6E3112308C3A0017808F /* pngmem.c */; };
		22AF6E4612308C3A0017808F /* pngpread.c in Sources */ = {isa = PBXBuildFile; fileRef = 22AF6E3212308C3A0017808F /* pngpread.c */; };
		22AF6E4712308C3A0017808F /* pngread.c in Sources */ = {isa = PBXBuildFile; fileRef = 22AF6E3312308C3A0017808F /* pngread.c */; };
		22AF6E4812308C3A0017808F /* pngrio.c in Sources */ = {isa = PBXBuildFile; fileRef = 22AF6E3412308C3A0017808F /* pngrio.c */; };
		22AF6E4912308C3A0017808F /* pngrtran.c in Sources */ = {isa = PBXBuildFile; fileRef = 22AF6E3512308C3A0017808F /* pngrtran.c */; };
		22AF6E4A12308C3A0017808F /* pngrutil.c in Sources */ = {isa = PBXBuildFile; fileRef = 22AF6E3612308C3A0017808F /* pngrutil.c */; };
		22AF6E4B12308C3A0017808F /* pngset.c in Sources */ = {isa = PBXBuildFile; fileRef = 22AF6E3712308C3A0017808F /* pngset.c */; };
		22AF6E4D12308C3A0017808F /* pngtrans.c in Sources */ = {isa = PBXBuildFile; fileRef = 22AF6E3912308C3A0017808F /* pngtrans.c */; };
		22AF6E4E12308C3A0017808F /* pngvcrd.c in Sources */ = {isa = PBXBuildFile; fileRef = 22AF6E3A12308C3A0017808F /* pngvcrd.c */; };
		22AF6E4F12308C3A0017808F /* pngwio.c in Sources */ = {isa = PBXBuildFile; fileRef = 22AF6E3B12308C3A0017808F /* pngwio.c */; };
		22AF6E5012308C3A0017808F /* pngwrite.c in Sources */ = {isa = PBXBuildFile; fileRef = 22AF6E3C12308C3A0017808F /* pngwrite.c */; };
		22AF6E5112308C3A0017808F /* pngwtran.c in Sources */ = {isa = PBXBuildFile; fileRef = 22AF6E3D12308C3A0017808F /* pngwtran.c */; };
		22AF6E5212308C3A0017808F /* pngwutil.c in Sources */ = {isa = PBXBuildFile; fileRef = 22AF6E3E12308C3A0017808F /* pngwutil.c */; };
		22AF6E7312308C810017808F /* adler32.c in Sources */ = {isa = PBXBuildFile; fileRef = 22AF6E5612308C810017808F /* adler32.c */; };
		22AF6E7412308C810017808F /* compress.c in Sources */ = {isa = PBXBuildFile; fileRef = 22AF6E5712308C810017808F /* compress.c */; };
		22AF6E7512308C810017808F /* crc32.c in Sources */ = {isa = PBXBuildFile; fileRef = 22AF6E5812308C810017808F /* crc32.c */; };
		22AF6E7612308C810017808F /* crc32.h in Headers */ = {isa = PBXBuildFile; fileRef = 22AF6E5912308C810017808F /* crc32.h */; };
		22AF6E7712308C810017808F /* deflate.c in Sources */ = {isa = PBXBuildFile; fileRef = 22AF6E5A12308C810017808F /* deflate.c */; };
		22AF6E7812308C810017808F /* deflate.h in Headers */ = {isa = PBXBuildFile; fileRef = 22AF6E5B12308C810017808F /* deflate.h */; };
		22AF6E7B12308C810017808F /* infback.c in Sources */ = {isa = PBXBuildFile; fileRef = 22AF6E5E12308C810017808F /* infback.c */; };
		22AF6E7C12308C810017808F /* inffast.c in Sources */ = {isa = PBXBuildFile; fileRef = 22AF6E5F12308C810017808F /* inffast.c */; };
		22AF6E7D12308C810017808F /* inffast.h in Headers */ = {isa = PBXBuildFile; fileRef = 22AF6E6012308C810017808F /* inffast.h */; };
		22AF6E7E12308C810017808F /* inffixed.h in Headers */ = {isa = PBXBuildFile; fileRef = 22AF6E6112308C810017808F /* inffixed.h */; };
		22AF6E7F12308C810017808F /* inflate.c in Sources */ = {isa = PBXBuildFile; fileRef = 22AF6E6212308C810017808F /* inflate.c */; };
		22AF6E8012308C810017808F /* inflate.h in Headers */ = {isa = PBXBuildFile; fileRef = 22AF6E6312308C810017808F /* inflate.h */; };
		22AF6E8112308C810017808F /* inftrees.c in Sources */ = {isa = PBXBuildFile; fileRef = 22AF6E6412308C810017808F /* inftrees.c */; };
		22AF6E8212308C810017808F /* inftrees.h in Headers */ = {isa = PBXBuildFile; fileRef = 22AF6E6512308C810017808F /* inftrees.h */; };
		22AF6E8612308C810017808F /* trees.c in Sources */ = {isa = PBXBuildFile; fileRef = 22AF6E6912308C810017808F /* trees.c */; };
		22AF6E8712308C810017808F /* trees.h in Headers */ = {isa = PBXBuildFile; fileRef = 22AF6E6A12308C810017808F /* trees.h */; };
		22AF6E8812308C810017808F /* uncompr.c in Sources */ = {isa = PBXBuildFile; fileRef = 22AF6E6B12308C810017808F /* uncompr.c */; };
		22AF6E8B12308C810017808F /* zconf.h in Headers */ = {isa = PBXBuildFile; fileRef = 22AF6E6E12308C810017808F /* zconf.h */; };
		22AF6E8C12308C810017808F /* zconf.in.h in Headers */ = {isa = PBXBuildFile; fileRef = 22AF6E6F12308C810017808F /* zconf.in.h */; };
		22AF6E8D12308C810017808F /* zlib.h in Headers */ = {isa = PBXBuildFile; fileRef = 22AF6E7012308C810017808F /* zlib.h */; };
		22AF6E8E12308C810017808F /* zutil.c in Sources */ = {isa = PBXBuildFile; fileRef = 22AF6E7112308C810017808F /* zutil.c */; };
		22AF6E8F12308C810017808F /* zutil.h in Headers */ = {isa = PBXBuildFile; fileRef = 22AF6E7212308C810017808F /* zutil.h */; };
		22B4C24F0FE311C7009A6731 /* Prompt.cpp in Sources */ = {isa = PBXBuildFile; fileRef = 22B4C24D0FE311C7009A6731 /* Prompt.cpp */; };
		22B4C2500FE311C7009A6731 /* Prompt.h in Headers */ = {isa = PBXBuildFile; fileRef = 22B4C24E0FE311C7009A6731 /* Prompt.h */; };
		22BEA483115F4A7C00B34AE1 /* ProjectList.cpp in Sources */ = {isa = PBXBuildFile; fileRef = 22BEA47F115F4A7C00B34AE1 /* ProjectList.cpp */; };
		22BEA484115F4A7C00B34AE1 /* ProjectList.h in Headers */ = {isa = PBXBuildFile; fileRef = 22BEA480115F4A7C00B34AE1 /* ProjectList.h */; };
		22BEA485115F4A7C00B34AE1 /* ProjectMgr.cpp in Sources */ = {isa = PBXBuildFile; fileRef = 22BEA481115F4A7C00B34AE1 /* ProjectMgr.cpp */; };
		22BEA486115F4A7C00B34AE1 /* ProjectMgr.h in Headers */ = {isa = PBXBuildFile; fileRef = 22BEA482115F4A7C00B34AE1 /* ProjectMgr.h */; };
		22C31F23125EF71A0072434F /* Adam.cpp in Sources */ = {isa = PBXBuildFile; fileRef = 22C31F21125EF71A0072434F /* Adam.cpp */; };
		22C31F24125EF71A0072434F /* Adam.h in Headers */ = {isa = PBXBuildFile; fileRef = 22C31F22125EF71A0072434F /* Adam.h */; };
		22C54FD3111B28450024339F /* ObjectState.cpp in Sources */ = {isa = PBXBuildFile; fileRef = 22C54FCF111B28450024339F /* ObjectState.cpp */; };
		22C54FD4111B28450024339F /* ObjectState.h in Headers */ = {isa = PBXBuildFile; fileRef = 22C54FD0111B28450024339F /* ObjectState.h */; };
		22C54FD5111B28450024339F /* TrackSends.cpp in Sources */ = {isa = PBXBuildFile; fileRef = 22C54FD1111B28450024339F /* TrackSends.cpp */; };
		22C54FD6111B28450024339F /* TrackSends.h in Headers */ = {isa = PBXBuildFile; fileRef = 22C54FD2111B28450024339F /* TrackSends.h */; };
		22C54FDF111B29E10024339F /* SnapshotMerge.cpp in Sources */ = {isa = PBXBuildFile; fileRef = 22C54FDD111B29E10024339F /* SnapshotMerge.cpp */; };
		22C54FE0111B29E10024339F /* SnapshotMerge.h in Headers */ = {isa = PBXBuildFile; fileRef = 22C54FDE111B29E10024339F /* SnapshotMerge.h */; };
		22C769EB10B0F00800774777 /* TrackFX.cpp in Sources */ = {isa = PBXBuildFile; fileRef = 22C769E910B0F00800774777 /* TrackFX.cpp */; };
		22C769EC10B0F00800774777 /* TrackFX.h in Headers */ = {isa = PBXBuildFile; fileRef = 22C769EA10B0F00800774777 /* TrackFX.h */; };
		22C769FA10B0F04D00774777 /* SnM_Actions.cpp in Sources */ = {isa = PBXBuildFile; fileRef = 22C769F510B0F04D00774777 /* SnM_Actions.cpp */; };
		22C769FB10B0F04D00774777 /* SnM_Actions.h in Headers */ = {isa = PBXBuildFile; fileRef = 22C769F610B0F04D00774777 /* SnM_Actions.h */; };
		22C769FC10B0F04D00774777 /* SnM_fx.cpp in Sources */ = {isa = PBXBuildFile; fileRef = 22C769F710B0F04D00774777 /* SnM_fx.cpp */; };
		22C769FD10B0F04D00774777 /* SnM_sends.cpp in Sources */ = {isa = PBXBuildFile; fileRef = 22C769F810B0F04D00774777 /* SnM_sends.cpp */; };
		22C77EA112D62F2E002F68D5 /* CommandHandler.cpp in Sources */ = {isa = PBXBuildFile; fileRef = 22C77E6B12D62F2E002F68D5 /* CommandHandler.cpp */; };
		22C77EA212D62F2E002F68D5 /* CommandHandler.h in Headers */ = {isa = PBXBuildFile; fileRef = 22C77E6C12D62F2E002F68D5 /* CommandHandler.h */; };
		22C77EA312D62F2E002F68D5 /* Envelope.cpp in Sources */ = {isa = PBXBuildFile; fileRef = 22C77E6D12D62F2E002F68D5 /* Envelope.cpp */; };
		22C77EA412D62F2E002F68D5 /* Envelope.h in Headers */ = {isa = PBXBuildFile; fileRef = 22C77E6E12D62F2E002F68D5 /* Envelope.h */; };
		22C77EA512D62F2E002F68D5 /* EnvelopeCommands.cpp in Sources */ = {isa = PBXBuildFile; fileRef = 22C77E6F12D62F2E002F68D5 /* EnvelopeCommands.cpp */; };
		22C77EA612D62F2E002F68D5 /* EnvelopeCommands.h in Headers */ = {isa = PBXBuildFile; fileRef = 22C77E7012D62F2E002F68D5 /* EnvelopeCommands.h */; };
		22C77EA712D62F2E002F68D5 /* FileUtil.cxx in Sources */ = {isa = PBXBuildFile; fileRef = 22C77E7112D62F2E002F68D5 /* FileUtil.cxx */; };
		22C77EA812D62F2E002F68D5 /* FileUtil.hxx in Headers */ = {isa = PBXBuildFile; fileRef = 22C77E7212D62F2E002F68D5 /* FileUtil.hxx */; };
		22C77EA912D62F2E002F68D5 /* FNG.cxx in Sources */ = {isa = PBXBuildFile; fileRef = 22C77E7312D62F2E002F68D5 /* FNG.cxx */; };
		22C77EAA12D62F2E002F68D5 /* FNG_client.h in Headers */ = {isa = PBXBuildFile; fileRef = 22C77E7412D62F2E002F68D5 /* FNG_client.h */; };
		22C77EAB12D62F2E002F68D5 /* FNG_Settings.h in Headers */ = {isa = PBXBuildFile; fileRef = 22C77E7512D62F2E002F68D5 /* FNG_Settings.h */; };
		22C77EAC12D62F2E002F68D5 /* GrooveCommands.cxx in Sources */ = {isa = PBXBuildFile; fileRef = 22C77E7612D62F2E002F68D5 /* GrooveCommands.cxx */; };
		22C77EAD12D62F2E002F68D5 /* GrooveCommands.hxx in Headers */ = {isa = PBXBuildFile; fileRef = 22C77E7712D62F2E002F68D5 /* GrooveCommands.hxx */; };
		22C77EAE12D62F2E002F68D5 /* GrooveDialog.cxx in Sources */ = {isa = PBXBuildFile; fileRef = 22C77E7812D62F2E002F68D5 /* GrooveDialog.cxx */; };
		22C77EAF12D62F2E002F68D5 /* GrooveDialog.hxx in Headers */ = {isa = PBXBuildFile; fileRef = 22C77E7912D62F2E002F68D5 /* GrooveDialog.hxx */; };
		22C77EB212D62F2E002F68D5 /* GrooveTemplates.cxx in Sources */ = {isa = PBXBuildFile; fileRef = 22C77E7C12D62F2E002F68D5 /* GrooveTemplates.cxx */; };
		22C77EB312D62F2E002F68D5 /* GrooveTemplates.hxx in Headers */ = {isa = PBXBuildFile; fileRef = 22C77E7D12D62F2E002F68D5 /* GrooveTemplates.hxx */; };
		22C77EB412D62F2E002F68D5 /* MediaItemCommands.cpp in Sources */ = {isa = PBXBuildFile; fileRef = 22C77E7E12D62F2E002F68D5 /* MediaItemCommands.cpp */; };
		22C77EB512D62F2E002F68D5 /* MediaItemCommands.h in Headers */ = {isa = PBXBuildFile; fileRef = 22C77E7F12D62F2E002F68D5 /* MediaItemCommands.h */; };
		22C77EB612D62F2E002F68D5 /* MidiLaneCommands.cxx in Sources */ = {isa = PBXBuildFile; fileRef = 22C77E8012D62F2E002F68D5 /* MidiLaneCommands.cxx */; };
		22C77EB712D62F2E002F68D5 /* MidiLaneCommands.hxx in Headers */ = {isa = PBXBuildFile; fileRef = 22C77E8112D62F2E002F68D5 /* MidiLaneCommands.hxx */; };
		22C77EB812D62F2E002F68D5 /* MiscCommand.cxx in Sources */ = {isa = PBXBuildFile; fileRef = 22C77E8212D62F2E002F68D5 /* MiscCommand.cxx */; };
		22C77EB912D62F2E002F68D5 /* MiscCommands.hxx in Headers */ = {isa = PBXBuildFile; fileRef = 22C77E8312D62F2E002F68D5 /* MiscCommands.hxx */; };
		22C77EBA12D62F2E002F68D5 /* reaper_helper.cpp in Sources */ = {isa = PBXBuildFile; fileRef = 22C77E8412D62F2E002F68D5 /* reaper_helper.cpp */; };
		22C77EBC12D62F2E002F68D5 /* RprContainer.hxx in Headers */ = {isa = PBXBuildFile; fileRef = 22C77E8612D62F2E002F68D5 /* RprContainer.hxx */; };
		22C77EBD12D62F2E002F68D5 /* RprException.cxx in Sources */ = {isa = PBXBuildFile; fileRef = 22C77E8712D62F2E002F68D5 /* RprException.cxx */; };
		22C77EBE12D62F2E002F68D5 /* RprException.hxx in Headers */ = {isa = PBXBuildFile; fileRef = 22C77E8812D62F2E002F68D5 /* RprException.hxx */; };
		22C77EBF12D62F2E002F68D5 /* RprItem.cxx in Sources */ = {isa = PBXBuildFile; fileRef = 22C77E8912D62F2E002F68D5 /* RprItem.cxx */; };
		22C77EC012D62F2E002F68D5 /* RprItem.hxx in Headers */ = {isa = PBXBuildFile; fileRef = 22C77E8A12D62F2E002F68D5 /* RprItem.hxx */; };
		22C77EC112D62F2E002F68D5 /* RprMidiCCLane.cxx in Sources */ = {isa = PBXBuildFile; fileRef = 22C77E8B12D62F2E002F68D5 /* RprMidiCCLane.cxx */; };
		22C77EC212D62F2E002F68D5 /* RprMidiCCLane.hxx in Headers */ = {isa = PBXBuildFile; fileRef = 22C77E8C12D62F2E002F68D5 /* RprMidiCCLane.hxx */; };
		22C77EC312D62F2E002F68D5 /* RprMidiEvent.cxx in Sources */ = {isa = PBXBuildFile; fileRef = 22C77E8D12D62F2E002F68D5 /* RprMidiEvent.cxx */; };
		22C77EC412D62F2E002F68D5 /* RprMidiEvent.hxx in Headers */ = {isa = PBXBuildFile; fileRef = 22C77E8E12D62F2E002F68D5 /* RprMidiEvent.hxx */; };
		22C77EC512D62F2E002F68D5 /* RprMidiTake.cxx in Sources */ = {isa = PBXBuildFile; fileRef = 22C77E8F12D62F2E002F68D5 /* RprMidiTake.cxx */; };
		22C77EC612D62F2E002F68D5 /* RprMidiTake.hxx in Headers */ = {isa = PBXBuildFile; fileRef = 22C77E9012D62F2E002F68D5 /* RprMidiTake.hxx */; };
		22C77EC712D62F2E002F68D5 /* RprMidiTemplate.cxx in Sources */ = {isa = PBXBuildFile; fileRef = 22C77E9112D62F2E002F68D5 /* RprMidiTemplate.cxx */; };
		22C77EC812D62F2E002F68D5 /* RprMidiTemplate.hxx in Headers */ = {isa = PBXBuildFile; fileRef = 22C77E9212D62F2E002F68D5 /* RprMidiTemplate.hxx */; };
		22C77EC912D62F2E002F68D5 /* RprNode.cxx in Sources */ = {isa = PBXBuildFile; fileRef = 22C77E9312D62F2E002F68D5 /* RprNode.cxx */; };
		22C77ECA12D62F2E002F68D5 /* RprNode.hxx in Headers */ = {isa = PBXBuildFile; fileRef = 22C77E9412D62F2E002F68D5 /* RprNode.hxx */; };
		22C77ECB12D62F2E002F68D5 /* RprStateChunk.cxx in Sources */ = {isa = PBXBuildFile; fileRef = 22C77E9512D62F2E002F68D5 /* RprStateChunk.cxx */; };
		22C77ECC12D62F2E002F68D5 /* RprStateChunk.hxx in Headers */ = {isa = PBXBuildFile; fileRef = 22C77E9612D62F2E002F68D5 /* RprStateChunk.hxx */; };
		22C77ECD12D62F2E002F68D5 /* RprTake.cxx in Sources */ = {isa = PBXBuildFile; fileRef = 22C77E9712D62F2E002F68D5 /* RprTake.cxx */; };
		22C77ECE12D62F2E002F68D5 /* RprTake.hxx in Headers */ = {isa = PBXBuildFile; fileRef = 22C77E9812D62F2E002F68D5 /* RprTake.hxx */; };
		22C77ECF12D62F2E002F68D5 /* RprTrack.cxx in Sources */ = {isa = PBXBuildFile; fileRef = 22C77E9912D62F2E002F68D5 /* RprTrack.cxx */; };
		22C77ED012D62F2E002F68D5 /* RprTrack.hxx in Headers */ = {isa = PBXBuildFile; fileRef = 22C77E9A12D62F2E002F68D5 /* RprTrack.hxx */; };
		22C77ED112D62F2E002F68D5 /* StringUtil.cxx in Sources */ = {isa = PBXBuildFile; fileRef = 22C77E9B12D62F2E002F68D5 /* StringUtil.cxx */; };
		22C77ED212D62F2E002F68D5 /* StringUtil.hxx in Headers */ = {isa = PBXBuildFile; fileRef = 22C77E9C12D62F2E002F68D5 /* StringUtil.hxx */; };
		22C77ED312D62F2E002F68D5 /* TimeMap.cpp in Sources */ = {isa = PBXBuildFile; fileRef = 22C77E9D12D62F2E002F68D5 /* TimeMap.cpp */; };
		22C77ED412D62F2E002F68D5 /* TimeMap.h in Headers */ = {isa = PBXBuildFile; fileRef = 22C77E9E12D62F2E002F68D5 /* TimeMap.h */; };
		22FFD27A114CD8310077F1CA /* Autocolor.cpp in Sources */ = {isa = PBXBuildFile; fileRef = 22FFD278114CD8310077F1CA /* Autocolor.cpp */; };
		22FFD27B114CD8310077F1CA /* Autocolor.h in Headers */ = {isa = PBXBuildFile; fileRef = 22FFD279114CD8310077F1CA /* Autocolor.h */; };
		22FFD289114DB5F10077F1CA /* SNM_Chunk.cpp in Sources */ = {isa = PBXBuildFile; fileRef = 22FFD283114DB5F10077F1CA /* SNM_Chunk.cpp */; };
		22FFD28A114DB5F10077F1CA /* SNM_Chunk.h in Headers */ = {isa = PBXBuildFile; fileRef = 22FFD284114DB5F10077F1CA /* SNM_Chunk.h */; };
		22FFD28B114DB5F10077F1CA /* SNM_ChunkParserPatcher.h in Headers */ = {isa = PBXBuildFile; fileRef = 22FFD285114DB5F10077F1CA /* SNM_ChunkParserPatcher.h */; };
		22FFD28C114DB5F10077F1CA /* SnM_FXChain.cpp in Sources */ = {isa = PBXBuildFile; fileRef = 22FFD286114DB5F10077F1CA /* SnM_FXChain.cpp */; };
		22FFD28D114DB5F10077F1CA /* SnM_Item.cpp in Sources */ = {isa = PBXBuildFile; fileRef = 22FFD287114DB5F10077F1CA /* SnM_Item.cpp */; };
		22FFD28E114DB5F10077F1CA /* SnM_Misc.cpp in Sources */ = {isa = PBXBuildFile; fileRef = 22FFD288114DB5F10077F1CA /* SnM_Misc.cpp */; };
		3327DE920E955E14001FCE4E /* Cocoa.framework in Frameworks */ = {isa = PBXBuildFile; fileRef = 3327DE910E955E14001FCE4E /* Cocoa.framework */; };
		33E88A8111EDFD6700B0F4BE /* SnM_ME.cpp in Sources */ = {isa = PBXBuildFile; fileRef = 33E88A7E11EDFD6700B0F4BE /* SnM_ME.cpp */; };
		33E88A8211EDFD6700B0F4BE /* SnM_NotesHelpView.cpp in Sources */ = {isa = PBXBuildFile; fileRef = 33E88A7F11EDFD6700B0F4BE /* SnM_NotesHelpView.cpp */; };
		33E88A8311EDFD6700B0F4BE /* SnM_NotesHelpView.h in Headers */ = {isa = PBXBuildFile; fileRef = 33E88A8011EDFD6700B0F4BE /* SnM_NotesHelpView.h */; };
		980764230F5B23180091104D /* wndsize.cpp in Sources */ = {isa = PBXBuildFile; fileRef = 980764220F5B23180091104D /* wndsize.cpp */; };
		980765310F5B43070091104D /* Snapshots.h in Headers */ = {isa = PBXBuildFile; fileRef = 981006E50F4768020072D712 /* Snapshots.h */; };
		980765320F5B43080091104D /* SnapshotClass.h in Headers */ = {isa = PBXBuildFile; fileRef = 981006E40F4768020072D712 /* SnapshotClass.h */; };
		980765330F5B430A0091104D /* resource.h in Headers */ = {isa = PBXBuildFile; fileRef = 981006FF0F4768020072D712 /* resource.h */; };
		980765340F5B430B0091104D /* reaper_plugin.h in Headers */ = {isa = PBXBuildFile; fileRef = 9879B7340F489BE4004D98EB /* reaper_plugin.h */; };
		981007190F4768020072D712 /* TrackItemState.cpp in Sources */ = {isa = PBXBuildFile; fileRef = 981006CF0F4768010072D712 /* TrackItemState.cpp */; };
		9810071A0F4768020072D712 /* TimeState.cpp in Sources */ = {isa = PBXBuildFile; fileRef = 981006D00F4768010072D712 /* TimeState.cpp */; };
		9810071B0F4768020072D712 /* ActiveTake.cpp in Sources */ = {isa = PBXBuildFile; fileRef = 981006D10F4768010072D712 /* ActiveTake.cpp */; };
		9810071C0F4768020072D712 /* Freeze.cpp in Sources */ = {isa = PBXBuildFile; fileRef = 981006D20F4768010072D712 /* Freeze.cpp */; };
		9810071D0F4768020072D712 /* MuteState.h in Headers */ = {isa = PBXBuildFile; fileRef = 981006D30F4768010072D712 /* MuteState.h */; };
		9810071E0F4768020072D712 /* ItemSelState.cpp in Sources */ = {isa = PBXBuildFile; fileRef = 981006D40F4768010072D712 /* ItemSelState.cpp */; };
		981007250F4768020072D712 /* MuteState.cpp in Sources */ = {isa = PBXBuildFile; fileRef = 981006DB0F4768010072D712 /* MuteState.cpp */; };
		981007260F4768020072D712 /* Console.cpp in Sources */ = {isa = PBXBuildFile; fileRef = 981006DD0F4768010072D712 /* Console.cpp */; };
		981007290F4768020072D712 /* SnapshotClass.cpp in Sources */ = {isa = PBXBuildFile; fileRef = 981006E20F4768020072D712 /* SnapshotClass.cpp */; };
		9810072A0F4768020072D712 /* Snapshots.cpp in Sources */ = {isa = PBXBuildFile; fileRef = 981006E30F4768020072D712 /* Snapshots.cpp */; };
		9810072D0F4768020072D712 /* sws_extension.cpp in Sources */ = {isa = PBXBuildFile; fileRef = 981006E60F4768020072D712 /* sws_extension.cpp */; };
		9810072E0F4768020072D712 /* sws_about.cpp in Sources */ = {isa = PBXBuildFile; fileRef = 981006E70F4768020072D712 /* sws_about.cpp */; };
		9810072F0F4768020072D712 /* sws_util.cpp in Sources */ = {isa = PBXBuildFile; fileRef = 981006E90F4768020072D712 /* sws_util.cpp */; };
		981007300F4768020072D712 /* sws_util.h in Headers */ = {isa = PBXBuildFile; fileRef = 981006EA0F4768020072D712 /* sws_util.h */; };
		981007330F4768020072D712 /* MarkerActions.cpp in Sources */ = {isa = PBXBuildFile; fileRef = 981006F10F4768020072D712 /* MarkerActions.cpp */; };
		981007390F4768020072D712 /* stdafx.cpp in Sources */ = {isa = PBXBuildFile; fileRef = 981006FA0F4768020072D712 /* stdafx.cpp */; };
		9879B3D90F48977C004D98EB /* reaper_plugin_functions.h in Headers */ = {isa = PBXBuildFile; fileRef = 9879B3D80F48977C004D98EB /* reaper_plugin_functions.h */; };
		9879B7480F489D9D004D98EB /* stdafx.h in Headers */ = {isa = PBXBuildFile; fileRef = 9879B7400F489CE7004D98EB /* stdafx.h */; };
		98B75DAF0F48F8F900AC5A25 /* Base64.cpp in Sources */ = {isa = PBXBuildFile; fileRef = 98B75DAE0F48F8F900AC5A25 /* Base64.cpp */; };
		98D3CA9C0F871B6F009B006A /* TracklistFilter.cpp in Sources */ = {isa = PBXBuildFile; fileRef = 98D3CA9B0F871B6F009B006A /* TracklistFilter.cpp */; };
		98D3CA9E0F871B80009B006A /* TracklistFilter.h in Headers */ = {isa = PBXBuildFile; fileRef = 98D3CA9D0F871B80009B006A /* TracklistFilter.h */; };
		98D590480F628703003F75B4 /* Tracklist.cpp in Sources */ = {isa = PBXBuildFile; fileRef = 98D590460F628703003F75B4 /* Tracklist.cpp */; };
		98D590490F628703003F75B4 /* Tracklist.h in Headers */ = {isa = PBXBuildFile; fileRef = 98D590470F628703003F75B4 /* Tracklist.h */; };
		98DDBD290F5B56ED003E9B2C /* Carbon.framework in Frameworks */ = {isa = PBXBuildFile; fileRef = 98DDBD280F5B56ED003E9B2C /* Carbon.framework */; };
		98DDBDFB0F5B5A49003E9B2C /* Console.h in Headers */ = {isa = PBXBuildFile; fileRef = 981006DE0F4768010072D712 /* Console.h */; };
		98DDBDFC0F5B5A4B003E9B2C /* Freeze.h in Headers */ = {isa = PBXBuildFile; fileRef = 981006D80F4768010072D712 /* Freeze.h */; };
		98DDBDFD0F5B5A4F003E9B2C /* ItemSelState.h in Headers */ = {isa = PBXBuildFile; fileRef = 981006D60F4768010072D712 /* ItemSelState.h */; };
		98DDBDFE0F5B5A51003E9B2C /* MarkerActions.h in Headers */ = {isa = PBXBuildFile; fileRef = 981006F20F4768020072D712 /* MarkerActions.h */; };
		98DDBDFF0F5B5A5A003E9B2C /* TimeState.h in Headers */ = {isa = PBXBuildFile; fileRef = 981006D50F4768010072D712 /* TimeState.h */; };
		98DDBE000F5B5A5C003E9B2C /* TrackItemState.h in Headers */ = {isa = PBXBuildFile; fileRef = 981006DA0F4768010072D712 /* TrackItemState.h */; };
		98DDBE010F5B5A5E003E9B2C /* version.h in Headers */ = {isa = PBXBuildFile; fileRef = 981006FD0F4768020072D712 /* version.h */; };
		98E89AC20FC9C02B00A56C44 /* Zoom.cpp in Sources */ = {isa = PBXBuildFile; fileRef = 98E89AC10FC9C02B00A56C44 /* Zoom.cpp */; };
		98E89AC40FC9C03700A56C44 /* Zoom.h in Headers */ = {isa = PBXBuildFile; fileRef = 98E89AC30FC9C03700A56C44 /* Zoom.h */; };
		98E89AC80FC9C05C00A56C44 /* TrackEnvelope.cpp in Sources */ = {isa = PBXBuildFile; fileRef = 98E89AC60FC9C05C00A56C44 /* TrackEnvelope.cpp */; };
		98E89AC90FC9C05C00A56C44 /* TrackEnvelope.h in Headers */ = {isa = PBXBuildFile; fileRef = 98E89AC70FC9C05C00A56C44 /* TrackEnvelope.h */; };
/* End PBXBuildFile section */

/* Begin PBXFileReference section */
		221CEFA9118212A0009245C9 /* SnM_Track.cpp */ = {isa = PBXFileReference; fileEncoding = 4; lastKnownFileType = sourcecode.cpp.cpp; name = SnM_Track.cpp; path = SnM/SnM_Track.cpp; sourceTree = "<group>"; };
		22219AFB124AF1CE006CBC5D /* Macros.cpp */ = {isa = PBXFileReference; fileEncoding = 4; lastKnownFileType = sourcecode.cpp.cpp; name = Macros.cpp; path = Misc/Macros.cpp; sourceTree = "<group>"; };
		22219AFC124AF1CE006CBC5D /* Macros.h */ = {isa = PBXFileReference; fileEncoding = 4; lastKnownFileType = sourcecode.c.h; name = Macros.h; path = Misc/Macros.h; sourceTree = "<group>"; };
		22257D6F108BDC6B0058CF75 /* AutoRename.cpp */ = {isa = PBXFileReference; fileEncoding = 4; lastKnownFileType = sourcecode.cpp.cpp; name = AutoRename.cpp; path = Xenakios/AutoRename.cpp; sourceTree = "<group>"; };
		22257D70108BDC6B0058CF75 /* BroadCastWavCommands.cpp */ = {isa = PBXFileReference; fileEncoding = 4; lastKnownFileType = sourcecode.cpp.cpp; name = BroadCastWavCommands.cpp; path = Xenakios/BroadCastWavCommands.cpp; sourceTree = "<group>"; };
		22257D71108BDC6B0058CF75 /* CommandRegistering.cpp */ = {isa = PBXFileReference; fileEncoding = 4; lastKnownFileType = sourcecode.cpp.cpp; name = CommandRegistering.cpp; path = Xenakios/CommandRegistering.cpp; sourceTree = "<group>"; };
		22257D72108BDC6B0058CF75 /* CreateTrax.cpp */ = {isa = PBXFileReference; fileEncoding = 4; lastKnownFileType = sourcecode.cpp.cpp; name = CreateTrax.cpp; path = Xenakios/CreateTrax.cpp; sourceTree = "<group>"; };
		22257D73108BDC6B0058CF75 /* DiskSpaceCalculator.cpp */ = {isa = PBXFileReference; fileEncoding = 4; lastKnownFileType = sourcecode.cpp.cpp; name = DiskSpaceCalculator.cpp; path = Xenakios/DiskSpaceCalculator.cpp; sourceTree = "<group>"; };
		22257D74108BDC6B0058CF75 /* Envelope_actions.cpp */ = {isa = PBXFileReference; fileEncoding = 4; lastKnownFileType = sourcecode.cpp.cpp; name = Envelope_actions.cpp; path = Xenakios/Envelope_actions.cpp; sourceTree = "<group>"; };
		22257D75108BDC6B0058CF75 /* ExoticCommands.cpp */ = {isa = PBXFileReference; fileEncoding = 4; lastKnownFileType = sourcecode.cpp.cpp; name = ExoticCommands.cpp; path = Xenakios/ExoticCommands.cpp; sourceTree = "<group>"; };
		22257D76108BDC6B0058CF75 /* FloatingInspector.cpp */ = {isa = PBXFileReference; fileEncoding = 4; lastKnownFileType = sourcecode.cpp.cpp; name = FloatingInspector.cpp; path = Xenakios/FloatingInspector.cpp; sourceTree = "<group>"; };
		22257D77108BDC6B0058CF75 /* fractions.cpp */ = {isa = PBXFileReference; fileEncoding = 4; lastKnownFileType = sourcecode.cpp.cpp; name = fractions.cpp; path = Xenakios/fractions.cpp; sourceTree = "<group>"; };
		22257D78108BDC6B0058CF75 /* ItemTakeCommands.cpp */ = {isa = PBXFileReference; fileEncoding = 4; lastKnownFileType = sourcecode.cpp.cpp; name = ItemTakeCommands.cpp; path = Xenakios/ItemTakeCommands.cpp; sourceTree = "<group>"; };
		22257D79108BDC6B0058CF75 /* main.cpp */ = {isa = PBXFileReference; fileEncoding = 4; lastKnownFileType = sourcecode.cpp.cpp; name = main.cpp; path = Xenakios/main.cpp; sourceTree = "<group>"; };
		22257D7A108BDC6B0058CF75 /* MediaDialog.cpp */ = {isa = PBXFileReference; fileEncoding = 4; lastKnownFileType = sourcecode.cpp.cpp; name = MediaDialog.cpp; path = Xenakios/MediaDialog.cpp; sourceTree = "<group>"; };
		22257D7B108BDC6B0058CF75 /* MixerActions.cpp */ = {isa = PBXFileReference; fileEncoding = 4; lastKnownFileType = sourcecode.cpp.cpp; name = MixerActions.cpp; path = Xenakios/MixerActions.cpp; sourceTree = "<group>"; };
		22257D7C108BDC6B0058CF75 /* MoreItemCommands.cpp */ = {isa = PBXFileReference; fileEncoding = 4; lastKnownFileType = sourcecode.cpp.cpp; name = MoreItemCommands.cpp; path = Xenakios/MoreItemCommands.cpp; sourceTree = "<group>"; };
		22257D7D108BDC6B0058CF75 /* Parameters.cpp */ = {isa = PBXFileReference; fileEncoding = 4; lastKnownFileType = sourcecode.cpp.cpp; name = Parameters.cpp; path = Xenakios/Parameters.cpp; sourceTree = "<group>"; };
		22257D7E108BDC6B0058CF75 /* Parameters.h */ = {isa = PBXFileReference; fileEncoding = 4; lastKnownFileType = sourcecode.c.h; name = Parameters.h; path = Xenakios/Parameters.h; sourceTree = "<group>"; };
		22257D7F108BDC6B0058CF75 /* PropertyInterpolator.cpp */ = {isa = PBXFileReference; fileEncoding = 4; lastKnownFileType = sourcecode.cpp.cpp; name = PropertyInterpolator.cpp; path = Xenakios/PropertyInterpolator.cpp; sourceTree = "<group>"; };
		22257D82108BDC6B0058CF75 /* TakeRenaming.cpp */ = {isa = PBXFileReference; fileEncoding = 4; lastKnownFileType = sourcecode.cpp.cpp; name = TakeRenaming.cpp; path = Xenakios/TakeRenaming.cpp; sourceTree = "<group>"; };
		22257D83108BDC6B0058CF75 /* TrackTemplateActions.cpp */ = {isa = PBXFileReference; fileEncoding = 4; lastKnownFileType = sourcecode.cpp.cpp; name = TrackTemplateActions.cpp; path = Xenakios/TrackTemplateActions.cpp; sourceTree = "<group>"; };
		22257D84108BDC6B0058CF75 /* XenakiosExts.h */ = {isa = PBXFileReference; fileEncoding = 4; lastKnownFileType = sourcecode.c.h; name = XenakiosExts.h; path = Xenakios/XenakiosExts.h; sourceTree = "<group>"; };
		22257D85108BDC6B0058CF75 /* XenQueryDlg.cpp */ = {isa = PBXFileReference; fileEncoding = 4; lastKnownFileType = sourcecode.cpp.cpp; name = XenQueryDlg.cpp; path = Xenakios/XenQueryDlg.cpp; sourceTree = "<group>"; };
		22257D86108BDC6B0058CF75 /* XenUtils.cpp */ = {isa = PBXFileReference; fileEncoding = 4; lastKnownFileType = sourcecode.cpp.cpp; name = XenUtils.cpp; path = Xenakios/XenUtils.cpp; sourceTree = "<group>"; };
		2233C7841187B4A400BB4BCB /* SnM_FXChainView.cpp */ = {isa = PBXFileReference; fileEncoding = 4; lastKnownFileType = sourcecode.cpp.cpp; name = SnM_FXChainView.cpp; path = SnM/SnM_FXChainView.cpp; sourceTree = "<group>"; };
		2233C7851187B4A400BB4BCB /* SnM_FXChainView.h */ = {isa = PBXFileReference; fileEncoding = 4; lastKnownFileType = sourcecode.c.h; name = SnM_FXChainView.h; path = SnM/SnM_FXChainView.h; sourceTree = "<group>"; };
		2246D05912F1622400EEDBD5 /* Autorender.cpp */ = {isa = PBXFileReference; fileEncoding = 4; lastKnownFileType = sourcecode.cpp.cpp; name = Autorender.cpp; path = Autorender/Autorender.cpp; sourceTree = "<group>"; };
		2246D05A12F1622400EEDBD5 /* Autorender.h */ = {isa = PBXFileReference; fileEncoding = 4; lastKnownFileType = sourcecode.c.h; name = Autorender.h; path = Autorender/Autorender.h; sourceTree = "<group>"; };
		2246D05B12F1622400EEDBD5 /* RenderTrack.cpp */ = {isa = PBXFileReference; fileEncoding = 4; lastKnownFileType = sourcecode.cpp.cpp; name = RenderTrack.cpp; path = Autorender/RenderTrack.cpp; sourceTree = "<group>"; };
		2246D05C12F1622400EEDBD5 /* RenderTrack.h */ = {isa = PBXFileReference; fileEncoding = 4; lastKnownFileType = sourcecode.c.h; name = RenderTrack.h; path = Autorender/RenderTrack.h; sourceTree = "<group>"; };
		225130B2116101670028F26A /* padreActions.cpp */ = {isa = PBXFileReference; fileEncoding = 4; lastKnownFileType = sourcecode.cpp.cpp; name = padreActions.cpp; path = Padre/padreActions.cpp; sourceTree = "<group>"; };
		225130B3116101670028F26A /* padreActions.h */ = {isa = PBXFileReference; fileEncoding = 4; lastKnownFileType = sourcecode.c.h; name = padreActions.h; path = Padre/padreActions.h; sourceTree = "<group>"; };
		225130B4116101670028F26A /* padreEnvelopeProcessor.cpp */ = {isa = PBXFileReference; fileEncoding = 4; lastKnownFileType = sourcecode.cpp.cpp; name = padreEnvelopeProcessor.cpp; path = Padre/padreEnvelopeProcessor.cpp; sourceTree = "<group>"; };
		225130B5116101670028F26A /* padreEnvelopeProcessor.h */ = {isa = PBXFileReference; fileEncoding = 4; lastKnownFileType = sourcecode.c.h; name = padreEnvelopeProcessor.h; path = Padre/padreEnvelopeProcessor.h; sourceTree = "<group>"; };
		225130B6116101670028F26A /* padreMidi.h */ = {isa = PBXFileReference; fileEncoding = 4; lastKnownFileType = sourcecode.c.h; name = padreMidi.h; path = Padre/padreMidi.h; sourceTree = "<group>"; };
		225130B7116101670028F26A /* padreMidiItemFilters.cpp */ = {isa = PBXFileReference; fileEncoding = 4; lastKnownFileType = sourcecode.cpp.cpp; name = padreMidiItemFilters.cpp; path = Padre/padreMidiItemFilters.cpp; sourceTree = "<group>"; };
		225130B8116101670028F26A /* padreMidiItemFilters.h */ = {isa = PBXFileReference; fileEncoding = 4; lastKnownFileType = sourcecode.c.h; name = padreMidiItemFilters.h; path = Padre/padreMidiItemFilters.h; sourceTree = "<group>"; };
		225130B9116101670028F26A /* padreMidiItemGenerators.cpp */ = {isa = PBXFileReference; fileEncoding = 4; lastKnownFileType = sourcecode.cpp.cpp; name = padreMidiItemGenerators.cpp; path = Padre/padreMidiItemGenerators.cpp; sourceTree = "<group>"; };
		225130BA116101670028F26A /* padreMidiItemGenerators.h */ = {isa = PBXFileReference; fileEncoding = 4; lastKnownFileType = sourcecode.c.h; name = padreMidiItemGenerators.h; path = Padre/padreMidiItemGenerators.h; sourceTree = "<group>"; };
		225130BB116101670028F26A /* padreMidiItemProcBase.cpp */ = {isa = PBXFileReference; fileEncoding = 4; lastKnownFileType = sourcecode.cpp.cpp; name = padreMidiItemProcBase.cpp; path = Padre/padreMidiItemProcBase.cpp; sourceTree = "<group>"; };
		225130BC116101670028F26A /* padreMidiItemProcBase.h */ = {isa = PBXFileReference; fileEncoding = 4; lastKnownFileType = sourcecode.c.h; name = padreMidiItemProcBase.h; path = Padre/padreMidiItemProcBase.h; sourceTree = "<group>"; };
		225130BD116101670028F26A /* padreUtils.cpp */ = {isa = PBXFileReference; fileEncoding = 4; lastKnownFileType = sourcecode.cpp.cpp; name = padreUtils.cpp; path = Padre/padreUtils.cpp; sourceTree = "<group>"; };
		225130BE116101670028F26A /* padreUtils.h */ = {isa = PBXFileReference; fileEncoding = 4; lastKnownFileType = sourcecode.c.h; name = padreUtils.h; path = Padre/padreUtils.h; sourceTree = "<group>"; };
		2273566512910ABF001A1570 /* EditCursor.cpp */ = {isa = PBXFileReference; fileEncoding = 4; lastKnownFileType = sourcecode.cpp.cpp; name = EditCursor.cpp; path = Misc/EditCursor.cpp; sourceTree = "<group>"; };
		2273566612910ABF001A1570 /* EditCursor.h */ = {isa = PBXFileReference; fileEncoding = 4; lastKnownFileType = sourcecode.c.h; name = EditCursor.h; path = Misc/EditCursor.h; sourceTree = "<group>"; };
		2296248E10A3A22500A1090C /* lice.cpp */ = {isa = PBXFileReference; fileEncoding = 4; lastKnownFileType = sourcecode.cpp.cpp; name = lice.cpp; path = ../WDL/lice/lice.cpp; sourceTree = SOURCE_ROOT; };
		2296248F10A3A22500A1090C /* lice_line.cpp */ = {isa = PBXFileReference; fileEncoding = 4; lastKnownFileType = sourcecode.cpp.cpp; name = lice_line.cpp; path = ../WDL/lice/lice_line.cpp; sourceTree = SOURCE_ROOT; };
		229A7E7C1165744400325BC2 /* Context.cpp */ = {isa = PBXFileReference; fileEncoding = 4; lastKnownFileType = sourcecode.cpp.cpp; name = Context.cpp; path = Misc/Context.cpp; sourceTree = "<group>"; };
		229A7E7D1165744400325BC2 /* Context.h */ = {isa = PBXFileReference; fileEncoding = 4; lastKnownFileType = sourcecode.c.h; name = Context.h; path = Misc/Context.h; sourceTree = "<group>"; };
		229A7E7E1165744400325BC2 /* FolderActions.cpp */ = {isa = PBXFileReference; fileEncoding = 4; lastKnownFileType = sourcecode.cpp.cpp; name = FolderActions.cpp; path = Misc/FolderActions.cpp; sourceTree = "<group>"; };
		229A7E7F1165744400325BC2 /* FolderActions.h */ = {isa = PBXFileReference; fileEncoding = 4; lastKnownFileType = sourcecode.c.h; name = FolderActions.h; path = Misc/FolderActions.h; sourceTree = "<group>"; };
		229A7E801165744400325BC2 /* ItemParams.cpp */ = {isa = PBXFileReference; fileEncoding = 4; lastKnownFileType = sourcecode.cpp.cpp; name = ItemParams.cpp; path = Misc/ItemParams.cpp; sourceTree = "<group>"; };
		229A7E811165744400325BC2 /* ItemParams.h */ = {isa = PBXFileReference; fileEncoding = 4; lastKnownFileType = sourcecode.c.h; name = ItemParams.h; path = Misc/ItemParams.h; sourceTree = "<group>"; };
		229A7E821165744400325BC2 /* ItemSel.cpp */ = {isa = PBXFileReference; fileEncoding = 4; lastKnownFileType = sourcecode.cpp.cpp; name = ItemSel.cpp; path = Misc/ItemSel.cpp; sourceTree = "<group>"; };
		229A7E831165744400325BC2 /* ItemSel.h */ = {isa = PBXFileReference; fileEncoding = 4; lastKnownFileType = sourcecode.c.h; name = ItemSel.h; path = Misc/ItemSel.h; sourceTree = "<group>"; };
		229A7E841165744400325BC2 /* Misc.cpp */ = {isa = PBXFileReference; fileEncoding = 4; lastKnownFileType = sourcecode.cpp.cpp; name = Misc.cpp; path = Misc/Misc.cpp; sourceTree = "<group>"; };
		229A7E851165744400325BC2 /* Misc.h */ = {isa = PBXFileReference; fileEncoding = 4; lastKnownFileType = sourcecode.c.h; name = Misc.h; path = Misc/Misc.h; sourceTree = "<group>"; };
		229A7E861165744400325BC2 /* ProjPrefs.cpp */ = {isa = PBXFileReference; fileEncoding = 4; lastKnownFileType = sourcecode.cpp.cpp; name = ProjPrefs.cpp; path = Misc/ProjPrefs.cpp; sourceTree = "<group>"; };
		229A7E871165744400325BC2 /* ProjPrefs.h */ = {isa = PBXFileReference; fileEncoding = 4; lastKnownFileType = sourcecode.c.h; name = ProjPrefs.h; path = Misc/ProjPrefs.h; sourceTree = "<group>"; };
		229A7E881165744400325BC2 /* TrackParams.cpp */ = {isa = PBXFileReference; fileEncoding = 4; lastKnownFileType = sourcecode.cpp.cpp; name = TrackParams.cpp; path = Misc/TrackParams.cpp; sourceTree = "<group>"; };
		229A7E891165744400325BC2 /* TrackParams.h */ = {isa = PBXFileReference; fileEncoding = 4; lastKnownFileType = sourcecode.c.h; name = TrackParams.h; path = Misc/TrackParams.h; sourceTree = "<group>"; };
		229A7E8A1165744400325BC2 /* TrackSel.cpp */ = {isa = PBXFileReference; fileEncoding = 4; lastKnownFileType = sourcecode.cpp.cpp; name = TrackSel.cpp; path = Misc/TrackSel.cpp; sourceTree = "<group>"; };
		229A7E8B1165744400325BC2 /* TrackSel.h */ = {isa = PBXFileReference; fileEncoding = 4; lastKnownFileType = sourcecode.c.h; name = TrackSel.h; path = Misc/TrackSel.h; sourceTree = "<group>"; };
		229AC7DD108F880800E4A962 /* reaper.cpp */ = {isa = PBXFileReference; fileEncoding = 4; lastKnownFileType = sourcecode.cpp.cpp; name = reaper.cpp; path = reaper/reaper.cpp; sourceTree = "<group>"; };
		229AC7E4108F891700E4A962 /* sws_wnd.cpp */ = {isa = PBXFileReference; fileEncoding = 4; lastKnownFileType = sourcecode.cpp.cpp; path = sws_wnd.cpp; sourceTree = "<group>"; };
		229AC7E5108F891700E4A962 /* sws_wnd.h */ = {isa = PBXFileReference; fileEncoding = 4; lastKnownFileType = sourcecode.c.h; path = sws_wnd.h; sourceTree = "<group>"; };
		229AC7F2108F985C00E4A962 /* MarkerList.cpp */ = {isa = PBXFileReference; fileEncoding = 4; lastKnownFileType = sourcecode.cpp.cpp; name = MarkerList.cpp; path = MarkerList/MarkerList.cpp; sourceTree = "<group>"; };
		229AC7F3108F985C00E4A962 /* MarkerList.h */ = {isa = PBXFileReference; fileEncoding = 4; lastKnownFileType = sourcecode.c.h; name = MarkerList.h; path = MarkerList/MarkerList.h; sourceTree = "<group>"; };
		229AC7F4108F985C00E4A962 /* MarkerListActions.cpp */ = {isa = PBXFileReference; fileEncoding = 4; lastKnownFileType = sourcecode.cpp.cpp; name = MarkerListActions.cpp; path = MarkerList/MarkerListActions.cpp; sourceTree = "<group>"; };
		229AC7F5108F985C00E4A962 /* MarkerListActions.h */ = {isa = PBXFileReference; fileEncoding = 4; lastKnownFileType = sourcecode.c.h; name = MarkerListActions.h; path = MarkerList/MarkerListActions.h; sourceTree = "<group>"; };
		229AC80B108FBFCB00E4A962 /* SectionLock.h */ = {isa = PBXFileReference; fileEncoding = 4; lastKnownFileType = sourcecode.c.h; name = SectionLock.h; path = Utility/SectionLock.h; sourceTree = "<group>"; };
		22A664BA10BC6FE100F0B239 /* sha.cpp */ = {isa = PBXFileReference; fileEncoding = 4; lastKnownFileType = sourcecode.cpp.cpp; name = sha.cpp; path = ../WDL/sha.cpp; sourceTree = SOURCE_ROOT; };
		22A79CF810B4350000A78170 /* MediaPool.cpp */ = {isa = PBXFileReference; fileEncoding = 4; lastKnownFileType = sourcecode.cpp.cpp; name = MediaPool.cpp; path = MediaPool/MediaPool.cpp; sourceTree = "<group>"; };
		22A79CF910B4350000A78170 /* MediaPool.h */ = {isa = PBXFileReference; fileEncoding = 4; lastKnownFileType = sourcecode.c.h; name = MediaPool.h; path = MediaPool/MediaPool.h; sourceTree = "<group>"; };
		22ABB3861195B91700E4B242 /* SnM_Dlg.cpp */ = {isa = PBXFileReference; fileEncoding = 4; lastKnownFileType = sourcecode.cpp.cpp; name = SnM_Dlg.cpp; path = SnM/SnM_Dlg.cpp; sourceTree = "<group>"; };
		22AC0E0E112A7DE50067BBE3 /* projectcontext.cpp */ = {isa = PBXFileReference; fileEncoding = 4; lastKnownFileType = sourcecode.cpp.cpp; name = projectcontext.cpp; path = ../WDL/projectcontext.cpp; sourceTree = SOURCE_ROOT; };
		22AF6DEB12308A350017808F /* SnM_FindView.cpp */ = {isa = PBXFileReference; fileEncoding = 4; lastKnownFileType = sourcecode.cpp.cpp; name = SnM_FindView.cpp; path = SnM/SnM_FindView.cpp; sourceTree = "<group>"; };
		22AF6DEC12308A350017808F /* SnM_FindView.h */ = {isa = PBXFileReference; fileEncoding = 4; lastKnownFileType = sourcecode.c.h; name = SnM_FindView.h; path = SnM/SnM_FindView.h; sourceTree = "<group>"; };
		22AF6DED12308A350017808F /* SnM_MidiLiveView.cpp */ = {isa = PBXFileReference; fileEncoding = 4; lastKnownFileType = sourcecode.cpp.cpp; name = SnM_MidiLiveView.cpp; path = SnM/SnM_MidiLiveView.cpp; sourceTree = "<group>"; };
		22AF6DEE12308A350017808F /* SnM_MidiLiveView.h */ = {isa = PBXFileReference; fileEncoding = 4; lastKnownFileType = sourcecode.c.h; name = SnM_MidiLiveView.h; path = SnM/SnM_MidiLiveView.h; sourceTree = "<group>"; };
		22AF6E0912308B8D0017808F /* virtwnd-controls.h */ = {isa = PBXFileReference; fileEncoding = 4; lastKnownFileType = sourcecode.c.h; name = "virtwnd-controls.h"; path = "../WDL/wingui/virtwnd-controls.h"; sourceTree = SOURCE_ROOT; };
		22AF6E0A12308B8D0017808F /* virtwnd-iconbutton.cpp */ = {isa = PBXFileReference; fileEncoding = 4; lastKnownFileType = sourcecode.cpp.cpp; name = "virtwnd-iconbutton.cpp"; path = "../WDL/wingui/virtwnd-iconbutton.cpp"; sourceTree = SOURCE_ROOT; };
		22AF6E0B12308B8D0017808F /* virtwnd-listbox.cpp */ = {isa = PBXFileReference; fileEncoding = 4; lastKnownFileType = sourcecode.cpp.cpp; name = "virtwnd-listbox.cpp"; path = "../WDL/wingui/virtwnd-listbox.cpp"; sourceTree = SOURCE_ROOT; };
		22AF6E0C12308B8D0017808F /* virtwnd-skin.h */ = {isa = PBXFileReference; fileEncoding = 4; lastKnownFileType = sourcecode.c.h; name = "virtwnd-skin.h"; path = "../WDL/wingui/virtwnd-skin.h"; sourceTree = SOURCE_ROOT; };
		22AF6E0D12308B8D0017808F /* virtwnd.cpp */ = {isa = PBXFileReference; fileEncoding = 4; lastKnownFileType = sourcecode.cpp.cpp; name = virtwnd.cpp; path = ../WDL/wingui/virtwnd.cpp; sourceTree = SOURCE_ROOT; };
		22AF6E0E12308B8D0017808F /* virtwnd.h */ = {isa = PBXFileReference; fileEncoding = 4; lastKnownFileType = sourcecode.c.h; name = virtwnd.h; path = ../WDL/wingui/virtwnd.h; sourceTree = SOURCE_ROOT; };
		22AF6E0F12308B8D0017808F /* wndsize.h */ = {isa = PBXFileReference; fileEncoding = 4; lastKnownFileType = sourcecode.c.h; name = wndsize.h; path = ../WDL/wingui/wndsize.h; sourceTree = SOURCE_ROOT; };
		22AF6E1A12308BEE0017808F /* lice.h */ = {isa = PBXFileReference; fileEncoding = 4; lastKnownFileType = sourcecode.c.h; name = lice.h; path = ../WDL/lice/lice.h; sourceTree = SOURCE_ROOT; };
		22AF6E1B12308BEE0017808F /* lice_image.cpp */ = {isa = PBXFileReference; fileEncoding = 4; lastKnownFileType = sourcecode.cpp.cpp; name = lice_image.cpp; path = ../WDL/lice/lice_image.cpp; sourceTree = SOURCE_ROOT; };
		22AF6E1C12308BEE0017808F /* lice_png.cpp */ = {isa = PBXFileReference; fileEncoding = 4; lastKnownFileType = sourcecode.cpp.cpp; name = lice_png.cpp; path = ../WDL/lice/lice_png.cpp; sourceTree = SOURCE_ROOT; };
		22AF6E1D12308BEE0017808F /* lice_text.h */ = {isa = PBXFileReference; fileEncoding = 4; lastKnownFileType = sourcecode.c.h; name = lice_text.h; path = ../WDL/lice/lice_text.h; sourceTree = SOURCE_ROOT; };
		22AF6E1E12308BEE0017808F /* lice_textnew.cpp */ = {isa = PBXFileReference; fileEncoding = 4; lastKnownFileType = sourcecode.cpp.cpp; name = lice_textnew.cpp; path = ../WDL/lice/lice_textnew.cpp; sourceTree = SOURCE_ROOT; };
		22AF6E2B12308C3A0017808F /* png.c */ = {isa = PBXFileReference; fileEncoding = 4; lastKnownFileType = sourcecode.c.c; name = png.c; path = ../WDL/libpng/png.c; sourceTree = SOURCE_ROOT; };
		22AF6E2C12308C3A0017808F /* png.h */ = {isa = PBXFileReference; fileEncoding = 4; lastKnownFileType = sourcecode.c.h; name = png.h; path = ../WDL/libpng/png.h; sourceTree = SOURCE_ROOT; };
		22AF6E2D12308C3A0017808F /* pngconf.h */ = {isa = PBXFileReference; fileEncoding = 4; lastKnownFileType = sourcecode.c.h; name = pngconf.h; path = ../WDL/libpng/pngconf.h; sourceTree = SOURCE_ROOT; };
		22AF6E2E12308C3A0017808F /* pngerror.c */ = {isa = PBXFileReference; fileEncoding = 4; lastKnownFileType = sourcecode.c.c; name = pngerror.c; path = ../WDL/libpng/pngerror.c; sourceTree = SOURCE_ROOT; };
		22AF6E2F12308C3A0017808F /* pnggccrd.c */ = {isa = PBXFileReference; fileEncoding = 4; lastKnownFileType = sourcecode.c.c; name = pnggccrd.c; path = ../WDL/libpng/pnggccrd.c; sourceTree = SOURCE_ROOT; };
		22AF6E3012308C3A0017808F /* pngget.c */ = {isa = PBXFileReference; fileEncoding = 4; lastKnownFileType = sourcecode.c.c; name = pngget.c; path = ../WDL/libpng/pngget.c; sourceTree = SOURCE_ROOT; };
		22AF6E3112308C3A0017808F /* pngmem.c */ = {isa = PBXFileReference; fileEncoding = 4; lastKnownFileType = sourcecode.c.c; name = pngmem.c; path = ../WDL/libpng/pngmem.c; sourceTree = SOURCE_ROOT; };
		22AF6E3212308C3A0017808F /* pngpread.c */ = {isa = PBXFileReference; fileEncoding = 4; lastKnownFileType = sourcecode.c.c; name = pngpread.c; path = ../WDL/libpng/pngpread.c; sourceTree = SOURCE_ROOT; };
		22AF6E3312308C3A0017808F /* pngread.c */ = {isa = PBXFileReference; fileEncoding = 4; lastKnownFileType = sourcecode.c.c; name = pngread.c; path = ../WDL/libpng/pngread.c; sourceTree = SOURCE_ROOT; };
		22AF6E3412308C3A0017808F /* pngrio.c */ = {isa = PBXFileReference; fileEncoding = 4; lastKnownFileType = sourcecode.c.c; name = pngrio.c; path = ../WDL/libpng/pngrio.c; sourceTree = SOURCE_ROOT; };
		22AF6E3512308C3A0017808F /* pngrtran.c */ = {isa = PBXFileReference; fileEncoding = 4; lastKnownFileType = sourcecode.c.c; name = pngrtran.c; path = ../WDL/libpng/pngrtran.c; sourceTree = SOURCE_ROOT; };
		22AF6E3612308C3A0017808F /* pngrutil.c */ = {isa = PBXFileReference; fileEncoding = 4; lastKnownFileType = sourcecode.c.c; name = pngrutil.c; path = ../WDL/libpng/pngrutil.c; sourceTree = SOURCE_ROOT; };
		22AF6E3712308C3A0017808F /* pngset.c */ = {isa = PBXFileReference; fileEncoding = 4; lastKnownFileType = sourcecode.c.c; name = pngset.c; path = ../WDL/libpng/pngset.c; sourceTree = SOURCE_ROOT; };
		22AF6E3912308C3A0017808F /* pngtrans.c */ = {isa = PBXFileReference; fileEncoding = 4; lastKnownFileType = sourcecode.c.c; name = pngtrans.c; path = ../WDL/libpng/pngtrans.c; sourceTree = SOURCE_ROOT; };
		22AF6E3A12308C3A0017808F /* pngvcrd.c */ = {isa = PBXFileReference; fileEncoding = 4; lastKnownFileType = sourcecode.c.c; name = pngvcrd.c; path = ../WDL/libpng/pngvcrd.c; sourceTree = SOURCE_ROOT; };
		22AF6E3B12308C3A0017808F /* pngwio.c */ = {isa = PBXFileReference; fileEncoding = 4; lastKnownFileType = sourcecode.c.c; name = pngwio.c; path = ../WDL/libpng/pngwio.c; sourceTree = SOURCE_ROOT; };
		22AF6E3C12308C3A0017808F /* pngwrite.c */ = {isa = PBXFileReference; fileEncoding = 4; lastKnownFileType = sourcecode.c.c; name = pngwrite.c; path = ../WDL/libpng/pngwrite.c; sourceTree = SOURCE_ROOT; };
		22AF6E3D12308C3A0017808F /* pngwtran.c */ = {isa = PBXFileReference; fileEncoding = 4; lastKnownFileType = sourcecode.c.c; name = pngwtran.c; path = ../WDL/libpng/pngwtran.c; sourceTree = SOURCE_ROOT; };
		22AF6E3E12308C3A0017808F /* pngwutil.c */ = {isa = PBXFileReference; fileEncoding = 4; lastKnownFileType = sourcecode.c.c; name = pngwutil.c; path = ../WDL/libpng/pngwutil.c; sourceTree = SOURCE_ROOT; };
		22AF6E5612308C810017808F /* adler32.c */ = {isa = PBXFileReference; fileEncoding = 4; lastKnownFileType = sourcecode.c.c; name = adler32.c; path = ../WDL/zlib/adler32.c; sourceTree = SOURCE_ROOT; };
		22AF6E5712308C810017808F /* compress.c */ = {isa = PBXFileReference; fileEncoding = 4; lastKnownFileType = sourcecode.c.c; name = compress.c; path = ../WDL/zlib/compress.c; sourceTree = SOURCE_ROOT; };
		22AF6E5812308C810017808F /* crc32.c */ = {isa = PBXFileReference; fileEncoding = 4; lastKnownFileType = sourcecode.c.c; name = crc32.c; path = ../WDL/zlib/crc32.c; sourceTree = SOURCE_ROOT; };
		22AF6E5912308C810017808F /* crc32.h */ = {isa = PBXFileReference; fileEncoding = 4; lastKnownFileType = sourcecode.c.h; name = crc32.h; path = ../WDL/zlib/crc32.h; sourceTree = SOURCE_ROOT; };
		22AF6E5A12308C810017808F /* deflate.c */ = {isa = PBXFileReference; fileEncoding = 4; lastKnownFileType = sourcecode.c.c; name = deflate.c; path = ../WDL/zlib/deflate.c; sourceTree = SOURCE_ROOT; };
		22AF6E5B12308C810017808F /* deflate.h */ = {isa = PBXFileReference; fileEncoding = 4; lastKnownFileType = sourcecode.c.h; name = deflate.h; path = ../WDL/zlib/deflate.h; sourceTree = SOURCE_ROOT; };
		22AF6E5E12308C810017808F /* infback.c */ = {isa = PBXFileReference; fileEncoding = 4; lastKnownFileType = sourcecode.c.c; name = infback.c; path = ../WDL/zlib/infback.c; sourceTree = SOURCE_ROOT; };
		22AF6E5F12308C810017808F /* inffast.c */ = {isa = PBXFileReference; fileEncoding = 4; lastKnownFileType = sourcecode.c.c; name = inffast.c; path = ../WDL/zlib/inffast.c; sourceTree = SOURCE_ROOT; };
		22AF6E6012308C810017808F /* inffast.h */ = {isa = PBXFileReference; fileEncoding = 4; lastKnownFileType = sourcecode.c.h; name = inffast.h; path = ../WDL/zlib/inffast.h; sourceTree = SOURCE_ROOT; };
		22AF6E6112308C810017808F /* inffixed.h */ = {isa = PBXFileReference; fileEncoding = 4; lastKnownFileType = sourcecode.c.h; name = inffixed.h; path = ../WDL/zlib/inffixed.h; sourceTree = SOURCE_ROOT; };
		22AF6E6212308C810017808F /* inflate.c */ = {isa = PBXFileReference; fileEncoding = 4; lastKnownFileType = sourcecode.c.c; name = inflate.c; path = ../WDL/zlib/inflate.c; sourceTree = SOURCE_ROOT; };
		22AF6E6312308C810017808F /* inflate.h */ = {isa = PBXFileReference; fileEncoding = 4; lastKnownFileType = sourcecode.c.h; name = inflate.h; path = ../WDL/zlib/inflate.h; sourceTree = SOURCE_ROOT; };
		22AF6E6412308C810017808F /* inftrees.c */ = {isa = PBXFileReference; fileEncoding = 4; lastKnownFileType = sourcecode.c.c; name = inftrees.c; path = ../WDL/zlib/inftrees.c; sourceTree = SOURCE_ROOT; };
		22AF6E6512308C810017808F /* inftrees.h */ = {isa = PBXFileReference; fileEncoding = 4; lastKnownFileType = sourcecode.c.h; name = inftrees.h; path = ../WDL/zlib/inftrees.h; sourceTree = SOURCE_ROOT; };
		22AF6E6912308C810017808F /* trees.c */ = {isa = PBXFileReference; fileEncoding = 4; lastKnownFileType = sourcecode.c.c; name = trees.c; path = ../WDL/zlib/trees.c; sourceTree = SOURCE_ROOT; };
		22AF6E6A12308C810017808F /* trees.h */ = {isa = PBXFileReference; fileEncoding = 4; lastKnownFileType = sourcecode.c.h; name = trees.h; path = ../WDL/zlib/trees.h; sourceTree = SOURCE_ROOT; };
		22AF6E6B12308C810017808F /* uncompr.c */ = {isa = PBXFileReference; fileEncoding = 4; lastKnownFileType = sourcecode.c.c; name = uncompr.c; path = ../WDL/zlib/uncompr.c; sourceTree = SOURCE_ROOT; };
		22AF6E6E12308C810017808F /* zconf.h */ = {isa = PBXFileReference; fileEncoding = 4; lastKnownFileType = sourcecode.c.h; name = zconf.h; path = ../WDL/zlib/zconf.h; sourceTree = SOURCE_ROOT; };
		22AF6E6F12308C810017808F /* zconf.in.h */ = {isa = PBXFileReference; fileEncoding = 4; lastKnownFileType = sourcecode.c.h; name = zconf.in.h; path = ../WDL/zlib/zconf.in.h; sourceTree = SOURCE_ROOT; };
		22AF6E7012308C810017808F /* zlib.h */ = {isa = PBXFileReference; fileEncoding = 4; lastKnownFileType = sourcecode.c.h; name = zlib.h; path = ../WDL/zlib/zlib.h; sourceTree = SOURCE_ROOT; };
		22AF6E7112308C810017808F /* zutil.c */ = {isa = PBXFileReference; fileEncoding = 4; lastKnownFileType = sourcecode.c.c; name = zutil.c; path = ../WDL/zlib/zutil.c; sourceTree = SOURCE_ROOT; };
		22AF6E7212308C810017808F /* zutil.h */ = {isa = PBXFileReference; fileEncoding = 4; lastKnownFileType = sourcecode.c.h; name = zutil.h; path = ../WDL/zlib/zutil.h; sourceTree = SOURCE_ROOT; };
		22B4C24D0FE311C7009A6731 /* Prompt.cpp */ = {isa = PBXFileReference; fileEncoding = 4; lastKnownFileType = sourcecode.cpp.cpp; path = Prompt.cpp; sourceTree = "<group>"; };
		22B4C24E0FE311C7009A6731 /* Prompt.h */ = {isa = PBXFileReference; fileEncoding = 4; lastKnownFileType = sourcecode.c.h; path = Prompt.h; sourceTree = "<group>"; };
		22B671331091DD2A00C494D0 /* swell-internal.h */ = {isa = PBXFileReference; fileEncoding = 4; lastKnownFileType = sourcecode.c.h; name = "swell-internal.h"; path = "../WDL/swell/swell-internal.h"; sourceTree = SOURCE_ROOT; };
		22B671361091DDC700C494D0 /* swell-misc.mm */ = {isa = PBXFileReference; fileEncoding = 4; lastKnownFileType = sourcecode.cpp.objcpp; name = "swell-misc.mm"; path = "../WDL/swell/swell-misc.mm"; sourceTree = SOURCE_ROOT; };
		22BEA47F115F4A7C00B34AE1 /* ProjectList.cpp */ = {isa = PBXFileReference; fileEncoding = 4; lastKnownFileType = sourcecode.cpp.cpp; name = ProjectList.cpp; path = Projects/ProjectList.cpp; sourceTree = "<group>"; };
		22BEA480115F4A7C00B34AE1 /* ProjectList.h */ = {isa = PBXFileReference; fileEncoding = 4; lastKnownFileType = sourcecode.c.h; name = ProjectList.h; path = Projects/ProjectList.h; sourceTree = "<group>"; };
		22BEA481115F4A7C00B34AE1 /* ProjectMgr.cpp */ = {isa = PBXFileReference; fileEncoding = 4; lastKnownFileType = sourcecode.cpp.cpp; name = ProjectMgr.cpp; path = Projects/ProjectMgr.cpp; sourceTree = "<group>"; };
		22BEA482115F4A7C00B34AE1 /* ProjectMgr.h */ = {isa = PBXFileReference; fileEncoding = 4; lastKnownFileType = sourcecode.c.h; name = ProjectMgr.h; path = Projects/ProjectMgr.h; sourceTree = "<group>"; };
		22C31F21125EF71A0072434F /* Adam.cpp */ = {isa = PBXFileReference; fileEncoding = 4; lastKnownFileType = sourcecode.cpp.cpp; name = Adam.cpp; path = Misc/Adam.cpp; sourceTree = "<group>"; };
		22C31F22125EF71A0072434F /* Adam.h */ = {isa = PBXFileReference; fileEncoding = 4; lastKnownFileType = sourcecode.c.h; name = Adam.h; path = Misc/Adam.h; sourceTree = "<group>"; };
		22C54FCF111B28450024339F /* ObjectState.cpp */ = {isa = PBXFileReference; fileEncoding = 4; lastKnownFileType = sourcecode.cpp.cpp; name = ObjectState.cpp; path = ObjectState/ObjectState.cpp; sourceTree = "<group>"; };
		22C54FD0111B28450024339F /* ObjectState.h */ = {isa = PBXFileReference; fileEncoding = 4; lastKnownFileType = sourcecode.c.h; name = ObjectState.h; path = ObjectState/ObjectState.h; sourceTree = "<group>"; };
		22C54FD1111B28450024339F /* TrackSends.cpp */ = {isa = PBXFileReference; fileEncoding = 4; lastKnownFileType = sourcecode.cpp.cpp; name = TrackSends.cpp; path = ObjectState/TrackSends.cpp; sourceTree = "<group>"; };
		22C54FD2111B28450024339F /* TrackSends.h */ = {isa = PBXFileReference; fileEncoding = 4; lastKnownFileType = sourcecode.c.h; name = TrackSends.h; path = ObjectState/TrackSends.h; sourceTree = "<group>"; };
		22C54FDD111B29E10024339F /* SnapshotMerge.cpp */ = {isa = PBXFileReference; fileEncoding = 4; lastKnownFileType = sourcecode.cpp.cpp; name = SnapshotMerge.cpp; path = Snapshots/SnapshotMerge.cpp; sourceTree = "<group>"; };
		22C54FDE111B29E10024339F /* SnapshotMerge.h */ = {isa = PBXFileReference; fileEncoding = 4; lastKnownFileType = sourcecode.c.h; name = SnapshotMerge.h; path = Snapshots/SnapshotMerge.h; sourceTree = "<group>"; };
		22C769E910B0F00800774777 /* TrackFX.cpp */ = {isa = PBXFileReference; fileEncoding = 4; lastKnownFileType = sourcecode.cpp.cpp; name = TrackFX.cpp; path = ObjectState/TrackFX.cpp; sourceTree = "<group>"; };
		22C769EA10B0F00800774777 /* TrackFX.h */ = {isa = PBXFileReference; fileEncoding = 4; lastKnownFileType = sourcecode.c.h; name = TrackFX.h; path = ObjectState/TrackFX.h; sourceTree = "<group>"; };
		22C769F510B0F04D00774777 /* SnM_Actions.cpp */ = {isa = PBXFileReference; fileEncoding = 4; lastKnownFileType = sourcecode.cpp.cpp; name = SnM_Actions.cpp; path = SnM/SnM_Actions.cpp; sourceTree = "<group>"; };
		22C769F610B0F04D00774777 /* SnM_Actions.h */ = {isa = PBXFileReference; fileEncoding = 4; lastKnownFileType = sourcecode.c.h; name = SnM_Actions.h; path = SnM/SnM_Actions.h; sourceTree = "<group>"; };
		22C769F710B0F04D00774777 /* SnM_fx.cpp */ = {isa = PBXFileReference; fileEncoding = 4; lastKnownFileType = sourcecode.cpp.cpp; name = SnM_fx.cpp; path = SnM/SnM_fx.cpp; sourceTree = "<group>"; };
		22C769F810B0F04D00774777 /* SnM_sends.cpp */ = {isa = PBXFileReference; fileEncoding = 4; lastKnownFileType = sourcecode.cpp.cpp; name = SnM_sends.cpp; path = SnM/SnM_sends.cpp; sourceTree = "<group>"; };
		22C769F910B0F04D00774777 /* SnM_Windows.cpp */ = {isa = PBXFileReference; fileEncoding = 4; lastKnownFileType = sourcecode.cpp.cpp; name = SnM_Windows.cpp; path = SnM/SnM_Windows.cpp; sourceTree = "<group>"; };
		22C77E6B12D62F2E002F68D5 /* CommandHandler.cpp */ = {isa = PBXFileReference; fileEncoding = 4; lastKnownFileType = sourcecode.cpp.cpp; name = CommandHandler.cpp; path = Fingers/CommandHandler.cpp; sourceTree = "<group>"; };
		22C77E6C12D62F2E002F68D5 /* CommandHandler.h */ = {isa = PBXFileReference; fileEncoding = 4; lastKnownFileType = sourcecode.c.h; name = CommandHandler.h; path = Fingers/CommandHandler.h; sourceTree = "<group>"; };
		22C77E6D12D62F2E002F68D5 /* Envelope.cpp */ = {isa = PBXFileReference; fileEncoding = 4; lastKnownFileType = sourcecode.cpp.cpp; name = Envelope.cpp; path = Fingers/Envelope.cpp; sourceTree = "<group>"; };
		22C77E6E12D62F2E002F68D5 /* Envelope.h */ = {isa = PBXFileReference; fileEncoding = 4; lastKnownFileType = sourcecode.c.h; name = Envelope.h; path = Fingers/Envelope.h; sourceTree = "<group>"; };
		22C77E6F12D62F2E002F68D5 /* EnvelopeCommands.cpp */ = {isa = PBXFileReference; fileEncoding = 4; lastKnownFileType = sourcecode.cpp.cpp; name = EnvelopeCommands.cpp; path = Fingers/EnvelopeCommands.cpp; sourceTree = "<group>"; };
		22C77E7012D62F2E002F68D5 /* EnvelopeCommands.h */ = {isa = PBXFileReference; fileEncoding = 4; lastKnownFileType = sourcecode.c.h; name = EnvelopeCommands.h; path = Fingers/EnvelopeCommands.h; sourceTree = "<group>"; };
		22C77E7112D62F2E002F68D5 /* FileUtil.cxx */ = {isa = PBXFileReference; fileEncoding = 4; lastKnownFileType = sourcecode.cpp.cpp; name = FileUtil.cxx; path = Fingers/FileUtil.cxx; sourceTree = "<group>"; };
		22C77E7212D62F2E002F68D5 /* FileUtil.hxx */ = {isa = PBXFileReference; fileEncoding = 4; lastKnownFileType = sourcecode.cpp.h; name = FileUtil.hxx; path = Fingers/FileUtil.hxx; sourceTree = "<group>"; };
		22C77E7312D62F2E002F68D5 /* FNG.cxx */ = {isa = PBXFileReference; fileEncoding = 4; lastKnownFileType = sourcecode.cpp.cpp; name = FNG.cxx; path = Fingers/FNG.cxx; sourceTree = "<group>"; };
		22C77E7412D62F2E002F68D5 /* FNG_client.h */ = {isa = PBXFileReference; fileEncoding = 4; lastKnownFileType = sourcecode.c.h; name = FNG_client.h; path = Fingers/FNG_client.h; sourceTree = "<group>"; };
		22C77E7512D62F2E002F68D5 /* FNG_Settings.h */ = {isa = PBXFileReference; fileEncoding = 4; lastKnownFileType = sourcecode.c.h; name = FNG_Settings.h; path = Fingers/FNG_Settings.h; sourceTree = "<group>"; };
		22C77E7612D62F2E002F68D5 /* GrooveCommands.cxx */ = {isa = PBXFileReference; fileEncoding = 4; lastKnownFileType = sourcecode.cpp.cpp; name = GrooveCommands.cxx; path = Fingers/GrooveCommands.cxx; sourceTree = "<group>"; };
		22C77E7712D62F2E002F68D5 /* GrooveCommands.hxx */ = {isa = PBXFileReference; fileEncoding = 4; lastKnownFileType = sourcecode.cpp.h; name = GrooveCommands.hxx; path = Fingers/GrooveCommands.hxx; sourceTree = "<group>"; };
		22C77E7812D62F2E002F68D5 /* GrooveDialog.cxx */ = {isa = PBXFileReference; fileEncoding = 4; lastKnownFileType = sourcecode.cpp.cpp; name = GrooveDialog.cxx; path = Fingers/GrooveDialog.cxx; sourceTree = "<group>"; };
		22C77E7912D62F2E002F68D5 /* GrooveDialog.hxx */ = {isa = PBXFileReference; fileEncoding = 4; lastKnownFileType = sourcecode.cpp.h; name = GrooveDialog.hxx; path = Fingers/GrooveDialog.hxx; sourceTree = "<group>"; };
		22C77E7C12D62F2E002F68D5 /* GrooveTemplates.cxx */ = {isa = PBXFileReference; fileEncoding = 4; lastKnownFileType = sourcecode.cpp.cpp; name = GrooveTemplates.cxx; path = Fingers/GrooveTemplates.cxx; sourceTree = "<group>"; };
		22C77E7D12D62F2E002F68D5 /* GrooveTemplates.hxx */ = {isa = PBXFileReference; fileEncoding = 4; lastKnownFileType = sourcecode.cpp.h; name = GrooveTemplates.hxx; path = Fingers/GrooveTemplates.hxx; sourceTree = "<group>"; };
		22C77E7E12D62F2E002F68D5 /* MediaItemCommands.cpp */ = {isa = PBXFileReference; fileEncoding = 4; lastKnownFileType = sourcecode.cpp.cpp; name = MediaItemCommands.cpp; path = Fingers/MediaItemCommands.cpp; sourceTree = "<group>"; };
		22C77E7F12D62F2E002F68D5 /* MediaItemCommands.h */ = {isa = PBXFileReference; fileEncoding = 4; lastKnownFileType = sourcecode.c.h; name = MediaItemCommands.h; path = Fingers/MediaItemCommands.h; sourceTree = "<group>"; };
		22C77E8012D62F2E002F68D5 /* MidiLaneCommands.cxx */ = {isa = PBXFileReference; fileEncoding = 4; lastKnownFileType = sourcecode.cpp.cpp; name = MidiLaneCommands.cxx; path = Fingers/MidiLaneCommands.cxx; sourceTree = "<group>"; };
		22C77E8112D62F2E002F68D5 /* MidiLaneCommands.hxx */ = {isa = PBXFileReference; fileEncoding = 4; lastKnownFileType = sourcecode.cpp.h; name = MidiLaneCommands.hxx; path = Fingers/MidiLaneCommands.hxx; sourceTree = "<group>"; };
		22C77E8212D62F2E002F68D5 /* MiscCommand.cxx */ = {isa = PBXFileReference; fileEncoding = 4; lastKnownFileType = sourcecode.cpp.cpp; name = MiscCommand.cxx; path = Fingers/MiscCommand.cxx; sourceTree = "<group>"; };
		22C77E8312D62F2E002F68D5 /* MiscCommands.hxx */ = {isa = PBXFileReference; fileEncoding = 4; lastKnownFileType = sourcecode.cpp.h; name = MiscCommands.hxx; path = Fingers/MiscCommands.hxx; sourceTree = "<group>"; };
		22C77E8412D62F2E002F68D5 /* reaper_helper.cpp */ = {isa = PBXFileReference; fileEncoding = 4; lastKnownFileType = sourcecode.cpp.cpp; name = reaper_helper.cpp; path = Fingers/reaper_helper.cpp; sourceTree = "<group>"; };
		22C77E8612D62F2E002F68D5 /* RprContainer.hxx */ = {isa = PBXFileReference; fileEncoding = 4; lastKnownFileType = sourcecode.cpp.h; name = RprContainer.hxx; path = Fingers/RprContainer.hxx; sourceTree = "<group>"; };
		22C77E8712D62F2E002F68D5 /* RprException.cxx */ = {isa = PBXFileReference; fileEncoding = 4; lastKnownFileType = sourcecode.cpp.cpp; name = RprException.cxx; path = Fingers/RprException.cxx; sourceTree = "<group>"; };
		22C77E8812D62F2E002F68D5 /* RprException.hxx */ = {isa = PBXFileReference; fileEncoding = 4; lastKnownFileType = sourcecode.cpp.h; name = RprException.hxx; path = Fingers/RprException.hxx; sourceTree = "<group>"; };
		22C77E8912D62F2E002F68D5 /* RprItem.cxx */ = {isa = PBXFileReference; fileEncoding = 4; lastKnownFileType = sourcecode.cpp.cpp; name = RprItem.cxx; path = Fingers/RprItem.cxx; sourceTree = "<group>"; };
		22C77E8A12D62F2E002F68D5 /* RprItem.hxx */ = {isa = PBXFileReference; fileEncoding = 4; lastKnownFileType = sourcecode.cpp.h; name = RprItem.hxx; path = Fingers/RprItem.hxx; sourceTree = "<group>"; };
		22C77E8B12D62F2E002F68D5 /* RprMidiCCLane.cxx */ = {isa = PBXFileReference; fileEncoding = 4; lastKnownFileType = sourcecode.cpp.cpp; name = RprMidiCCLane.cxx; path = Fingers/RprMidiCCLane.cxx; sourceTree = "<group>"; };
		22C77E8C12D62F2E002F68D5 /* RprMidiCCLane.hxx */ = {isa = PBXFileReference; fileEncoding = 4; lastKnownFileType = sourcecode.cpp.h; name = RprMidiCCLane.hxx; path = Fingers/RprMidiCCLane.hxx; sourceTree = "<group>"; };
		22C77E8D12D62F2E002F68D5 /* RprMidiEvent.cxx */ = {isa = PBXFileReference; fileEncoding = 4; lastKnownFileType = sourcecode.cpp.cpp; name = RprMidiEvent.cxx; path = Fingers/RprMidiEvent.cxx; sourceTree = "<group>"; };
		22C77E8E12D62F2E002F68D5 /* RprMidiEvent.hxx */ = {isa = PBXFileReference; fileEncoding = 4; lastKnownFileType = sourcecode.cpp.h; name = RprMidiEvent.hxx; path = Fingers/RprMidiEvent.hxx; sourceTree = "<group>"; };
		22C77E8F12D62F2E002F68D5 /* RprMidiTake.cxx */ = {isa = PBXFileReference; fileEncoding = 4; lastKnownFileType = sourcecode.cpp.cpp; name = RprMidiTake.cxx; path = Fingers/RprMidiTake.cxx; sourceTree = "<group>"; };
		22C77E9012D62F2E002F68D5 /* RprMidiTake.hxx */ = {isa = PBXFileReference; fileEncoding = 4; lastKnownFileType = sourcecode.cpp.h; name = RprMidiTake.hxx; path = Fingers/RprMidiTake.hxx; sourceTree = "<group>"; };
		22C77E9112D62F2E002F68D5 /* RprMidiTemplate.cxx */ = {isa = PBXFileReference; fileEncoding = 4; lastKnownFileType = sourcecode.cpp.cpp; name = RprMidiTemplate.cxx; path = Fingers/RprMidiTemplate.cxx; sourceTree = "<group>"; };
		22C77E9212D62F2E002F68D5 /* RprMidiTemplate.hxx */ = {isa = PBXFileReference; fileEncoding = 4; lastKnownFileType = sourcecode.cpp.h; name = RprMidiTemplate.hxx; path = Fingers/RprMidiTemplate.hxx; sourceTree = "<group>"; };
		22C77E9312D62F2E002F68D5 /* RprNode.cxx */ = {isa = PBXFileReference; fileEncoding = 4; lastKnownFileType = sourcecode.cpp.cpp; name = RprNode.cxx; path = Fingers/RprNode.cxx; sourceTree = "<group>"; };
		22C77E9412D62F2E002F68D5 /* RprNode.hxx */ = {isa = PBXFileReference; fileEncoding = 4; lastKnownFileType = sourcecode.cpp.h; name = RprNode.hxx; path = Fingers/RprNode.hxx; sourceTree = "<group>"; };
		22C77E9512D62F2E002F68D5 /* RprStateChunk.cxx */ = {isa = PBXFileReference; fileEncoding = 4; lastKnownFileType = sourcecode.cpp.cpp; name = RprStateChunk.cxx; path = Fingers/RprStateChunk.cxx; sourceTree = "<group>"; };
		22C77E9612D62F2E002F68D5 /* RprStateChunk.hxx */ = {isa = PBXFileReference; fileEncoding = 4; lastKnownFileType = sourcecode.cpp.h; name = RprStateChunk.hxx; path = Fingers/RprStateChunk.hxx; sourceTree = "<group>"; };
		22C77E9712D62F2E002F68D5 /* RprTake.cxx */ = {isa = PBXFileReference; fileEncoding = 4; lastKnownFileType = sourcecode.cpp.cpp; name = RprTake.cxx; path = Fingers/RprTake.cxx; sourceTree = "<group>"; };
		22C77E9812D62F2E002F68D5 /* RprTake.hxx */ = {isa = PBXFileReference; fileEncoding = 4; lastKnownFileType = sourcecode.cpp.h; name = RprTake.hxx; path = Fingers/RprTake.hxx; sourceTree = "<group>"; };
		22C77E9912D62F2E002F68D5 /* RprTrack.cxx */ = {isa = PBXFileReference; fileEncoding = 4; lastKnownFileType = sourcecode.cpp.cpp; name = RprTrack.cxx; path = Fingers/RprTrack.cxx; sourceTree = "<group>"; };
		22C77E9A12D62F2E002F68D5 /* RprTrack.hxx */ = {isa = PBXFileReference; fileEncoding = 4; lastKnownFileType = sourcecode.cpp.h; name = RprTrack.hxx; path = Fingers/RprTrack.hxx; sourceTree = "<group>"; };
		22C77E9B12D62F2E002F68D5 /* StringUtil.cxx */ = {isa = PBXFileReference; fileEncoding = 4; lastKnownFileType = sourcecode.cpp.cpp; name = StringUtil.cxx; path = Fingers/StringUtil.cxx; sourceTree = "<group>"; };
		22C77E9C12D62F2E002F68D5 /* StringUtil.hxx */ = {isa = PBXFileReference; fileEncoding = 4; lastKnownFileType = sourcecode.cpp.h; name = StringUtil.hxx; path = Fingers/StringUtil.hxx; sourceTree = "<group>"; };
		22C77E9D12D62F2E002F68D5 /* TimeMap.cpp */ = {isa = PBXFileReference; fileEncoding = 4; lastKnownFileType = sourcecode.cpp.cpp; name = TimeMap.cpp; path = Fingers/TimeMap.cpp; sourceTree = "<group>"; };
		22C77E9E12D62F2E002F68D5 /* TimeMap.h */ = {isa = PBXFileReference; fileEncoding = 4; lastKnownFileType = sourcecode.c.h; name = TimeMap.h; path = Fingers/TimeMap.h; sourceTree = "<group>"; };
		22FFD278114CD8310077F1CA /* Autocolor.cpp */ = {isa = PBXFileReference; fileEncoding = 4; lastKnownFileType = sourcecode.cpp.cpp; name = Autocolor.cpp; path = Color/Autocolor.cpp; sourceTree = "<group>"; };
		22FFD279114CD8310077F1CA /* Autocolor.h */ = {isa = PBXFileReference; fileEncoding = 4; lastKnownFileType = sourcecode.c.h; name = Autocolor.h; path = Color/Autocolor.h; sourceTree = "<group>"; };
		22FFD283114DB5F10077F1CA /* SNM_Chunk.cpp */ = {isa = PBXFileReference; fileEncoding = 4; lastKnownFileType = sourcecode.cpp.cpp; name = SNM_Chunk.cpp; path = SnM/SNM_Chunk.cpp; sourceTree = "<group>"; };
		22FFD284114DB5F10077F1CA /* SNM_Chunk.h */ = {isa = PBXFileReference; fileEncoding = 4; lastKnownFileType = sourcecode.c.h; name = SNM_Chunk.h; path = SnM/SNM_Chunk.h; sourceTree = "<group>"; };
		22FFD285114DB5F10077F1CA /* SNM_ChunkParserPatcher.h */ = {isa = PBXFileReference; fileEncoding = 4; lastKnownFileType = sourcecode.c.h; name = SNM_ChunkParserPatcher.h; path = SnM/SNM_ChunkParserPatcher.h; sourceTree = "<group>"; };
		22FFD286114DB5F10077F1CA /* SnM_FXChain.cpp */ = {isa = PBXFileReference; fileEncoding = 4; lastKnownFileType = sourcecode.cpp.cpp; name = SnM_FXChain.cpp; path = SnM/SnM_FXChain.cpp; sourceTree = "<group>"; };
		22FFD287114DB5F10077F1CA /* SnM_Item.cpp */ = {isa = PBXFileReference; fileEncoding = 4; lastKnownFileType = sourcecode.cpp.cpp; name = SnM_Item.cpp; path = SnM/SnM_Item.cpp; sourceTree = "<group>"; };
		22FFD288114DB5F10077F1CA /* SnM_Misc.cpp */ = {isa = PBXFileReference; fileEncoding = 4; lastKnownFileType = sourcecode.cpp.cpp; name = SnM_Misc.cpp; path = SnM/SnM_Misc.cpp; sourceTree = "<group>"; };
		3327DE910E955E14001FCE4E /* Cocoa.framework */ = {isa = PBXFileReference; lastKnownFileType = wrapper.framework; name = Cocoa.framework; path = /System/Library/Frameworks/Cocoa.framework; sourceTree = "<absolute>"; };
		33E88A7E11EDFD6700B0F4BE /* SnM_ME.cpp */ = {isa = PBXFileReference; fileEncoding = 4; lastKnownFileType = sourcecode.cpp.cpp; name = SnM_ME.cpp; path = SnM/SnM_ME.cpp; sourceTree = "<group>"; };
		33E88A7F11EDFD6700B0F4BE /* SnM_NotesHelpView.cpp */ = {isa = PBXFileReference; fileEncoding = 4; lastKnownFileType = sourcecode.cpp.cpp; name = SnM_NotesHelpView.cpp; path = SnM/SnM_NotesHelpView.cpp; sourceTree = "<group>"; };
		33E88A8011EDFD6700B0F4BE /* SnM_NotesHelpView.h */ = {isa = PBXFileReference; fileEncoding = 4; lastKnownFileType = sourcecode.c.h; name = SnM_NotesHelpView.h; path = SnM/SnM_NotesHelpView.h; sourceTree = "<group>"; };
		5A2C98F412973A41005ACC49 /* sws_extension.rc */ = {isa = PBXFileReference; fileEncoding = 4; lastKnownFileType = text; path = sws_extension.rc; sourceTree = "<group>"; };
		980764220F5B23180091104D /* wndsize.cpp */ = {isa = PBXFileReference; fileEncoding = 4; lastKnownFileType = sourcecode.cpp.cpp; name = wndsize.cpp; path = ../WDL/wingui/wndsize.cpp; sourceTree = SOURCE_ROOT; };
		980764240F5B233C0091104D /* swell-miscdlg.mm */ = {isa = PBXFileReference; fileEncoding = 4; lastKnownFileType = sourcecode.cpp.objcpp; name = "swell-miscdlg.mm"; path = "../WDL/swell/swell-miscdlg.mm"; sourceTree = SOURCE_ROOT; };
		980764250F5B233C0091104D /* swell-wnd.mm */ = {isa = PBXFileReference; fileEncoding = 4; lastKnownFileType = sourcecode.cpp.objcpp; name = "swell-wnd.mm"; path = "../WDL/swell/swell-wnd.mm"; sourceTree = SOURCE_ROOT; };
		9807642C0F5B237B0091104D /* swell-modstub.mm */ = {isa = PBXFileReference; fileEncoding = 4; lastKnownFileType = sourcecode.cpp.objcpp; name = "swell-modstub.mm"; path = "../WDL/swell/swell-modstub.mm"; sourceTree = SOURCE_ROOT; };
		981006CF0F4768010072D712 /* TrackItemState.cpp */ = {isa = PBXFileReference; fileEncoding = 4; lastKnownFileType = sourcecode.cpp.cpp; name = TrackItemState.cpp; path = Freeze/TrackItemState.cpp; sourceTree = "<group>"; };
		981006D00F4768010072D712 /* TimeState.cpp */ = {isa = PBXFileReference; fileEncoding = 4; lastKnownFileType = sourcecode.cpp.cpp; name = TimeState.cpp; path = Freeze/TimeState.cpp; sourceTree = "<group>"; };
		981006D10F4768010072D712 /* ActiveTake.cpp */ = {isa = PBXFileReference; explicitFileType = sourcecode.cpp.cpp; fileEncoding = 4; name = ActiveTake.cpp; path = Freeze/ActiveTake.cpp; sourceTree = "<group>"; };
		981006D20F4768010072D712 /* Freeze.cpp */ = {isa = PBXFileReference; fileEncoding = 4; lastKnownFileType = sourcecode.cpp.cpp; name = Freeze.cpp; path = Freeze/Freeze.cpp; sourceTree = "<group>"; };
		981006D30F4768010072D712 /* MuteState.h */ = {isa = PBXFileReference; fileEncoding = 4; lastKnownFileType = sourcecode.c.h; name = MuteState.h; path = Freeze/MuteState.h; sourceTree = "<group>"; };
		981006D40F4768010072D712 /* ItemSelState.cpp */ = {isa = PBXFileReference; fileEncoding = 4; lastKnownFileType = sourcecode.cpp.cpp; name = ItemSelState.cpp; path = Freeze/ItemSelState.cpp; sourceTree = "<group>"; };
		981006D50F4768010072D712 /* TimeState.h */ = {isa = PBXFileReference; fileEncoding = 4; lastKnownFileType = sourcecode.c.h; name = TimeState.h; path = Freeze/TimeState.h; sourceTree = "<group>"; };
		981006D60F4768010072D712 /* ItemSelState.h */ = {isa = PBXFileReference; fileEncoding = 4; lastKnownFileType = sourcecode.c.h; name = ItemSelState.h; path = Freeze/ItemSelState.h; sourceTree = "<group>"; };
		981006D70F4768010072D712 /* ActiveTake.h */ = {isa = PBXFileReference; fileEncoding = 4; lastKnownFileType = sourcecode.c.h; name = ActiveTake.h; path = Freeze/ActiveTake.h; sourceTree = "<group>"; };
		981006D80F4768010072D712 /* Freeze.h */ = {isa = PBXFileReference; fileEncoding = 4; lastKnownFileType = sourcecode.c.h; name = Freeze.h; path = Freeze/Freeze.h; sourceTree = "<group>"; };
		981006DA0F4768010072D712 /* TrackItemState.h */ = {isa = PBXFileReference; fileEncoding = 4; lastKnownFileType = sourcecode.c.h; name = TrackItemState.h; path = Freeze/TrackItemState.h; sourceTree = "<group>"; };
		981006DB0F4768010072D712 /* MuteState.cpp */ = {isa = PBXFileReference; fileEncoding = 4; lastKnownFileType = sourcecode.cpp.cpp; name = MuteState.cpp; path = Freeze/MuteState.cpp; sourceTree = "<group>"; };
		981006DD0F4768010072D712 /* Console.cpp */ = {isa = PBXFileReference; fileEncoding = 4; lastKnownFileType = sourcecode.cpp.cpp; name = Console.cpp; path = Console/Console.cpp; sourceTree = "<group>"; };
		981006DE0F4768010072D712 /* Console.h */ = {isa = PBXFileReference; fileEncoding = 4; lastKnownFileType = sourcecode.c.h; name = Console.h; path = Console/Console.h; sourceTree = "<group>"; };
		981006E20F4768020072D712 /* SnapshotClass.cpp */ = {isa = PBXFileReference; fileEncoding = 4; lastKnownFileType = sourcecode.cpp.cpp; name = SnapshotClass.cpp; path = Snapshots/SnapshotClass.cpp; sourceTree = "<group>"; };
		981006E30F4768020072D712 /* Snapshots.cpp */ = {isa = PBXFileReference; fileEncoding = 4; lastKnownFileType = sourcecode.cpp.cpp; name = Snapshots.cpp; path = Snapshots/Snapshots.cpp; sourceTree = "<group>"; };
		981006E40F4768020072D712 /* SnapshotClass.h */ = {isa = PBXFileReference; fileEncoding = 4; lastKnownFileType = sourcecode.c.h; name = SnapshotClass.h; path = Snapshots/SnapshotClass.h; sourceTree = "<group>"; };
		981006E50F4768020072D712 /* Snapshots.h */ = {isa = PBXFileReference; fileEncoding = 4; lastKnownFileType = sourcecode.c.h; name = Snapshots.h; path = Snapshots/Snapshots.h; sourceTree = "<group>"; };
		981006E60F4768020072D712 /* sws_extension.cpp */ = {isa = PBXFileReference; fileEncoding = 4; lastKnownFileType = sourcecode.cpp.cpp; path = sws_extension.cpp; sourceTree = "<group>"; };
		981006E70F4768020072D712 /* sws_about.cpp */ = {isa = PBXFileReference; fileEncoding = 4; lastKnownFileType = sourcecode.cpp.cpp; path = sws_about.cpp; sourceTree = "<group>"; };
		981006E90F4768020072D712 /* sws_util.cpp */ = {isa = PBXFileReference; fileEncoding = 4; lastKnownFileType = sourcecode.cpp.cpp; path = sws_util.cpp; sourceTree = "<group>"; };
		981006EA0F4768020072D712 /* sws_util.h */ = {isa = PBXFileReference; fileEncoding = 4; lastKnownFileType = sourcecode.c.h; path = sws_util.h; sourceTree = "<group>"; };
		981006F10F4768020072D712 /* MarkerActions.cpp */ = {isa = PBXFileReference; fileEncoding = 4; lastKnownFileType = sourcecode.cpp.cpp; name = MarkerActions.cpp; path = MarkerActions/MarkerActions.cpp; sourceTree = "<group>"; };
		981006F20F4768020072D712 /* MarkerActions.h */ = {isa = PBXFileReference; fileEncoding = 4; lastKnownFileType = sourcecode.c.h; name = MarkerActions.h; path = MarkerActions/MarkerActions.h; sourceTree = "<group>"; };
		981006F60F4768020072D712 /* MarkerListClass.cpp */ = {isa = PBXFileReference; fileEncoding = 4; lastKnownFileType = sourcecode.cpp.cpp; name = MarkerListClass.cpp; path = MarkerList/MarkerListClass.cpp; sourceTree = "<group>"; };
		981006F70F4768020072D712 /* MarkerListClass.h */ = {isa = PBXFileReference; fileEncoding = 4; lastKnownFileType = sourcecode.c.h; name = MarkerListClass.h; path = MarkerList/MarkerListClass.h; sourceTree = "<group>"; };
		981006FA0F4768020072D712 /* stdafx.cpp */ = {isa = PBXFileReference; fileEncoding = 4; lastKnownFileType = sourcecode.cpp.cpp; path = stdafx.cpp; sourceTree = "<group>"; };
		981006FD0F4768020072D712 /* version.h */ = {isa = PBXFileReference; fileEncoding = 4; lastKnownFileType = sourcecode.c.h; path = version.h; sourceTree = "<group>"; };
		981006FF0F4768020072D712 /* resource.h */ = {isa = PBXFileReference; fileEncoding = 4; lastKnownFileType = sourcecode.c.h; path = resource.h; sourceTree = "<group>"; };
		981007010F4768020072D712 /* Color.cpp */ = {isa = PBXFileReference; fileEncoding = 4; lastKnownFileType = sourcecode.cpp.cpp; name = Color.cpp; path = Color/Color.cpp; sourceTree = "<group>"; };
		981007020F4768020072D712 /* Color.h */ = {isa = PBXFileReference; fileEncoding = 4; lastKnownFileType = sourcecode.c.h; name = Color.h; path = Color/Color.h; sourceTree = "<group>"; };
		981007030F4768020072D712 /* reaper_sws.xcodeproj */ = {isa = PBXFileReference; lastKnownFileType = "wrapper.pb-project"; path = reaper_sws.xcodeproj; sourceTree = "<group>"; };
		981007170F4768020072D712 /* sws_extension.rc_mac_menu */ = {isa = PBXFileReference; fileEncoding = 4; lastKnownFileType = text; path = sws_extension.rc_mac_menu; sourceTree = "<group>"; };
		981007180F4768020072D712 /* sws_extension.rc_mac_dlg */ = {isa = PBXFileReference; fileEncoding = 4; lastKnownFileType = text; path = sws_extension.rc_mac_dlg; sourceTree = "<group>"; };
		9870F77F0F5B461C0007258C /* swell.h */ = {isa = PBXFileReference; fileEncoding = 4; lastKnownFileType = sourcecode.c.h; name = swell.h; path = ../WDL/swell/swell.h; sourceTree = SOURCE_ROOT; };
		9879B3D80F48977C004D98EB /* reaper_plugin_functions.h */ = {isa = PBXFileReference; fileEncoding = 4; lastKnownFileType = sourcecode.c.h; name = reaper_plugin_functions.h; path = /Applications/reaper_plugin_functions.h; sourceTree = "<absolute>"; };
		9879B7340F489BE4004D98EB /* reaper_plugin.h */ = {isa = PBXFileReference; fileEncoding = 4; lastKnownFileType = sourcecode.c.h; name = reaper_plugin.h; path = reaper/reaper_plugin.h; sourceTree = "<group>"; };
		9879B7400F489CE7004D98EB /* stdafx.h */ = {isa = PBXFileReference; fileEncoding = 4; lastKnownFileType = sourcecode.c.h; path = stdafx.h; sourceTree = "<group>"; };
		9882DB870F6D961100BD2BC7 /* swell-dlggen.h */ = {isa = PBXFileReference; fileEncoding = 4; lastKnownFileType = sourcecode.c.h; name = "swell-dlggen.h"; path = "../WDL/swell/swell-dlggen.h"; sourceTree = SOURCE_ROOT; };
		98B408860F5B519500865A09 /* swell-ini.cpp */ = {isa = PBXFileReference; fileEncoding = 4; lastKnownFileType = sourcecode.cpp.cpp; name = "swell-ini.cpp"; path = "../WDL/swell/swell-ini.cpp"; sourceTree = SOURCE_ROOT; };
		98B4088D0F5B524D00865A09 /* swell-dlg.mm */ = {isa = PBXFileReference; fileEncoding = 4; lastKnownFileType = sourcecode.cpp.objcpp; name = "swell-dlg.mm"; path = "../WDL/swell/swell-dlg.mm"; sourceTree = SOURCE_ROOT; };
		98B4088E0F5B524D00865A09 /* swell-gdi.mm */ = {isa = PBXFileReference; fileEncoding = 4; lastKnownFileType = sourcecode.cpp.objcpp; name = "swell-gdi.mm"; path = "../WDL/swell/swell-gdi.mm"; sourceTree = SOURCE_ROOT; };
		98B4088F0F5B524D00865A09 /* swell-kb.mm */ = {isa = PBXFileReference; fileEncoding = 4; lastKnownFileType = sourcecode.cpp.objcpp; name = "swell-kb.mm"; path = "../WDL/swell/swell-kb.mm"; sourceTree = SOURCE_ROOT; };
		98B408A20F5B544A00865A09 /* swell.cpp */ = {isa = PBXFileReference; fileEncoding = 4; lastKnownFileType = sourcecode.cpp.cpp; name = swell.cpp; path = ../WDL/swell/swell.cpp; sourceTree = SOURCE_ROOT; };
		98B75DAE0F48F8F900AC5A25 /* Base64.cpp */ = {isa = PBXFileReference; fileEncoding = 4; lastKnownFileType = sourcecode.cpp.cpp; name = Base64.cpp; path = Utility/Base64.cpp; sourceTree = "<group>"; };
		98D3CA9B0F871B6F009B006A /* TracklistFilter.cpp */ = {isa = PBXFileReference; fileEncoding = 4; lastKnownFileType = sourcecode.cpp.cpp; name = TracklistFilter.cpp; path = TrackList/TracklistFilter.cpp; sourceTree = "<group>"; };
		98D3CA9D0F871B80009B006A /* TracklistFilter.h */ = {isa = PBXFileReference; fileEncoding = 4; lastKnownFileType = sourcecode.c.h; name = TracklistFilter.h; path = TrackList/TracklistFilter.h; sourceTree = "<group>"; };
		98D590460F628703003F75B4 /* Tracklist.cpp */ = {isa = PBXFileReference; fileEncoding = 4; lastKnownFileType = sourcecode.cpp.cpp; name = Tracklist.cpp; path = TrackList/Tracklist.cpp; sourceTree = "<group>"; };
		98D590470F628703003F75B4 /* Tracklist.h */ = {isa = PBXFileReference; fileEncoding = 4; lastKnownFileType = sourcecode.c.h; name = Tracklist.h; path = TrackList/Tracklist.h; sourceTree = "<group>"; };
		98DDBD280F5B56ED003E9B2C /* Carbon.framework */ = {isa = PBXFileReference; lastKnownFileType = wrapper.framework; name = Carbon.framework; path = /System/Library/Frameworks/Carbon.framework; sourceTree = "<absolute>"; };
		98DDBE120F5B60F1003E9B2C /* swell-menu.mm */ = {isa = PBXFileReference; fileEncoding = 4; lastKnownFileType = sourcecode.cpp.objcpp; name = "swell-menu.mm"; path = "../WDL/swell/swell-menu.mm"; sourceTree = SOURCE_ROOT; };
		98E89AC10FC9C02B00A56C44 /* Zoom.cpp */ = {isa = PBXFileReference; fileEncoding = 4; lastKnownFileType = sourcecode.cpp.cpp; path = Zoom.cpp; sourceTree = "<group>"; };
		98E89AC30FC9C03700A56C44 /* Zoom.h */ = {isa = PBXFileReference; fileEncoding = 4; lastKnownFileType = sourcecode.c.h; path = Zoom.h; sourceTree = "<group>"; };
		98E89AC60FC9C05C00A56C44 /* TrackEnvelope.cpp */ = {isa = PBXFileReference; fileEncoding = 4; lastKnownFileType = sourcecode.cpp.cpp; name = TrackEnvelope.cpp; path = ObjectState/TrackEnvelope.cpp; sourceTree = "<group>"; };
		98E89AC70FC9C05C00A56C44 /* TrackEnvelope.h */ = {isa = PBXFileReference; fileEncoding = 4; lastKnownFileType = sourcecode.c.h; name = TrackEnvelope.h; path = ObjectState/TrackEnvelope.h; sourceTree = "<group>"; };
		98E8A0AF0F9123F900FC657D /* sws_util.mm */ = {isa = PBXFileReference; fileEncoding = 4; lastKnownFileType = sourcecode.cpp.objcpp; path = sws_util.mm; sourceTree = "<group>"; };
		D2AAC0630554660B00DB518D /* reaper_sws.dylib */ = {isa = PBXFileReference; explicitFileType = "compiled.mach-o.dylib"; includeInIndex = 0; path = reaper_sws.dylib; sourceTree = BUILT_PRODUCTS_DIR; };
/* End PBXFileReference section */

/* Begin PBXFrameworksBuildPhase section */
		D289988505E68E00004EDB86 /* Frameworks */ = {
			isa = PBXFrameworksBuildPhase;
			buildActionMask = 2147483647;
			files = (
				3327DE920E955E14001FCE4E /* Cocoa.framework in Frameworks */,
				98DDBD290F5B56ED003E9B2C /* Carbon.framework in Frameworks */,
			);
			runOnlyForDeploymentPostprocessing = 0;
		};
/* End PBXFrameworksBuildPhase section */

/* Begin PBXGroup section */
		08FB7794FE84155DC02AAC07 /* reaper_sws */ = {
			isa = PBXGroup;
			children = (
				22C77E6612D62EE3002F68D5 /* Fingers */,
				225130B11161013E0028F26A /* Padre */,
				22AC0E0D112A7DAC0067BBE3 /* WDL */,
				22C769F410B0F03900774777 /* SnM */,
				22257D6D108BDC330058CF75 /* Xenakios */,
				08FB7795FE84155DC02AAC07 /* Source */,
				1AB674ADFE9D54B511CA2CBB /* Products */,
			);
			name = reaper_sws;
			sourceTree = "<group>";
		};
		08FB7795FE84155DC02AAC07 /* Source */ = {
			isa = PBXGroup;
			children = (
				2246D06112F1622800EEDBD5 /* Autorender */,
				229A7E7B1165742C00325BC2 /* Misc */,
				22FFD278114CD8310077F1CA /* Autocolor.cpp */,
				22FFD279114CD8310077F1CA /* Autocolor.h */,
				981006D10F4768010072D712 /* ActiveTake.cpp */,
				981006D70F4768010072D712 /* ActiveTake.h */,
				98B75DAE0F48F8F900AC5A25 /* Base64.cpp */,
				981007010F4768020072D712 /* Color.cpp */,
				981007020F4768020072D712 /* Color.h */,
				981006DD0F4768010072D712 /* Console.cpp */,
				981006DE0F4768010072D712 /* Console.h */,
				981006D20F4768010072D712 /* Freeze.cpp */,
				981006D80F4768010072D712 /* Freeze.h */,
				981006D40F4768010072D712 /* ItemSelState.cpp */,
				981006D60F4768010072D712 /* ItemSelState.h */,
				981006F10F4768020072D712 /* MarkerActions.cpp */,
				981006F20F4768020072D712 /* MarkerActions.h */,
				229AC7F2108F985C00E4A962 /* MarkerList.cpp */,
				229AC7F3108F985C00E4A962 /* MarkerList.h */,
				229AC7F4108F985C00E4A962 /* MarkerListActions.cpp */,
				229AC7F5108F985C00E4A962 /* MarkerListActions.h */,
				981006F60F4768020072D712 /* MarkerListClass.cpp */,
				981006F70F4768020072D712 /* MarkerListClass.h */,
				22A79CF810B4350000A78170 /* MediaPool.cpp */,
				22A79CF910B4350000A78170 /* MediaPool.h */,
				981006DB0F4768010072D712 /* MuteState.cpp */,
				981006D30F4768010072D712 /* MuteState.h */,
				22C54FCF111B28450024339F /* ObjectState.cpp */,
				22C54FD0111B28450024339F /* ObjectState.h */,
				22BEA47F115F4A7C00B34AE1 /* ProjectList.cpp */,
				22BEA480115F4A7C00B34AE1 /* ProjectList.h */,
				22BEA481115F4A7C00B34AE1 /* ProjectMgr.cpp */,
				22BEA482115F4A7C00B34AE1 /* ProjectMgr.h */,
				22B4C24D0FE311C7009A6731 /* Prompt.cpp */,
				22B4C24E0FE311C7009A6731 /* Prompt.h */,
				229AC7DD108F880800E4A962 /* reaper.cpp */,
				9879B7340F489BE4004D98EB /* reaper_plugin.h */,
				9879B3D80F48977C004D98EB /* reaper_plugin_functions.h */,
				981007030F4768020072D712 /* reaper_sws.xcodeproj */,
				981006FF0F4768020072D712 /* resource.h */,
				229AC80B108FBFCB00E4A962 /* SectionLock.h */,
				981006E30F4768020072D712 /* Snapshots.cpp */,
				981006E50F4768020072D712 /* Snapshots.h */,
				981006E20F4768020072D712 /* SnapshotClass.cpp */,
				981006E40F4768020072D712 /* SnapshotClass.h */,
				22C54FDD111B29E10024339F /* SnapshotMerge.cpp */,
				22C54FDE111B29E10024339F /* SnapshotMerge.h */,
				981006FA0F4768020072D712 /* stdafx.cpp */,
				9879B7400F489CE7004D98EB /* stdafx.h */,
				981006E70F4768020072D712 /* sws_about.cpp */,
				981006E60F4768020072D712 /* sws_extension.cpp */,
				5A2C98F412973A41005ACC49 /* sws_extension.rc */,
				981007180F4768020072D712 /* sws_extension.rc_mac_dlg */,
				981007170F4768020072D712 /* sws_extension.rc_mac_menu */,
				981006E90F4768020072D712 /* sws_util.cpp */,
				981006EA0F4768020072D712 /* sws_util.h */,
				229AC7E4108F891700E4A962 /* sws_wnd.cpp */,
				229AC7E5108F891700E4A962 /* sws_wnd.h */,
				981006D00F4768010072D712 /* TimeState.cpp */,
				981006D50F4768010072D712 /* TimeState.h */,
				98E89AC60FC9C05C00A56C44 /* TrackEnvelope.cpp */,
				98E89AC70FC9C05C00A56C44 /* TrackEnvelope.h */,
				22C769E910B0F00800774777 /* TrackFX.cpp */,
				22C769EA10B0F00800774777 /* TrackFX.h */,
				981006CF0F4768010072D712 /* TrackItemState.cpp */,
				981006DA0F4768010072D712 /* TrackItemState.h */,
				98D590460F628703003F75B4 /* Tracklist.cpp */,
				98D590470F628703003F75B4 /* Tracklist.h */,
				98D3CA9B0F871B6F009B006A /* TracklistFilter.cpp */,
				98D3CA9D0F871B80009B006A /* TracklistFilter.h */,
				22C54FD1111B28450024339F /* TrackSends.cpp */,
				22C54FD2111B28450024339F /* TrackSends.h */,
				981006FD0F4768020072D712 /* version.h */,
				98E89AC10FC9C02B00A56C44 /* Zoom.cpp */,
				98E89AC30FC9C03700A56C44 /* Zoom.h */,
				98DDBD280F5B56ED003E9B2C /* Carbon.framework */,
				3327DE910E955E14001FCE4E /* Cocoa.framework */,
			);
			name = Source;
			sourceTree = "<group>";
		};
		1AB674ADFE9D54B511CA2CBB /* Products */ = {
			isa = PBXGroup;
			children = (
				D2AAC0630554660B00DB518D /* reaper_sws.dylib */,
			);
			name = Products;
			sourceTree = "<group>";
		};
		22257D6D108BDC330058CF75 /* Xenakios */ = {
			isa = PBXGroup;
			children = (
				22257D6F108BDC6B0058CF75 /* AutoRename.cpp */,
				22257D70108BDC6B0058CF75 /* BroadCastWavCommands.cpp */,
				22257D71108BDC6B0058CF75 /* CommandRegistering.cpp */,
				22257D72108BDC6B0058CF75 /* CreateTrax.cpp */,
				22257D73108BDC6B0058CF75 /* DiskSpaceCalculator.cpp */,
				22257D74108BDC6B0058CF75 /* Envelope_actions.cpp */,
				22257D75108BDC6B0058CF75 /* ExoticCommands.cpp */,
				22257D76108BDC6B0058CF75 /* FloatingInspector.cpp */,
				22257D77108BDC6B0058CF75 /* fractions.cpp */,
				22257D78108BDC6B0058CF75 /* ItemTakeCommands.cpp */,
				22257D79108BDC6B0058CF75 /* main.cpp */,
				22257D7A108BDC6B0058CF75 /* MediaDialog.cpp */,
				22257D7B108BDC6B0058CF75 /* MixerActions.cpp */,
				22257D7C108BDC6B0058CF75 /* MoreItemCommands.cpp */,
				22257D7D108BDC6B0058CF75 /* Parameters.cpp */,
				22257D7E108BDC6B0058CF75 /* Parameters.h */,
				22257D7F108BDC6B0058CF75 /* PropertyInterpolator.cpp */,
				22257D82108BDC6B0058CF75 /* TakeRenaming.cpp */,
				22257D83108BDC6B0058CF75 /* TrackTemplateActions.cpp */,
				22257D84108BDC6B0058CF75 /* XenakiosExts.h */,
				22257D85108BDC6B0058CF75 /* XenQueryDlg.cpp */,
				22257D86108BDC6B0058CF75 /* XenUtils.cpp */,
			);
			name = Xenakios;
			sourceTree = "<group>";
		};
		2246D06112F1622800EEDBD5 /* Autorender */ = {
			isa = PBXGroup;
			children = (
				2246D05912F1622400EEDBD5 /* Autorender.cpp */,
				2246D05A12F1622400EEDBD5 /* Autorender.h */,
				2246D05B12F1622400EEDBD5 /* RenderTrack.cpp */,
				2246D05C12F1622400EEDBD5 /* RenderTrack.h */,
			);
			name = Autorender;
			sourceTree = "<group>";
		};
		225130B11161013E0028F26A /* Padre */ = {
			isa = PBXGroup;
			children = (
				225130B2116101670028F26A /* padreActions.cpp */,
				225130B3116101670028F26A /* padreActions.h */,
				225130B4116101670028F26A /* padreEnvelopeProcessor.cpp */,
				225130B5116101670028F26A /* padreEnvelopeProcessor.h */,
				225130B6116101670028F26A /* padreMidi.h */,
				225130B7116101670028F26A /* padreMidiItemFilters.cpp */,
				225130B8116101670028F26A /* padreMidiItemFilters.h */,
				225130B9116101670028F26A /* padreMidiItemGenerators.cpp */,
				225130BA116101670028F26A /* padreMidiItemGenerators.h */,
				225130BB116101670028F26A /* padreMidiItemProcBase.cpp */,
				225130BC116101670028F26A /* padreMidiItemProcBase.h */,
				225130BD116101670028F26A /* padreUtils.cpp */,
				225130BE116101670028F26A /* padreUtils.h */,
			);
			name = Padre;
			sourceTree = "<group>";
		};
		229A7E7B1165742C00325BC2 /* Misc */ = {
			isa = PBXGroup;
			children = (
				22C31F21125EF71A0072434F /* Adam.cpp */,
				22C31F22125EF71A0072434F /* Adam.h */,
				229A7E7C1165744400325BC2 /* Context.cpp */,
				229A7E7D1165744400325BC2 /* Context.h */,
				2273566512910ABF001A1570 /* EditCursor.cpp */,
				2273566612910ABF001A1570 /* EditCursor.h */,
				229A7E7E1165744400325BC2 /* FolderActions.cpp */,
				229A7E7F1165744400325BC2 /* FolderActions.h */,
				229A7E801165744400325BC2 /* ItemParams.cpp */,
				229A7E811165744400325BC2 /* ItemParams.h */,
				229A7E821165744400325BC2 /* ItemSel.cpp */,
				229A7E831165744400325BC2 /* ItemSel.h */,
				22219AFB124AF1CE006CBC5D /* Macros.cpp */,
				22219AFC124AF1CE006CBC5D /* Macros.h */,
				229A7E841165744400325BC2 /* Misc.cpp */,
				229A7E851165744400325BC2 /* Misc.h */,
				229A7E861165744400325BC2 /* ProjPrefs.cpp */,
				229A7E871165744400325BC2 /* ProjPrefs.h */,
				229A7E881165744400325BC2 /* TrackParams.cpp */,
				229A7E891165744400325BC2 /* TrackParams.h */,
				229A7E8A1165744400325BC2 /* TrackSel.cpp */,
				229A7E8B1165744400325BC2 /* TrackSel.h */,
			);
			name = Misc;
			sourceTree = "<group>";
		};
		22AC0E0D112A7DAC0067BBE3 /* WDL */ = {
			isa = PBXGroup;
			children = (
				22AF6E5312308C440017808F /* zlib */,
				22AF6E2412308C000017808F /* libpng */,
				22AF6E1912308BB90017808F /* lice */,
				22AF6E0812308B550017808F /* wingui */,
				22AC0E0E112A7DE50067BBE3 /* projectcontext.cpp */,
				22A664BA10BC6FE100F0B239 /* sha.cpp */,
				98B408960F5B525200865A09 /* SWELL */,
			);
			name = WDL;
			sourceTree = "<group>";
		};
		22AF6E0812308B550017808F /* wingui */ = {
			isa = PBXGroup;
			children = (
				22AF6E0912308B8D0017808F /* virtwnd-controls.h */,
				22AF6E0A12308B8D0017808F /* virtwnd-iconbutton.cpp */,
				22AF6E0B12308B8D0017808F /* virtwnd-listbox.cpp */,
				22AF6E0C12308B8D0017808F /* virtwnd-skin.h */,
				22AF6E0D12308B8D0017808F /* virtwnd.cpp */,
				22AF6E0E12308B8D0017808F /* virtwnd.h */,
				980764220F5B23180091104D /* wndsize.cpp */,
				22AF6E0F12308B8D0017808F /* wndsize.h */,
			);
			name = wingui;
			sourceTree = "<group>";
		};
		22AF6E1912308BB90017808F /* lice */ = {
			isa = PBXGroup;
			children = (
				2296248E10A3A22500A1090C /* lice.cpp */,
				22AF6E1A12308BEE0017808F /* lice.h */,
				22AF6E1B12308BEE0017808F /* lice_image.cpp */,
				2296248F10A3A22500A1090C /* lice_line.cpp */,
				22AF6E1C12308BEE0017808F /* lice_png.cpp */,
				22AF6E1D12308BEE0017808F /* lice_text.h */,
				22AF6E1E12308BEE0017808F /* lice_textnew.cpp */,
			);
			name = lice;
			sourceTree = "<group>";
		};
		22AF6E2412308C000017808F /* libpng */ = {
			isa = PBXGroup;
			children = (
				22AF6E2B12308C3A0017808F /* png.c */,
				22AF6E2C12308C3A0017808F /* png.h */,
				22AF6E2D12308C3A0017808F /* pngconf.h */,
				22AF6E2E12308C3A0017808F /* pngerror.c */,
				22AF6E2F12308C3A0017808F /* pnggccrd.c */,
				22AF6E3012308C3A0017808F /* pngget.c */,
				22AF6E3112308C3A0017808F /* pngmem.c */,
				22AF6E3212308C3A0017808F /* pngpread.c */,
				22AF6E3312308C3A0017808F /* pngread.c */,
				22AF6E3412308C3A0017808F /* pngrio.c */,
				22AF6E3512308C3A0017808F /* pngrtran.c */,
				22AF6E3612308C3A0017808F /* pngrutil.c */,
				22AF6E3712308C3A0017808F /* pngset.c */,
				22AF6E3912308C3A0017808F /* pngtrans.c */,
				22AF6E3A12308C3A0017808F /* pngvcrd.c */,
				22AF6E3B12308C3A0017808F /* pngwio.c */,
				22AF6E3C12308C3A0017808F /* pngwrite.c */,
				22AF6E3D12308C3A0017808F /* pngwtran.c */,
				22AF6E3E12308C3A0017808F /* pngwutil.c */,
			);
			name = libpng;
			sourceTree = "<group>";
		};
		22AF6E5312308C440017808F /* zlib */ = {
			isa = PBXGroup;
			children = (
				22AF6E5612308C810017808F /* adler32.c */,
				22AF6E5712308C810017808F /* compress.c */,
				22AF6E5812308C810017808F /* crc32.c */,
				22AF6E5912308C810017808F /* crc32.h */,
				22AF6E5A12308C810017808F /* deflate.c */,
				22AF6E5B12308C810017808F /* deflate.h */,
				22AF6E5E12308C810017808F /* infback.c */,
				22AF6E5F12308C810017808F /* inffast.c */,
				22AF6E6012308C810017808F /* inffast.h */,
				22AF6E6112308C810017808F /* inffixed.h */,
				22AF6E6212308C810017808F /* inflate.c */,
				22AF6E6312308C810017808F /* inflate.h */,
				22AF6E6412308C810017808F /* inftrees.c */,
				22AF6E6512308C810017808F /* inftrees.h */,
				22AF6E6912308C810017808F /* trees.c */,
				22AF6E6A12308C810017808F /* trees.h */,
				22AF6E6B12308C810017808F /* uncompr.c */,
				22AF6E6E12308C810017808F /* zconf.h */,
				22AF6E6F12308C810017808F /* zconf.in.h */,
				22AF6E7012308C810017808F /* zlib.h */,
				22AF6E7112308C810017808F /* zutil.c */,
				22AF6E7212308C810017808F /* zutil.h */,
			);
			name = zlib;
			sourceTree = "<group>";
		};
		22C769F410B0F03900774777 /* SnM */ = {
			isa = PBXGroup;
			children = (
				22C769F510B0F04D00774777 /* SnM_Actions.cpp */,
				22C769F610B0F04D00774777 /* SnM_Actions.h */,
				22FFD283114DB5F10077F1CA /* SNM_Chunk.cpp */,
				22FFD284114DB5F10077F1CA /* SNM_Chunk.h */,
				22FFD285114DB5F10077F1CA /* SNM_ChunkParserPatcher.h */,
				22ABB3861195B91700E4B242 /* SnM_Dlg.cpp */,
				22FFD287114DB5F10077F1CA /* SnM_Item.cpp */,
				22AF6DEB12308A350017808F /* SnM_FindView.cpp */,
				22AF6DEC12308A350017808F /* SnM_FindView.h */,
				22C769F710B0F04D00774777 /* SnM_fx.cpp */,
				22FFD286114DB5F10077F1CA /* SnM_FXChain.cpp */,
				2233C7841187B4A400BB4BCB /* SnM_FXChainView.cpp */,
				2233C7851187B4A400BB4BCB /* SnM_FXChainView.h */,
				22AF6DED12308A350017808F /* SnM_MidiLiveView.cpp */,
				22AF6DEE12308A350017808F /* SnM_MidiLiveView.h */,
				22FFD288114DB5F10077F1CA /* SnM_Misc.cpp */,
				33E88A7E11EDFD6700B0F4BE /* SnM_ME.cpp */,
				33E88A7F11EDFD6700B0F4BE /* SnM_NotesHelpView.cpp */,
				33E88A8011EDFD6700B0F4BE /* SnM_NotesHelpView.h */,
				22C769F810B0F04D00774777 /* SnM_sends.cpp */,
				221CEFA9118212A0009245C9 /* SnM_Track.cpp */,
				22C769F910B0F04D00774777 /* SnM_Windows.cpp */,
			);
			name = SnM;
			sourceTree = "<group>";
		};
		22C77E6612D62EE3002F68D5 /* Fingers */ = {
			isa = PBXGroup;
			children = (
				22C77E6B12D62F2E002F68D5 /* CommandHandler.cpp */,
				22C77E6C12D62F2E002F68D5 /* CommandHandler.h */,
				22C77E6D12D62F2E002F68D5 /* Envelope.cpp */,
				22C77E6E12D62F2E002F68D5 /* Envelope.h */,
				22C77E6F12D62F2E002F68D5 /* EnvelopeCommands.cpp */,
				22C77E7012D62F2E002F68D5 /* EnvelopeCommands.h */,
				22C77E7112D62F2E002F68D5 /* FileUtil.cxx */,
				22C77E7212D62F2E002F68D5 /* FileUtil.hxx */,
				22C77E7312D62F2E002F68D5 /* FNG.cxx */,
				22C77E7412D62F2E002F68D5 /* FNG_client.h */,
				22C77E7512D62F2E002F68D5 /* FNG_Settings.h */,
				22C77E7612D62F2E002F68D5 /* GrooveCommands.cxx */,
				22C77E7712D62F2E002F68D5 /* GrooveCommands.hxx */,
				22C77E7812D62F2E002F68D5 /* GrooveDialog.cxx */,
				22C77E7912D62F2E002F68D5 /* GrooveDialog.hxx */,
				22C77E7C12D62F2E002F68D5 /* GrooveTemplates.cxx */,
				22C77E7D12D62F2E002F68D5 /* GrooveTemplates.hxx */,
				22C77E7E12D62F2E002F68D5 /* MediaItemCommands.cpp */,
				22C77E7F12D62F2E002F68D5 /* MediaItemCommands.h */,
				22C77E8012D62F2E002F68D5 /* MidiLaneCommands.cxx */,
				22C77E8112D62F2E002F68D5 /* MidiLaneCommands.hxx */,
				22C77E8212D62F2E002F68D5 /* MiscCommand.cxx */,
				22C77E8312D62F2E002F68D5 /* MiscCommands.hxx */,
				22C77E8412D62F2E002F68D5 /* reaper_helper.cpp */,
				22C77E8612D62F2E002F68D5 /* RprContainer.hxx */,
				22C77E8712D62F2E002F68D5 /* RprException.cxx */,
				22C77E8812D62F2E002F68D5 /* RprException.hxx */,
				22C77E8912D62F2E002F68D5 /* RprItem.cxx */,
				22C77E8A12D62F2E002F68D5 /* RprItem.hxx */,
				22C77E8B12D62F2E002F68D5 /* RprMidiCCLane.cxx */,
				22C77E8C12D62F2E002F68D5 /* RprMidiCCLane.hxx */,
				22C77E8D12D62F2E002F68D5 /* RprMidiEvent.cxx */,
				22C77E8E12D62F2E002F68D5 /* RprMidiEvent.hxx */,
				22C77E8F12D62F2E002F68D5 /* RprMidiTake.cxx */,
				22C77E9012D62F2E002F68D5 /* RprMidiTake.hxx */,
				22C77E9112D62F2E002F68D5 /* RprMidiTemplate.cxx */,
				22C77E9212D62F2E002F68D5 /* RprMidiTemplate.hxx */,
				22C77E9312D62F2E002F68D5 /* RprNode.cxx */,
				22C77E9412D62F2E002F68D5 /* RprNode.hxx */,
				22C77E9512D62F2E002F68D5 /* RprStateChunk.cxx */,
				22C77E9612D62F2E002F68D5 /* RprStateChunk.hxx */,
				22C77E9712D62F2E002F68D5 /* RprTake.cxx */,
				22C77E9812D62F2E002F68D5 /* RprTake.hxx */,
				22C77E9912D62F2E002F68D5 /* RprTrack.cxx */,
				22C77E9A12D62F2E002F68D5 /* RprTrack.hxx */,
				22C77E9B12D62F2E002F68D5 /* StringUtil.cxx */,
				22C77E9C12D62F2E002F68D5 /* StringUtil.hxx */,
				22C77E9D12D62F2E002F68D5 /* TimeMap.cpp */,
				22C77E9E12D62F2E002F68D5 /* TimeMap.h */,
			);
			name = Fingers;
			sourceTree = "<group>";
		};
		981007040F4768020072D712 /* Products */ = {
			isa = PBXGroup;
			children = (
			);
			name = Products;
			sourceTree = "<group>";
		};
		98B408960F5B525200865A09 /* SWELL */ = {
			isa = PBXGroup;
			children = (
				22B671361091DDC700C494D0 /* swell-misc.mm */,
				22B671331091DD2A00C494D0 /* swell-internal.h */,
				98E8A0AF0F9123F900FC657D /* sws_util.mm */,
				9882DB870F6D961100BD2BC7 /* swell-dlggen.h */,
				98DDBE120F5B60F1003E9B2C /* swell-menu.mm */,
				98B408A20F5B544A00865A09 /* swell.cpp */,
				98B408860F5B519500865A09 /* swell-ini.cpp */,
				9870F77F0F5B461C0007258C /* swell.h */,
				980764240F5B233C0091104D /* swell-miscdlg.mm */,
				9807642C0F5B237B0091104D /* swell-modstub.mm */,
				980764250F5B233C0091104D /* swell-wnd.mm */,
				98B4088D0F5B524D00865A09 /* swell-dlg.mm */,
				98B4088E0F5B524D00865A09 /* swell-gdi.mm */,
				98B4088F0F5B524D00865A09 /* swell-kb.mm */,
			);
			name = SWELL;
			sourceTree = "<group>";
		};
/* End PBXGroup section */

/* Begin PBXHeadersBuildPhase section */
		D2AAC0600554660B00DB518D /* Headers */ = {
			isa = PBXHeadersBuildPhase;
			buildActionMask = 2147483647;
			files = (
				9810071D0F4768020072D712 /* MuteState.h in Headers */,
				981007300F4768020072D712 /* sws_util.h in Headers */,
				9879B3D90F48977C004D98EB /* reaper_plugin_functions.h in Headers */,
				9879B7480F489D9D004D98EB /* stdafx.h in Headers */,
				980765310F5B43070091104D /* Snapshots.h in Headers */,
				980765320F5B43080091104D /* SnapshotClass.h in Headers */,
				980765330F5B430A0091104D /* resource.h in Headers */,
				980765340F5B430B0091104D /* reaper_plugin.h in Headers */,
				98DDBDFB0F5B5A49003E9B2C /* Console.h in Headers */,
				98DDBDFC0F5B5A4B003E9B2C /* Freeze.h in Headers */,
				98DDBDFD0F5B5A4F003E9B2C /* ItemSelState.h in Headers */,
				98DDBDFE0F5B5A51003E9B2C /* MarkerActions.h in Headers */,
				98DDBDFF0F5B5A5A003E9B2C /* TimeState.h in Headers */,
				98DDBE000F5B5A5C003E9B2C /* TrackItemState.h in Headers */,
				98DDBE010F5B5A5E003E9B2C /* version.h in Headers */,
				98D590490F628703003F75B4 /* Tracklist.h in Headers */,
				98D3CA9E0F871B80009B006A /* TracklistFilter.h in Headers */,
				98E89AC40FC9C03700A56C44 /* Zoom.h in Headers */,
				98E89AC90FC9C05C00A56C44 /* TrackEnvelope.h in Headers */,
				22B4C2500FE311C7009A6731 /* Prompt.h in Headers */,
				22257D96108BDC6B0058CF75 /* Parameters.h in Headers */,
				22257D9C108BDC6B0058CF75 /* XenakiosExts.h in Headers */,
				229AC7E9108F891700E4A962 /* sws_wnd.h in Headers */,
				229AC7F7108F985C00E4A962 /* MarkerList.h in Headers */,
				229AC7F9108F985C00E4A962 /* MarkerListActions.h in Headers */,
				229AC801108FB3B600E4A962 /* ActiveTake.h in Headers */,
				229AC802108FB3B800E4A962 /* Color.h in Headers */,
				229AC804108FB3BE00E4A962 /* MarkerListClass.h in Headers */,
				229AC80D108FBFCB00E4A962 /* SectionLock.h in Headers */,
				22C769EC10B0F00800774777 /* TrackFX.h in Headers */,
				22C769FB10B0F04D00774777 /* SnM_Actions.h in Headers */,
				22A79CFB10B4350000A78170 /* MediaPool.h in Headers */,
				2264CBC910FEC33200447317 /* swell-dlggen.h in Headers */,
				2264CBCC10FEC33300447317 /* swell-internal.h in Headers */,
				2264CBD310FEC33900447317 /* swell.h in Headers */,
				22C54FD4111B28450024339F /* ObjectState.h in Headers */,
				22C54FD6111B28450024339F /* TrackSends.h in Headers */,
				22C54FE0111B29E10024339F /* SnapshotMerge.h in Headers */,
				22FFD27B114CD8310077F1CA /* Autocolor.h in Headers */,
				22FFD28A114DB5F10077F1CA /* SNM_Chunk.h in Headers */,
				22FFD28B114DB5F10077F1CA /* SNM_ChunkParserPatcher.h in Headers */,
				22BEA484115F4A7C00B34AE1 /* ProjectList.h in Headers */,
				22BEA486115F4A7C00B34AE1 /* ProjectMgr.h in Headers */,
				225130C0116101670028F26A /* padreActions.h in Headers */,
				225130C2116101670028F26A /* padreEnvelopeProcessor.h in Headers */,
				225130C3116101670028F26A /* padreMidi.h in Headers */,
				225130C5116101670028F26A /* padreMidiItemFilters.h in Headers */,
				225130C7116101670028F26A /* padreMidiItemGenerators.h in Headers */,
				225130C9116101670028F26A /* padreMidiItemProcBase.h in Headers */,
				225130CB116101670028F26A /* padreUtils.h in Headers */,
				229A7E8D1165744400325BC2 /* Context.h in Headers */,
				229A7E8F1165744400325BC2 /* FolderActions.h in Headers */,
				229A7E911165744400325BC2 /* ItemParams.h in Headers */,
				229A7E931165744400325BC2 /* ItemSel.h in Headers */,
				229A7E951165744400325BC2 /* Misc.h in Headers */,
				229A7E971165744400325BC2 /* ProjPrefs.h in Headers */,
				229A7E991165744400325BC2 /* TrackParams.h in Headers */,
				229A7E9B1165744400325BC2 /* TrackSel.h in Headers */,
				2233C7871187B4A400BB4BCB /* SnM_FXChainView.h in Headers */,
				33E88A8311EDFD6700B0F4BE /* SnM_NotesHelpView.h in Headers */,
				22AF6DF012308A350017808F /* SnM_FindView.h in Headers */,
				22AF6DF212308A350017808F /* SnM_MidiLiveView.h in Headers */,
				22AF6E1012308B8D0017808F /* virtwnd-controls.h in Headers */,
				22AF6E1312308B8D0017808F /* virtwnd-skin.h in Headers */,
				22AF6E1512308B8D0017808F /* virtwnd.h in Headers */,
				22AF6E1612308B8D0017808F /* wndsize.h in Headers */,
				22AF6E1F12308BEE0017808F /* lice.h in Headers */,
				22AF6E2212308BEE0017808F /* lice_text.h in Headers */,
				22AF6E4012308C3A0017808F /* png.h in Headers */,
				22AF6E4112308C3A0017808F /* pngconf.h in Headers */,
				22AF6E7612308C810017808F /* crc32.h in Headers */,
				22AF6E7812308C810017808F /* deflate.h in Headers */,
				22AF6E7D12308C810017808F /* inffast.h in Headers */,
				22AF6E7E12308C810017808F /* inffixed.h in Headers */,
				22AF6E8012308C810017808F /* inflate.h in Headers */,
				22AF6E8212308C810017808F /* inftrees.h in Headers */,
				22AF6E8712308C810017808F /* trees.h in Headers */,
				22AF6E8B12308C810017808F /* zconf.h in Headers */,
				22AF6E8C12308C810017808F /* zconf.in.h in Headers */,
				22AF6E8D12308C810017808F /* zlib.h in Headers */,
				22AF6E8F12308C810017808F /* zutil.h in Headers */,
				22219AFE124AF1CE006CBC5D /* Macros.h in Headers */,
				22C31F24125EF71A0072434F /* Adam.h in Headers */,
				2273566812910ABF001A1570 /* EditCursor.h in Headers */,
<<<<<<< HEAD
				22C77EA212D62F2E002F68D5 /* CommandHandler.h in Headers */,
				22C77EA412D62F2E002F68D5 /* Envelope.h in Headers */,
				22C77EA612D62F2E002F68D5 /* EnvelopeCommands.h in Headers */,
				22C77EA812D62F2E002F68D5 /* FileUtil.hxx in Headers */,
				22C77EAA12D62F2E002F68D5 /* FNG_client.h in Headers */,
				22C77EAB12D62F2E002F68D5 /* FNG_Settings.h in Headers */,
				22C77EAD12D62F2E002F68D5 /* GrooveCommands.hxx in Headers */,
				22C77EAF12D62F2E002F68D5 /* GrooveDialog.hxx in Headers */,
				22C77EB312D62F2E002F68D5 /* GrooveTemplates.hxx in Headers */,
				22C77EB512D62F2E002F68D5 /* MediaItemCommands.h in Headers */,
				22C77EB712D62F2E002F68D5 /* MidiLaneCommands.hxx in Headers */,
				22C77EB912D62F2E002F68D5 /* MiscCommands.hxx in Headers */,
				22C77EBC12D62F2E002F68D5 /* RprContainer.hxx in Headers */,
				22C77EBE12D62F2E002F68D5 /* RprException.hxx in Headers */,
				22C77EC012D62F2E002F68D5 /* RprItem.hxx in Headers */,
				22C77EC212D62F2E002F68D5 /* RprMidiCCLane.hxx in Headers */,
				22C77EC412D62F2E002F68D5 /* RprMidiEvent.hxx in Headers */,
				22C77EC612D62F2E002F68D5 /* RprMidiTake.hxx in Headers */,
				22C77EC812D62F2E002F68D5 /* RprMidiTemplate.hxx in Headers */,
				22C77ECA12D62F2E002F68D5 /* RprNode.hxx in Headers */,
				22C77ECC12D62F2E002F68D5 /* RprStateChunk.hxx in Headers */,
				22C77ECE12D62F2E002F68D5 /* RprTake.hxx in Headers */,
				22C77ED012D62F2E002F68D5 /* RprTrack.hxx in Headers */,
				22C77ED212D62F2E002F68D5 /* StringUtil.hxx in Headers */,
				22C77ED412D62F2E002F68D5 /* TimeMap.h in Headers */,
=======
				2246D05E12F1622400EEDBD5 /* Autorender.h in Headers */,
				2246D06012F1622400EEDBD5 /* RenderTrack.h in Headers */,
>>>>>>> b2432e40
			);
			runOnlyForDeploymentPostprocessing = 0;
		};
/* End PBXHeadersBuildPhase section */

/* Begin PBXNativeTarget section */
		D2AAC0620554660B00DB518D /* reaper_sws */ = {
			isa = PBXNativeTarget;
			buildConfigurationList = 1DEB914A08733D8E0010E9CD /* Build configuration list for PBXNativeTarget "reaper_sws" */;
			buildPhases = (
				22C126E6115FE57000663F0C /* ShellScript */,
				D2AAC0600554660B00DB518D /* Headers */,
				D2AAC0610554660B00DB518D /* Sources */,
				D289988505E68E00004EDB86 /* Frameworks */,
				220182DA109B77CE00F2CA9A /* ShellScript */,
			);
			buildRules = (
			);
			dependencies = (
			);
			name = reaper_sws;
			productName = reaper_sws;
			productReference = D2AAC0630554660B00DB518D /* reaper_sws.dylib */;
			productType = "com.apple.product-type.library.dynamic";
		};
/* End PBXNativeTarget section */

/* Begin PBXProject section */
		08FB7793FE84155DC02AAC07 /* Project object */ = {
			isa = PBXProject;
			buildConfigurationList = 1DEB914E08733D8E0010E9CD /* Build configuration list for PBXProject "reaper_sws" */;
			compatibilityVersion = "Xcode 3.1";
			hasScannedForEncodings = 1;
			knownRegions = (
				English,
				Japanese,
				French,
				German,
			);
			mainGroup = 08FB7794FE84155DC02AAC07 /* reaper_sws */;
			projectDirPath = "";
			projectReferences = (
				{
					ProductGroup = 981007040F4768020072D712 /* Products */;
					ProjectRef = 981007030F4768020072D712 /* reaper_sws.xcodeproj */;
				},
			);
			projectRoot = "";
			targets = (
				D2AAC0620554660B00DB518D /* reaper_sws */,
			);
		};
/* End PBXProject section */

/* Begin PBXShellScriptBuildPhase section */
		220182DA109B77CE00F2CA9A /* ShellScript */ = {
			isa = PBXShellScriptBuildPhase;
			buildActionMask = 2147483647;
			files = (
			);
			inputPaths = (
				"$(SRCROOT)/sws_osx/reaper_sws.dylib",
			);
			outputPaths = (
			);
			runOnlyForDeploymentPostprocessing = 0;
			shellPath = /bin/sh;
			shellScript = "cp sws_osx/reaper_sws.dylib ~/Library/Application\\ Support/REAPER/UserPlugins/\n";
		};
		22C126E6115FE57000663F0C /* ShellScript */ = {
			isa = PBXShellScriptBuildPhase;
			buildActionMask = 2147483647;
			comments = "Resource gen";
			files = (
			);
			inputPaths = (
				"$(SRCROOT)/sws_extension.rc",
				"$(SRCROOT)/resource.h",
			);
			outputPaths = (
				"$(SRCROOT)/sws_extension.rc_mac_dlg",
			);
			runOnlyForDeploymentPostprocessing = 0;
			shellPath = /bin/sh;
			shellScript = "../WDL/swell/mac_resgen.php sws_extension.rc";
		};
/* End PBXShellScriptBuildPhase section */

/* Begin PBXSourcesBuildPhase section */
		D2AAC0610554660B00DB518D /* Sources */ = {
			isa = PBXSourcesBuildPhase;
			buildActionMask = 2147483647;
			files = (
				981007190F4768020072D712 /* TrackItemState.cpp in Sources */,
				9810071A0F4768020072D712 /* TimeState.cpp in Sources */,
				9810071B0F4768020072D712 /* ActiveTake.cpp in Sources */,
				9810071C0F4768020072D712 /* Freeze.cpp in Sources */,
				9810071E0F4768020072D712 /* ItemSelState.cpp in Sources */,
				981007250F4768020072D712 /* MuteState.cpp in Sources */,
				981007260F4768020072D712 /* Console.cpp in Sources */,
				981007290F4768020072D712 /* SnapshotClass.cpp in Sources */,
				9810072A0F4768020072D712 /* Snapshots.cpp in Sources */,
				9810072D0F4768020072D712 /* sws_extension.cpp in Sources */,
				9810072E0F4768020072D712 /* sws_about.cpp in Sources */,
				9810072F0F4768020072D712 /* sws_util.cpp in Sources */,
				981007330F4768020072D712 /* MarkerActions.cpp in Sources */,
				981007390F4768020072D712 /* stdafx.cpp in Sources */,
				98B75DAF0F48F8F900AC5A25 /* Base64.cpp in Sources */,
				980764230F5B23180091104D /* wndsize.cpp in Sources */,
				98D590480F628703003F75B4 /* Tracklist.cpp in Sources */,
				98D3CA9C0F871B6F009B006A /* TracklistFilter.cpp in Sources */,
				98E89AC20FC9C02B00A56C44 /* Zoom.cpp in Sources */,
				98E89AC80FC9C05C00A56C44 /* TrackEnvelope.cpp in Sources */,
				22B4C24F0FE311C7009A6731 /* Prompt.cpp in Sources */,
				22257D87108BDC6B0058CF75 /* AutoRename.cpp in Sources */,
				22257D88108BDC6B0058CF75 /* BroadCastWavCommands.cpp in Sources */,
				22257D89108BDC6B0058CF75 /* CommandRegistering.cpp in Sources */,
				22257D8A108BDC6B0058CF75 /* CreateTrax.cpp in Sources */,
				22257D8B108BDC6B0058CF75 /* DiskSpaceCalculator.cpp in Sources */,
				22257D8C108BDC6B0058CF75 /* Envelope_actions.cpp in Sources */,
				22257D8D108BDC6B0058CF75 /* ExoticCommands.cpp in Sources */,
				22257D8E108BDC6B0058CF75 /* FloatingInspector.cpp in Sources */,
				22257D8F108BDC6B0058CF75 /* fractions.cpp in Sources */,
				22257D90108BDC6B0058CF75 /* ItemTakeCommands.cpp in Sources */,
				22257D91108BDC6B0058CF75 /* main.cpp in Sources */,
				22257D92108BDC6B0058CF75 /* MediaDialog.cpp in Sources */,
				22257D93108BDC6B0058CF75 /* MixerActions.cpp in Sources */,
				22257D94108BDC6B0058CF75 /* MoreItemCommands.cpp in Sources */,
				22257D95108BDC6B0058CF75 /* Parameters.cpp in Sources */,
				22257D97108BDC6B0058CF75 /* PropertyInterpolator.cpp in Sources */,
				22257D9A108BDC6B0058CF75 /* TakeRenaming.cpp in Sources */,
				22257D9B108BDC6B0058CF75 /* TrackTemplateActions.cpp in Sources */,
				22257D9D108BDC6B0058CF75 /* XenQueryDlg.cpp in Sources */,
				22257D9E108BDC6B0058CF75 /* XenUtils.cpp in Sources */,
				229AC7DE108F880800E4A962 /* reaper.cpp in Sources */,
				229AC7E8108F891700E4A962 /* sws_wnd.cpp in Sources */,
				229AC7F6108F985C00E4A962 /* MarkerList.cpp in Sources */,
				229AC7F8108F985C00E4A962 /* MarkerListActions.cpp in Sources */,
				229AC7FE108FB39600E4A962 /* Color.cpp in Sources */,
				229AC803108FB3BD00E4A962 /* MarkerListClass.cpp in Sources */,
				2296249010A3A22500A1090C /* lice.cpp in Sources */,
				2296249110A3A22500A1090C /* lice_line.cpp in Sources */,
				22C769EB10B0F00800774777 /* TrackFX.cpp in Sources */,
				22C769FA10B0F04D00774777 /* SnM_Actions.cpp in Sources */,
				22C769FC10B0F04D00774777 /* SnM_fx.cpp in Sources */,
				22C769FD10B0F04D00774777 /* SnM_sends.cpp in Sources */,
				22A79CFA10B4350000A78170 /* MediaPool.cpp in Sources */,
				22A664BB10BC6FE100F0B239 /* sha.cpp in Sources */,
				22A8751F10FEBFA10026F62F /* sws_util.mm in Sources */,
				2264CBC810FEC33100447317 /* swell-dlg.mm in Sources */,
				2264CBCA10FEC33200447317 /* swell-gdi.mm in Sources */,
				2264CBCB10FEC33300447317 /* swell-ini.cpp in Sources */,
				2264CBCD10FEC33400447317 /* swell-kb.mm in Sources */,
				2264CBCE10FEC33400447317 /* swell-menu.mm in Sources */,
				2264CBCF10FEC33500447317 /* swell-misc.mm in Sources */,
				2264CBD010FEC33600447317 /* swell-miscdlg.mm in Sources */,
				2264CBD110FEC33700447317 /* swell-wnd.mm in Sources */,
				2264CBD210FEC33800447317 /* swell.cpp in Sources */,
				22C54FD3111B28450024339F /* ObjectState.cpp in Sources */,
				22C54FD5111B28450024339F /* TrackSends.cpp in Sources */,
				22C54FDF111B29E10024339F /* SnapshotMerge.cpp in Sources */,
				22AC0E0F112A7DE50067BBE3 /* projectcontext.cpp in Sources */,
				22FFD27A114CD8310077F1CA /* Autocolor.cpp in Sources */,
				22FFD289114DB5F10077F1CA /* SNM_Chunk.cpp in Sources */,
				22FFD28C114DB5F10077F1CA /* SnM_FXChain.cpp in Sources */,
				22FFD28D114DB5F10077F1CA /* SnM_Item.cpp in Sources */,
				22FFD28E114DB5F10077F1CA /* SnM_Misc.cpp in Sources */,
				22AD269D11545473004ACCC7 /* SnM_Windows.cpp in Sources */,
				22BEA483115F4A7C00B34AE1 /* ProjectList.cpp in Sources */,
				22BEA485115F4A7C00B34AE1 /* ProjectMgr.cpp in Sources */,
				225130BF116101670028F26A /* padreActions.cpp in Sources */,
				225130C1116101670028F26A /* padreEnvelopeProcessor.cpp in Sources */,
				225130C4116101670028F26A /* padreMidiItemFilters.cpp in Sources */,
				225130C6116101670028F26A /* padreMidiItemGenerators.cpp in Sources */,
				225130C8116101670028F26A /* padreMidiItemProcBase.cpp in Sources */,
				225130CA116101670028F26A /* padreUtils.cpp in Sources */,
				229A7E8C1165744400325BC2 /* Context.cpp in Sources */,
				229A7E8E1165744400325BC2 /* FolderActions.cpp in Sources */,
				229A7E901165744400325BC2 /* ItemParams.cpp in Sources */,
				229A7E921165744400325BC2 /* ItemSel.cpp in Sources */,
				229A7E941165744400325BC2 /* Misc.cpp in Sources */,
				229A7E961165744400325BC2 /* ProjPrefs.cpp in Sources */,
				229A7E981165744400325BC2 /* TrackParams.cpp in Sources */,
				229A7E9A1165744400325BC2 /* TrackSel.cpp in Sources */,
				221CEFAA118212A0009245C9 /* SnM_Track.cpp in Sources */,
				2233C7861187B4A400BB4BCB /* SnM_FXChainView.cpp in Sources */,
				22ABB3871195B91700E4B242 /* SnM_Dlg.cpp in Sources */,
				33E88A8111EDFD6700B0F4BE /* SnM_ME.cpp in Sources */,
				33E88A8211EDFD6700B0F4BE /* SnM_NotesHelpView.cpp in Sources */,
				22AF6DEF12308A350017808F /* SnM_FindView.cpp in Sources */,
				22AF6DF112308A350017808F /* SnM_MidiLiveView.cpp in Sources */,
				22AF6E1112308B8D0017808F /* virtwnd-iconbutton.cpp in Sources */,
				22AF6E1212308B8D0017808F /* virtwnd-listbox.cpp in Sources */,
				22AF6E1412308B8D0017808F /* virtwnd.cpp in Sources */,
				22AF6E2012308BEE0017808F /* lice_image.cpp in Sources */,
				22AF6E2112308BEE0017808F /* lice_png.cpp in Sources */,
				22AF6E2312308BEE0017808F /* lice_textnew.cpp in Sources */,
				22AF6E3F12308C3A0017808F /* png.c in Sources */,
				22AF6E4212308C3A0017808F /* pngerror.c in Sources */,
				22AF6E4312308C3A0017808F /* pnggccrd.c in Sources */,
				22AF6E4412308C3A0017808F /* pngget.c in Sources */,
				22AF6E4512308C3A0017808F /* pngmem.c in Sources */,
				22AF6E4612308C3A0017808F /* pngpread.c in Sources */,
				22AF6E4712308C3A0017808F /* pngread.c in Sources */,
				22AF6E4812308C3A0017808F /* pngrio.c in Sources */,
				22AF6E4912308C3A0017808F /* pngrtran.c in Sources */,
				22AF6E4A12308C3A0017808F /* pngrutil.c in Sources */,
				22AF6E4B12308C3A0017808F /* pngset.c in Sources */,
				22AF6E4D12308C3A0017808F /* pngtrans.c in Sources */,
				22AF6E4E12308C3A0017808F /* pngvcrd.c in Sources */,
				22AF6E4F12308C3A0017808F /* pngwio.c in Sources */,
				22AF6E5012308C3A0017808F /* pngwrite.c in Sources */,
				22AF6E5112308C3A0017808F /* pngwtran.c in Sources */,
				22AF6E5212308C3A0017808F /* pngwutil.c in Sources */,
				22AF6E7312308C810017808F /* adler32.c in Sources */,
				22AF6E7412308C810017808F /* compress.c in Sources */,
				22AF6E7512308C810017808F /* crc32.c in Sources */,
				22AF6E7712308C810017808F /* deflate.c in Sources */,
				22AF6E7B12308C810017808F /* infback.c in Sources */,
				22AF6E7C12308C810017808F /* inffast.c in Sources */,
				22AF6E7F12308C810017808F /* inflate.c in Sources */,
				22AF6E8112308C810017808F /* inftrees.c in Sources */,
				22AF6E8612308C810017808F /* trees.c in Sources */,
				22AF6E8812308C810017808F /* uncompr.c in Sources */,
				22AF6E8E12308C810017808F /* zutil.c in Sources */,
				22219AFD124AF1CE006CBC5D /* Macros.cpp in Sources */,
				22C31F23125EF71A0072434F /* Adam.cpp in Sources */,
				2273566712910ABF001A1570 /* EditCursor.cpp in Sources */,
<<<<<<< HEAD
				22C77EA112D62F2E002F68D5 /* CommandHandler.cpp in Sources */,
				22C77EA312D62F2E002F68D5 /* Envelope.cpp in Sources */,
				22C77EA512D62F2E002F68D5 /* EnvelopeCommands.cpp in Sources */,
				22C77EA712D62F2E002F68D5 /* FileUtil.cxx in Sources */,
				22C77EA912D62F2E002F68D5 /* FNG.cxx in Sources */,
				22C77EAC12D62F2E002F68D5 /* GrooveCommands.cxx in Sources */,
				22C77EAE12D62F2E002F68D5 /* GrooveDialog.cxx in Sources */,
				22C77EB212D62F2E002F68D5 /* GrooveTemplates.cxx in Sources */,
				22C77EB412D62F2E002F68D5 /* MediaItemCommands.cpp in Sources */,
				22C77EB612D62F2E002F68D5 /* MidiLaneCommands.cxx in Sources */,
				22C77EB812D62F2E002F68D5 /* MiscCommand.cxx in Sources */,
				22C77EBA12D62F2E002F68D5 /* reaper_helper.cpp in Sources */,
				22C77EBD12D62F2E002F68D5 /* RprException.cxx in Sources */,
				22C77EBF12D62F2E002F68D5 /* RprItem.cxx in Sources */,
				22C77EC112D62F2E002F68D5 /* RprMidiCCLane.cxx in Sources */,
				22C77EC312D62F2E002F68D5 /* RprMidiEvent.cxx in Sources */,
				22C77EC512D62F2E002F68D5 /* RprMidiTake.cxx in Sources */,
				22C77EC712D62F2E002F68D5 /* RprMidiTemplate.cxx in Sources */,
				22C77EC912D62F2E002F68D5 /* RprNode.cxx in Sources */,
				22C77ECB12D62F2E002F68D5 /* RprStateChunk.cxx in Sources */,
				22C77ECD12D62F2E002F68D5 /* RprTake.cxx in Sources */,
				22C77ECF12D62F2E002F68D5 /* RprTrack.cxx in Sources */,
				22C77ED112D62F2E002F68D5 /* StringUtil.cxx in Sources */,
				22C77ED312D62F2E002F68D5 /* TimeMap.cpp in Sources */,
=======
				2246D05D12F1622400EEDBD5 /* Autorender.cpp in Sources */,
				2246D05F12F1622400EEDBD5 /* RenderTrack.cpp in Sources */,
>>>>>>> b2432e40
			);
			runOnlyForDeploymentPostprocessing = 0;
		};
/* End PBXSourcesBuildPhase section */

/* Begin XCBuildConfiguration section */
		1DEB914B08733D8E0010E9CD /* Debug */ = {
			isa = XCBuildConfiguration;
			buildSettings = {
				ALWAYS_SEARCH_USER_PATHS = NO;
				COPY_PHASE_STRIP = NO;
				EXECUTABLE_PREFIX = "";
				GCC_DYNAMIC_NO_PIC = NO;
				GCC_ENABLE_FIX_AND_CONTINUE = YES;
				GCC_MODEL_TUNING = G5;
				GCC_OPTIMIZATION_LEVEL = 0;
				INSTALL_PATH = /usr/local/lib;
				PRODUCT_NAME = reaper_sws;
			};
			name = Debug;
		};
		1DEB914C08733D8E0010E9CD /* Release */ = {
			isa = XCBuildConfiguration;
			buildSettings = {
				ALWAYS_SEARCH_USER_PATHS = NO;
				DEBUG_INFORMATION_FORMAT = "dwarf-with-dsym";
				EXECUTABLE_PREFIX = "";
				GCC_MODEL_TUNING = G5;
				INSTALL_PATH = /Applications/REAPER/REAPER.app/Contents/Plugins;
				OBJROOT = "$(SYMROOT)";
				PRODUCT_NAME = reaper_sws;
				SYMROOT = build;
			};
			name = Release;
		};
		1DEB914F08733D8E0010E9CD /* Debug */ = {
			isa = XCBuildConfiguration;
			buildSettings = {
				ARCHS = "$(NATIVE_ARCH)";
				CONFIGURATION_BUILD_DIR = "$(SRCROOT)/sws_osx";
				DEBUG_INFORMATION_FORMAT = dwarf;
				GCC_C_LANGUAGE_STANDARD = c99;
				GCC_OPTIMIZATION_LEVEL = 0;
				GCC_PREPROCESSOR_DEFINITIONS = "SWELL_APP_PREFIX=sws";
				GCC_VERSION = 4.0;
				GCC_WARN_ABOUT_RETURN_TYPE = YES;
				GCC_WARN_UNUSED_VARIABLE = YES;
				LIBRARY_SEARCH_PATHS = "$(SRCROOT)/lib";
				OBJROOT = "$(SYMROOT)";
				ONLY_ACTIVE_ARCH = NO;
				OTHER_LDFLAGS = "-ltag";
				PREBINDING = NO;
				SDKROOT = macosx10.4;
				SHARED_PRECOMPS_DIR = "~/Dev/sws-extension/build/PrecompiledHeaders";
				SYMROOT = "~/Dev/sws-extension";
			};
			name = Debug;
		};
		1DEB915008733D8E0010E9CD /* Release */ = {
			isa = XCBuildConfiguration;
			buildSettings = {
				ARCHS = "$(ARCHS_STANDARD_32_BIT)";
				CONFIGURATION_BUILD_DIR = "$(SRCROOT)/sws_osx";
				GCC_C_LANGUAGE_STANDARD = c99;
				GCC_GENERATE_DEBUGGING_SYMBOLS = NO;
				GCC_PREPROCESSOR_DEFINITIONS = "SWELL_APP_PREFIX=sws";
				GCC_VERSION = 4.0;
				GCC_WARN_ABOUT_RETURN_TYPE = YES;
				GCC_WARN_TYPECHECK_CALLS_TO_PRINTF = NO;
				GCC_WARN_UNUSED_FUNCTION = NO;
				GCC_WARN_UNUSED_VARIABLE = YES;
				LIBRARY_SEARCH_PATHS = "$(SRCROOT)/lib";
				OBJROOT = "$(SYMROOT)";
				ONLY_ACTIVE_ARCH = NO;
				OTHER_LDFLAGS = "-ltag";
				PREBINDING = NO;
				SDKROOT = macosx10.4;
				SHARED_PRECOMPS_DIR = "~/Dev/sws-extension/build/PrecompiledHeaders";
				SYMROOT = "~/Dev/sws-extension";
			};
			name = Release;
		};
		33E88C7611EF64F700B0F4BE /* Release x86_64 */ = {
			isa = XCBuildConfiguration;
			buildSettings = {
				ARCHS = "$(ARCHS_STANDARD_64_BIT)";
				CONFIGURATION_BUILD_DIR = "$(SRCROOT)/sws_osx64";
				GCC_C_LANGUAGE_STANDARD = c99;
				GCC_GENERATE_DEBUGGING_SYMBOLS = NO;
				GCC_PREPROCESSOR_DEFINITIONS = "SWELL_APP_PREFIX=sws";
				GCC_WARN_ABOUT_RETURN_TYPE = YES;
				GCC_WARN_TYPECHECK_CALLS_TO_PRINTF = NO;
				GCC_WARN_UNUSED_FUNCTION = NO;
				GCC_WARN_UNUSED_VARIABLE = YES;
				LIBRARY_SEARCH_PATHS = "$(SRCROOT)/lib";
				OBJROOT = "$(SYMROOT)";
				ONLY_ACTIVE_ARCH = YES;
				OTHER_LDFLAGS = "-ltag";
				PREBINDING = NO;
				SDKROOT = macosx10.5;
				SHARED_PRECOMPS_DIR = "~/Dev/sws-extension/build/PrecompiledHeaders";
				SYMROOT = "~/Dev/sws-extension64";
			};
			name = "Release x86_64";
		};
		33E88C7711EF64F700B0F4BE /* Release x86_64 */ = {
			isa = XCBuildConfiguration;
			buildSettings = {
				ALWAYS_SEARCH_USER_PATHS = NO;
				DEBUG_INFORMATION_FORMAT = "dwarf-with-dsym";
				EXECUTABLE_PREFIX = "";
				GCC_MODEL_TUNING = G5;
				INSTALL_PATH = /Applications/REAPER/REAPER.app/Contents/Plugins;
				OBJROOT = "$(SYMROOT)";
				PRODUCT_NAME = reaper_sws;
				SYMROOT = build;
			};
			name = "Release x86_64";
		};
/* End XCBuildConfiguration section */

/* Begin XCConfigurationList section */
		1DEB914A08733D8E0010E9CD /* Build configuration list for PBXNativeTarget "reaper_sws" */ = {
			isa = XCConfigurationList;
			buildConfigurations = (
				1DEB914B08733D8E0010E9CD /* Debug */,
				1DEB914C08733D8E0010E9CD /* Release */,
				33E88C7711EF64F700B0F4BE /* Release x86_64 */,
			);
			defaultConfigurationIsVisible = 0;
			defaultConfigurationName = Release;
		};
		1DEB914E08733D8E0010E9CD /* Build configuration list for PBXProject "reaper_sws" */ = {
			isa = XCConfigurationList;
			buildConfigurations = (
				1DEB914F08733D8E0010E9CD /* Debug */,
				1DEB915008733D8E0010E9CD /* Release */,
				33E88C7611EF64F700B0F4BE /* Release x86_64 */,
			);
			defaultConfigurationIsVisible = 0;
			defaultConfigurationName = Release;
		};
/* End XCConfigurationList section */
	};
	rootObject = 08FB7793FE84155DC02AAC07 /* Project object */;
}<|MERGE_RESOLUTION|>--- conflicted
+++ resolved
@@ -1076,7 +1076,8 @@
 				22219AFE124AF1CE006CBC5D /* Macros.h in Headers */,
 				22C31F24125EF71A0072434F /* Adam.h in Headers */,
 				2273566812910ABF001A1570 /* EditCursor.h in Headers */,
-<<<<<<< HEAD
+				2246D05E12F1622400EEDBD5 /* Autorender.h in Headers */,
+				2246D06012F1622400EEDBD5 /* RenderTrack.h in Headers */,
 				22C77EA212D62F2E002F68D5 /* CommandHandler.h in Headers */,
 				22C77EA412D62F2E002F68D5 /* Envelope.h in Headers */,
 				22C77EA612D62F2E002F68D5 /* EnvelopeCommands.h in Headers */,
@@ -1102,10 +1103,6 @@
 				22C77ED012D62F2E002F68D5 /* RprTrack.hxx in Headers */,
 				22C77ED212D62F2E002F68D5 /* StringUtil.hxx in Headers */,
 				22C77ED412D62F2E002F68D5 /* TimeMap.h in Headers */,
-=======
-				2246D05E12F1622400EEDBD5 /* Autorender.h in Headers */,
-				2246D06012F1622400EEDBD5 /* RenderTrack.h in Headers */,
->>>>>>> b2432e40
 			);
 			runOnlyForDeploymentPostprocessing = 0;
 		};
@@ -1334,7 +1331,8 @@
 				22219AFD124AF1CE006CBC5D /* Macros.cpp in Sources */,
 				22C31F23125EF71A0072434F /* Adam.cpp in Sources */,
 				2273566712910ABF001A1570 /* EditCursor.cpp in Sources */,
-<<<<<<< HEAD
+				2246D05D12F1622400EEDBD5 /* Autorender.cpp in Sources */,
+				2246D05F12F1622400EEDBD5 /* RenderTrack.cpp in Sources */,
 				22C77EA112D62F2E002F68D5 /* CommandHandler.cpp in Sources */,
 				22C77EA312D62F2E002F68D5 /* Envelope.cpp in Sources */,
 				22C77EA512D62F2E002F68D5 /* EnvelopeCommands.cpp in Sources */,
@@ -1359,10 +1357,6 @@
 				22C77ECF12D62F2E002F68D5 /* RprTrack.cxx in Sources */,
 				22C77ED112D62F2E002F68D5 /* StringUtil.cxx in Sources */,
 				22C77ED312D62F2E002F68D5 /* TimeMap.cpp in Sources */,
-=======
-				2246D05D12F1622400EEDBD5 /* Autorender.cpp in Sources */,
-				2246D05F12F1622400EEDBD5 /* RenderTrack.cpp in Sources */,
->>>>>>> b2432e40
 			);
 			runOnlyForDeploymentPostprocessing = 0;
 		};
